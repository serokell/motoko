## Nix setup

The Motoko build system relies on [Nix](https://nixos.org/) to manage
dependencies, drive the build and run the test suite. You should install `nix` by
running, as a normal user with `sudo` permissions,
```
sh <(curl -L https://nixos.org/nix/install) --daemon
```

You should also enable a nix cache to get all dependencies pre-built.

The `cachix` command also requires `sudo` permissions.
```
nix-env -iA cachix -f https://cachix.org/api/v1/install
cachix use ic-hs-test
```
Technically, this is optional, but without this you will build lots of build
dependencies manually, which can take several hours.

## Installation using Nix

If you want just to _use_ `moc`, you can install the `moc` binary into your `nix`
environment by running
```
$ nix-env -i -f . -A moc
```
in a check-out of the `motoko` repository.

## Development using Nix

To enter a shell with the necessary dependencies available, use
```
$ nix-shell
```
(The first shell start may take several minutes, afterwards being much faster.)

Within this shell you can run
 * `make` in `src/` to build all binaries,
 * `make moc` in `src/` to build just the `moc` binary,
 * `make DUNE_OPTS=--watch moc` to keep rebuilding as source files are changing
 * `make` in `rts/` to build the Motoko runtime
 * `make` in `test/` to run the test suite.

This invokes `dune` under the hood, which will, as a side effect, also create
`.merlin` files for integration with Merlin, the Ocaml Language Server

## Replicating CI locally

A good way to check that everything is fine, i.e. if this will pass CI, is to run
```
$ nix-build --no-out-link
```

For more details on our CI and CI setup, see `CI.md`.


## Making releases

We make frequent releases, at least weekly. The steps to make a release (say, version 0.9.1) are:

 * Make sure that the top section of `Changelog.md` has a title like

        ## 0.9.1 (2023-06-12)

   with today’s date.

 * Make sure the markdown doc for base is up-to-date:
   For now, in a nix-shell:

   ```bash
      make -C src
      make -C doc base
      git diff
   ```

   If not, create and merge a separate PR to update the doc (adding any new files) and goto step 0.

 * Define a shell variable `export MOC_MINOR=1`

 * Look at `git log --first-parent 0.9.$(expr $MOC_MINOR - 1)..HEAD` and check
   that everything relevant is mentioned in the changelog section, and possibly
   clean it up a bit, curating the information for the target audience.

 * `git commit -am "chore: Releasing 0.9.$MOC_MINOR"`
 * Create a PR from this commit, and label it `automerge-squash`. E.g.
<<<<<<< HEAD
   with `git push origin HEAD:$USER/0.8.$MOC_MINOR`. Mergify will
=======
   with `git push origin HEAD:$USER/0.9.$MOC_MINOR`. Mergify will
>>>>>>> 1cdfde67
   merge it into `master` without additional approval, but it will take some
   time as the title (version number) enters into the `nix` dependency tracking.
 * `git switch master; git pull --rebase`. The release commit should be your `HEAD`
 * `git tag 0.9.$MOC_MINOR -m "Motoko 0.9.$MOC_MINOR"`
 * `git push origin 0.9.$MOC_MINOR`

Pushing the tag should cause GitHub Actions to create a “Release” on the GitHub
project. This will fail if the changelog is not in order (in this case, fix and
force-push the tag).  It will also fail if the nix cache did not yet contain
the build artifacts for this revision. In this case, restart the GitHub Action
on GitHub’s UI.

After releasing the compiler you can update `motoko-base`'s `master`
branch to the `next-moc` branch.

* Wait ca. 5min after releasing to give the CI/CD pipeline time to upload the release artifacts
* Change into `motoko-base`
* `git switch next-moc; git pull`
* `git switch -c $USER/update-moc-0.9.$MOC_MINOR`
* Update the `moc_version` env variable in `.github/workflows/{ci, package-set}.yml`
  to the new released version:
  `perl -pi -e "s/moc_version: \"0\.9\.\\d+\"/moc_version: \"0.9.$MOC_MINOR\"/g" .github/workflows/ci.yml .github/workflows/package-set.yml`
* `git add .github/ && git commit -m "Motoko 0.9.$MOC_MINOR"`
* You can `git push` now

Make a PR off of that branch and merge it using a _normal merge_ (not
squash merge) once CI passes. It will eventually be imported into this
repo by a scheduled `niv-updater-action`.

Finally tag the base release (so the documentation interpreter can do the right thing):
* `git switch master && git pull`
<<<<<<< HEAD
* `git tag moc-0.8.$MOC_MINOR`
* `git push origin moc-0.8.$MOC_MINOR`
=======
* `git tag moc-0.9.$MOC_MINOR`
* `git push origin moc-0.9.$MOC_MINOR`
>>>>>>> 1cdfde67

If you want to update the portal documentation, typically to keep in sync with a `dfx` release, follow the instructions in https://github.com/dfinity/portal/blob/master/MAINTENANCE.md.

## Coverage report

To build with coverage enabled, compile the binaries in `src/` with

    make DUNE_OPTS="--instrument-with bisect_ppx"`

and then use `bisect-ppx-report html` to produce a report.

The full report can be built with

    nix-build -A tests.coverage

and the report for latest `master` can be viewed at
<https://dfinity.github.io/motoko/coverage/>.

## Profile the compiler

(This section is currently defunct, and needs to be update to work with the dune
build system.)

1. Build with profiling within nix-shell (TODO: How to do with dune)
   ```
   make -C src clean
   make BUILD=p.native -C src moc
   ```
2. Run `moc` as normal, e.g.
   ```
   moc -g -c foo.mo -o foo.wasm
   ```
   this should dump a `gmon.out` file in the current directory.
3. Create the report, e.g. using
   ```
   gprof --graph src/moc
   ```
   (Note that you have to _run_ this in the directory with `gmon.out`, but
   _pass_ it the path to the binary.)


## Benchmarking the RTS

Specifically some advanced techniques to obtain performance deltas for the
GC can be found in `rts/Benchmarking.md`.

## Updating Haskell Packages

When the `.cabal` file of a Haskell package is changed you need to make sure the
corresponding `.nix` file (stored in `nix/generated/`) is kept in sync with it. These files are automatically generated; run
```
nix-shell nix/generate.nix
```
to update.

Don't worry if you forget to update the `default.nix` file, the CI job
`check-generated` checks if these files are in sync and fail with a diff if
they aren't.<|MERGE_RESOLUTION|>--- conflicted
+++ resolved
@@ -83,11 +83,7 @@
 
  * `git commit -am "chore: Releasing 0.9.$MOC_MINOR"`
  * Create a PR from this commit, and label it `automerge-squash`. E.g.
-<<<<<<< HEAD
-   with `git push origin HEAD:$USER/0.8.$MOC_MINOR`. Mergify will
-=======
    with `git push origin HEAD:$USER/0.9.$MOC_MINOR`. Mergify will
->>>>>>> 1cdfde67
    merge it into `master` without additional approval, but it will take some
    time as the title (version number) enters into the `nix` dependency tracking.
  * `git switch master; git pull --rebase`. The release commit should be your `HEAD`
@@ -119,13 +115,8 @@
 
 Finally tag the base release (so the documentation interpreter can do the right thing):
 * `git switch master && git pull`
-<<<<<<< HEAD
-* `git tag moc-0.8.$MOC_MINOR`
-* `git push origin moc-0.8.$MOC_MINOR`
-=======
 * `git tag moc-0.9.$MOC_MINOR`
 * `git push origin moc-0.9.$MOC_MINOR`
->>>>>>> 1cdfde67
 
 If you want to update the portal documentation, typically to keep in sync with a `dfx` release, follow the instructions in https://github.com/dfinity/portal/blob/master/MAINTENANCE.md.
 
