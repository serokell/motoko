--- conflicted
+++ resolved
@@ -57,11 +57,7 @@
 
  * Make sure that the top section of `Changelog.md` has a title like
 
-<<<<<<< HEAD
-        == 0.6.13 (2021-10-31)
-=======
         ## 0.6.13 (2021-10-31)
->>>>>>> c7d0ccc2
 
    with today’s date.
 
