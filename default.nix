--- conflicted
+++ resolved
@@ -49,13 +49,9 @@
 
 let commonBuildInputs = [
   nixpkgs.ocaml
-<<<<<<< HEAD
   nixpkgs.ocamlPackages.atdgen
   nixpkgs.ocamlPackages.base
-  nixpkgs.ocamlPackages.menhir
-=======
-  nixpkgs.dune
->>>>>>> ace991d5
+  nixpkgs.ocamlPackages.dune
   nixpkgs.ocamlPackages.findlib
   nixpkgs.ocamlPackages.menhir
   nixpkgs.ocamlPackages.num
@@ -66,12 +62,8 @@
   nixpkgs.ocamlPackages.yojson
   ocaml_bisect_ppx
   ocaml_bisect_ppx-ocamlbuild
-<<<<<<< HEAD
-  ocamlbuild-atdgen
-=======
   nixpkgs.ocamlPackages.ocaml-migrate-parsetree
   nixpkgs.ocamlPackages.ppx_tools_versioned
->>>>>>> ace991d5
 ]; in
 
 let
@@ -161,11 +153,6 @@
     name = "asc-bin";
 
     src = sourceByRegex ./src [
-<<<<<<< HEAD
-      "Makefile.*"
-      "(lsp/)?(.*\.(atd|ml|mli|mll|mlpack|mly))?"
-      "_tags"
-=======
       "Makefile"
       "dune-project"
       "dune"
@@ -174,7 +161,6 @@
       ".*.mly"
       ".*.mll"
       ".*/dune"
->>>>>>> ace991d5
       ];
 
     buildInputs = commonBuildInputs;
