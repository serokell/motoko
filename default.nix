{
  replay ? 0,
  system ? builtins.currentSystem,

  # version to embed in the release. Used by `.github/workflows/release.yml`
  releaseVersion ? null,
}:

let nixpkgs = import ./nix { inherit system; }; in

let stdenv = nixpkgs.stdenv; in

let subpath = import ./nix/gitSource.nix; in

let ic-hs-pkgs = import nixpkgs.sources.ic-hs { inherit (nixpkgs) system; }; in
let ic-ref-run =
  # copy out the binary, to remove dependencies on the libraries
  nixpkgs.runCommandNoCC "ic-ref-run" {} ''
      mkdir -p $out/bin
      cp ${ic-hs-pkgs.ic-hs}/bin/ic-ref-run $out/bin
  ''; in

let haskellPackages = nixpkgs.haskellPackages.override {
      overrides = import nix/haskell-packages.nix nixpkgs subpath;
    }; in
let
  rtsBuildInputs = with nixpkgs; [
    # pulls in clang (wrapped) and clang-12 (unwrapped)
    llvmPackages_12.clang
    # pulls in wasm-ld
    llvmPackages_12.lld
    llvmPackages_12.bintools
    rustc-nightly
    cargo-nightly
    wasmtime
    rust-bindgen
    python3
  ] ++ pkgs.lib.optional pkgs.stdenv.isDarwin [
    libiconv
  ];

  llvmEnv = ''
    # When compiling to wasm, we want to have more control over the flags,
    # so we do not use the nix-provided wrapper in clang
    export WASM_CLANG="clang-12"
    export WASM_LD=wasm-ld
    # because we use the unwrapped clang, we have to pass in some flags/paths
    # that otherwise the wrapped clang would take care for us
    export WASM_CLANG_LIB="${nixpkgs.llvmPackages_12.clang-unwrapped.lib}"

    # When compiling natively, we want to use `clang` (which is a nixpkgs
    # provided wrapper that sets various include paths etc).
    # But for some reason it does not handle building for Wasm well, so
    # there we use plain clang-12. There is no stdlib there anyways.
    export CLANG="${nixpkgs.clang_12}/bin/clang"
  '';
in

# When building for linux (but not in nix-shell) we build statically
let is_static = !nixpkgs.stdenv.isDarwin; in

let staticpkgs = if is_static then nixpkgs.pkgsMusl else nixpkgs; in

# This branches on the pkgs, which is either
# normal nixpkgs (nix-shell, darwin)
# nixpkgs.pkgsMusl for static building (release builds)
let commonBuildInputs = pkgs:
  [
    pkgs.dune_2
    pkgs.ocamlPackages.ocaml
    pkgs.ocamlPackages.atdgen
    pkgs.ocamlPackages.checkseum
    pkgs.ocamlPackages.findlib
    pkgs.ocamlPackages.menhir
    pkgs.ocamlPackages.menhirLib
    pkgs.ocamlPackages.cow
    pkgs.ocamlPackages.num
    pkgs.ocamlPackages.stdint
    pkgs.ocamlPackages.wasm
    pkgs.ocamlPackages.vlq
    pkgs.ocamlPackages.zarith
    pkgs.ocamlPackages.yojson
    pkgs.ocamlPackages.ppxlib
    pkgs.ocamlPackages.ppx_blob
    pkgs.ocamlPackages.ppx_inline_test
    pkgs.ocamlPackages.ocaml-migrate-parsetree
    pkgs.ocamlPackages.ppx_tools_versioned
    pkgs.ocamlPackages.obelisk
    pkgs.ocamlPackages.uucp
    pkgs.perl
    pkgs.removeReferencesTo
  ]; in

let ocaml_exe = name: bin: rts:
  let
    profile =
      if is_static
      then "release-static"
      else "release";
  in
    staticpkgs.stdenv.mkDerivation {
      inherit name;

      allowedRequisites = [];

      src = subpath ./src;

      buildInputs = commonBuildInputs staticpkgs;

      MOTOKO_RELEASE = releaseVersion;

      # we only need to include the wasm statically when building moc, not
      # other binaries
      buildPhase = ''
        patchShebangs .
      '' + nixpkgs.lib.optionalString (rts != null)''
        ./rts/gen.sh ${rts}/rts
      '' + ''
        make DUNE_OPTS="--display=short --profile ${profile}" ${bin}
      '';

      installPhase = ''
        mkdir -p $out/bin
        cp --verbose --dereference ${bin} $out/bin
      '' + nixpkgs.lib.optionalString nixpkgs.stdenv.isDarwin ''
        # there are references to darwin system libraries
        # in the binaries. But curiously, we can remove them
        # an the binaries still work. They are essentially static otherwise.
        remove-references-to \
          -t ${nixpkgs.darwin.Libsystem} \
          -t ${nixpkgs.darwin.CF} \
          -t ${nixpkgs.libiconv} \
          $out/bin/*
      '' + ''
        # also, there is a refernece to /nix/store/…/share/menhir/standard.mly.
        # Let's remove that, too
        remove-references-to \
          -t ${staticpkgs.ocamlPackages.menhir} \
          $out/bin/*
        # sanity check
        $out/bin/* --help >/dev/null
      '';
    };

  musl-wasi-sysroot = stdenv.mkDerivation {
    name = "musl-wasi-sysroot";
    src = nixpkgs.sources.musl-wasi;
    phases = [ "unpackPhase" "installPhase" ];
    installPhase = ''
      make SYSROOT="$out" include_dirs
    '';
  };
in

rec {
  rts =
    let
      # Build Rust package cargo-vendor-tools
      cargoVendorTools = nixpkgs.rustPlatform.buildRustPackage rec {
        name = "cargo-vendor-tools";
        src = ./rts/cargo-vendor-tools;
        cargoSha256 = "sha256-wZeLp8s/QI8DyK7KsHAYOqskJIEleomXzQG2ijRossk";
      };

      # Path to vendor-rust-std-deps, provided by cargo-vendor-tools
      vendorRustStdDeps = "${cargoVendorTools}/bin/vendor-rust-std-deps";

      # SHA256 of Rust std deps
      rustStdDepsHash = "sha256-jCe1HXSexW6p8QINrMtcBDO1TDWkg2glZwnf1EqLuB0";

      # Vendor directory for Rust std deps
      rustStdDeps = nixpkgs.stdenvNoCC.mkDerivation {
        name = "rustc-std-deps";

        nativeBuildInputs = with nixpkgs; [
          curl
        ];

        buildCommand = ''
          mkdir $out
          cd $out
          ${vendorRustStdDeps} ${nixpkgs.rustc-nightly} .
        '';

        outputHash = rustStdDepsHash;
        outputHashAlgo = "sha256";
        outputHashMode = "recursive";
      };

      # Vendor tarball of the RTS
      rtsDeps = nixpkgs.rustPlatform.fetchCargoTarball {
        name = "motoko-rts-deps";
        src = subpath ./rts;
        sourceRoot = "rts/motoko-rts-tests";
<<<<<<< HEAD
        sha256 = "1sc39ny20kmhlqsgd07f9j85k5k4sdi5hg09195whrpglf3msn0s";
=======
        sha256 = "sha256-5Y4JTKfpEhUTbb9zLhOVPYf74WscmcWsg/OdR6SMLOE";
>>>>>>> 55c7c736
        copyLockfile = true;
      };

      # Unpacked RTS deps
      rtsDepsUnpacked = nixpkgs.stdenvNoCC.mkDerivation {
        name = rtsDeps.name + "-unpacked";
        buildCommand = ''
          tar xf ${rtsDeps}
          mv *.tar.gz $out
        '';
      };

      # All dependencies needed to build the RTS, including Rust std deps, to
      # allow `cargo -Zbuild-std`. (rust-lang/wg-cargo-std-aware#23)
      allDeps = nixpkgs.symlinkJoin {
        name = "merged-rust-deps";
        paths = [
          rtsDepsUnpacked
          rustStdDeps
        ];
      };
    in

    stdenv.mkDerivation {
      name = "moc-rts";

      src = subpath ./rts;

      nativeBuildInputs = [ nixpkgs.makeWrapper nixpkgs.removeReferencesTo nixpkgs.cacert ];

      buildInputs = rtsBuildInputs;

      preBuild = ''
        export CARGO_HOME=$PWD/cargo-home

        # This replicates logic from nixpkgs’ pkgs/build-support/rust/default.nix
        mkdir -p $CARGO_HOME
        echo "Using vendored sources from ${rtsDeps}"
        unpackFile ${allDeps}
        cat > $CARGO_HOME/config <<__END__
          [source."crates-io"]
          "replace-with" = "vendored-sources"

          [source."vendored-sources"]
          "directory" = "$(stripHash ${allDeps})"
        __END__

        ${llvmEnv}
        export TOMMATHSRC=${nixpkgs.sources.libtommath}
        export MUSLSRC=${nixpkgs.sources.musl-wasi}/libc-top-half/musl
        export MUSL_WASI_SYSROOT=${musl-wasi-sysroot}
      '';

      doCheck = true;

      checkPhase = ''
	make test
      '';

      installPhase = ''
        mkdir -p $out/rts
        cp mo-rts.wasm $out/rts
        cp mo-rts-debug.wasm $out/rts
      '';

      # This needs to be self-contained. Remove mention of nix path in debug
      # message.
      preFixup = ''
        remove-references-to \
          -t ${nixpkgs.rustc-nightly} \
          -t ${rtsDeps} \
          -t ${rustStdDeps} \
          $out/rts/mo-rts.wasm $out/rts/mo-rts-debug.wasm
      '';

      allowedRequisites = [];
    };

  moc = ocaml_exe "moc" "moc" rts;
  mo-ld = ocaml_exe "mo-ld" "mo-ld" null;
  mo-ide = ocaml_exe "mo-ide" "mo-ide" null;
  mo-doc = ocaml_exe "mo-doc" "mo-doc" null;
  didc = ocaml_exe "didc" "didc" null;
  deser = ocaml_exe "deser" "deser" null;
  candid-tests = ocaml_exe "candid-tests" "candid-tests" null;

  # “our” Haskell packages
  inherit (haskellPackages) lsp-int qc-motoko;

  inherit ic-ref-run;

  tests = let
    testDerivationArgs = {
      # by default, an empty source directory. how to best get an empty directory?
      src = builtins.path { name = "empty"; path = ./nix; filter = p: t: false; };
      phases = "unpackPhase checkPhase installPhase";
      doCheck = true;
      installPhase = "touch $out";
    };

    testDerivation = args:
      stdenv.mkDerivation (testDerivationArgs // args);

    ocamlTestDerivation = args:
      staticpkgs.stdenv.mkDerivation (testDerivationArgs // args);

    # we test each subdirectory of test/ in its own derivation with
    # cleaner dependencies, for more parallelism, more caching
    # and better feedback about what aspect broke
    # so include from test/ only the common files, plus everything in test/${dir}/
    test_src = dir:
      with nixpkgs.lib;
      cleanSourceWith {
        filter = path: type:
          let relPath = removePrefix (toString ./test + "/") (toString path); in
          type != "directory" || hasPrefix "${dir}/" "${relPath}/";
        src = subpath ./test;
        name = "test-${dir}-src";
      };

    test_subdir = dir: deps:
      testDerivation {
        src = test_src dir;
        buildInputs =
          deps ++
          (with nixpkgs; [ wabt bash perl getconf moreutils nodejs-10_x sources.esm ]) ++
          [ filecheck
            wasmtime
          ] ++
          rtsBuildInputs;

        checkPhase = ''
            patchShebangs .
            ${llvmEnv}
            export ESM=${nixpkgs.sources.esm}
            type -p moc && moc --version
            make -C ${dir}
          '';
      };

    # Run a variant with sanity checking on
    snty_subdir = dir: deps:
      (test_subdir dir deps).overrideAttrs (args: {
          EXTRA_MOC_ARGS = "--sanity-checks";
      });

    compacting_gc_subdir = dir: deps:
      (test_subdir dir deps).overrideAttrs (args: {
          EXTRA_MOC_ARGS = "--sanity-checks --compacting-gc";
      });

    perf_subdir = dir: deps:
      (test_subdir dir deps).overrideAttrs (args: {
        checkPhase = ''
          mkdir -p $out
          export PERF_OUT=$out/stats.csv
        '' + args.checkPhase + ''
          # export stats to hydra
          mkdir -p $out/nix-support
          tr '/;' '_\t' < $out/stats.csv > $out/nix-support/hydra-metrics

          # sanity check
          if ! grep -q ^gas/ $out/stats.csv
          then
            echo "perf stats do not include gas. change in drun output format?" >&2
            exit 1
          fi
        '';
      });

    qc = testDerivation {
      buildInputs =
        [ moc wasmtime haskellPackages.qc-motoko nixpkgs.drun ];
      checkPhase = ''
	export LANG=C.utf8 # for haskell
        qc-motoko${nixpkgs.lib.optionalString (replay != 0)
            " --quickcheck-replay=${toString replay}"}
      '';
    };

    lsp = testDerivation {
      src = subpath ./test/lsp-int-test-project;
      buildInputs = [ moc haskellPackages.lsp-int ];
      checkPhase = ''
        echo running lsp-int
	export LANG=C.utf8 # for haskell
        lsp-int ${mo-ide}/bin/mo-ide .
      '';
    };

    unit = ocamlTestDerivation {
      src = subpath ./src;
      buildInputs = commonBuildInputs staticpkgs;
      checkPhase = ''
        patchShebangs .
        make DUNE_OPTS="--display=short" unit-tests
      '';
      installPhase = ''
        touch $out
      '';
    };

    candid = testDerivation {
      buildInputs = [ moc wasmtime candid-tests ];
      checkPhase = ''
        candid-tests -i ${nixpkgs.sources.candid}/test
      '';
    };

    profiling-graphs = testDerivation {
      src = test_src "perf";
      buildInputs =
        (with nixpkgs; [ perl wabt wasm-profiler-instrument wasm-profiler-postproc flamegraph-bin ]) ++
        [ moc nixpkgs.drun ];
      checkPhase = ''
        patchShebangs .
        type -p moc && moc --version
        type -p drun && drun --version
        ./profile-report.sh
      '';
      installPhase = ''
        mv _profile $out;
        mkdir -p $out/nix-support
        echo "report flamegraphs $out index.html" >> $out/nix-support/hydra-build-products
      '';
    };


    fix_names = builtins.mapAttrs (name: deriv:
      deriv.overrideAttrs (_old: { name = "test-${name}"; })
    );

  in fix_names ({
      run        = test_subdir "run"        [ moc ] ;
      run-dbg    = snty_subdir "run"        [ moc ] ;
      ic-ref-run = test_subdir "run-drun"   [ moc ic-ref-run ];
      # ic-ref-run-compacting-gc = compacting_gc_subdir "run-drun" [ moc ic-ref-run ] ;
      drun       = test_subdir "run-drun"   [ moc nixpkgs.drun ];
      drun-dbg   = snty_subdir "run-drun"   [ moc nixpkgs.drun ];
      # drun-compacting-gc = compacting_gc_subdir "run-drun" [ moc nixpkgs.drun ] ;
      fail       = test_subdir "fail"       [ moc ];
      repl       = test_subdir "repl"       [ moc ];
      ld         = test_subdir "ld"         [ mo-ld ];
      idl        = test_subdir "idl"        [ didc ];
      mo-idl     = test_subdir "mo-idl"     [ moc didc ];
      trap       = test_subdir "trap"       [ moc ];
      run-deser  = test_subdir "run-deser"  [ deser ];
      perf       = perf_subdir "perf"       [ moc nixpkgs.drun ];
      inherit qc lsp unit candid profiling-graphs;
    }) // { recurseForDerivations = true; };

  samples = stdenv.mkDerivation {
    name = "samples";
    src = subpath ./samples;
    buildInputs = [ moc ];
    buildPhase = ''
      patchShebangs .
      make all
    '';
    installPhase = ''
      touch $out
    '';
  };

  js =
    let mk = n:
      stdenv.mkDerivation {
        name = "${n}.js";
        src = subpath ./src;
        buildInputs = commonBuildInputs nixpkgs ++ [
          nixpkgs.ocamlPackages.js_of_ocaml
          nixpkgs.ocamlPackages.js_of_ocaml-ppx
          nixpkgs.nodejs-10_x
        ];
        buildPhase = ''
          patchShebangs .
          '' + nixpkgs.lib.optionalString (rts != null)''
          ./rts/gen.sh ${rts}/rts/
          '' + ''
          make DUNE_OPTS="--profile=release" ${n}.js
        '';
        installPhase = ''
          mkdir -p $out
          mkdir -p $out/bin
          cp --verbose --dereference ${n}.js $out/bin
        '';
        doInstallCheck = true;
        test = ./test + "/test-${n}.js";
        installCheckPhase = ''
          NODE_PATH=$out/bin node --experimental-wasm-mut-global --experimental-wasm-mv $test
        '';
      };
    in
    {
      moc = mk "moc";
      moc_interpreter = mk "moc_interpreter";
      didc = mk "didc";
      recurseForDerivations = true;
    };

  inherit (nixpkgs) wabt wasmtime wasm;

  filecheck = nixpkgs.runCommandNoCC "FileCheck" {} ''
    mkdir -p $out/bin
    cp ${nixpkgs.llvm}/bin/FileCheck $out/bin
  '';

  # gitMinimal is used by nix/gitSource.nix; building it here warms the nix cache
  inherit (nixpkgs) gitMinimal;

  docs = stdenv.mkDerivation {
    name = "docs";
    src = subpath ./doc;
    buildInputs = with nixpkgs; [ pandoc bash antora gitMinimal ];

    buildPhase = ''
      patchShebangs .
      # Make this a git repo, to please antora
      git -C .. init
      git add .
      git config user.name "Nobody"
      git config user.email "nobody@example.com"
      git commit -m 'Dummy commit for antora'
      export HOME=$PWD
      export MOC_JS=${js.moc}/bin/moc.js
      export MOTOKO_BASE=${base-src}
      make
    '';

    installPhase = ''
      mkdir -p $out
      mv overview-slides.html $out/
      mv build/site/* $out/
      mkdir -p $out/nix-support
      echo "report guide $out docs/language-guide/motoko.html" >> $out/nix-support/hydra-build-products
      echo "report slides $out overview-slides.html" >> $out/nix-support/hydra-build-products
    '';
  };

  check-formatting = stdenv.mkDerivation {
    name = "check-formatting";
    buildInputs = with nixpkgs; [ ocamlformat ];
    src = subpath "./src";
    doCheck = true;
    phases = "unpackPhase checkPhase installPhase";
    installPhase = "touch $out";
    checkPhase = ''
      ocamlformat --check languageServer/*.{ml,mli} docs/*.{ml,mli}
    '';
  };

  check-rts-formatting = stdenv.mkDerivation {
    name = "check-rts-formatting";
    buildInputs = [ nixpkgs.cargo-nightly nixpkgs.rustfmt ];
    src = subpath ./rts;
    doCheck = true;
    phases = "unpackPhase checkPhase installPhase";
    checkPhase = ''
      echo "If this fails, run `make -C rts format`"
      cargo fmt --verbose --manifest-path motoko-rts/Cargo.toml -- --check
      cargo fmt --verbose --manifest-path motoko-rts-tests/Cargo.toml -- --check
    '';
    installPhase = "touch $out";
  };

  base-src = stdenv.mkDerivation {
    name = "base-src";
    phases = "unpackPhase installPhase";
    src = nixpkgs.sources.motoko-base + "/src";
    installPhase = ''
      mkdir -p $out
      cp -rv * $out
    '';
  };

  base-tests = stdenv.mkDerivation {
    name = "base-tests";
    src = nixpkgs.sources.motoko-base;
    phases = "unpackPhase checkPhase installPhase";
    doCheck = true;
    installPhase = "touch $out";
    checkInputs = [
      nixpkgs.wasmtime
      moc
    ];
    checkPhase = ''
      make MOC=moc VESSEL_PKGS="--package matchers ${nixpkgs.sources.motoko-matchers}/src" -C test
    '';
  };

  guide-examples-tc =  stdenv.mkDerivation {
    name = "guid-examples-tc";
    src = subpath doc/modules/language-guide/examples;
    phases = "unpackPhase checkPhase installPhase";
    doCheck = true;
    MOTOKO_BASE = base-src;
    installPhase = "touch $out";
    checkInputs = [
      moc
    ];
    checkPhase = ''
      patchShebangs .
      ./check.sh
    '';
  };

  base-doc = stdenv.mkDerivation {
    name = "base-doc";
    src = nixpkgs.sources.motoko-base;
    phases = "unpackPhase buildPhase installPhase";
    doCheck = true;
    buildInputs = [ mo-doc ];
    buildPhase = ''
      mo-doc
    '';
    installPhase = ''
      mkdir -p $out
      cp -rv docs/* $out/

      mkdir -p $out/nix-support
      echo "report docs $out index.html" >> $out/nix-support/hydra-build-products
    '';
  };

  check-generated = nixpkgs.runCommandNoCC "check-generated" {
      nativeBuildInputs = [ nixpkgs.diffutils ];
      expected = import ./nix/generate.nix { pkgs = nixpkgs; };
      dir = ./nix/generated;
    } ''
      diff -r -U 3 $expected $dir
      touch $out
    '';

  # Checks that doc/modules/language-guide/examples/grammar.txt is up-to-date
  check-grammar = stdenv.mkDerivation {
      name = "check-grammar";
      src = subpath ./src/gen-grammar;
      phases = "unpackPhase buildPhase installPhase";
      buildInputs = [ nixpkgs.diffutils nixpkgs.bash nixpkgs.ocamlPackages.obelisk ];
      buildPhase = ''
        patchShebangs .
        ./gen-grammar.sh ${./src/mo_frontend/parser.mly} > expected
        echo "If the following fails, please run:"
        echo "nix-shell --command 'make -C src grammar'"
        diff -r -U 3 ${./doc/modules/language-guide/examples/grammar.txt} expected
        echo "ok, all good"
      '';
      installPhase = ''
        touch $out
      '';
    };

  check-error-codes = stdenv.mkDerivation {
      name = "check-error-codes";
      src = subpath ./test;
      phases = "unpackPhase buildPhase installPhase";
      buildInputs = [ nixpkgs.python3 ];
      buildPhase = ''
      patchShebangs .
      ./check-error-codes.py ${./src/lang_utils/error_codes.ml}
      '';
      installPhase = ''
        touch $out
      '';
  };

  all-systems-go = nixpkgs.releaseTools.aggregate {
    name = "all-systems-go";
    constituents = [
      moc
      mo-ide
      mo-doc
      didc
      deser
      samples
      rts
      base-src
      base-tests
      base-doc
      docs
      ic-ref-run
      shell
      check-formatting
      check-rts-formatting
      check-generated
      check-grammar
      check-error-codes
    ] ++
    builtins.attrValues (builtins.removeAttrs tests ["qc"]) ++
    builtins.attrValues js;
  };

  shell = stdenv.mkDerivation {
    name = "motoko-shell";

    #
    # Since building moc, and testing it, are two different derivations in we
    # have to create a fake derivation for `nix-shell` that commons up the
    # build dependencies of the two to provide a build environment that offers
    # both, while not actually building `moc`
    #
    propagatedBuildInputs =
      let dont_build = [ moc mo-ld didc deser candid-tests ]; in
      nixpkgs.lib.lists.unique (builtins.filter (i: !(builtins.elem i dont_build)) (
        commonBuildInputs nixpkgs ++
        rts.buildInputs ++
        js.moc.buildInputs ++
        docs.buildInputs ++
        check-rts-formatting.buildInputs ++
        builtins.concatMap (d: d.buildInputs or []) (builtins.attrValues tests) ++
        [ nixpkgs.ncurses
          nixpkgs.ocamlPackages.merlin
          nixpkgs.ocamlformat
          nixpkgs.ocamlPackages.utop
          nixpkgs.fswatch
          nixpkgs.niv
          nixpkgs.nix-update
          nixpkgs.rlwrap # for `rlwrap moc`
        ]
      ));

    shellHook = llvmEnv + ''
      # Include our wrappers in the PATH
      export PATH="${toString ./bin}:$PATH"
      # some cleanup of environment variables otherwise set by nix-shell
      # that would be confusing in interactive use
      unset XDG_DATA_DIRS
    '';
    ESM=nixpkgs.sources.esm;
    TOMMATHSRC = nixpkgs.sources.libtommath;
    MUSLSRC = "${nixpkgs.sources.musl-wasi}/libc-top-half/musl";
    MUSL_WASI_SYSROOT = musl-wasi-sysroot;
    LOCALE_ARCHIVE = nixpkgs.lib.optionalString stdenv.isLinux "${nixpkgs.glibcLocales}/lib/locale/locale-archive";
    MOTOKO_BASE = base-src;
    CANDID_TESTS = "${nixpkgs.sources.candid}/test";

    # allow building this as a derivation, so that hydra builds and caches
    # the dependencies of shell
    # Also mention the dependencies in the output, so that after `nix-build -A
    # shell` (or just `nix-build`) they are guaranteed to be present in the
    # local nix store.
    phases = ["installPhase" "fixupPhase"];
    installPhase = ''
      mkdir $out
    '';
    preferLocalBuild = true;
    allowSubstitutes = true;
  };
}<|MERGE_RESOLUTION|>--- conflicted
+++ resolved
@@ -192,11 +192,7 @@
         name = "motoko-rts-deps";
         src = subpath ./rts;
         sourceRoot = "rts/motoko-rts-tests";
-<<<<<<< HEAD
         sha256 = "1sc39ny20kmhlqsgd07f9j85k5k4sdi5hg09195whrpglf3msn0s";
-=======
-        sha256 = "sha256-5Y4JTKfpEhUTbb9zLhOVPYf74WscmcWsg/OdR6SMLOE";
->>>>>>> 55c7c736
         copyLockfile = true;
       };
 
