--- conflicted
+++ resolved
@@ -2,11 +2,6 @@
 
 * motoko (`moc`)
 
-<<<<<<< HEAD
-  * Performance improvement: improved cycle consumption allocating fixed-size objects (#4064).
-    Benchmarks indicate up to 10% less cycles burned for allocation-heavy code,
-    and 2.5% savings in realistic applications.
-=======
   * Allow identifiers in `or`-patterns (#3807).
     Bindings in alternatives must mention the same identifiers and have compatible types:
     ``` Motoko
@@ -15,7 +10,10 @@
       case (#warning why or #error why) "There is some problem: " # why;
     }
     ```
->>>>>>> b3d1d216
+
+  * Performance improvement: improved cycle consumption allocating fixed-size objects (#4064).
+    Benchmarks indicate up to 10% less cycles burned for allocation-heavy code,
+    and 2.5% savings in realistic applications.
 
 ## 0.9.4 (2023-07-01)
 
