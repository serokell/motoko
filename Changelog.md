--- conflicted
+++ resolved
@@ -1,7 +1,5 @@
 # Motoko compiler changelog
 
-<<<<<<< HEAD
-=======
 ## 0.9.7 (2023-07-18)
 
 * motoko (`moc`)
@@ -208,7 +206,6 @@
 
   * Performance improvement: improved cycle usage when receiving messages (#3893).
 
->>>>>>> 1cdfde67
 ## 0.8.5 (2023-03-20)
 
 * motoko (`moc`)
