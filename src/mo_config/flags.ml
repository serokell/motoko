(* common flags for the moc compiler *)

module M = Map.Make(String)

type compile_mode = WasmMode | ICMode | RefMode | WASIMode

type gc_strategy = MarkCompact | Copying | Generational | Incremental

let trace = ref false
let verbose = ref false
let print_warnings = ref true
let warnings_are_errors = ref false
let print_depth = ref 2
let release_mode = ref false
let compile_mode = ref ICMode
let debug_info = ref false
let multi_value = ref false
let await_lowering = ref true
let async_lowering = ref true
let dump_parse = ref false
let dump_tc = ref false
let dump_lowering = ref false
let check_ir = ref true
let package_urls : string M.t ref = ref M.empty
let actor_aliases : string M.t ref = ref M.empty
let actor_idl_path : string option ref = ref None
let max_stable_pages_default = 65536
let max_stable_pages : int ref = ref max_stable_pages_default
let measure_rts_stack = ref false
let pre_ref : string option ref = ref None
let post_ref : string option ref = ref None
let profile = ref false
let profile_verbose = ref false
let profile_file = ref "profiling-counters.csv"
let profile_line_prefix = ref ""
let profile_field_names : string list ref = ref []
let public_metadata_names : string list ref = ref []
let omit_metadata_names : string list ref = ref []
let compiled = ref false
let error_detail = ref 2
let sanity = ref false
let gc_strategy = ref Copying
let force_gc = ref false
let global_timer = ref true
let experimental_field_aliasing = ref false
let ocaml_js = ref false
let rts_stack_pages_default = 32 (* 2MB *)
let rts_stack_pages : int ref = ref rts_stack_pages_default
let trap_on_call_error = ref false
<<<<<<< HEAD
let use_stable_regions = ref false
=======
let use_stable_regions = ref false
let share_code = ref false
>>>>>>> 7081e3d7
<|MERGE_RESOLUTION|>--- conflicted
+++ resolved
@@ -47,9 +47,5 @@
 let rts_stack_pages_default = 32 (* 2MB *)
 let rts_stack_pages : int ref = ref rts_stack_pages_default
 let trap_on_call_error = ref false
-<<<<<<< HEAD
 let use_stable_regions = ref false
-=======
-let use_stable_regions = ref false
-let share_code = ref false
->>>>>>> 7081e3d7
+let share_code = ref false