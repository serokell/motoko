--- conflicted
+++ resolved
@@ -38,11 +38,8 @@
 let omit_metadata_names : string list ref = ref []
 let compiled = ref false
 let error_detail = ref 2
-<<<<<<< HEAD
 let compilation_unit = ref ""
 let compilation_dir = ref "."
-let sanity = ref false
-=======
 let sanity = ref false
 let gc_strategy = ref Copying
 let force_gc = ref false
@@ -51,5 +48,4 @@
 let ocaml_js = ref false
 let rts_stack_pages_default = 32 (* 2MB *)
 let rts_stack_pages : int ref = ref rts_stack_pages_default
-let trap_on_call_error = ref false
->>>>>>> c23ea2a0
+let trap_on_call_error = ref false