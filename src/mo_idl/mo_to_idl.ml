--- conflicted
+++ resolved
@@ -6,196 +6,6 @@
 module E = Syntax
 module I = Idllib.Syntax
 
-<<<<<<< HEAD
-let env = ref Env.empty
-
-(* For monomorphization *)
-module Stamp = Type.ConEnv
-let stamp = ref Stamp.empty
-
-module TypeMap = Map.Make (struct type t = con * typ list let compare = compare end)
-let type_map = ref TypeMap.empty
-
-let normalize_name name =
-  String.map (fun c ->
-      if c >= '0' && c <= '9' || c >= 'a' && c <= 'z' || c >= 'A' && c <= 'Z'
-      then c else '_'
-    ) name
-
-let monomorphize_con vs c =
-  let name = normalize_name (Cons.name c) in
-  match Cons.kind c with
-  | Def _ ->
-    let id = (c, vs) in
-    let (k, n) =
-      match TypeMap.find_opt id !type_map with
-      | None ->
-        (match Stamp.find_opt c !stamp with
-         | None ->
-           let keys = Stamp.keys !stamp in
-           let k = List.length (List.filter (fun d -> Cons.name c = Cons.name d) keys) in
-           stamp := Stamp.add c (k, 0) !stamp;
-           type_map := TypeMap.add id (k, 0) !type_map;
-           (k, 0)
-         | Some (k, n) ->
-           stamp := Stamp.add c (k, n + 1) !stamp;
-           type_map := TypeMap.add id (k, n + 1) !type_map;
-           (k, n + 1))
-      | Some (k, n) -> (k, n)
-    in
-    begin
-      match (k, n) with
-      | (0, 0) -> name
-      | (0, n) when n > 0 -> Printf.sprintf "%s_%d" name n
-      | (k, 0) when k > 0 -> Printf.sprintf "%s__%d" name k
-      | (k, n) when k > 0 && n > 0 -> Printf.sprintf "%s__%d_%d" name k n
-      | _ -> assert false
-    end
-  | _ -> assert false
-
-let prim p =
-  match p with
-  | Null -> I.PrimT I.Null
-  | Bool -> I.PrimT I.Bool
-  | Nat -> I.PrimT I.Nat
-  | Nat8 -> I.PrimT I.Nat8
-  | Nat16 -> I.PrimT I.Nat16
-  | Nat32 -> I.PrimT I.Nat32
-  | Nat64 -> I.PrimT I.Nat64
-  | Int -> I.PrimT I.Int
-  | Int8 -> I.PrimT I.Int8
-  | Int16 -> I.PrimT I.Int16
-  | Int32 -> I.PrimT I.Int32
-  | Int64 -> I.PrimT I.Int64
-  | Float -> I.PrimT I.Float64
-  | Char -> I.PrimT I.Nat32
-  | Text -> I.PrimT I.Text
-  | Blob -> I.BlobT
-  | Principal -> I.PrincipalT
-  | Region -> assert false
-  | Error -> assert false
-
-let rec typ t =
-  (match t with
-  | Any -> I.PrimT I.Reserved
-  | Non -> I.PrimT I.Empty
-  | Prim p -> prim p
-  | Var (s, i) -> assert false
-  | Con (c, ts) ->
-     (match Cons.kind c with
-      | Def (_, t) ->
-         (match (open_ ts t) with
-          | Prim p -> prim p
-          | Any -> I.PrimT I.Reserved
-          | Non -> I.PrimT I.Empty
-          | t ->
-             let id = monomorphize_con ts c in
-             if not (Env.mem id !env) then
-               begin
-                 env := Env.add id (I.PreT @@ no_region) !env;
-                 let t = typ (normalize t) in
-                 env := Env.add id t !env
-               end;
-             I.VarT (id @@ no_region))
-      | _ -> assert false)
-  | Typ c -> assert false
-  | Tup ts ->
-     if ts = [] then
-       I.PrimT I.Null
-     else
-       I.RecordT (tuple ts)
-  | Array t -> I.VecT (typ t)
-  | Opt t -> I.OptT (typ t)
-  | Obj (Object, fs) ->
-     I.RecordT (fields fs)
-  | Obj (Actor, fs) -> I.ServT (meths fs)
-  | Obj (Module, _) -> assert false
-  | Obj (Memory, _) -> assert false
-  | Variant fs ->
-     I.VariantT (fields fs)
-  | Func (Shared s, c, tbs, ts1, ts2) ->
-     let nons = List.map (fun _ -> Non) tbs in
-     let ts1, ts2 =
-       (List.map (open_ nons) ts1,
-        List.map (open_ nons) ts2) in
-     let t1 = args ts1 in
-     (match ts2, c with
-     | [], Returns -> I.FuncT ([I.Oneway @@ no_region], t1, [])
-     | ts, Promises ->
-       I.FuncT (
-         (match s with
-          | Query -> [I.Query @@ no_region]
-          | Composite -> [I.Composite @@ no_region]
-          | Write -> []),
-         t1, args ts)
-     | _ -> assert false)
-  | Func _ -> assert false
-  | Async _ -> assert false
-  | Mut t -> assert false
-  | Pre -> assert false
-  ) @@ no_region
-and field {lab; typ=t; _} =
-  let open Idllib.Escape in
-  match unescape lab with
-  | Nat nat ->
-     I.{label = I.Id nat @@ no_region; typ = typ t} @@ no_region
-  | Id id ->
-     I.{label = I.Named id @@ no_region; typ = typ t} @@ no_region
-and fields fs =
-  List.map field
-    (List.filter (fun f -> not (is_typ f.typ)) fs)
-and tuple ts =
-  List.mapi (fun i x ->
-      let id = Lib.Uint32.of_int i in
-      I.{label = I.Unnamed id @@ no_region; typ = typ x} @@ no_region
-    ) ts
-and args ts =
-  List.map typ ts
-and meths fs =
-  List.fold_right (fun f list ->
-      match f.typ with
-      | Typ c ->
-         list
-      | _ ->
-         let meth =
-           I.{var = Idllib.Escape.unescape_method f.lab @@ no_region;
-              meth = typ f.typ} @@ no_region in
-         meth :: list
-    ) fs []
-
-let is_actor_con c =
-  match Cons.kind c with
-  | Def ([], Obj (Actor, _)) -> true
-  | _ -> false
-
-let chase_decs env =
-  ConSet.iter (fun c ->
-      if is_actor_con c then ignore (typ (Con (c,[])))
-    ) env.Scope.con_env
-
-let gather_decs () =
-  Env.fold (fun id t list ->
-      let dec = I.TypD (id @@ no_region, t) @@ no_region in
-      dec::list
-    ) !env []
-
-let actor progs =
-  let open E in
-  let prog = CompUnit.combine_progs progs in
-  let { body = cub; _ } = (CompUnit.comp_unit_of_prog false prog).it in
-  match cub.it with
-  | ProgU _ | ModuleU _ -> None
-  | ActorU _ -> Some (typ cub.note.note_typ)
-  | ActorClassU _ ->
-     (match normalize cub.note.note_typ with
-      | Func (Local, Returns, [tb], ts1, [t2]) ->
-        let args = List.map typ (List.map (open_ [Non]) ts1) in
-        let (_, _, rng) = as_async (normalize (open_ [Non] t2)) in
-        let actor = typ rng in
-        Some (I.ClassT (args, actor) @@ cub.at)
-      | _ -> assert false
-     )
-=======
 (* use a functor to allocate temporary shared state *)
 module MakeState() = struct
 
@@ -263,6 +73,7 @@
     | Text -> I.PrimT I.Text
     | Blob -> I.BlobT
     | Principal -> I.PrincipalT
+    | Region
     | Error -> assert false
 
   let rec typ t =
@@ -388,7 +199,6 @@
        )
 
 end
->>>>>>> 73556f30
 
 let prog (progs, senv) : I.prog =
   let open MakeState() in
