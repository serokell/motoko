--- conflicted
+++ resolved
@@ -249,16 +249,16 @@
   | ParT t -> "ParT" $$ [typ t]
   | NamedT (id, t) -> "NamedT" $$ [Atom id.it; typ t]))
 
-<<<<<<< HEAD
-  and dec d = source d.at (match d.it with
+(* FIXME gabor/let-else *)
+  and dec d = trivia d.at (source d.at (match d.it with
     | ExpD e -> "ExpD" $$ [exp e]
     | LetD (p, e, Some f) -> "LetD" $$ [pat p; exp e; exp f]
     | LetD (p, e, None) -> "LetD" $$ [pat p; exp e]
-=======
+(* FIXME
   and dec d = trivia d.at (source d.at (match d.it with
     | ExpD e -> "ExpD" $$ [exp e ]
     | LetD (p, e) -> "LetD" $$ [pat p; exp e]
->>>>>>> 766abbfa
+FIXME master *)
     | VarD (x, e) -> "VarD" $$ [id x; exp e]
     | TypD (x, tp, t) ->
       "TypD" $$ [id x] @ List.map typ_bind tp @ [typ t]
