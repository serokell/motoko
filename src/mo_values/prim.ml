--- conflicted
+++ resolved
@@ -250,23 +250,6 @@
     k (Word32 Optint.(to_int32 (Checkseum.Crc32.digest_string s 0 (String.length s) zero)))
   | "array_len" -> fun _ v k ->
     k (Int (Int.of_int (Array.length (Value.as_array v))))
-<<<<<<< HEAD
-  | "blob_len" -> fun _ v k ->
-    k (Int (Nat.of_int (String.length (Value.as_text v))))
-  | "blob_iter" -> fun _ v k ->
-    let s = String.to_seq (Value.as_text v) in
-    let i = ref s in
-    k (BlobIter i)
-  | "blob_iter_done" -> fun _ v k ->
-    let i = Value.as_blob_iter v in
-    k (Bool (!i () <> Seq.Nil))
-  | "blob_iter_next" -> fun _ v k ->
-    let i = Value.as_blob_iter v in
-    begin match !i () with
-    | Seq.Nil -> assert false
-    | Seq.Cons (c, cs) ->
-      i := cs; k Value.(Word8 (Word8.of_int_u (Char.code c)))
-=======
   | "blob_size" -> fun _ v k ->
     k (Int (Nat.of_int (String.length (Value.as_text v))))
   | "blob_iter" -> fun _ v k ->
@@ -281,7 +264,6 @@
     begin match !i () with
     | Seq.Nil -> assert false
     | Seq.Cons (v, vs) -> i := vs; k v
->>>>>>> 42f8ad78
     end
   | "text_len" -> fun _ v k ->
     k (Int (Nat.of_int (List.length (Wasm.Utf8.decode (Value.as_text v)))))
