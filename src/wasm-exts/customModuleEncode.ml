(*
This module originated as a copy of interpreter/binary/encode.ml in the
reference implementation.

The changes are:
 * Support for writing out a source map for the Code parts
 * Support for additional custom sections

The code is otherwise as untouched as possible, so that we can relatively
easily apply diffs from the original code (possibly manually).
 *)

(* Note [funneling DIEs through Wasm.Ast]
   ~~~~~~~~~~~~~~~~~~~~~~~~~~~~~~~~~~~~~~
The DWARF debugging information entry (DIE) is a simple data carrier meant
to be transmitted in a sequential fashion. Here, DIEs are attached to
specially crafted instructions (Meta) in the instruction stream
that is derived from the Wasm.Ast. Since these instructions are inserted artificially
and are not intended for execution, they will not be emitted as instructions, but
aggregated, correlated and finally output into DWARF sections of the binary.
DIEs are defined in Dwarf5.Meta and can be recognised via the `is_dwarf_like` predicate.
When extracted from the instruction stream using the predicate, we can check whether
they are a tag (pre-filled) with attributes/subtags or free-standing attributes that will
end up in the last tag. Similarly later tags nest into open tags. The larger-scale hierarchical
structure is finally restored when all instructions are emitted. The mechanism is described in
the blog post http://eli.thegreenplace.net/2011/09/29/an-interesting-tree-serialization-algorithm-from-dwarf

 *)


(* Note [bubbling up types in the tag hierarchy]
   ~~~~~~~~~~~~~~~~~~~~~~~~~~~~~~~~~~~~~~~~~~~~~
Certain DIEs (precisely `DW_TAG_*`s) can be referenced from attributes
by means of position in the `.debug_info` section. E.g. types are referenced
from a variety of DIEs. But since we generate DIEs for types on the fly,
they end up at the same hierarchy level as the referencing DIE. Such references
are allocated serially by extending a mapping to promises. The promise gets
fulfilled when the prerequisite DIE is externalised into the section.
To have every referencable tag a fulfilled section position, on the tag closing
trigger we move every referencable DIE out of it and into the parent, effectively
bubbling all up to toplevel. Then, immediately before externalising the DIE tree,
we perform a stable sort by serial number, with non-referencable DIEs trailing.

 *)

(* Note [placeholder promises for typedefs]
   ~~~~~~~~~~~~~~~~~~~~~~~~~~~~~~~~~~~~~~~~~~~~~
When forming the DIE for a Motoko type synonym (`type List = ...`)
we need to do something special. Since such typedefs are cycle-breakers
in the type system, we will need to adopt the same property in the
`.debug_info` section too. So, we'll output `DW_TAG_typedef` before
even knowing which type it refers to. Instead we use a DW_FORM_ref4
for its `DW_AT_type` attribute, which is backpatchable. The value of this
attribute is an integer, pointing to a fulfilled promise created when the
DIE was formed. It got fulfilled when the typedef's type became known,
another DIE, formed shortly after the typedef's. Resolving this fulfilled
promise in turn gives us the index (actual type ref) of an unfulfilled
promise (the forward reference). This forward reference will be fulfilled
to be a byte offset in the section as soon as the corresponding DIE is emitted.

We keep a function that performs the patching of the section (before it is
written to disk) by overwriting the preliminary bytes in `DW_TAG_typedef`'s
`DW_AT_type` with the now fulfilled offset obtained from the forward reference.

 *)

module Promise = Lib.Promise

open Dwarf5.Meta

open CustomModule

(* Version *)

let version = 1l


(* Errors *)

module Code = Wasm.Error.Make ()

(* Encoding stream *)

type stream =
{
  buf : Buffer.t;
  patches : (int * char) list ref
}

let stream () = {buf = Buffer.create 8192; patches = ref []}
let pos s = Buffer.length s.buf
let put s b = Buffer.add_char s.buf b
let put_string s bs = Buffer.add_string s.buf bs
let patch s pos b = s.patches := (pos, b) :: !(s.patches)

let to_string s =
  let bs = Buffer.to_bytes s.buf in
  List.iter (fun (pos, b) -> Bytes.set bs pos b) !(s.patches);
  Bytes.to_string bs

module References = Map.Make (struct type t = int let compare = compare end)

let dw_references = ref References.empty
let num_dw_references = ref 1 (* 0 would mean: "this tag doesn't fulfill a reference" *)
let promise_reference_slot p =
  let have = !num_dw_references in
  dw_references := References.add have p !dw_references;
  num_dw_references := 1 + have;
  have
let allocate_reference_slot () =
  promise_reference_slot (Promise.make ())

(* Encoding *)

let encode (em : extended_module) =
  let s = stream () in

  (* source map *)
  let map = Buffer.create 0 in
  let sources = ref [] in
  let sourcesContent = ref [] in
  let segs = ref 0 in
  let prev_if = ref 0 in
  let prev_ol = ref 0 in
  let prev_oc = ref 0 in
  let prev_il = ref 0 in
  let prev_ic = ref 0 in

  (* modify reference *)
  let modif r f = r := f !r in

  let rec add_source x = function (* FIXME: use add_string *)
    | [] ->
      sources := !sources @ [ x ];
      sourcesContent := !sourcesContent @ [ "" ];
      0
    | h :: t -> if x = h then 0 else 1 + add_source x t
  in

  sources := !sources @ [ "prelude" ];
  sourcesContent := !sourcesContent @ [ Prelude.prelude ];

  let add_string gen strings str = (* FIXME: perform suffix compression? *)
    let strs = !strings in
    match List.assoc_opt str strs with
    | Some v -> v
    | _ ->
      let v = gen strs in
      let strs' = (str, v) :: strs in strings := strs'; v
  in

  let dwarf_strings = ref [] in

  let add_dwarf_string =
    add_string (function | [] -> 0 | (h, p) :: _ -> String.length h + 1 + p) dwarf_strings in

  let module Instrs = Set.Make (struct type t = int * Wasm.Source.pos let compare = compare end) in
  let statement_positions = ref Instrs.empty in

  let module DW_Sequence = Set.Make (struct type t = int * Instrs.t * int let compare = compare end) in
  let sequence_bounds = ref DW_Sequence.empty in

  let dwarf_tags = ref [Tag (None, 0, [])] in

  let is_closed tag =
    let tag_of (t', _, _) = tag = t' in
    let (_, has_children, _) = List.find tag_of Abbreviation.abbreviations in
    not (has_children <> 0)
  in

  let code_section_start = ref 0 in

  let add_dwarf_tag refi tag =
    let position_attr =
      if tag = Dwarf5.dw_TAG_lexical_block then
        [IntAttribute (Dwarf5.dw_AT_low_pc, pos s - !code_section_start)]
      else [] in

    (* invariant: at most one closed tag waiting for attributes *)

    dwarf_tags :=
      match !dwarf_tags with
      | [Tag (refi, t, viscera)] when tag = Dwarf5.dw_TAG_compile_unit && t = 0 ->
        [Tag (refi, tag, viscera)]
      | Tag (_, t', _) as closed :: Tag (r, t, arts) :: tail when is_closed t' ->
        Tag (refi, tag, position_attr) :: Tag (r, t, closed :: arts) :: tail
      | tail ->
        Tag (refi, tag, position_attr) :: tail in

  let no_tags = List.for_all (function Tag _ -> false | _ -> true) in
  let hoistables = List.partition (function Tag (Some r, _, _) -> true | _ -> false) in

  let rec close_dwarf genuine =
    (* hoist out referencable tags,
       see Note [bubbling up types in the tag hierarchy] *)
    begin match !dwarf_tags with
    | Tag (refi, t, viscera) :: Tag (refi', t', viscera') :: tail
        when genuine && Dwarf5.(dw_TAG_subprogram = t land 0xFF || dw_TAG_lexical_block = t land 0xFF) ->
      let hoist, stay = hoistables viscera in
      dwarf_tags := Tag (refi, t, stay) :: Tag (refi', t', hoist @ viscera') :: tail
    | _ -> ()
    end;

    match !dwarf_tags with
    | Tag (_, t, viscera) :: tail when Dwarf5.dw_TAG_lexical_block = t && no_tags viscera ->
      dwarf_tags := tail
    | Tag (refi, t, viscera) :: tail when genuine && Dwarf5.dw_TAG_lexical_block = t ->
      dwarf_tags := Tag (refi, t, IntAttribute (Dwarf5.dw_AT_high_pc, pos s - !code_section_start) :: viscera) :: tail;
      close_dwarf false
    | [] -> failwith "no open DW_TAG"
    | [Tag (None, t, viscera)] when Dwarf5.dw_TAG_compile_unit = t ->
      dwarf_tags := Tag (None, t, viscera) :: []
    | [Tag _] -> failwith "TOPLEVEL: NOT NESTING"
    | Tag (_, t', _) as closed :: Tag (r, t, arts) :: tail when is_closed t' ->
      dwarf_tags := Tag (r, t, closed :: arts) :: tail; close_dwarf genuine
    | Tag (_, t', _) as nested :: Tag (r, tag, arts) :: t ->
      dwarf_tags := Tag (r, tag, nested :: arts) :: t
    | _ -> failwith "cannot close DW_AT" in
  let add_dwarf_attribute attr =
    dwarf_tags := match !dwarf_tags with
                  | Tag (r, tag, arts) :: t -> Tag (r, tag, attr :: arts) :: t
                  | _ -> assert false
  in

  (* keeping count of the DWARF code sequence we are in *)
  let sequence_number = ref 0 in
  (* array of the sizes of the emitted subprograms *)
  let subprogram_sizes = Promise.make () in
  (* offset of the range lists section *)
  let rangelists = Promise.make () in

  let extract_dwarf refi tag =
    let open Dwarf5 in
    let extract = function
      | OffsetAttribute at when at = dw_AT_low_pc && tag = dw_TAG_compile_unit ->
        add_dwarf_attribute (IntAttribute (at, 0))
      | OffsetAttribute at when at = dw_AT_low_pc && tag land 0xFF = dw_TAG_subprogram ->
        add_dwarf_attribute (IntAttribute (at, !sequence_number))
      | OffsetAttribute at when at = dw_AT_high_pc && tag land 0xFF = dw_TAG_subprogram ->
        let s = !sequence_number in
        let resolve () = IntAttribute (at, Array.get (Promise.value subprogram_sizes) s) in
        add_dwarf_attribute (FutureAttribute resolve)
      | OffsetAttribute at when at = dw_AT_ranges ->
        let resolve () = IntAttribute (at, Promise.value rangelists) in
        add_dwarf_attribute (FutureAttribute resolve) (* see Note [Low_pc, High_pc, Ranges are special] *)
      | (IntAttribute _ | StringAttribute _) as attr ->
        add_dwarf_attribute attr
      | _ -> assert false
    in
    add_dwarf_tag refi tag;
    List.iter extract
  in

  let add_to_map file il ic ol oc =
    let il = il - 1 in
    let if_ = add_source file !sources in
    if ol <> !prev_ol then Buffer.add_char map ';';
    Vlq.Base64.encode map (oc - !prev_oc);             (* output column *)
    Vlq.Base64.encode map (if_ - !prev_if);            (* sources index *)
    Vlq.Base64.encode map (il - !prev_il);             (* input row *)
    Vlq.Base64.encode map (ic - !prev_ic);             (* input column *)
    Buffer.add_char map ',';

    prev_if := if_; prev_ol := ol; prev_oc := oc; prev_il := il; prev_ic := ic; incr segs
  in

  let module E = struct
    (* Generic values *)

    let u8 i = put s (Char.chr (i land 0xff))
    let u16 i = u8 (i land 0xff); u8 (i lsr 8)
    let u32 i =
      Int32.(u16 (to_int (logand i 0xffffl));
             u16 (to_int (shift_right i 16)))
    let u64 i =
      Int64.(u32 (to_int32 (logand i 0xffffffffL));
             u32 (to_int32 (shift_right i 32)))

    let rec vu64 i =
      let b = Int64.(to_int (logand i 0x7fL)) in
      if 0L <= i && i < 128L then u8 b
      else (u8 (b lor 0x80); vu64 (Int64.shift_right_logical i 7))

    let rec vs64 i =
      let b = Int64.(to_int (logand i 0x7fL)) in
      if -64L <= i && i < 64L then u8 b
      else (u8 (b lor 0x80); vs64 (Int64.shift_right i 7))

    let vu1 i = vu64 Int64.(logand (of_int i) 1L)
    let vu32 i = vu64 Int64.(logand (of_int32 i) 0xffffffffL)
    let vs7 i = vs64 (Int64.of_int i)
    let vs32 i = vs64 (Int64.of_int32 i)
    let vs33 i = vs64 (Wasm.I64_convert.extend_i32_s i)
    let f32 x = u32 (Wasm.F32.to_bits x)
    let f64 x = u64 (Wasm.F64.to_bits x)

    let len i =
      if Int32.to_int (Int32.of_int i) <> i then
        Code.error Wasm.Source.no_region
          "cannot encode length with more than 32 bit";
      vu32 (Int32.of_int i)

    let bool b = vu1 (if b then 1 else 0)
    let string bs = len (String.length bs); put_string s bs
    let name n = string (Wasm.Utf8.encode n)
    let list f xs = List.iter f xs
    let opt f xo = Option.iter f xo
    let vec_by l f xs = l (List.length xs); list f xs
    let vec f xs = vec_by len f xs

    let gap32 () = let p = pos s in u32 0l; u8 0; p
    let patch_gap32 p n =
      assert (n <= 0x0fff_ffff); (* Strings cannot excess 2G anyway *)
      let lsb i = Char.chr (i land 0xff) in
      patch s p (lsb (n lor 0x80));
      patch s (p + 1) (lsb ((n lsr 7) lor 0x80));
      patch s (p + 2) (lsb ((n lsr 14) lor 0x80));
      patch s (p + 3) (lsb ((n lsr 21) lor 0x80));
      patch s (p + 4) (lsb (n lsr 28))

    (* Types *)

    open Wasm.Types

    let value_type = function
      | I32Type -> vs7 (-0x01)
      | I64Type -> vs7 (-0x02)
      | F32Type -> vs7 (-0x03)
      | F64Type -> vs7 (-0x04)

    let elem_type = function
      | FuncRefType -> vs7 (-0x10)

    let stack_type = vec value_type
    let func_type = function
      | FuncType (ins, out) -> vs7 (-0x20); stack_type ins; stack_type out

    let limits vu {min; max} =
      bool (max <> None); vu min; opt vu max

    let table_type = function
      | TableType (lim, t) -> elem_type t; limits vu32 lim

    let memory_type = function
      | MemoryType lim -> limits vu32 lim

    let mutability = function
      | Immutable -> u8 0
      | Mutable -> u8 1

    let global_type = function
      | GlobalType (t, mut) -> value_type t; mutability mut

    (* Expressions *)

    open Wasm.Source
    open Ast
    open Wasm.Values

    let op n = u8 n
    let end_ () = op 0x0b

    let memop {align; offset; _} = vu32 (Int32.of_int align); vu32 offset

    let var x = vu32 x.it

    let block_type = function
      | VarBlockType x -> vs33 x.it
      | ValBlockType None -> vs7 (-0x40)
      | ValBlockType (Some t) -> value_type t

    let rec instr noting e =
      if e.at <> no_region then add_to_map e.at.left.file e.at.left.line e.at.left.column 0 (pos s);
      noting e;
      let instr = instr noting in

      match e.it with
      | Meta TagClose -> close_dwarf true
      | Meta (StatementDelimiter left) ->
        modif statement_positions (Instrs.add (pos s, left))
      | Meta (Tag (r, t, attrs_tags)) ->
        let tags, attrs = List.partition (function Tag _ | Grouped _ -> true | _ -> false) attrs_tags in
        extract_dwarf r t attrs;
        List.iter (fun t -> instr { e with it = (Meta t) }) tags
      | Meta (Grouped []) -> ()
      | Meta (Grouped (late :: former)) ->
        instr { e with it = Meta (Grouped former) };
        instr { e with it = Meta late }
      | Meta _ -> assert false

      | Unreachable -> op 0x00
      | Nop -> op 0x01

      | Block (bt, es) -> op 0x02; block_type bt; list instr es; end_ ()
      | Loop (bt, es) -> op 0x03; block_type bt; list instr es; end_ ()
      | If (bt, es1, es2) ->
        op 0x04; block_type bt; list instr es1;
        if es2 <> [] then op 0x05;
        list instr es2; end_ ()

      | Br x -> op 0x0c; var x
      | BrIf x -> op 0x0d; var x
      | BrTable (xs, x) -> op 0x0e; vec var xs; var x
      | Return -> op 0x0f
      | Call x -> op 0x10; var x
      | CallIndirect x -> op 0x11; var x; u8 0x00

      | Drop -> op 0x1a
      | Select -> op 0x1b

      | LocalGet x -> op 0x20; var x
      | LocalSet x -> op 0x21; var x
      | LocalTee x -> op 0x22; var x
      | GlobalGet x -> op 0x23; var x
      | GlobalSet x -> op 0x24; var x

      | Load ({ty = I32Type; sz = None; _} as mo) -> op 0x28; memop mo
      | Load ({ty = I64Type; sz = None; _} as mo) -> op 0x29; memop mo
      | Load ({ty = F32Type; sz = None; _} as mo) -> op 0x2a; memop mo
      | Load ({ty = F64Type; sz = None; _} as mo) -> op 0x2b; memop mo
      | Load ({ty = I32Type; sz = Some (Pack8, SX); _} as mo) ->
        op 0x2c; memop mo
      | Load ({ty = I32Type; sz = Some (Pack8, ZX); _} as mo) ->
        op 0x2d; memop mo
      | Load ({ty = I32Type; sz = Some (Pack16, SX); _} as mo) ->
        op 0x2e; memop mo
      | Load ({ty = I32Type; sz = Some (Pack16, ZX); _} as mo) ->
        op 0x2f; memop mo
      | Load {ty = I32Type; sz = Some (Pack32, _); _} ->
        assert false
      | Load ({ty = I64Type; sz = Some (Pack8, SX); _} as mo) ->
        op 0x30; memop mo
      | Load ({ty = I64Type; sz = Some (Pack8, ZX); _} as mo) ->
        op 0x31; memop mo
      | Load ({ty = I64Type; sz = Some (Pack16, SX); _} as mo) ->
        op 0x32; memop mo
      | Load ({ty = I64Type; sz = Some (Pack16, ZX); _} as mo) ->
        op 0x33; memop mo
      | Load ({ty = I64Type; sz = Some (Pack32, SX); _} as mo) ->
        op 0x34; memop mo
      | Load ({ty = I64Type; sz = Some (Pack32, ZX); _} as mo) ->
        op 0x35; memop mo
      | Load {ty = F32Type | F64Type; sz = Some _; _} ->
        assert false

      | Store ({ty = I32Type; sz = None; _} as mo) -> op 0x36; memop mo
      | Store ({ty = I64Type; sz = None; _} as mo) -> op 0x37; memop mo
      | Store ({ty = F32Type; sz = None; _} as mo) -> op 0x38; memop mo
      | Store ({ty = F64Type; sz = None; _} as mo) -> op 0x39; memop mo
      | Store ({ty = I32Type; sz = Some Pack8; _} as mo) -> op 0x3a; memop mo
      | Store ({ty = I32Type; sz = Some Pack16; _} as mo) -> op 0x3b; memop mo
      | Store {ty = I32Type; sz = Some Pack32; _} -> assert false
      | Store ({ty = I64Type; sz = Some Pack8; _} as mo) -> op 0x3c; memop mo
      | Store ({ty = I64Type; sz = Some Pack16; _} as mo) -> op 0x3d; memop mo
      | Store ({ty = I64Type; sz = Some Pack32; _} as mo) -> op 0x3e; memop mo
      | Store {ty = F32Type | F64Type; sz = Some _; _} -> assert false

      | MemorySize -> op 0x3f; u8 0x00
      | MemoryGrow -> op 0x40; u8 0x00

      | Const {it = I32 c; _} -> op 0x41; vs32 c
      | Const {it = I64 c; _} -> op 0x42; vs64 c
      | Const {it = F32 c; _} -> op 0x43; f32 c
      | Const {it = F64 c; _} -> op 0x44; f64 c

      | Test (I32 I32Op.Eqz) -> op 0x45
      | Test (I64 I64Op.Eqz) -> op 0x50
      | Test (F32 _) -> assert false
      | Test (F64 _) -> assert false

      | Compare (I32 I32Op.Eq) -> op 0x46
      | Compare (I32 I32Op.Ne) -> op 0x47
      | Compare (I32 I32Op.LtS) -> op 0x48
      | Compare (I32 I32Op.LtU) -> op 0x49
      | Compare (I32 I32Op.GtS) -> op 0x4a
      | Compare (I32 I32Op.GtU) -> op 0x4b
      | Compare (I32 I32Op.LeS) -> op 0x4c
      | Compare (I32 I32Op.LeU) -> op 0x4d
      | Compare (I32 I32Op.GeS) -> op 0x4e
      | Compare (I32 I32Op.GeU) -> op 0x4f

      | Compare (I64 I64Op.Eq) -> op 0x51
      | Compare (I64 I64Op.Ne) -> op 0x52
      | Compare (I64 I64Op.LtS) -> op 0x53
      | Compare (I64 I64Op.LtU) -> op 0x54
      | Compare (I64 I64Op.GtS) -> op 0x55
      | Compare (I64 I64Op.GtU) -> op 0x56
      | Compare (I64 I64Op.LeS) -> op 0x57
      | Compare (I64 I64Op.LeU) -> op 0x58
      | Compare (I64 I64Op.GeS) -> op 0x59
      | Compare (I64 I64Op.GeU) -> op 0x5a

      | Compare (F32 F32Op.Eq) -> op 0x5b
      | Compare (F32 F32Op.Ne) -> op 0x5c
      | Compare (F32 F32Op.Lt) -> op 0x5d
      | Compare (F32 F32Op.Gt) -> op 0x5e
      | Compare (F32 F32Op.Le) -> op 0x5f
      | Compare (F32 F32Op.Ge) -> op 0x60

      | Compare (F64 F64Op.Eq) -> op 0x61
      | Compare (F64 F64Op.Ne) -> op 0x62
      | Compare (F64 F64Op.Lt) -> op 0x63
      | Compare (F64 F64Op.Gt) -> op 0x64
      | Compare (F64 F64Op.Le) -> op 0x65
      | Compare (F64 F64Op.Ge) -> op 0x66

      | Unary (I32 I32Op.Clz) -> op 0x67
      | Unary (I32 I32Op.Ctz) -> op 0x68
      | Unary (I32 I32Op.Popcnt) -> op 0x69
      | Unary (I32 (I32Op.ExtendS Pack8)) -> op 0xc0
      | Unary (I32 (I32Op.ExtendS Pack16)) -> op 0xc1
      | Unary (I32 (I32Op.ExtendS Pack32)) -> assert false

      | Unary (I64 I64Op.Clz) -> op 0x79
      | Unary (I64 I64Op.Ctz) -> op 0x7a
      | Unary (I64 I64Op.Popcnt) -> op 0x7b
      | Unary (I64 (I64Op.ExtendS Pack8)) -> op 0xc2
      | Unary (I64 (I64Op.ExtendS Pack16)) -> op 0xc3
      | Unary (I64 (I64Op.ExtendS Pack32)) -> op 0xc4

      | Unary (F32 F32Op.Abs) -> op 0x8b
      | Unary (F32 F32Op.Neg) -> op 0x8c
      | Unary (F32 F32Op.Ceil) -> op 0x8d
      | Unary (F32 F32Op.Floor) -> op 0x8e
      | Unary (F32 F32Op.Trunc) -> op 0x8f
      | Unary (F32 F32Op.Nearest) -> op 0x90
      | Unary (F32 F32Op.Sqrt) -> op 0x91

      | Unary (F64 F64Op.Abs) -> op 0x99
      | Unary (F64 F64Op.Neg) -> op 0x9a
      | Unary (F64 F64Op.Ceil) -> op 0x9b
      | Unary (F64 F64Op.Floor) -> op 0x9c
      | Unary (F64 F64Op.Trunc) -> op 0x9d
      | Unary (F64 F64Op.Nearest) -> op 0x9e
      | Unary (F64 F64Op.Sqrt) -> op 0x9f

      | Binary (I32 I32Op.Add) -> op 0x6a
      | Binary (I32 I32Op.Sub) -> op 0x6b
      | Binary (I32 I32Op.Mul) -> op 0x6c
      | Binary (I32 I32Op.DivS) -> op 0x6d
      | Binary (I32 I32Op.DivU) -> op 0x6e
      | Binary (I32 I32Op.RemS) -> op 0x6f
      | Binary (I32 I32Op.RemU) -> op 0x70
      | Binary (I32 I32Op.And) -> op 0x71
      | Binary (I32 I32Op.Or) -> op 0x72
      | Binary (I32 I32Op.Xor) -> op 0x73
      | Binary (I32 I32Op.Shl) -> op 0x74
      | Binary (I32 I32Op.ShrS) -> op 0x75
      | Binary (I32 I32Op.ShrU) -> op 0x76
      | Binary (I32 I32Op.Rotl) -> op 0x77
      | Binary (I32 I32Op.Rotr) -> op 0x78

      | Binary (I64 I64Op.Add) -> op 0x7c
      | Binary (I64 I64Op.Sub) -> op 0x7d
      | Binary (I64 I64Op.Mul) -> op 0x7e
      | Binary (I64 I64Op.DivS) -> op 0x7f
      | Binary (I64 I64Op.DivU) -> op 0x80
      | Binary (I64 I64Op.RemS) -> op 0x81
      | Binary (I64 I64Op.RemU) -> op 0x82
      | Binary (I64 I64Op.And) -> op 0x83
      | Binary (I64 I64Op.Or) -> op 0x84
      | Binary (I64 I64Op.Xor) -> op 0x85
      | Binary (I64 I64Op.Shl) -> op 0x86
      | Binary (I64 I64Op.ShrS) -> op 0x87
      | Binary (I64 I64Op.ShrU) -> op 0x88
      | Binary (I64 I64Op.Rotl) -> op 0x89
      | Binary (I64 I64Op.Rotr) -> op 0x8a

      | Binary (F32 F32Op.Add) -> op 0x92
      | Binary (F32 F32Op.Sub) -> op 0x93
      | Binary (F32 F32Op.Mul) -> op 0x94
      | Binary (F32 F32Op.Div) -> op 0x95
      | Binary (F32 F32Op.Min) -> op 0x96
      | Binary (F32 F32Op.Max) -> op 0x97
      | Binary (F32 F32Op.CopySign) -> op 0x98

      | Binary (F64 F64Op.Add) -> op 0xa0
      | Binary (F64 F64Op.Sub) -> op 0xa1
      | Binary (F64 F64Op.Mul) -> op 0xa2
      | Binary (F64 F64Op.Div) -> op 0xa3
      | Binary (F64 F64Op.Min) -> op 0xa4
      | Binary (F64 F64Op.Max) -> op 0xa5
      | Binary (F64 F64Op.CopySign) -> op 0xa6

      | Convert (I32 I32Op.ExtendSI32) -> assert false
      | Convert (I32 I32Op.ExtendUI32) -> assert false
      | Convert (I32 I32Op.WrapI64) -> op 0xa7
      | Convert (I32 I32Op.TruncSF32) -> op 0xa8
      | Convert (I32 I32Op.TruncUF32) -> op 0xa9
      | Convert (I32 I32Op.TruncSF64) -> op 0xaa
      | Convert (I32 I32Op.TruncUF64) -> op 0xab
      | Convert (I32 I32Op.TruncSatSF32) -> op 0xfc; op 0x00
      | Convert (I32 I32Op.TruncSatUF32) -> op 0xfc; op 0x01
      | Convert (I32 I32Op.TruncSatSF64) -> op 0xfc; op 0x02
      | Convert (I32 I32Op.TruncSatUF64) -> op 0xfc; op 0x03
      | Convert (I32 I32Op.ReinterpretFloat) -> op 0xbc

      | Convert (I64 I64Op.ExtendSI32) -> op 0xac
      | Convert (I64 I64Op.ExtendUI32) -> op 0xad
      | Convert (I64 I64Op.WrapI64) -> assert false
      | Convert (I64 I64Op.TruncSF32) -> op 0xae
      | Convert (I64 I64Op.TruncUF32) -> op 0xaf
      | Convert (I64 I64Op.TruncSF64) -> op 0xb0
      | Convert (I64 I64Op.TruncUF64) -> op 0xb1
      | Convert (I64 I64Op.TruncSatSF32) -> op 0xfc; op 0x04
      | Convert (I64 I64Op.TruncSatUF32) -> op 0xfc; op 0x05
      | Convert (I64 I64Op.TruncSatSF64) -> op 0xfc; op 0x06
      | Convert (I64 I64Op.TruncSatUF64) -> op 0xfc; op 0x07
      | Convert (I64 I64Op.ReinterpretFloat) -> op 0xbd

      | Convert (F32 F32Op.ConvertSI32) -> op 0xb2
      | Convert (F32 F32Op.ConvertUI32) -> op 0xb3
      | Convert (F32 F32Op.ConvertSI64) -> op 0xb4
      | Convert (F32 F32Op.ConvertUI64) -> op 0xb5
      | Convert (F32 F32Op.PromoteF32) -> assert false
      | Convert (F32 F32Op.DemoteF64) -> op 0xb6
      | Convert (F32 F32Op.ReinterpretInt) -> op 0xbe

      | Convert (F64 F64Op.ConvertSI32) -> op 0xb7
      | Convert (F64 F64Op.ConvertUI32) -> op 0xb8
      | Convert (F64 F64Op.ConvertSI64) -> op 0xb9
      | Convert (F64 F64Op.ConvertUI64) -> op 0xba
      | Convert (F64 F64Op.PromoteF32) -> op 0xbb
      | Convert (F64 F64Op.DemoteF64) -> assert false
      | Convert (F64 F64Op.ReinterpretInt) -> op 0xbf

    let const c =
      list (instr ignore) c.it; end_ ()

    (* Sections *)

    let section id f x needed =
      if needed then begin
        u8 id;
        let g = gap32 () in
        let p = pos s in
        f x;
        patch_gap32 g (pos s - p)
      end

    let custom_section name f x needed =
      section 0 (fun x ->
        string name;
        f x
      ) x needed

    (* Type section *)
    let type_ t = func_type t.it

    let type_section ts =
      section 1 (vec type_) ts (ts <> [])

    (* Import section *)
    let import_desc d =
      match d.it with
      | FuncImport x -> u8 0x00; var x
      | TableImport t -> u8 0x01; table_type t
      | MemoryImport t -> u8 0x02; memory_type t
      | GlobalImport t -> u8 0x03; global_type t

    let import im =
      let {module_name; item_name; idesc} = im.it in
      name module_name; name item_name; import_desc idesc

    let import_section ims =
      section 2 (vec import) ims (ims <> [])

    (* Function section *)
    let func f = var f.it.ftype

    let func_section fs =
      section 3 (vec func) fs (fs <> [])

    (* Table section *)
    let table tab =
      let {ttype} = tab.it in
      table_type ttype

    let table_section tabs =
      section 4 (vec table) tabs (tabs <> [])

    (* Memory section *)
    let memory mem =
      let {mtype} = mem.it in
      memory_type mtype

    let memory_section mems =
      section 5 (vec memory) mems (mems <> [])

    (* Global section *)
    let global g =
      let {gtype; value} = g.it in
      global_type gtype; const value

    let global_section gs =
      section 6 (vec global) gs (gs <> [])

    (* Export section *)
    let export_desc d =
      match d.it with
      | FuncExport x -> u8 0; var x
      | TableExport x -> u8 1; var x
      | MemoryExport x -> u8 2; var x
      | GlobalExport x -> u8 3; var x

    let export ex =
      let {name = n; edesc} = ex.it in
      name n; export_desc edesc

    let export_section exs =
      section 7 (vec export) exs (exs <> [])

    (* Start section *)
    let start_section xo =
      section 8 (opt var) xo (xo <> None)

    (* Code section *)
    let compress ts =
      let combine t = function
        | (t', n) :: ts when t = t' -> (t, n + 1) :: ts
        | ts -> (t, 1) :: ts
      in List.fold_right combine ts []

    let local (t, n) = len n; value_type t

    let (here_dir, asset_dir) = (0, 1) (* reversed indices in dir_names, below *)
    let source_names =
      ref [ "prelude", (Promise.make (), asset_dir)
          ; "prim", (Promise.make (), asset_dir)
          ; "rts.wasm", (Promise.make (), asset_dir) ] (* make these appear last in .debug_line file_name_entries *)
    let dir_names = (* ditto, but reversed: 6.2.4.1 Standard Content Descriptions *)
      ref [ "<moc-asset>", (Promise.make (), asset_dir)
          ; Filename.dirname "", (Promise.make (), here_dir) ]
    let source_path_indices = ref (List.map (fun (p, (_, i)) -> p, i) !source_names)
    let add_source_name =
      let source_adder dir_index _ = Promise.make (), dir_index in
      let add_source_path_index (_, _) = function
        | "" -> assert false
        | str ->
          ignore (add_string (function [] -> assert false | (_, i) :: _ -> i + 1) source_path_indices str) in
      function
      | "" -> ()
      | ("prelude" | "prim" | "rts.wasm") as asset ->
        add_source_path_index (add_string (source_adder asset_dir) source_names asset) asset
      | path ->
        let dir, basename = Filename.(dirname path, basename path) in
        let _, dir_index = add_string (function [] -> assert false | (_, (_, i)) :: _ -> Promise.make (), i + 1) dir_names dir in
        let promise = add_string (source_adder dir_index) source_names basename in
        add_source_path_index promise path

    let code f =
      let {locals; body; _} = f.it in
      let g = gap32 () in
      let p = pos s in
      vec local (compress locals);
      let instr_notes = ref Instrs.empty in
      let note i =
        if not (is_dwarf_like i.it) then
          (modif instr_notes (Instrs.add (pos s, i.at.left));
           ignore (add_source_name i.at.left.file)
          ) in
      list (instr note) body;
      modif instr_notes (Instrs.add (pos s, f.at.right));
      ignore (add_source_name f.at.right.file);
      end_ ();
<<<<<<< HEAD
      sequence_number := 1 + !sequence_number;
=======
      incr sequence_number;
>>>>>>> 018f9523
      let sequence_end = pos s in
      patch_gap32 g (sequence_end - p);
      modif sequence_bounds (DW_Sequence.add (p, !instr_notes, sequence_end))

    let code_section fs =
      section 10 (fun fs -> code_section_start := pos s; vec code fs) fs (fs <> [])

    (* Element section *)
    let segment dat seg =
      let {index; offset; init} = seg.it in
      var index; const offset; dat init

    let table_segment seg =
      segment (vec var) seg

    let elem_section elems =
      section 9 (vec table_segment) elems (elems <> [])

    (* Data section *)
    let memory_segment seg =
      segment string seg

    let data_section data =
      section 11 (vec memory_segment) data (data <> [])

    (* Name section *)

    let assoc_list : 'a. ('a -> unit) -> (int32 * 'a) list -> unit = fun f xs ->
      vec (fun (li, x) -> vu32 li; f x)
          (List.sort (fun (i1,_) (i2,_) -> compare i1 i2) xs)

    let name_section ns =
      let name_section_body (ns : name_section) =
        (* module name section *)
        section 0 (opt string) ns.module_ (ns.module_ <> None);
        (* function names section *)
        section 1 (assoc_list string) ns.function_names  (ns.function_names <> []);
        (* locals names section *)
        section 2 (assoc_list (assoc_list string)) ns.locals_names  (ns.locals_names <> []) in

      custom_section "name" name_section_body ns
        (ns.module_ <> None || ns.function_names <> [] || ns.locals_names <> [])

    let uleb128 n = vu64 (Int64.of_int n)
    let sleb128 n = vs64 (Int64.of_int n)
    let close_section () = u8 0x00
    let write16 = Buffer.add_int16_le s.buf
    let write32 i = Buffer.add_int32_le s.buf (Int32.of_int i)
    let zero_terminated str = put_string s str; u8 0
    let vec_uleb128 el = vec_by uleb128 el
    let writeBlock1 str = let len = String.length str in assert (len < 256); u8 len; put_string s str
    let writeBlockLEB str = uleb128 (String.length str); put_string s str
    let dw_gap32 () = let p = pos s in write32 0x0; p
    let dw_patch_gap32 p n =
      let lsb i = Char.chr (i land 0xff) in
      patch s p (lsb n);
      patch s (p + 1) (lsb (n lsr 8));
      patch s (p + 2) (lsb (n lsr 16));
      patch s (p + 3) (lsb (n lsr 24))
    let dw_patches = ref (fun i -> i)

    let debug_abbrev_section () =
      let tag (t, ch, kvs) =
        uleb128 (t land 0xFFFF); u8 ch;
        assert (kvs <> []); (* these run risk of dead-code elimination *)
        List.iter (fun (k, v) -> uleb128 k; uleb128 v) kvs in
      let abbrev i abs = uleb128 (i + 1); tag abs; close_section (); close_section () in
      let section_body abs = List.iteri abbrev abs; close_section () in
      custom_section ".debug_abbrev" section_body Abbreviation.abbreviations true

    (* dw_FORM writers *)
    let writeForm : int -> die -> unit =
      let open Dwarf5 in
      function
      | f when dw_FORM_strp = f ->
        begin function
          | StringAttribute (attr, str) -> write32 (add_dwarf_string str)
          | _ -> failwith "dw_FORM_strp"
        end
      | f when dw_FORM_data1 = f ->
        begin function
          | IntAttribute (attr, i) -> u8 i
          | _ -> failwith "dw_FORM_data1"
        end
      | f when dw_FORM_data2 = f ->
        begin function
          | IntAttribute (attr, i) -> write16 i
          | _ -> failwith "dw_FORM_data2"
        end
      | f when dw_FORM_data4 = f ->
        begin function
          | IntAttribute (attr, i) -> write32 i
          | _ -> failwith "dw_FORM_data4"
        end
      | f when dw_FORM_addr = f ->
        begin function
          | IntAttribute (attr, i) -> write32 i
          | _ -> failwith "dw_FORM_addr"
        end
      | f when dw_FORM_addrx = f ->
        begin function
          | IntAttribute (attr, i) -> uleb128 i
          | _ -> failwith "dw_FORM_addrx"
        end
      | f when dw_FORM_ref4 = f ->
        begin function
          | IntAttribute (attr, i) ->
            (* See Note [placeholder promises for typedefs] *)
            let placeholder_promise = References.find i !dw_references in
            assert (Promise.is_fulfilled placeholder_promise);
            let forward_ref = Promise.value placeholder_promise in
            let offset_promise = References.find forward_ref !dw_references in
            if Promise.is_fulfilled offset_promise
            then write32 (Promise.value offset_promise)
            else dw_patches :=
                   (fun gap ps () ->
                     ps ();
                     dw_patch_gap32 gap (Promise.value offset_promise)
                   ) (dw_gap32 ()) !dw_patches
          | _ -> failwith "dw_FORM_ref_ref4"
        end
      | f when dw_FORM_ref_udata = f ->
        begin function
          | IntAttribute (attr, i) ->
            uleb128 (Promise.value (References.find i !dw_references))
          | _ -> failwith "dw_FORM_ref_udata"
        end
      | f when dw_FORM_sec_offset = f ->
        begin function
          | IntAttribute (attr, i) -> write32 i
          | _ -> failwith "dw_FORM_sec_offset"
        end
      | f when dw_FORM_block1 = f ->
        begin function
          | StringAttribute (attr, str) -> writeBlock1 str
          | _ -> failwith "dw_FORM_block1"
        end
      | f when dw_FORM_exprloc = f ->
        begin function
          | StringAttribute (attr, str) -> writeBlockLEB str
          | _ -> failwith "dw_FORM_exprloc"
        end
      | f when dw_FORM_flag = f ->
        begin function
          | IntAttribute (attr, b) -> u8 b
          | _ -> failwith "dw_FORM_flag"
        end
      | f when dw_FORM_flag_present = f ->
        begin function
          | IntAttribute (attr, 0) -> failwith "dw_FORM_flag_present with false"
          | IntAttribute (attr, _) -> ()
          | _ -> failwith "dw_FORM_flag_present"
        end
      | _ -> failwith "cannot write form"

    let info_section_start = ref 0

    let rec writeTag at_toplevel = function
      | Tag (r, t, contentsRevd) ->
        begin match r with
        | Some refi ->
          Promise.fulfill (References.find refi !dw_references) (pos s - !info_section_start)
        | None -> assert (t <> Dwarf5.dw_TAG_base_type)
        end;

        (* we have to be careful to only reference tags already written,
           so maintain creation order *)
        let ref_priority a b = match a, b with
          | Tag (Some m, _, _), Tag (Some n, _, _) -> compare n m
          | _, Tag (Some _, _, _) -> -1
          | Tag (Some _, _, _), _ -> 1
          | _ -> 0 in

        let contents = List.rev (if at_toplevel then List.stable_sort ref_priority contentsRevd else contentsRevd) in
        let wanted_tag (t', _, _) = t = t' in
        let (_, has_children, forms) = List.find wanted_tag Abbreviation.abbreviations in
        let rec pairing (attr, form) = function
          | Tag _ | TagClose | StatementDelimiter _ | Grouped _ -> failwith "Attribute expected"
          | FutureAttribute f ->
            pairing (attr, form) (f ())
          | StringAttribute (a, path0) when a = Dwarf5.dw_AT_decl_file ->
            let path = if path0 = "" then "prim" else path0 in
            if attr <> a then Printf.printf "DATA1 attr: 0x%x = a: 0x%x (in TAG 0x%x) PATH: %s  ULT: (%s, %d)\n" attr a t path    (fst (List.hd !source_path_indices)) (snd (List.hd !source_path_indices));
            assert (attr = a);
            writeForm form (IntAttribute (a, List.(snd (hd !source_path_indices) - assoc path !source_path_indices)))
          | IntAttribute (a, _) as art ->
            if attr <> a then Printf.printf "attr: 0x%x = a: 0x%x (in TAG 0x%x)\n" attr a t;
            assert (attr = a);
            writeForm form art
          | StringAttribute (a, _) as art -> assert (attr = a); writeForm form art
          | OffsetAttribute _ -> failwith "too late to resolve OffsetAttribute" in
        let rec indexOf cnt = function
          | h :: t when wanted_tag h -> cnt
          | _ :: t -> indexOf (cnt + 1) t
          | _ -> failwith "not encountered" in
        uleb128 (indexOf 1 Abbreviation.abbreviations);
        let nested_tags, attrs = List.partition (function Tag _ -> true | _ -> false) contents in

        List.iter2 pairing forms attrs;
        List.iter (writeTag false) nested_tags;
        if has_children <> 0 then close_section ()
      | _ -> failwith "Tag expected"

    let unit f =
      let g = dw_gap32 () in (* unit_length *)
      let p = pos s in
      f g; dw_patch_gap32 g (pos s - p)

    let debug_info_section () =
      let section_body abs =
        unit(fun info_start ->
            write16 0x0005; (* version *)
            u8 Dwarf5.dw_UT_compile; (* unit_type *)
            u8 4; (* address_size *)
            write32 0x0000; (* debug_abbrev_offset *)
            info_section_start := info_start;

            match !dwarf_tags with
            | [toplevel] -> writeTag true toplevel
            | _ -> failwith "expected one toplevel tag"
        );
        !dw_patches () in
      let relevant ts = ts <> [Tag (None, 0, [])] in
      custom_section ".debug_info" section_body dwarf_tags (relevant !dwarf_tags)

    let debug_strings_section dss =
      let rec debug_strings_section_body = function
        | [] -> ()
        | (h, _) :: t -> debug_strings_section_body t; zero_terminated h
      in
      custom_section ".debug_str" debug_strings_section_body dss (dss <> [])


    let debug_addr_section seqs =
      let debug_addr_section_body seqs =
        unit(fun start ->
            write16 0x0005; (* version *)
            u8 4; (* addr_size *)
            u8 0; (* segment_selector_size *)
            let write_addr (st, _, _) =
              let rel addr = addr - !code_section_start in
              write32 (rel st)
            in
            DW_Sequence.iter write_addr seqs;
        )
      in
      custom_section ".debug_addr" debug_addr_section_body seqs (not (DW_Sequence.is_empty seqs))


    (* 7.28 Range List Table *)
    let debug_rnglists_section sequence_bounds =
      let index = ref 0 in
      let debug_rnglists_section_body () =
        unit(fun start ->
            write16 0x0005; (* version *)
            u8 4; (* address_size *)
            u8 0; (* segment_selector_size *)
            write32 0; (* offset_entry_count *)

            Promise.fulfill rangelists (pos s - start);
            DW_Sequence.iter (fun (st, _, en) ->
                u8 Dwarf5.dw_RLE_startx_length;
                uleb128 !index;
<<<<<<< HEAD
                index := !index + 1;
=======
                incr index;
>>>>>>> 018f9523
                uleb128 (en - st))
              sequence_bounds;
            u8 Dwarf5.dw_RLE_end_of_list;

            (* extract the subprogram sizes to an array *)
            Promise.fulfill subprogram_sizes (Array.of_seq (Seq.map (fun (st, _, en) -> en - st) (DW_Sequence.to_seq sequence_bounds)))
        );

        in
      custom_section ".debug_rnglists" debug_rnglists_section_body () true

    (* Debug strings for line machine section, used by DWARF5: "6.2.4 The Line Number Program Header" *)

    let debug_line_str_section () =
      let debug_line_strings_section_body (dirs, sources) =
        let start = pos s in
        let rec strings = function
          | [] -> ()
          | (h, (p, _)) :: t ->
            Promise.fulfill p (pos s - start);
            zero_terminated h;
            strings t in
        strings dirs;
        strings sources in
      custom_section ".debug_line_str" debug_line_strings_section_body (!dir_names, !source_names) true

    (* Debug line machine section, see DWARF5: "6.2 Line Number Information" *)

    let debug_line_section fs =
      let debug_line_section_body () =

        unit(fun start ->
            (* see "6.2.4 The Line Number Program Header" *)
            write16 0x0005;
            u8 4;
            u8 0; (* segment_selector_size *)
            unit(fun _ ->
                u8 1; (* min_inst_length *)
                u8 1; (* max_ops_per_inst *)
                u8 (if Dwarf5.Machine.default_is_stmt then 1 else 0); (* default_is_stmt *)
                u8 0; (* line_base *)
                u8 12; (* line_range *)
                u8 13; (* opcode_base *)
                let open List in
                (* DW_LNS_copy .. DW_LNS_set_isa usage *)
                iter u8 [0; 1; 1; 1; 1; 0; 0; 0; 1; 0; 0; 1];

                let format (l, f) = uleb128 l; uleb128 f in
                let vec_format = vec_by u8 format in

                (* directory_entry_format_count, directory_entry_formats *)
                vec_format Dwarf5.[dw_LNCT_path, dw_FORM_line_strp];

                (* directories_count, directories *)
                vec_uleb128 write32 (rev_map (fun (_, (p, _)) -> Promise.value p) !dir_names);

                (* file_name_entry_format_count, file_name_entry_formats *)
                vec_format Dwarf5.[dw_LNCT_path, dw_FORM_line_strp; dw_LNCT_directory_index, dw_FORM_udata];

                (* The first entry in the sequence is the primary source file whose file name exactly
                   matches that given in the DW_AT_name attribute in the compilation unit debugging
                   information entry. This is ensured by the heuristics, that the last noted source file
                   will be placed at position 0 in the table *)
                vec_uleb128
                  (fun (pos, indx) -> write32 pos; uleb128 indx)
                  (map (fun (_, (p, dir_indx)) -> Promise.value p, dir_indx) !source_names);
            );

            (* build the statement loc -> addr map *)
            let statement_positions = !statement_positions in
            let module StmtsAt = Map.Make (struct type t = Wasm.Source.pos let compare = compare end) in
            let statements_at = StmtsAt.of_seq (Seq.map (fun (k, v) -> v, k) (Instrs.to_seq statement_positions)) in
            let is_statement_at (addr, loc) =
              match StmtsAt.find_opt loc statements_at with
              | Some addr' when addr = addr' -> true
              | _ -> false in

            (* generate the line section *)
            let code_start = !code_section_start in
            let rel addr = addr - code_start in
            let source_indices = !source_path_indices in

            let mapping epi (addr, {file; line; column} as loc) : Dwarf5.Machine.state =
              let file' = List.(snd (hd source_indices) - assoc (if file = "" then "prim" else file) source_indices) in
              let stmt = Instrs.mem loc statement_positions || is_statement_at loc (* FIXME TODO: why ||? *) in
              let addr' = rel addr in
              Dwarf5.Machine.{ ip = addr'; loc = { file = file'; line; col = column + 1 }; disc = 0; stmt; bb = false; mode = if addr' = epi then Epilogue else Regular }
            in

            let joining (prg, state) state' : int list list * Dwarf5.Machine.state =
              (* to avoid quadratic runtime, just collect (cons up) the partial lists here;
                 later we'll bring it in the right order and flatten *)
              Dwarf5.Machine.infer state state' :: prg, state'
            in

            let sequence (sta, notes, en) =
              let start, ending = rel sta, rel en in
              let notes_seq = Instrs.to_seq notes in
              let open Dwarf5.Machine in
              (* Decorate first instr, and prepend start address, non-statement (FIXME: clang says it *is* a statement) *)
              let seq_start_state = { start_state with ip = start; stmt = false } in
              let states_seq () =
                let open Seq in
                match map (mapping (ending - 1)) notes_seq () with
                | Nil -> failwith "there should be an 'end' instruction!"
                | Cons ({ip; _}, _) when ip = start -> failwith "at start already an instruction?"
                | Cons (state, _) as front ->
                  (* override default location from `start_state` *)
                  let start_state' = { seq_start_state with loc = state.loc } in
                  (* FIXME (4.11) use `cons` *)
                  Cons (start_state', fun () -> front)
              in

              let prg0, _ = Seq.fold_left joining ([], start_state) states_seq in
              let prg = List.fold_left (Fun.flip (@)) Dwarf5.[dw_LNS_advance_pc; 1; dw_LNE_end_sequence] prg0 in
              write_opcodes u8 uleb128 sleb128 write32 prg
            in
            DW_Sequence.iter sequence !sequence_bounds
        )
      in
      custom_section ".debug_line" debug_line_section_body () (fs <> [])


    (* 7.29 Location List Table *)
    (*
    let debug_loclists_section () =
      let rec write_loclist =
        let open Dwarf5 in
        let open Location in
        function
        | op :: n :: r when dw_OP_WASM_local = op ->
          u8 dw_OP_WASM_location; u8 0x00; uleb128 n; write_loclist r
        | op :: n :: r when dw_OP_WASM_global = op ->
          u8 dw_OP_WASM_location; u8 0x01; uleb128 n; write_loclist r
        | op :: n :: r when dw_OP_WASM_stack = op ->
          u8 dw_OP_WASM_location; u8 0x02; uleb128 n; write_loclist r
        | _ -> failwith "write_loclist" in
      let debug_loclists_section_body () =
        write16 0x0005; (* version *)
        u8 4; (* address_size *)
        u8 0; (* segment_selector_size *)
        write32 0; (* offset_entry_count *)

      in
      custom_section ".debug_loclists" debug_loclists_section_body () true
     *)

    (* Module *)

    let module_ (em : extended_module) =
      let m = em.module_ in

      u32 0x6d736100l;
      u32 version;
      (* no use-case for encoding dylink section yet, but here would be the place *)
      assert (em.dylink = None);
      type_section m.types;
      import_section m.imports;
      func_section m.funcs;
      table_section m.tables;
      memory_section m.memories;
      global_section m.globals;
      export_section m.exports;
      start_section m.start;
      elem_section m.elems;
      code_section m.funcs;
      data_section m.data;
      (* other optional sections *)
      name_section em.name;
      if !Mo_config.Flags.debug_info then
        begin
          debug_abbrev_section ();
          debug_addr_section !sequence_bounds;
          debug_rnglists_section !sequence_bounds;
<<<<<<< HEAD
          (*debug_loclists_section (); NOT YET*)
=======
>>>>>>> 018f9523
          debug_line_str_section ();
          debug_line_section m.funcs;
          debug_info_section ();
          debug_strings_section !dwarf_strings
        end
  end
  in E.module_ em;

  let mappings = Buffer.contents map in
  let n = max 0 ((String.length mappings) - 1) in
  let json : Yojson.Basic.t = `Assoc [
    ("version", `Int 3);
    ("sources", `List ( List.map (fun x -> `String x) !sources ) );
    ("sourcesContent", `List ( List.map (fun x -> if x = "" then `Null else `String x) !sourcesContent ) );
    ("mappings", `String (String.sub mappings 0 n) )
  ] in

  (Yojson.Basic.to_string json, to_string s)<|MERGE_RESOLUTION|>--- conflicted
+++ resolved
@@ -763,11 +763,7 @@
       modif instr_notes (Instrs.add (pos s, f.at.right));
       ignore (add_source_name f.at.right.file);
       end_ ();
-<<<<<<< HEAD
-      sequence_number := 1 + !sequence_number;
-=======
       incr sequence_number;
->>>>>>> 018f9523
       let sequence_end = pos s in
       patch_gap32 g (sequence_end - p);
       modif sequence_bounds (DW_Sequence.add (p, !instr_notes, sequence_end))
@@ -1031,11 +1027,7 @@
             DW_Sequence.iter (fun (st, _, en) ->
                 u8 Dwarf5.dw_RLE_startx_length;
                 uleb128 !index;
-<<<<<<< HEAD
-                index := !index + 1;
-=======
                 incr index;
->>>>>>> 018f9523
                 uleb128 (en - st))
               sequence_bounds;
             u8 Dwarf5.dw_RLE_end_of_list;
@@ -1210,10 +1202,6 @@
           debug_abbrev_section ();
           debug_addr_section !sequence_bounds;
           debug_rnglists_section !sequence_bounds;
-<<<<<<< HEAD
-          (*debug_loclists_section (); NOT YET*)
-=======
->>>>>>> 018f9523
           debug_line_str_section ();
           debug_line_section m.funcs;
           debug_info_section ();
