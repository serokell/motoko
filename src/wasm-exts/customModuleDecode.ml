(*
This module originated as a copy of interpreter/binary/decode.ml in the
reference implementation.
With adjustments from memory64.

The changes are:
 * Support for additional custom sections
 * Manual selective support for bulk-memory operations `memory_copy` and `memory_fill` (WebAssembly/spec@7fa2f20).

The code is otherwise as untouched as possible, so that we can relatively
easily apply diffs from the original code (possibly manually).

TODO:
 The treatment of known custom sections is suboptimal and assumes
 they appear once, in a fixed relative order.
 It would be better to just rescan the whole binary for each such section,
 re-using the original custom section decoder from the reference implementation.
*)

module Error = Wasm.Error
module Source = Wasm.Source
module F32 = Wasm.F32
module F64 = Wasm.F64
module I32_convert = Wasm.I32_convert
module I64_convert = Wasm.I64_convert
module Utf8 = Lib.Utf8
open CustomModule
open Types

(* Decoding stream *)

type stream =
{
  name : string;
  bytes : string;
  pos : int ref;
}

exception EOS

let stream name bs = {name; bytes = bs; pos = ref 0}

let len s = String.length s.bytes
let pos s = !(s.pos)
let eos s = (pos s = len s)

let check n s = if pos s + n > len s then raise EOS
let skip n s = if n < 0 then raise EOS else check n s; s.pos := !(s.pos) + n

let read s = Char.code (s.bytes.[!(s.pos)])
let peek s = if eos s then None else Some (read s)
let get s = check 1 s; let b = read s in skip 1 s; b
let get_string n s = let i = pos s in skip n s; String.sub s.bytes i n

let checkpoint s = let p = !(s.pos) in fun () -> s.pos := p


(* Errors *)

module Code = Error.Make ()
exception Code = Code.Error

let string_of_byte b = Printf.sprintf "%02x" b

let position (s : stream) pos = Source.({file = s.name; line = -1; column = pos})
let region s left right =
  Source.({left = position s left; right = position s right})

let error s pos msg = raise (Code (region s pos pos, msg))
let require b s pos msg = if not b then error s pos msg

let guard f s =
  try f s with EOS -> error s (len s) "unexpected end of section or function"

let get = guard get
let get_string n = guard (get_string n)
let skip n = guard (skip n)

let expect b s msg = require (guard get s = b) s (pos s - 1) msg
let illegal s pos b = error s pos ("illegal opcode " ^ string_of_byte b)
let unsupported_bulk_memory s pos = error s pos "bulk memory operation not yet supported"

let at f s =
  let left = pos s in
  let x = f s in
  let right = pos s in
  Source.(x @@ region s left right)



(* Generic values *)

let u8 s =
  get s

let u16 s =
  let lo = u8 s in
  let hi = u8 s in
  hi lsl 8 + lo

let u32 s =
  let lo = Int32.of_int (u16 s) in
  let hi = Int32.of_int (u16 s) in
  Int32.(add lo (shift_left hi 16))

let u64 s =
  let lo = I64_convert.extend_i32_u (u32 s) in
  let hi = I64_convert.extend_i32_u (u32 s) in
  Int64.(add lo (shift_left hi 32))

let rec vuN n s =
  require (n > 0) s (pos s) "integer representation too long";
  let b = u8 s in
  require (n >= 7 || b land 0x7f < 1 lsl n) s (pos s - 1) "integer too large";
  let x = Int64.of_int (b land 0x7f) in
  if b land 0x80 = 0 then x else Int64.(logor x (shift_left (vuN (n - 7) s) 7))

let rec vsN n s =
  require (n > 0) s (pos s) "integer representation too long";
  let b = u8 s in
  let mask = (-1 lsl (n - 1)) land 0x7f in
  require (n >= 7 || b land mask = 0 || b land mask = mask) s (pos s - 1)
    "integer too large";
  let x = Int64.of_int (b land 0x7f) in
  if b land 0x80 = 0
  then (if b land 0x40 = 0 then x else Int64.(logor x (logxor (-1L) 0x7fL)))
  else Int64.(logor x (shift_left (vsN (n - 7) s) 7))

let vu32 s = Int64.to_int32 (vuN 32 s)
let vu64 s = vuN 64 s
let vs7 s = Int64.to_int (vsN 7 s)
let vs32 s = Int64.to_int32 (vsN 32 s)
let vs33 s = I32_convert.wrap_i64 (vsN 33 s)
let vs64 s = vsN 64 s
let f32 s = F32.of_bits (u32 s)
let f64 s = F64.of_bits (u64 s)

let len32 s =
  let pos = pos s in
  let n = vu32 s in
  if I32.le_u n (Int32.of_int (len s)) then Int32.to_int n else
    error s pos "length out of bounds"

let string s = let n = len32 s in get_string n s
let rec list f n s = if n = 0 then [] else let x = f s in x :: list f (n - 1) s
let opt f b s = if b then Some (f s) else None
let vec f s = let n = len32 s in list f n s

let name s =
  let pos = pos s in
  try Utf8.decode (string s) with Utf8.Utf8 ->
    error s pos "malformed UTF-8 encoding"

let sized (f : int -> stream -> 'a) (s : stream) =
  let size = len32 s in
  let start = pos s in
  let x = f size s in
  require (pos s = start + size) s start "section size mismatch";
  x


(* Types *)

open Types

let value_type s =
  match vs7 s with
  | -0x01 -> I32Type
  | -0x02 -> I64Type
  | -0x03 -> F32Type
  | -0x04 -> F64Type
  | _ -> error s (pos s - 1) "malformed value type"

let elem_type s =
  match vs7 s with
  | -0x10 -> FuncRefType
  | _ -> error s (pos s - 1) "malformed element type"

let stack_type s = vec value_type s
let func_type s =
  match vs7 s with
  | -0x20 ->
    let ins = stack_type s in
    let out = stack_type s in
    FuncType (ins, out)
  | _ -> error s (pos s - 1) "malformed function type"

let limits vu s =
  let flags = u8 s in
  require (flags land 0xfa = 0) s (pos s - 1) "malformed limits flags";
  let has_max = (flags land 1 = 1) in
  let is64 = (flags land 4 = 4) in
  let min = vu s in
  let max = opt vu has_max s in
  {min; max}, is64

let table_type s =
  let t = elem_type s in
  let lim, is64 = limits vu32 s in
  require (not is64) s (pos s - 1) "tables cannot have 64-bit indices";
  TableType (lim, t)

let memory_type s =
  let lim, is64 = limits vu64 s in
  MemoryType (lim, if is64 then I64IndexType else I32IndexType)

let mutability s =
  match u8 s with
  | 0 -> Immutable
  | 1 -> Mutable
  | _ -> error s (pos s - 1) "malformed mutability"

let global_type s =
  let t = value_type s in
  let mut = mutability s in
  GlobalType (t, mut)


(* Decode instructions *)

open Ast
open Operators

let var s = vu32 s

let op s = u8 s
let end_ s = expect 0x0b s "END opcode expected"
let zero s = expect 0x00 s "zero byte expected"

let memop s =
  let align = vu32 s in
  require (I32.le_u align 32l) s (pos s - 1) "malformed memop flags";
  let offset = vu64 s in
  Int32.to_int align, offset

let block_type s =
  match peek s with
  | Some 0x40 -> skip 1 s; ValBlockType None
  | Some b when b land 0xc0 = 0x40 -> ValBlockType (Some (value_type s))
  | _ -> VarBlockType (at vs33 s)

let math_prefix s =
  let pos = pos s in
  match op s with
  | 0x00 -> i32_trunc_sat_f32_s
  | 0x01 -> i32_trunc_sat_f32_u
  | 0x02 -> i32_trunc_sat_f64_s
  | 0x03 -> i32_trunc_sat_f64_u
  | 0x04 -> i64_trunc_sat_f32_s
  | 0x05 -> i64_trunc_sat_f32_u
  | 0x06 -> i64_trunc_sat_f64_s
  | 0x07 -> i64_trunc_sat_f64_u
<<<<<<< HEAD
  | 0x0a | 0x0b -> unsupported_bulk_memory s pos
=======
  (* Manual extension for specific bulk-memory operations *)
  | 0x0a -> zero s; zero s; memory_copy
  | 0x0b -> zero s; memory_fill
  (* End of manual extension *)
>>>>>>> 8928011f
  | b -> illegal s pos b

let rec instr s =
  let pos = pos s in
  match op s with
  | 0x00 -> unreachable
  | 0x01 -> nop

  | 0x02 ->
    let bt = block_type s in
    let es' = instr_block s in
    end_ s;
    block bt es'
  | 0x03 ->
    let bt = block_type s in
    let es' = instr_block s in
    end_ s;
    loop bt es'
  | 0x04 ->
    let bt = block_type s in
    let es1 = instr_block s in
    if peek s = Some 0x05 then begin
      expect 0x05 s "ELSE or END opcode expected";
      let es2 = instr_block s in
      end_ s;
      if_ bt es1 es2
    end else begin
      end_ s;
      if_ bt es1 []
    end

  | 0x05 -> error s pos "misplaced ELSE opcode"
  | 0x06| 0x07 | 0x08 | 0x09 | 0x0a as b -> illegal s pos b
  | 0x0b -> error s pos "misplaced END opcode"

  | 0x0c -> br (at var s)
  | 0x0d -> br_if (at var s)
  | 0x0e ->
    let xs = vec (at var) s in
    let x = at var s in
    br_table xs x
  | 0x0f -> return

  | 0x10 -> call (at var s)
  | 0x11 ->
    let x = at var s in
    expect 0x00 s "zero flag expected";
    call_indirect x

  | 0x12 | 0x13 | 0x14 | 0x15 | 0x16 | 0x17 | 0x18 | 0x19 as b -> illegal s pos b

  | 0x1a -> drop
  | 0x1b -> select

  | 0x1c | 0x1d | 0x1e | 0x1f as b -> illegal s pos b

  | 0x20 -> local_get (at var s)
  | 0x21 -> local_set (at var s)
  | 0x22 -> local_tee (at var s)
  | 0x23 -> global_get (at var s)
  | 0x24 -> global_set (at var s)

  | 0x25 | 0x26 | 0x27 as b -> illegal s pos b

  | 0x28 -> let a, o = memop s in i32_load a o
  | 0x29 -> let a, o = memop s in i64_load a o
  | 0x2a -> let a, o = memop s in f32_load a o
  | 0x2b -> let a, o = memop s in f64_load a o
  | 0x2c -> let a, o = memop s in i32_load8_s a o
  | 0x2d -> let a, o = memop s in i32_load8_u a o
  | 0x2e -> let a, o = memop s in i32_load16_s a o
  | 0x2f -> let a, o = memop s in i32_load16_u a o
  | 0x30 -> let a, o = memop s in i64_load8_s a o
  | 0x31 -> let a, o = memop s in i64_load8_u a o
  | 0x32 -> let a, o = memop s in i64_load16_s a o
  | 0x33 -> let a, o = memop s in i64_load16_u a o
  | 0x34 -> let a, o = memop s in i64_load32_s a o
  | 0x35 -> let a, o = memop s in i64_load32_u a o

  | 0x36 -> let a, o = memop s in i32_store a o
  | 0x37 -> let a, o = memop s in i64_store a o
  | 0x38 -> let a, o = memop s in f32_store a o
  | 0x39 -> let a, o = memop s in f64_store a o
  | 0x3a -> let a, o = memop s in i32_store8 a o
  | 0x3b -> let a, o = memop s in i32_store16 a o
  | 0x3c -> let a, o = memop s in i64_store8 a o
  | 0x3d -> let a, o = memop s in i64_store16 a o
  | 0x3e -> let a, o = memop s in i64_store32 a o

  | 0x3f ->
    expect 0x00 s "zero flag expected";
    memory_size
  | 0x40 ->
    expect 0x00 s "zero flag expected";
    memory_grow

  | 0x41 -> i32_const (at vs32 s)
  | 0x42 -> i64_const (at vs64 s)
  | 0x43 -> f32_const (at f32 s)
  | 0x44 -> f64_const (at f64 s)

  | 0x45 -> i32_eqz
  | 0x46 -> i32_eq
  | 0x47 -> i32_ne
  | 0x48 -> i32_lt_s
  | 0x49 -> i32_lt_u
  | 0x4a -> i32_gt_s
  | 0x4b -> i32_gt_u
  | 0x4c -> i32_le_s
  | 0x4d -> i32_le_u
  | 0x4e -> i32_ge_s
  | 0x4f -> i32_ge_u

  | 0x50 -> i64_eqz
  | 0x51 -> i64_eq
  | 0x52 -> i64_ne
  | 0x53 -> i64_lt_s
  | 0x54 -> i64_lt_u
  | 0x55 -> i64_gt_s
  | 0x56 -> i64_gt_u
  | 0x57 -> i64_le_s
  | 0x58 -> i64_le_u
  | 0x59 -> i64_ge_s
  | 0x5a -> i64_ge_u

  | 0x5b -> f32_eq
  | 0x5c -> f32_ne
  | 0x5d -> f32_lt
  | 0x5e -> f32_gt
  | 0x5f -> f32_le
  | 0x60 -> f32_ge

  | 0x61 -> f64_eq
  | 0x62 -> f64_ne
  | 0x63 -> f64_lt
  | 0x64 -> f64_gt
  | 0x65 -> f64_le
  | 0x66 -> f64_ge

  | 0x67 -> i32_clz
  | 0x68 -> i32_ctz
  | 0x69 -> i32_popcnt
  | 0x6a -> i32_add
  | 0x6b -> i32_sub
  | 0x6c -> i32_mul
  | 0x6d -> i32_div_s
  | 0x6e -> i32_div_u
  | 0x6f -> i32_rem_s
  | 0x70 -> i32_rem_u
  | 0x71 -> i32_and
  | 0x72 -> i32_or
  | 0x73 -> i32_xor
  | 0x74 -> i32_shl
  | 0x75 -> i32_shr_s
  | 0x76 -> i32_shr_u
  | 0x77 -> i32_rotl
  | 0x78 -> i32_rotr

  | 0x79 -> i64_clz
  | 0x7a -> i64_ctz
  | 0x7b -> i64_popcnt
  | 0x7c -> i64_add
  | 0x7d -> i64_sub
  | 0x7e -> i64_mul
  | 0x7f -> i64_div_s
  | 0x80 -> i64_div_u
  | 0x81 -> i64_rem_s
  | 0x82 -> i64_rem_u
  | 0x83 -> i64_and
  | 0x84 -> i64_or
  | 0x85 -> i64_xor
  | 0x86 -> i64_shl
  | 0x87 -> i64_shr_s
  | 0x88 -> i64_shr_u
  | 0x89 -> i64_rotl
  | 0x8a -> i64_rotr

  | 0x8b -> f32_abs
  | 0x8c -> f32_neg
  | 0x8d -> f32_ceil
  | 0x8e -> f32_floor
  | 0x8f -> f32_trunc
  | 0x90 -> f32_nearest
  | 0x91 -> f32_sqrt
  | 0x92 -> f32_add
  | 0x93 -> f32_sub
  | 0x94 -> f32_mul
  | 0x95 -> f32_div
  | 0x96 -> f32_min
  | 0x97 -> f32_max
  | 0x98 -> f32_copysign

  | 0x99 -> f64_abs
  | 0x9a -> f64_neg
  | 0x9b -> f64_ceil
  | 0x9c -> f64_floor
  | 0x9d -> f64_trunc
  | 0x9e -> f64_nearest
  | 0x9f -> f64_sqrt
  | 0xa0 -> f64_add
  | 0xa1 -> f64_sub
  | 0xa2 -> f64_mul
  | 0xa3 -> f64_div
  | 0xa4 -> f64_min
  | 0xa5 -> f64_max
  | 0xa6 -> f64_copysign

  | 0xa7 -> i32_wrap_i64
  | 0xa8 -> i32_trunc_f32_s
  | 0xa9 -> i32_trunc_f32_u
  | 0xaa -> i32_trunc_f64_s
  | 0xab -> i32_trunc_f64_u
  | 0xac -> i64_extend_i32_s
  | 0xad -> i64_extend_i32_u
  | 0xae -> i64_trunc_f32_s
  | 0xaf -> i64_trunc_f32_u
  | 0xb0 -> i64_trunc_f64_s
  | 0xb1 -> i64_trunc_f64_u
  | 0xb2 -> f32_convert_i32_s
  | 0xb3 -> f32_convert_i32_u
  | 0xb4 -> f32_convert_i64_s
  | 0xb5 -> f32_convert_i64_u
  | 0xb6 -> f32_demote_f64
  | 0xb7 -> f64_convert_i32_s
  | 0xb8 -> f64_convert_i32_u
  | 0xb9 -> f64_convert_i64_s
  | 0xba -> f64_convert_i64_u
  | 0xbb -> f64_promote_f32

  | 0xbc -> i32_reinterpret_f32
  | 0xbd -> i64_reinterpret_f64
  | 0xbe -> f32_reinterpret_i32
  | 0xbf -> f64_reinterpret_i64

  | 0xc0 -> i32_extend8_s
  | 0xc1 -> i32_extend16_s
  | 0xc2 -> i64_extend8_s
  | 0xc3 -> i64_extend16_s
  | 0xc4 -> i64_extend32_s

  | 0xfc -> math_prefix s

  | b -> illegal s pos b

and instr_block s = List.rev (instr_block' s [])
and instr_block' s es =
  match peek s with
  | None | Some (0x05 | 0x0b) -> es
  | _ ->
    let pos = pos s in
    let e' = instr s in
    instr_block' s (Source.(e' @@ region s pos pos) :: es)

let const s =
  let c = at instr_block s in
  end_ s;
  c


(* Sections *)

let id s =
  let bo = peek s in
  Option.map
    (function
    | 0 -> `CustomSection
    | 1 -> `TypeSection
    | 2 -> `ImportSection
    | 3 -> `FuncSection
    | 4 -> `TableSection
    | 5 -> `MemorySection
    | 6 -> `GlobalSection
    | 7 -> `ExportSection
    | 8 -> `StartSection
    | 9 -> `ElemSection
    | 10 -> `CodeSection
    | 11 -> `DataSection
    | _ -> error s (pos s) "malformed section id"
    ) bo

let section_with_size tag f default s =
  match id s with
  | Some tag' when tag' = tag -> ignore (u8 s); sized f s
  | _ -> default

let section tag f default s =
  section_with_size tag (fun _ -> f) default s


(* Type section *)

let type_ s = at func_type s

let type_section s =
  section `TypeSection (vec type_) [] s


(* Import section *)

let import_desc s =
  match u8 s with
  | 0x00 -> FuncImport (at var s)
  | 0x01 -> TableImport (table_type s)
  | 0x02 -> MemoryImport (memory_type s)
  | 0x03 -> GlobalImport (global_type s)
  | _ -> error s (pos s - 1) "malformed import kind"

let import s =
  let module_name = name s in
  let item_name = name s in
  let idesc = at import_desc s in
  {module_name; item_name; idesc}

let import_section s =
  section `ImportSection (vec (at import)) [] s


(* Function section *)

let func_section s =
  section `FuncSection (vec (at var)) [] s


(* Table section *)

let table s =
  let ttype = table_type s in
  {ttype}

let table_section s =
  section `TableSection (vec (at table)) [] s


(* Memory section *)

let memory s =
  let mtype = memory_type s in
  {mtype}

let memory_section s =
  section `MemorySection (vec (at memory)) [] s


(* Global section *)

let global s =
  let gtype = global_type s in
  let value = const s in
  {gtype; value}

let global_section s =
  section `GlobalSection (vec (at global)) [] s


(* Export section *)

let export_desc s =
  match u8 s with
  | 0x00 -> FuncExport (at var s)
  | 0x01 -> TableExport (at var s)
  | 0x02 -> MemoryExport (at var s)
  | 0x03 -> GlobalExport (at var s)
  | _ -> error s (pos s - 1) "malformed export kind"

let export s =
  let name = name s in
  let edesc = at export_desc s in
  {name; edesc}

let export_section s =
  section `ExportSection (vec (at export)) [] s


(* Start section *)

let start_section s =
  section `StartSection (opt (at var) true) None s


(* Code section *)

let local s =
  let n = vu32 s in
  let t = value_type s in
  n, t

let code _ s =
  let pos = pos s in
  let nts = vec local s in
  let ns = List.map (fun (n, _) -> I64_convert.extend_i32_u n) nts in
  require (I64.lt_u (List.fold_left I64.add 0L ns) 0x1_0000_0000L)
    s pos "too many locals";
  let locals = List.flatten (List.map (Lib.Fun.uncurry Lib.List32.make) nts) in
  let body = instr_block s in
  end_ s;
  {locals; body; ftype = Source.((-1l) @@ Source.no_region)}

let code_section s =
  section `CodeSection (vec (at (sized code))) [] s


(* Element section *)

let segment dat s =
  let index = at var s in
  let offset = const s in
  let init = dat s in
  {index; offset; init}

let table_segment s =
  segment (vec (at var)) s

let elem_section s =
  section `ElemSection (vec (at table_segment)) [] s


(* Data section *)

let memory_segment s =
  segment string s

let data_section s =
  section `DataSection (vec (at memory_segment)) [] s


(* Custom sections *)

let custom_section (name_pred : int list -> bool) (f : int -> stream -> 'a) (default : 'a) (s : stream) =
  let rewind = checkpoint s in
  match id s with
  | Some `CustomSection ->
    ignore (u8 s);
    let sec_size = len32 s in
    let sec_start = pos s in
    let sec_end = sec_start + sec_size in
    if name_pred (name s)
    then (* this is the right custom section *)
      let x = f sec_end s in
      require (pos s = sec_end) s sec_start "custom section size mismatch";
      x
    else begin (* wrong custom section, rewind *)
      rewind ();
      default
    end
  | Some _ -> default
  | _ -> default


let icp_name suffix =
  let public_name = Utf8.decode ("icp:public " ^ suffix) in
  let private_name = Utf8.decode ("icp:private " ^ suffix) in
  fun name ->
    if public_name = name then
      Some true
    else if private_name = name then
      Some false
    else None

let icp_custom_section n (f : int -> stream -> 'a) (default : (bool * 'a) option) (s : stream) =
  let rewind = checkpoint s in
  match id s with
  | Some `CustomSection ->
    ignore (u8 s);
    let sec_size = len32 s in
    let sec_start = pos s in
    let sec_end = sec_start + sec_size in
    let name = name s in
    let opt = icp_name n name in
    begin
    match opt with
    | Some b ->
      (* this is the right custom section *)
      let x = f sec_end s in
      require (pos s = sec_end) s sec_start "custom section size mismatch";
      Some (b, x)
    | None -> begin (* wrong custom section, rewind *)
      rewind ();
      default
      end
    end
  | Some _ -> default
  | _ -> default

(* Dylink section *)

let dylink _ s =
  let memory_size = vu32 s in
  let memory_alignment = vu32 s in
  let table_size = vu32 s in
  let table_alignment = vu32 s in
  let needed_dynlibs = vec string s in
  Some { memory_size; memory_alignment; table_size; table_alignment; needed_dynlibs }

let is_dylink n = (n = Utf8.decode "dylink")

let dylink_section s =
  custom_section is_dylink dylink None s

(* Name custom section *)

let repeat_until p_end s x0 f =
  let rec go x =
    require (pos s <= p_end) s (pos s) "repeat_until overshot";
    if pos s = p_end then x else go (f x s)
  in go x0

let assoc_list f = vec (fun s ->
    let i = var s in
    let x = f s in
    (i, x)
  )
let name_map = assoc_list string
let indirect_name_map = assoc_list name_map

let name_section_subsection (ns : name_section) (s : stream) : name_section =
  match u8 s with
  | 0 -> (* module name *)
    let mod_name = sized (fun _ -> string) s in
    { ns with module_ = Some mod_name }
  | 1 -> (* function names *)
    let func_names = sized (fun _ -> name_map) s in
    { ns with function_names = ns.function_names @ func_names }
  | 2 -> (* local names *)
    let loc_names = sized (fun _ -> indirect_name_map) s in
    { ns with locals_names = ns.locals_names @ loc_names }
  (* The following subsections are not in the standard yet, but from the extended-name-section proposal
     https://github.com/WebAssembly/extended-name-section/blob/master/proposals/extended-name-section/Overview.md
  *)
  | 3 -> (* label names *)
    let label_names = sized (fun _ -> indirect_name_map) s in
    { ns with label_names = ns.label_names @ label_names }
  | 4 -> (* type names *)
    let type_names = sized (fun _ -> name_map) s in
    { ns with type_names = ns.type_names @ type_names }
  | 5 -> (* table names *)
    let table_names = sized (fun _ -> name_map) s in
    { ns with table_names = ns.table_names @ table_names }
  | 6 -> (* memory names *)
    let memory_names = sized (fun _ -> name_map) s in
    { ns with memory_names = ns.memory_names @ memory_names }
  | 7 -> (* global names *)
    let global_names = sized (fun _ -> name_map) s in
    { ns with global_names = ns.global_names @ global_names }
  | 8 -> (* elem segment names *)
    let elem_segment_names = sized (fun _ -> name_map) s in
    { ns with elem_segment_names = ns.elem_segment_names @ elem_segment_names }
  | 9 -> (* data segment names *)
    let data_segment_names = sized (fun _ -> name_map) s in
    { ns with data_segment_names = ns.data_segment_names @ data_segment_names }
  | i -> error s (pos s) (Printf.sprintf "unknown name section subsection id %d" i)

let name_section_content p_end s =
  repeat_until p_end s empty_name_section name_section_subsection

let is_name n = (n = Utf8.decode "name")

let name_section s =
  custom_section is_name name_section_content empty_name_section s

(* Motoko sections *)

let motoko_section_subsection (ms : motoko_sections) s =
  match u8 s with
  | 0 ->
    let labels = sized (fun _ -> vec string) s in
    { ms with labels = ms.labels @ labels }
  | i -> error s (pos s) (Printf.sprintf "unknown motoko section subsection id %d" i)

let motoko_section_content p_end s =
  repeat_until p_end s empty_motoko_sections motoko_section_subsection

let is_motoko n = (n = Utf8.decode "motoko")

let utf8 sec_end s =
  let pos = pos s in
  let bytes = get_string (sec_end - pos) s in
  try
    let _ = Utf8.decode (string s) in
    bytes
  with Utf8.Utf8 ->
    error s pos "malformed UTF-8 encoding"

let motoko_sections s =
  let stable_types = icp_custom_section "motoko:stable-types" utf8 None s in
  let compiler = icp_custom_section "motoko:compiler" utf8 None s in
  custom_section is_motoko motoko_section_content { empty_motoko_sections with stable_types; compiler} s

(* Candid sections *)

let candid_sections s =
  let service = icp_custom_section "candid:service" utf8 None s in
  let args = icp_custom_section "candid:args" utf8 None s in
  { service; args }

(* Other custom sections *)

let candid_service_name = icp_name "candid:service"
let candid_args_name = icp_name "candid:args"
let motoko_stable_types_name = icp_name "motoko:stable-types"

let is_icp icp_name n = icp_name n <> None

let is_unknown n = not (
  is_dylink n ||
  is_name n ||
  is_motoko n ||
  is_icp candid_service_name n ||
  is_icp candid_args_name n ||
  is_icp motoko_stable_types_name n)

let skip_custom sec_end s =
  skip (sec_end - pos s) s;
  true

let skip_custom_section s =
  custom_section is_unknown skip_custom false s

(* Modules *)

let rec iterate f s = if f s then iterate f s

let module_ s =
  let magic = u32 s in
  require (magic = 0x6d736100l) s 0 "magic header not detected";
  let version = u32 s in
  require (version = Wasm.Encode.version) s 4 "unknown binary version";
  let dylink = dylink_section s in
  iterate skip_custom_section s;
  let types = type_section s in
  iterate skip_custom_section s;
  let imports = import_section s in
  iterate skip_custom_section s;
  let func_types = func_section s in
  iterate skip_custom_section s;
  let tables = table_section s in
  iterate skip_custom_section s;
  let memories = memory_section s in
  iterate skip_custom_section s;
  let globals = global_section s in
  iterate skip_custom_section s;
  let exports = export_section s in
  iterate skip_custom_section s;
  let start = start_section s in
  iterate skip_custom_section s;
  let elems = elem_section s in
  iterate skip_custom_section s;
  let func_bodies = code_section s in
  iterate skip_custom_section s;
  let data = data_section s in
  iterate skip_custom_section s;
  let name = name_section s in
  iterate skip_custom_section s;
  (* TODO: allow candid/motoko sections anywhere, not just here, in this order *)
  let candid = candid_sections s in
  iterate skip_custom_section s;
  let motoko = motoko_sections s in
  iterate skip_custom_section s;
  require (pos s = len s) s (len s) "junk after last section";
  require (List.length func_types = List.length func_bodies)
    s (len s) "function and code section have inconsistent lengths";
  let funcs =
    List.map2 Source.(fun t f -> {f.it with ftype = t} @@ f.at)
      func_types func_bodies
  in
  { module_ =
     {types; tables; memories; globals; funcs; imports; exports; elems; data; start};
    dylink;
    name;
    motoko;
    candid;
    source_mapping_url = None;
  }


let decode name bs = module_ (stream name bs)<|MERGE_RESOLUTION|>--- conflicted
+++ resolved
@@ -250,14 +250,10 @@
   | 0x05 -> i64_trunc_sat_f32_u
   | 0x06 -> i64_trunc_sat_f64_s
   | 0x07 -> i64_trunc_sat_f64_u
-<<<<<<< HEAD
-  | 0x0a | 0x0b -> unsupported_bulk_memory s pos
-=======
   (* Manual extension for specific bulk-memory operations *)
   | 0x0a -> zero s; zero s; memory_copy
   | 0x0b -> zero s; memory_fill
   (* End of manual extension *)
->>>>>>> 8928011f
   | b -> illegal s pos b
 
 let rec instr s =
