--- conflicted
+++ resolved
@@ -1,4 +1,4 @@
-<<<<<<< HEAD
+(*
 let prelude = {|
 
 /*
@@ -658,8 +658,7 @@
 
 
 |}
-=======
+*)
 let prelude = [%blob "prelude.mo"]
 let internals = [%blob "internals.mo"]
 let prim_module = [%blob "prim.mo"]
->>>>>>> 1fde46a6
