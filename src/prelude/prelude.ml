(*
The prelude. This stuff is always initially in scope. This should be only
 * type definitions for primitive types
 * code with privileged names (@…) that are used by the desugarer or ir-passes
*)
let prelude =
{|
type Any = prim "Any";
type None = prim "None";
type Null = prim "Null";
type Bool = prim "Bool";
type Nat = prim "Nat";
type Nat8 = prim "Nat8";
type Nat16 = prim "Nat16";
type Nat32 = prim "Nat32";
type Nat64 = prim "Nat64";
type Int = prim "Int";
type Int8 = prim "Int8";
type Int16 = prim "Int16";
type Int32 = prim "Int32";
type Int64 = prim "Int64";
type Word8 = prim "Word8";
type Word16 = prim "Word16";
type Word32 = prim "Word32";
type Word64 = prim "Word64";
type Float = prim "Float";
type Char = prim "Char";
type Text = prim "Text";
type Blob = prim "Blob";
type Error = prim "Error";

type @Iter<T_> = {next : () -> ?T_};

// The @ in the name ensures that this cannot be shadowed by user code, so
// compiler passes can rely on them being in scope

// Implementations for overloaded dot operations
// Note that these return functions!
// (Some optimizations in the backend might be feasible.)

func @immut_array_get<A>(xs : [A]) : (Nat -> A) =
  (func (n : Nat) : A = xs[n]);
func @mut_array_get<A>(xs : [var A]) : (Nat -> A) =
  (func (n : Nat) : A = xs[n]);
func @immut_array_len<A>(xs : [A]) : (() -> Nat) =
  (func () : Nat = (prim "array_len" : ([A]) -> Nat) xs);
func @mut_array_len<A>(xs : [var A]) : (() -> Nat) =
  (func () : Nat = (prim "array_len" : ([var A]) -> Nat) xs);
func @mut_array_set<A>(xs : [var A]) : ((Nat, A) -> ()) =
  (func (n : Nat, x : A) = (xs[n] := x));
func @immut_array_keys<A>(xs : [A]) : (() -> @Iter<Nat>) =
  (func () : @Iter<Nat> = object {
    var i = 0;
    let l = xs.len();
    public func next() : ?Nat { if (i >= l) null else {let j = i; i += 1; ?j} };
  });
func @mut_array_keys<A>(xs : [var A]) : (() -> @Iter<Nat>) =
  (func () : @Iter<Nat> = object {
    var i = 0;
    let l = xs.len();
    public func next() : ?Nat { if (i >= l) null else {let j = i; i += 1; ?j} };
  });
func @immut_array_vals<A>(xs : [A]) : (() -> @Iter<A>) =
  (func () : @Iter<A> = object {
    var i = 0;
    let l = xs.len();
    public func next() : ?A { if (i >= l) null else {let j = i; i += 1; ?xs[j]} };
  });
func @mut_array_vals<A>(xs : [var A]) : (() -> @Iter<A>) =
  (func () : @Iter<A> = object {
    var i = 0;
    let l = xs.len();
    public func next() : ?A { if (i >= l) null else {let j = i; i += 1; ?xs[j]} };
  });
<<<<<<< HEAD
func @blob_len(xs : Blob) : (() -> Nat) =
  (func () : Nat = (prim "blob_len" : Blob -> Nat) xs);
=======
func @blob_size(xs : Blob) : (() -> Nat) =
  (func () : Nat = (prim "blob_size" : Blob -> Nat) xs);
>>>>>>> 42f8ad78
func @blob_bytes(xs : Blob) : (() -> @Iter<Word8>) =
  (func () : @Iter<Word8> = object {
    type BlobIter = Any; // not exposed
    let i = (prim "blob_iter" : Blob -> BlobIter) xs;
    public func next() : ?Word8 {
      if ((prim "blob_iter_done" : BlobIter -> Bool) i)
        null
      else
        ?((prim "blob_iter_next" : BlobIter -> Word8) i)
    };
  });
func @text_len(xs : Text) : (() -> Nat) =
  (func () : Nat = (prim "text_len" : Text -> Nat) xs);
func @text_chars(xs : Text) : (() -> @Iter<Char>) =
  (func () : @Iter<Char> = object {
    type TextIter = Any; // not exposed
    let i = (prim "text_iter" : Text -> TextIter) xs;
    public func next() : ?Char {
      if ((prim "text_iter_done" : TextIter -> Bool) i)
        null
      else
        ?((prim "text_iter_next" : TextIter -> Char) i)
    };
  });


// Internal helper functions for the show translation

// The text_of functions do not need to be exposed; the user can just use
// the show above.

func @text_of_num(x : Nat, base : Nat, sep : Nat, digits : [Text]) : Text {
  var text = "";
  var n = x;

  if (n == 0) return "0";

  var i = 0;
  while (n > 0) {
    let rem = n % base;
    if (i == sep) { text := "_" # text; i := 0 };
    text := digits[rem] # text;
    n := n / base;
    i += 1;
  };
  return text;
};

let @decdigits = ["0", "1", "2", "3", "4", "5", "6", "7", "8", "9"];
func @text_of_Nat(x : Nat) : Text {
  @text_of_num(x, 10, 3, @decdigits);
};

func @text_of_Int(x : Int) : Text {
  if (x == 0) "0" else (if (x < 0) "-" else "+") #
  @text_of_Nat((prim "abs" : Int -> Nat) x)
};

let @hexdigits =
  [ "0", "1", "2", "3", "4", "5", "6", "7",
    "8", "9", "A", "B", "C", "D", "E", "F" ];
func @text_of_Word(x : Nat) : Text {
  return "0x" # @text_of_num(x, 16, 4, @hexdigits);
};

// Thre is some duplication with the prim_module, but we need these here
// before we can load the prim module
func @int64ToInt(n : Int64) : Int = (prim "num_conv_Int64_Int" : Int64 -> Int) n;
func @int32ToInt(n : Int32) : Int = (prim "num_conv_Int32_Int" : Int32 -> Int) n;
func @int16ToInt(n : Int16) : Int = (prim "num_conv_Int16_Int" : Int16 -> Int) n;
func @int8ToInt(n : Int8) : Int = (prim "num_conv_Int8_Int" : Int8 -> Int) n;
func @nat64ToNat(n : Nat64) : Nat = (prim "num_conv_Nat64_Nat" : Nat64 -> Nat) n;
func @nat32ToNat(n : Nat32) : Nat = (prim "num_conv_Nat32_Nat" : Nat32 -> Nat) n;
func @nat16ToNat(n : Nat16) : Nat = (prim "num_conv_Nat16_Nat" : Nat16 -> Nat) n;
func @nat8ToNat(n : Nat8) : Nat = (prim "num_conv_Nat8_Nat" : Nat8 -> Nat) n;
func @word64ToNat(n : Word64) : Nat = (prim "num_conv_Word64_Nat" : Word64 -> Nat) n;
func @word32ToNat(n : Word32) : Nat = (prim "num_conv_Word32_Nat" : Word32 -> Nat) n;
func @word16ToNat(n : Word16) : Nat = (prim "num_conv_Word16_Nat" : Word16 -> Nat) n;
func @word8ToNat(n : Word8) : Nat = (prim "num_conv_Word8_Nat" : Word8 -> Nat) n;

func @text_of_Nat8(x : Nat8) : Text = @text_of_Nat (@nat8ToNat x);
func @text_of_Nat16(x : Nat16) : Text = @text_of_Nat (@nat16ToNat x);
func @text_of_Nat32(x : Nat32) : Text = @text_of_Nat (@nat32ToNat x);
func @text_of_Nat64(x : Nat64) : Text = @text_of_Nat (@nat64ToNat x);
func @text_of_Int8(x : Int8) : Text = @text_of_Int (@int8ToInt x);
func @text_of_Int16(x : Int16) : Text = @text_of_Int (@int16ToInt x);
func @text_of_Int32(x : Int32) : Text = @text_of_Int (@int32ToInt x);
func @text_of_Int64(x : Int64) : Text = @text_of_Int (@int64ToInt x);
func @text_of_Word8(x : Word8) : Text = @text_of_Word (@word8ToNat x);
func @text_of_Word16(x : Word16) : Text = @text_of_Word (@word16ToNat x);
func @text_of_Word32(x : Word32) : Text = @text_of_Word (@word32ToNat x);
func @text_of_Word64(x : Word64) : Text = @text_of_Word (@word64ToNat x);


func @text_of_Bool(b : Bool) : Text {
  if (b) "true" else "false"
};

func @text_of_Text(t : Text) : Text {
  // TODO: Escape properly
  "\"" # t # "\"";
};

func @text_of_Char(c : Char) : Text {
  // TODO: Escape properly
  "\'" # (prim "conv_Char_Text" : Char -> Text) c # "\'";
};


func @text_has_parens(t : Text) : Bool {
  switch (t.chars().next()) {
    case (?'(') true;
    case _ false;
  }
};

func @text_needs_parens(t : Text) : Bool {
  switch (t.chars().next()) {
    case (?('+' or '-' or '?' or '#')) true;
    case _ false;
  }
};

func @text_of_option<T>(f : T -> Text, x : ?T) : Text {
  switch (x) {
    case (?y) {
      let fy = f y;
      if (@text_needs_parens(fy)) "?(" # fy # ")"
      else "?" # fy
    };
    case null {"null"};
  }
};

func @text_of_variant<T>(l : Text, f : T -> Text, x : T) : Text {
  let fx = f x;
  if (fx == "()") "#" # l
  else if (@text_has_parens(fx)) "#" # l # fx
  else "#" # l # "(" # fx # ")"
};

func @text_of_array<T>(f : T -> Text, xs : [T]) : Text {
  var text = "[";
  var first = true;
  for (x in xs.vals()) {
    if first {
      first := false;
    } else {
      text #= ", ";
    };
    text #= f x;
  };
  text #= "]";
  return text;
};

func @text_of_array_mut<T>(f : T -> Text, xs : [var T]) : Text {
  var text = "[var";
  var first = true;
  for (x in xs.vals()) {
    if first {
      first := false;
      text #= " ";
    } else {
      text #= ", ";
    };
    text #= f x;
  };
  text #= "]";
  return text;
};


type @Cont<T> = T -> () ;
type @Async<T> = (@Cont<T>,@Cont<Error>) -> ();

type @Result<T> = {#ok : T; #error : Error};

func @new_async<T <: Any>() : (@Async<T>, @Cont<T>, @Cont<Error>) {
  let k_null = func(_ : T) {};
  let r_null = func(_ : Error) {};
  var result : ?(@Result<T>) = null;
  var ks : @Cont<T> = k_null;
  var rs : @Cont<Error> = r_null;

  func fulfill(t : T) {
    switch result {
      case null {
        result := ?(#ok t);
        let ks_ = ks;
        ks := k_null;
        rs := r_null;
        ks_(t);
      };
      case (? _) { assert false };
    };
  };

  func fail(e : Error) {
    switch result {
      case null {
        result := ?(#error e);
        let rs_ = rs;
        ks := k_null;
        rs := r_null;
        rs_(e);
      };
      case (? _) { assert false };
    };
  };

  func enqueue(k : @Cont<T>, r : @Cont<Error>) {
    switch result {
      case null {
        let ks_ = ks;
        ks := (func(t : T) { ks_(t); k(t) });
        let rs_ = rs;
        rs := (func(e : Error) { rs_(e); r(e) });
      };
      case (? (#ok t)) { k(t) };
      case (? (#error e)) { r(e) };
    };
  };

  (enqueue, fulfill, fail)
};
|}

(*
The primitive definitions.

This module should contain everything that cannot be implemented in plain
Motoko. It is available via `import Prim "mo:prim"`. Normal user code would
usually not import that module directly, but through the stdlib, which takes
care of providing a proper module structure, e.g. exposing Array_tabulate
through Array.tabulate.
*)
let prim_module =
{|
func abs(x : Int) : Nat { (prim "abs" : Int -> Nat) x };

// for testing
func idlHash(x : Text) : Word32 { (prim "idlHash" : Text -> Word32) x };

// Priting

func debugPrint(x : Text) { (prim "print" : Text -> ()) x };
func debugPrintNat(x : Nat) { debugPrint (@text_of_Nat x) };
func debugPrintInt(x : Int) { debugPrint (@text_of_Int x) };
func debugPrintChar(x : Char) { debugPrint (charToText x) };

// RTS stats

func rts_version() : Text { (prim "rts_version" : () -> Text) () };
func rts_heap_size() : Nat { (prim "rts_heap_size" : () -> Nat) () };
func rts_total_allocation() : Nat { (prim "rts_total_allocation" : () -> Nat) () };
func rts_callback_table_count() : Nat { (prim "rts_callback_table_count" : () -> Nat) () };
func rts_callback_table_size() : Nat { (prim "rts_callback_table_size" : () -> Nat) () };

// Hashing

func hashBlob(b : Blob) : Word32 { (prim "crc32Hash" : Blob -> Word32) b };

// Conversions

func int64ToInt(n : Int64) : Int = (prim "num_conv_Int64_Int" : Int64 -> Int) n;
func intToInt64(n : Int) : Int64 = (prim "num_conv_Int_Int64" : Int -> Int64) n;
func int64ToWord64(n : Int64) : Word64 = (prim "num_conv_Int64_Word64" : Int64 -> Word64) n;
func word64ToInt64(n : Word64) : Int64 = (prim "num_conv_Word64_Int64" : Word64 -> Int64) n;
func int32ToInt(n : Int32) : Int = (prim "num_conv_Int32_Int" : Int32 -> Int) n;
func intToInt32(n : Int) : Int32 = (prim "num_conv_Int_Int32" : Int -> Int32) n;
func int32ToWord32(n : Int32) : Word32 = (prim "num_conv_Int32_Word32" : Int32 -> Word32) n;
func word32ToInt32(n : Word32) : Int32 = (prim "num_conv_Word32_Int32" : Word32 -> Int32) n;
func int16ToInt(n : Int16) : Int = (prim "num_conv_Int16_Int" : Int16 -> Int) n;
func intToInt16(n : Int) : Int16 = (prim "num_conv_Int_Int16" : Int -> Int16) n;
func int16ToWord16(n : Int16) : Word16 = (prim "num_conv_Int16_Word16" : Int16 -> Word16) n;
func word16ToInt16(n : Word16) : Int16 = (prim "num_conv_Word16_Int16" : Word16 -> Int16) n;
func int8ToInt(n : Int8) : Int = (prim "num_conv_Int8_Int" : Int8 -> Int) n;
func intToInt8(n : Int) : Int8 = (prim "num_conv_Int_Int8" : Int -> Int8) n;
func int8ToWord8(n : Int8) : Word8 = (prim "num_conv_Int8_Word8" : Int8 -> Word8) n;
func word8ToInt8(n : Word8) : Int8 = (prim "num_conv_Word8_Int8" : Word8 -> Int8) n;

func nat64ToNat(n : Nat64) : Nat = (prim "num_conv_Nat64_Nat" : Nat64 -> Nat) n;
func natToNat64(n : Nat) : Nat64 = (prim "num_conv_Nat_Nat64" : Nat -> Nat64) n;
func nat64ToWord64(n : Nat64) : Word64 = (prim "num_conv_Nat64_Word64" : Nat64 -> Word64) n;
func word64ToNat64(n : Word64) : Nat64 = (prim "num_conv_Word64_Nat64" : Word64 -> Nat64) n;
func nat32ToNat(n : Nat32) : Nat = (prim "num_conv_Nat32_Nat" : Nat32 -> Nat) n;
func natToNat32(n : Nat) : Nat32 = (prim "num_conv_Nat_Nat32" : Nat -> Nat32) n;
func nat32ToWord32(n : Nat32) : Word32 = (prim "num_conv_Nat32_Word32" : Nat32 -> Word32) n;
func word32ToNat32(n : Word32) : Nat32 = (prim "num_conv_Word32_Nat32" : Word32 -> Nat32) n;
func nat16ToNat(n : Nat16) : Nat = (prim "num_conv_Nat16_Nat" : Nat16 -> Nat) n;
func natToNat16(n : Nat) : Nat16 = (prim "num_conv_Nat_Nat16" : Nat -> Nat16) n;
func nat16ToWord16(n : Nat16) : Word16 = (prim "num_conv_Nat16_Word16" : Nat16 -> Word16) n;
func word16ToNat16(n : Word16) : Nat16 = (prim "num_conv_Word16_Nat16" : Word16 -> Nat16) n;
func nat8ToNat(n : Nat8) : Nat = (prim "num_conv_Nat8_Nat" : Nat8 -> Nat) n;
func natToNat8(n : Nat) : Nat8 = (prim "num_conv_Nat_Nat8" : Nat -> Nat8) n;
func nat8ToWord8(n : Nat8) : Word8 = (prim "num_conv_Nat8_Word8" : Nat8 -> Word8) n;
func word8ToNat8(n : Word8) : Nat8 = (prim "num_conv_Word8_Nat8" : Word8 -> Nat8) n;


func natToWord8(n : Nat) : Word8 = (prim "num_conv_Nat_Word8" : Nat -> Word8) n;
func word8ToNat(n : Word8) : Nat = (prim "num_conv_Word8_Nat" : Word8 -> Nat) n;
func intToWord8(n : Int) : Word8 = (prim "num_conv_Int_Word8" : Int -> Word8) n;
func word8ToInt(n : Word8) : Int = (prim "num_conv_Word8_Int" : Word8 -> Int) n;

func natToWord16(n : Nat) : Word16 = (prim "num_conv_Nat_Word16" : Nat -> Word16) n;
func word16ToNat(n : Word16) : Nat = (prim "num_conv_Word16_Nat" : Word16 -> Nat) n;
func intToWord16(n : Int) : Word16 = (prim "num_conv_Int_Word16" : Int -> Word16) n;
func word16ToInt(n : Word16) : Int = (prim "num_conv_Word16_Int" : Word16 -> Int) n;

func natToWord32(n : Nat) : Word32 = (prim "num_conv_Nat_Word32" : Nat -> Word32) n;
func word32ToNat(n : Word32) : Nat = (prim "num_conv_Word32_Nat" : Word32 -> Nat) n;
func intToWord32(n : Int) : Word32 = (prim "num_conv_Int_Word32" : Int -> Word32) n;
func word32ToInt(n : Word32) : Int = (prim "num_conv_Word32_Int" : Word32 -> Int) n;

func natToWord64(n : Nat) : Word64 = (prim "num_conv_Nat_Word64" : Nat -> Word64) n;
func word64ToNat(n : Word64) : Nat = (prim "num_conv_Word64_Nat" : Word64 -> Nat) n;
func intToWord64(n : Int) : Word64 = (prim "num_conv_Int_Word64" : Int -> Word64) n;
func word64ToInt(n : Word64) : Int = (prim "num_conv_Word64_Int" : Word64 -> Int) n;

func charToWord32(c : Char) : Word32 = (prim "num_conv_Char_Word32" : Char -> Word32) c;
func word32ToChar(w : Word32) : Char = (prim "num_conv_Word32_Char" : Word32 -> Char) w;

func charToText(c : Char) : Text = (prim "conv_Char_Text" : Char -> Text) c;

// Exotic bitwise operations
func popcntWord8(w : Word8) : Word8 = (prim "popcnt8" : Word8 -> Word8) w;
func clzWord8(w : Word8) : Word8 = (prim "clz8" : Word8 -> Word8) w;
func ctzWord8(w : Word8) : Word8 = (prim "ctz8" : Word8 -> Word8) w;
func btstWord8(w : Word8, amount : Word8) : Bool = (prim "btst8" : (Word8, Word8) -> Word8) (w, amount) != (0 : Word8);

func popcntWord16(w : Word16) : Word16 = (prim "popcnt16" : Word16 -> Word16) w;
func clzWord16(w : Word16) : Word16 = (prim "clz16" : Word16 -> Word16) w;
func ctzWord16(w : Word16) : Word16 = (prim "ctz16" : Word16 -> Word16) w;
func btstWord16(w : Word16, amount : Word16) : Bool = (prim "btst16" : (Word16, Word16) -> Word16) (w, amount) != (0 : Word16);

func popcntWord32(w : Word32) : Word32 = (prim "popcnt32" : Word32 -> Word32) w;
func clzWord32(w : Word32) : Word32 = (prim "clz32" : Word32 -> Word32) w;
func ctzWord32(w : Word32) : Word32 = (prim "ctz32" : Word32 -> Word32) w;
func btstWord32(w : Word32, amount : Word32) : Bool = (prim "btst32" : (Word32, Word32) -> Word32) (w, amount) != (0 : Word32);

func popcntWord64(w : Word64) : Word64 = (prim "popcnt64" : Word64 -> Word64) w;
func clzWord64(w : Word64) : Word64 = (prim "clz64" : Word64 -> Word64) w;
func ctzWord64(w : Word64) : Word64 = (prim "ctz64" : Word64 -> Word64) w;
func btstWord64(w : Word64, amount : Word64) : Bool = (prim "btst64" : (Word64, Word64) -> Word64) (w, amount) != (0 : Word64);

// Array utilities

func Array_init<T>(len : Nat,  x : T) : [var T] {
  (prim "Array.init" : <T>(Nat, T) -> [var T])<T>(len, x)
};

func Array_tabulate<T>(len : Nat,  gen : Nat -> T) : [T] {
  (prim "Array.tabulate" : <T>(Nat, Nat -> T) -> [T])<T>(len, gen)
};

// Error

type ErrorCode = {#error; #system}; /* TBC */

// creation and inspection of abstract error
func error(message : Text) : Error = {
  let e = (#error, message);
  ((prim "cast" : (ErrorCode, Text) -> Error) e)
};
func errorCode(e : Error) : ErrorCode = {
  ((prim "cast" : Error -> (ErrorCode, Text)) e).0;
};
func errorMessage(e : Error) : Text = {
  ((prim "cast" : Error -> (ErrorCode, Text)) e).1;
};


|}<|MERGE_RESOLUTION|>--- conflicted
+++ resolved
@@ -72,13 +72,8 @@
     let l = xs.len();
     public func next() : ?A { if (i >= l) null else {let j = i; i += 1; ?xs[j]} };
   });
-<<<<<<< HEAD
-func @blob_len(xs : Blob) : (() -> Nat) =
-  (func () : Nat = (prim "blob_len" : Blob -> Nat) xs);
-=======
 func @blob_size(xs : Blob) : (() -> Nat) =
   (func () : Nat = (prim "blob_size" : Blob -> Nat) xs);
->>>>>>> 42f8ad78
 func @blob_bytes(xs : Blob) : (() -> @Iter<Word8>) =
   (func () : @Iter<Word8> = object {
     type BlobIter = Any; // not exposed
