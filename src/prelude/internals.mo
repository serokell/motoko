/*
Internal definitions.

This file defines types and values that should always be in scope (because they
are used by the desugarer, by ir-to-ir-passes or by `mo:⛔`), but not user
visible. All names here are prefixed with `@`, so they are invisible from user
code, and cannot be shadowed.
*/

type @Iter<T_> = {next : () -> ?T_};

var @cycles : Nat = 0;

// Function called by backend to add funds to call.
// DO NOT RENAME without modifying compilation.
func @add_cycles() {
  let cycles = @cycles;
  @reset_cycles();
  (prim "cyclesAdd" : (Nat) -> ()) (cycles);
};

// Function called by backend to zero cycles on context switch.
// DO NOT RENAME without modifying compilation.
func @reset_cycles() {
  @cycles := 0;
};


// The @ in the name ensures that this cannot be shadowed by user code, so
// compiler passes can rely on them being in scope

// Implementations for overloaded dot operations
// Note that these return functions!
// (Some optimizations in the backend might be feasible.)

func @immut_array_get<A>(xs : [A]) : Nat -> A =
  func (n : Nat) : A = xs[n];
func @mut_array_get<A>(xs : [var A]) : Nat -> A =
  func (n : Nat) : A = xs[n];
func @immut_array_size<A>(xs : [A]) : () -> Nat =
  func () : Nat = (prim "array_len" : [A] -> Nat) xs;
func @mut_array_size<A>(xs : [var A]) : () -> Nat =
  func () : Nat = (prim "array_len" : [var A] -> Nat) xs;
func @mut_array_put<A>(xs : [var A]) : (Nat, A) -> () =
  func (n : Nat, x : A) = (xs[n] := x);
func @immut_array_keys<A>(xs : [A]) : () -> @Iter<Nat> =
  func () : @Iter<Nat> = object {
    var i = 0;
    let l = xs.size();
    public func next() : ?Nat { if (i >= l) null else {let j = i; i += 1; ?j} };
  };
func @mut_array_keys<A>(xs : [var A]) : () -> @Iter<Nat> =
  func () : @Iter<Nat> = object {
    var i = 0;
    let l = xs.size();
    public func next() : ?Nat { if (i >= l) null else {let j = i; i += 1; ?j} };
  };
func @immut_array_vals<A>(xs : [A]) : () -> @Iter<A> =
  func () : @Iter<A> = object {
    var i = 0;
    let l = xs.size();
    public func next() : ?A { if (i >= l) null else {let j = i; i += 1; ?xs[j]} };
  };
func @mut_array_vals<A>(xs : [var A]) : () -> @Iter<A> =
  func () : @Iter<A> = object {
    var i = 0;
    let l = xs.size();
    public func next() : ?A { if (i >= l) null else {let j = i; i += 1; ?xs[j]} };
  };
func @blob_size(xs : Blob) : () -> Nat =
  func () : Nat = (prim "blob_size" : Blob -> Nat) xs;
func @blob_vals(xs : Blob) : () -> @Iter<Nat8> =
  func () : @Iter<Nat8> = object {
    type BlobIter = Any; // not exposed
    let i = (prim "blob_vals_iter" : Blob -> BlobIter) xs;
    public func next() : ?Nat8 {
      if ((prim "blob_iter_done" : BlobIter -> Bool) i)
        null
      else
        ?((prim "blob_iter_next" : BlobIter -> Nat8) i)
    };
  };
func @text_size(xs : Text) : () -> Nat =
  func () : Nat = (prim "text_len" : Text -> Nat) xs;
func @text_chars(xs : Text) : () -> @Iter<Char> =
  func () : @Iter<Char> = object {
    type TextIter = Any; // not exposed
    let i = (prim "text_iter" : Text -> TextIter) xs;
    public func next() : ?Char {
      if ((prim "text_iter_done" : TextIter -> Bool) i)
        null
      else
        ?((prim "text_iter_next" : TextIter -> Char) i)
    };
  };


// Internal helper functions for the show translation

// The text_of functions do not need to be exposed; the user can just use
// the show above.

func @text_of_num(x : Nat, base : Nat, sep : Nat, digits : Nat -> Text) : Text {
  var text = "";
  var n = x;

  if (n == 0) return "0";

  var i = 0;
  while (n > 0) {
    let rem = n % base;
    if (sep > 0 and i == sep) { text := "_" # text; i := 0 };
    text := digits rem # text;
    n := n / base;
    i += 1;
  };
  text
};

func @left_pad(pad : Nat, char : Text, t : Text) : Text {
  if (pad > t.size()) {
    var i : Nat = pad - t.size();
    var text = t;
    while (i > 0) {
      text := char # text;
      i -= 1;
    };
    text
  } else {
    t
  }
};

func @digits_dec(x : Nat) : Text =
 (prim "conv_Char_Text" : Char -> Text) (
   (prim "num_conv_Nat32_Char" : Nat32 -> Char) (
     (prim "num_wrap_Int_Nat32" : Int -> Nat32) (
       x + 0x30
     )
   )
 );

func @text_of_Nat(x : Nat) : Text {
  @text_of_num(x, 10, 3, @digits_dec);
};

func @text_of_Int(x : Int) : Text {
  if (x == 0) "0" else (if (x < 0) "-" else "+") #
  @text_of_Nat((prim "abs" : Int -> Nat) x)
};

func @digits_hex(x : Nat) : Text =
 (prim "conv_Char_Text" : Char -> Text) (
   (prim "num_conv_Nat32_Char" : Nat32 -> Char) (
     (prim "num_wrap_Int_Nat32" : Int -> Nat32) (
       x + (if (x < 10) 0x30 else 55)
     )
   )
 );

// There is some duplication with the prim_module, but we need these here
// before we can load the prim module
func @int64ToInt(n : Int64) : Int = (prim "num_conv_Int64_Int" : Int64 -> Int) n;
func @int32ToInt(n : Int32) : Int = (prim "num_conv_Int32_Int" : Int32 -> Int) n;
func @int16ToInt(n : Int16) : Int = (prim "num_conv_Int16_Int" : Int16 -> Int) n;
func @int8ToInt(n : Int8) : Int = (prim "num_conv_Int8_Int" : Int8 -> Int) n;
func @nat64ToNat(n : Nat64) : Nat = (prim "num_conv_Nat64_Nat" : Nat64 -> Nat) n;
func @nat32ToNat(n : Nat32) : Nat = (prim "num_conv_Nat32_Nat" : Nat32 -> Nat) n;
func @nat16ToNat(n : Nat16) : Nat = (prim "num_conv_Nat16_Nat" : Nat16 -> Nat) n;
func @nat8ToNat(n : Nat8) : Nat = (prim "num_conv_Nat8_Nat" : Nat8 -> Nat) n;

func @text_of_Nat8(x : Nat8) : Text = @text_of_Nat (@nat8ToNat x);
func @text_of_Nat16(x : Nat16) : Text = @text_of_Nat (@nat16ToNat x);
func @text_of_Nat32(x : Nat32) : Text = @text_of_Nat (@nat32ToNat x);
func @text_of_Nat64(x : Nat64) : Text = @text_of_Nat (@nat64ToNat x);
func @text_of_Int8(x : Int8) : Text = @text_of_Int (@int8ToInt x);
func @text_of_Int16(x : Int16) : Text = @text_of_Int (@int16ToInt x);
func @text_of_Int32(x : Int32) : Text = @text_of_Int (@int32ToInt x);
func @text_of_Int64(x : Int64) : Text = @text_of_Int (@int64ToInt x);
func @text_of_Float(x : Float) : Text = (prim "Float->Text" : Float -> Text) x;


func @text_of_Bool(b : Bool) : Text {
  if (b) "true" else "false"
};

func @text_of_Text(t : Text) : Text {
  // TODO: Escape properly
  "\"" # t # "\"";
};

func @text_of_Char(c : Char) : Text {
  // TODO: Escape properly
  "\'" # (prim "conv_Char_Text" : Char -> Text) c # "\'";
};

func @text_of_Blob(blob : Blob) : Text {
  var t = "\"";
  for (b in blob.vals()) {
    // Could do more clever escaping, e.g. leave ascii and utf8 in place
    t #= "\\" # @left_pad(2, "0", @text_of_num(@nat8ToNat b, 16, 0, @digits_hex));
  };
  t #= "\"";
  return t;
};



func @text_has_parens(t : Text) : Bool {
  switch (t.chars().next()) {
    case (?'(') true;
    case _ false;
  }
};

func @text_needs_parens(t : Text) : Bool {
  switch (t.chars().next()) {
    case (?('+' or '-' or '?' or '#')) true;
    case _ false;
  }
};

func @text_of_option<T>(f : T -> Text, x : ?T) : Text {
  switch (x) {
    case (?y) {
      let fy = f y;
      if (@text_needs_parens(fy)) "?(" # fy # ")"
      else "?" # fy
    };
    case null {"null"};
  }
};

func @text_of_variant<T>(l : Text, f : T -> Text, x : T) : Text {
  let fx = f x;
  if (fx == "()") "#" # l
  else if (@text_has_parens(fx)) "#" # l # fx
  else "#" # l # "(" # fx # ")"
};

func @text_of_array<T>(f : T -> Text, xs : [T]) : Text {
  var text = "[";
  var first = true;
  for (x in xs.vals()) {
    if first {
      first := false;
    } else {
      text #= ", ";
    };
    text #= f x;
  };
  text # "]"
};

func @text_of_array_mut<T>(f : T -> Text, xs : [var T]) : Text {
  var text = "[var";
  var first = true;
  for (x in xs.vals()) {
    if first {
      first := false;
      text #= " ";
    } else {
      text #= ", ";
    };
    text #= f x;
  };
  text # "]"
};

func @equal_array<T>(eq : (T, T) -> Bool, a : [T], b : [T]) : Bool {
  if (a.size() != b.size()) {
    return false;
  };
  var i = 0;
  let s = a.size();
  while (i < s) {
    if (not eq(a[i],b[i])) {
      return false;
    };
    i += 1;
  };
  return true;
};

type @Cont<T> = T -> () ;
type @Async<T> = (@Cont<T>,@Cont<Error>) -> {
  #suspend;
  #schedule : () -> ();
};

type @Refund = Nat;
type @Result<T> = {#ok : (refund : @Refund, value: T); #error : Error};

type @Waiter<T> = (@Refund,T) -> () ;

var @refund : @Refund = 0;

// Function called by backend to zero refunds on context switch.
// DO NOT RENAME without modifying compilation.
func @reset_refund() {
  @refund := 0;
};

func @getSystemRefund() : @Refund {
  return (prim "cyclesRefunded" : () -> Nat) ();
};

func @new_async<T <: Any>() : (@Async<T>, @Cont<T>, @Cont<Error>) {
  let w_null = func(r : @Refund, t : T) { };
  let r_null = func(_ : Error) {};
  var result : ?(@Result<T>) = null;
  var ws : @Waiter<T> = w_null;
  var rs : @Cont<Error> = r_null;

  func fulfill(t : T) {
    switch result {
      case null {
        let refund = @getSystemRefund();
        result := ?(#ok (refund, t));
        let ws_ = ws;
        ws := w_null;
        rs := r_null;
        ws_(refund, t);
      };
      case (? _) { assert false };
    };
  };

  func fail(e : Error) {
    switch result {
      case null {
        result := ?(#error e);
        let rs_ = rs;
        ws := w_null;
        rs := r_null;
        rs_(e);
      };
      case (? _) { assert false };
    };
  };

  func enqueue(k : @Cont<T>, r : @Cont<Error>) : {
    #suspend;
    #schedule : () -> ();
  } {
    switch result {
      case null {
        let ws_ = ws;
        ws := func(r : @Refund, t : T) {
          ws_(r, t);
          @reset_cycles();
          @refund := r;
          k(t);
        };
        let rs_ = rs;
        rs := func(e : Error) {
          rs_(e);
          @reset_cycles();
          @reset_refund();
          r(e)
        };
	#suspend
      };
      case (? (#ok (r, t))) {
        #schedule (func () { @refund := r; k(t) });
      };
      case (? (#error e)) {
        #schedule (func () { r(e) });
      };
    };
  };

  (enqueue, fulfill, fail)
};

// Subset of IC management canister interface required for our use
module @ManagementCanister = {
  public type wasm_module = Blob;
  public type canister_settings = {
    controllers : ?[Principal];
    compute_allocation: ?Nat;
    memory_allocation: ?Nat;
    freezing_threshold: ?Nat;
  };
};

let @ic00 = actor "aaaaa-aa" :
  actor {
    create_canister : {
      settings : ?@ManagementCanister.canister_settings
    } -> async { canister_id : Principal };
    install_code : {
      mode : { #install; #reinstall; #upgrade };
      canister_id : Principal;
      wasm_module : @ManagementCanister.wasm_module;
      arg : Blob;
    } -> async ()
 };

func @ic00_create_canister() : shared {
      settings : ?@ManagementCanister.canister_settings
    } -> async { canister_id : Principal } {
  @ic00.create_canister
};

func @ic00_install_code() : shared {
    mode : { #install; #reinstall; #upgrade };
    canister_id : Principal;
    wasm_module : @ManagementCanister.wasm_module;
    arg : Blob;
  } -> async () {
  @ic00.install_code
};

// It would be desirable if create_actor_helper can be defined
// without paying the extra self-remote-call-cost
// TODO: This helper is now only used by Prim.createActor and could be removed, except
// that Prim.createActor was mentioned on the forum and might be in use. (#3420)
func @create_actor_helper(wasm_module_ : Blob, arg_ : Blob) : async Principal = async {
  let available = (prim "cyclesAvailable" : () -> Nat) ();
  let accepted = (prim "cyclesAccept" : Nat -> Nat) (available);
  @cycles += accepted;
  let { canister_id = canister_id_ } =
    await @ic00.create_canister({settings = null});
  await @ic00.install_code({
    mode = #install;
    canister_id = canister_id_;
    wasm_module = wasm_module_;
    arg = arg_;
  });
  return canister_id_;
};

// raw calls
func @call_raw(p : Principal, m : Text, a : Blob) : async Blob {
  await (prim "call_raw" : (Principal, Text, Blob) -> async Blob) (p, m, a);
};

<<<<<<< HEAD
// helpers for reifying ic0.call_perform failures as errors
func @call_succeeded() : Bool {
  (prim "call_perform_status" : () -> Nat32) () == 0;
};

func @call_error() : Error {
  let status = (prim "call_perform_status" : () -> Nat32) ();
  let code = #call_error({err_code = status});
  let message = "ic0.call_perform failed";
  (prim "cast" : ({#call_error : {err_code : Nat32}}, Text) -> Error)
    (code, message)
};
=======
// default timer mechanism implementation
// fundamental node invariant: max_exp pre <= expire <= min_exp post
// corollary: if expire == 0 then the pre is completely expired
//
// Note: Below the `expire` field is an encoding of an aliased mutable field with
//       a single-element mutable array. It eliminates `--experimental-field-aliasing`
//       while compiling this file at the cost of slightly higher syntactic noise
//       as well as increased allocation and runtime cost accessing the data. Oh well.
//
type @Node = { expire : [var Nat64]; id : Nat; delay : ?Nat64; job : () -> async (); pre : ?@Node; post : ?@Node };

var @timers : ?@Node = null;

func @prune(n : ?@Node) : ?@Node = switch n {
  case null null;
  case (?n) {
    if (n.expire[0] == 0) {
      @prune(n.post) // by corollary
    } else {
      ?{ n with pre = @prune(n.pre); post = @prune(n.post) }
    }
  }
};

func @nextExpiration(n : ?@Node) : Nat64 = switch n {
  case null 0;
  case (?n) {
    var exp = @nextExpiration(n.pre); // TODO: use the corollary for expire == 0
    if (exp == 0) {
      exp := n.expire[0];
      if (exp == 0) {
        exp := @nextExpiration(n.post)
      }
    };
    exp
  }
};

// Function called by backend to run eligible timed actions.
// DO NOT RENAME without modifying compilation.
func @timer_helper() : async () {
  func Array_init<T>(len : Nat,  x : T) : [var T] {
    (prim "Array.init" : <T>(Nat, T) -> [var T])<T>(len, x)
  };
  let now = (prim "time" : () -> Nat64)();
  let exp = @nextExpiration @timers;
  let prev = (prim "global_timer_set" : Nat64 -> Nat64) exp;

  // debug { assert prev == 0 };

  if (exp == 0) {
    return
  };

  var gathered = 0;
  let thunks = Array_init<?(() -> async ())>(10, null); // we want max 10

  func gatherExpired(n : ?@Node) = switch n {
    case null ();
    case (?n) {
      gatherExpired(n.pre);
      if (n.expire[0] > 0 and n.expire[0] <= now and gathered < thunks.size()) {
        thunks[gathered] := ?(n.job);
        switch (n.delay) {
          case (?delay) if (delay != 0) {
            // re-add the node
            let expire = n.expire[0] + delay;
            // N.B. insert only works on pruned nodes
            func reinsert(m : ?@Node) : @Node = switch m {
              case null ({ n with expire = [var expire]; pre = null; post = null });
              case (?m) {
                assert m.expire[0] != 0;
                if (expire < m.expire[0]) ({ m with pre = ?reinsert(m.pre) })
                else ({ m with post = ?reinsert(m.post) })
              }
            };
            @timers := ?reinsert(@prune(@timers));
          };
          case _ ()
        };
        n.expire[0] := 0;
        gathered += 1;
      };
      gatherExpired(n.post);
    }
  };

  gatherExpired(@timers);

  for (k in thunks.keys()) {
    ignore switch (thunks[k]) { case (?thunk) ?thunk(); case _ null };
  }
};

var @lastTimerId = 0;

func @setTimer(delayNanos : Nat64, recurring : Bool, job : () -> async ()) : (id : Nat) {
  @lastTimerId += 1;
  let id = @lastTimerId;
  let now = (prim "time" : () -> Nat64) ();
  let expire = now + delayNanos;
  let delay = if recurring ?delayNanos else null;
  // only works on pruned nodes
  func insert(n : ?@Node) : @Node =
    switch n {
      case null ({ expire = [var expire]; id; delay; job; pre = null; post = null });
      case (?n) {
        assert n.expire[0] != 0;
        if (expire < n.expire[0]) ({ n with pre = ?insert(n.pre) })
        else ({ n with post = ?insert(n.post) })
      }
    };
  @timers := ?insert(@prune(@timers));

  let exp = @nextExpiration @timers;
  if (exp == 0) @timers := null;
  ignore (prim "global_timer_set" : Nat64 -> Nat64) exp;

  id
};

func @cancelTimer(id : Nat) {
  func graft(onto : ?@Node, branch : ?@Node) : ?@Node = switch (onto, branch) {
    case (null, null) null;
    case (null, _) branch;
    case (_, null) onto;
    case (?onto, _) { ?{ onto with post = graft(onto.post, branch) } }
  };

  func hunt(n : ?@Node) : ?@Node = switch n {
    case null n;
    case (?{ id = node; pre; post }) {
      if (node == id) {
        graft(pre, post)
      } else do? {
        { n! with pre = hunt pre; post = hunt post }
      }
    }
  };

  @timers := hunt @timers;

  if (@nextExpiration @timers == 0) {
    // no more expirations ahead
    ignore (prim "global_timer_set" : Nat64 -> Nat64) 0;
    @timers := null
  }
};

func @set_global_timer(time : Nat64) = ignore (prim "global_timer_set" : Nat64 -> Nat64) time;
>>>>>>> 72410050
<|MERGE_RESOLUTION|>--- conflicted
+++ resolved
@@ -436,7 +436,7 @@
   await (prim "call_raw" : (Principal, Text, Blob) -> async Blob) (p, m, a);
 };
 
-<<<<<<< HEAD
+
 // helpers for reifying ic0.call_perform failures as errors
 func @call_succeeded() : Bool {
   (prim "call_perform_status" : () -> Nat32) () == 0;
@@ -449,7 +449,7 @@
   (prim "cast" : ({#call_error : {err_code : Nat32}}, Text) -> Error)
     (code, message)
 };
-=======
+
 // default timer mechanism implementation
 // fundamental node invariant: max_exp pre <= expire <= min_exp post
 // corollary: if expire == 0 then the pre is completely expired
@@ -600,4 +600,3 @@
 };
 
 func @set_global_timer(time : Nat64) = ignore (prim "global_timer_set" : Nat64 -> Nat64) time;
->>>>>>> 72410050
