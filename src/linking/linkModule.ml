(*
The type for a dynamic library: A normal WebAssembly module
plus the dylink section.
*)

open Wasm_exts.Ast
open Wasm.Source
open Wasm_exts.CustomModule
module I64_convert = Wasm.I64_convert

(*
This module is a first stab that should be functionally working, but will go
through further refactoring before we are happy with it. Things to do:

 * much code (finding imports, counting) is duplicated for globals and
   functions. This could be refactored into general functions and predicates.
 * There are multiple AST traversals. These could be turned into a single one
   (taking multiple rename functions) or even more generally taking a record
   of functions for each syntactic category.
*)

(*
Resolving GOT.func and GOT.mem imports
~~~~~~~~~~~~~~~~~~~~~~~~~~~~~~~~~~~~~~

GOT.func and GOT.mem imports arise from function and data pointers,
respectively, in languages with pointers (e.g. C and Rust). The idea is that if
a shared library exposes a function/data pointer the entire process should use
the same pointer for the function/data so that the pointer arithmetic and
comparisons will work. For example, this C code:

    __attribute__ ((visibility("default")))
    int f0(int x, int y)
    {
        return x + y;
    }

    __attribute__ ((visibility("default")))
    int (\*f1(void)) (int x, int y)
    {
        return &f0;
    }

generates this GOT.func import:

    (import "GOT.func" "f0" (global (;N;) (mut i32)))

The host is responsible of allocating a table index for this function and
resolving the import to the table index for `f0` so that this code in the
importing module would work:

    assert(f1() == f0);

Note that the definition of `f1` is in the *imported* module and this assertion
is in the *importing* module.

Similarly exposing a data pointer generates a GOT.mem import. All GOT.mem
imports to a symbol should resolve to the same constant to support equality as
above, and additionally pointer arithmetic.

(Pointer arithmetic on function pointers are undefined behavior is C and is not
supported by clang's wasm backend)

Normally this stuff is for dynamic linking, but we want to link the RTS
statically, so we resolve these imports during linking. Currently we only
support GOT.func imports, but implementing GOT.mem imports would be similar.
Secondly, we only support GOT.func imports in the module that defines the
function that we take the address of. This currently works as moc-generated code
doesn't import function addresses from the RTS.

We resolve GOT.func imports in two steps:

- After loading the RTS module we generate a list of (global index, function
  index) pairs of GOT.func imports. In the example above, global index is N and
  function index is the index of f0 in the defining module (the RTS).

  This is implemented in `collect_got_func_imports`.

- After merging the sections we add the functions to the table and replace
  `GOT.func` imports with globals to the functions' table indices.

  Note that we don't reuse table entries when a function is already in the
  table, to avoid breakage when [ref-types] proposal is implemented, which will
  allow mutating table entries.

  [ref-types]: https://github.com/WebAssembly/reference-types

  This is implemented in `replace_got_func_imports`.

See also the test `test/ld/fun-ptr` for a concrete exaple of GOT.func generation
and resolving.
*)

(* Linking *)

type imports = (int32 * name) list

let phrase f x = { x with it = f x.it }

let map_module f (em : extended_module) = { em with module_ = f em.module_ }
let map_name_section f (em : extended_module) = { em with name = f em.name }

(* Generic functions about import and export lists *)

let get_import is_thing j m =
  let open Int32 in
  let rec go i = function
    | [] -> assert false
    | imp::is ->
      if is_thing imp.it.idesc.it
      then
        if i = j
        then imp
        else go (add i 1l) is
      else go i is
  in go 0l m.imports

let find_imports is_thing libname m : imports =
  let name = Lib.Utf8.decode libname in
  let rec go i acc = function
    | [] -> List.rev acc
    | imp::is ->
      if is_thing imp.it.idesc.it
      then
        if imp.it.module_name = name
        then go (i + 1) ((Int32.of_int i, imp.it.item_name) :: acc) is
        else go (i + 1) acc is
      else go i acc is
  in go 0 [] m.imports

let remove_imports is_thing resolved : module_' -> module_' = fun m ->
  let rec go i = function
    | [] -> []
    | (imp::is) ->
      if is_thing imp.it.idesc.it
      then
        if List.mem_assoc i resolved
        then go (Int32.add i 1l) is
        else imp :: go (Int32.add i 1l) is
      else imp :: go i is
  in
  { m with imports = go 0l m.imports }

let count_imports is_thing m =
  Lib.List32.length (List.filter (fun i -> is_thing i.it.idesc.it) m.imports)

let remove_export is_thing name : module_' -> module_' = fun m ->
  let to_remove e =
    not (is_thing e.it.edesc.it <> None && e.it.name = Lib.Utf8.decode name)
  in
  { m with exports = List.filter to_remove m.exports }

module NameMap = Map.Make(struct type t = Wasm.Ast.name let compare = compare end)

type exports = int32 NameMap.t

let find_exports is_thing m : exports =
  List.fold_left (fun map exp ->
    match is_thing exp.it.edesc.it with
    | Some v -> NameMap.add exp.it.name v.it map
    | _ -> map
  ) NameMap.empty m.exports


(* Predicate to specialize these generic functions to the various entities *)

let is_fun_import = function
  | FuncImport _ -> true
  | _ -> false

let is_global_import = function
  | GlobalImport _ -> true
  | _ -> false

let is_table_import = function
  | TableImport _ -> true
  | _ -> false

let is_memory_import = function
  | MemoryImport _ -> true
  | _ -> false

let is_fun_export = function
  | FuncExport v -> Some v
  | _ -> None

let is_global_export = function
  | GlobalExport v -> Some v
  | _ -> None


let get_fun_typ i m : Wasm_exts.Types.func_type =
  let imports_n = count_imports is_fun_import m in
  let tyvar =
    if i < imports_n
    then
      match (get_import is_fun_import i m).it.idesc.it with
      | FuncImport ty -> ty.it
      | _ -> assert false
    else
      let f = Lib.List32.nth m.funcs (Int32.sub i imports_n) in
      f.it.ftype.it
    in
  (Lib.List32.nth m.types tyvar).it

let get_global_typ i m : Wasm_exts.Types.global_type =
  let imports_n = count_imports is_global_import m in
  if i < imports_n
  then
    match (get_import is_global_import i m).it.idesc.it with
    | GlobalImport ty -> ty
    | _ -> assert false
  else
    let f = Lib.List32.nth m.globals (Int32.sub i imports_n) in
    f.it.gtype

(* Utilities related to functions *)

let remove_fun_imports_name_section resolved : name_section -> name_section = fun ns ->
  let keep (fi, x) = not (List.mem_assoc fi resolved) in
  { ns with
    function_names = List.filter keep ns.function_names;
    locals_names = List.filter keep ns.locals_names;
  }

let prepend_to_start fi ftype (em : extended_module)  =
  let imports_n = count_imports is_fun_import em.module_ in
  let wrap_fi = Int32.add imports_n (Lib.List32.length em.module_.funcs) in

  let wrap_fun = {
    ftype = ftype @@ no_region;
    locals = [];
    body =
      [ Call (fi @@ no_region) @@ no_region ] @
      (match em.module_.start with
        | Some start_fi -> [ Call start_fi @@ no_region ]
        | None -> [])
    } @@ no_region in

  { em with
    module_ =
      { em.module_ with
        funcs = em.module_.funcs @ [ wrap_fun ];
        start = Some (wrap_fi @@ no_region)
      };
    name =
      { em.name with
        function_names = em.name.function_names @ [ wrap_fi, "link_start" ]
      }
  }

let _remove_non_canister_exports (em : extended_module) : extended_module =
  let is_canister_export (exp : export) = Lib.String.chop_prefix "canister_" (Lib.Utf8.encode exp.it.name) <> None in
  map_module (fun m -> { m with exports = List.filter is_canister_export m.exports }) em

let remove_non_ic_exports (em : extended_module) : extended_module =
  (* We assume that every exported function that does not have an entry in the
   custom types section was only exported for linking, and should not be
   exported in the final module *)
  let is_ic_export (exp : export) =
    Lib.String.chop_prefix "canister_" (Lib.Utf8.encode exp.it.name) <> None ||
    "_start" = Lib.Utf8.encode exp.it.name
  in

  let keep_export exp =
    is_ic_export exp ||
    match exp.it.edesc.it with
      | FuncExport _
      | GlobalExport _ -> false
      | MemoryExport _
      | TableExport _ -> true in

  map_module (fun m -> { m with exports = List.filter keep_export m.exports }) em

(* Generic linking logic *)

exception LinkError of string
exception TooLargeDataSegments of string

type renumbering = int32 -> int32

let resolve imports exports : (int32 * int32) list =
  List.flatten (List.map (fun (fi, name) ->
    match NameMap.find_opt name exports with
    | Some fi' -> [ (fi, fi') ]
    | None -> []
    ) imports)

let calculate_renaming n_imports1 n_things1 n_imports2 resolved12 resolved21 : (renumbering * renumbering) =
  let open Int32 in

  let n_imports1' = sub n_imports1 (Lib.List32.length resolved12) in
  let n_imports2' = sub n_imports2 (Lib.List32.length resolved21) in

  let rec fun1 i =
    let rec go skipped = function
      | (imp, exp)::is ->
        if i < imp then sub i skipped
        else if i = imp then fun2 exp
        else go (add skipped 1l) is
      | [] ->
        if i < n_imports1
        then sub i skipped
        else sub (add i n_imports2') skipped
    in go 0l resolved12
  and fun2 i =
    let rec go skipped = function
      | (imp, exp)::is ->
        if i < imp then sub (add i n_imports1') skipped
        else if i = imp then fun1 exp
        else go (add skipped 1l) is
      | [] ->
        if i < n_imports2
        then sub (add i n_imports1') skipped
        else sub (add (add i n_imports1') n_things1) skipped
    in go 0l resolved21
  in
  (fun1, fun2)


(* AST traversals *)

let rename_funcs rn : module_' -> module_' = fun m ->
  let var' = rn in
  let var = phrase var' in

  let rec instr' = function
    | Call v -> Call (var v)
    | Block (ty, is) -> Block (ty, instrs is)
    | Loop (ty, is) -> Loop (ty, instrs is)
    | If (ty, is1, is2) -> If (ty, instrs is1, instrs is2)
    | i -> i
  and instr i = phrase instr' i
  and instrs is = List.map instr is in

  let func' f = { f with body = instrs f.body } in
  let func = phrase func' in
  let funcs = List.map func in

  let edesc' = function
    | FuncExport v -> FuncExport (var v)
    | e -> e in
  let edesc = phrase edesc' in
  let export' e = { e with edesc = edesc e.edesc } in
  let export = phrase export' in
  let exports = List.map export in

  let segment' f s = { s with init  = f s.init } in
  let segment f = phrase (segment' f) in

  { m with
    funcs = funcs m.funcs;
    exports = exports m.exports;
    start = Option.map var m.start;
    elems = List.map (segment (List.map var)) m.elems;
  }

let rename_globals rn : module_' -> module_' = fun m ->
  let var' = rn in
  let var = phrase var' in

  let rec instr' = function
    | Block (ty, is) -> Block (ty, instrs is)
    | Loop (ty, is) -> Loop (ty, instrs is)
    | If (ty, is1, is2) -> If (ty, instrs is1, instrs is2)
    | GlobalGet v -> GlobalGet (var v)
    | GlobalSet v -> GlobalSet (var v)
    | i -> i
  and instr i = phrase instr' i
  and instrs is = List.map instr is in

  let func' f = { f with body = instrs f.body } in
  let func = phrase func' in
  let funcs = List.map func in

  let const = phrase instrs in

  let global' g = { g with value = const g.value } in
  let global = phrase global' in
  let globals = List.map global in

  let table_segment' (s : var list segment') = { s with offset = const s.offset; } in
  let table_segment = phrase (table_segment') in
  let table_segments = List.map table_segment in

  let memory_segment' (s : string segment') = { s with offset = const s.offset; } in
  let memory_segment = phrase (memory_segment') in
  let memory_segments = List.map memory_segment in


  { m with
    funcs = funcs m.funcs;
    globals = globals m.globals;
    elems = table_segments m.elems;
    data = memory_segments m.data;
  }

let set_global global value = fun m ->
  let rec go i = function
    | [] -> assert false
    | g::gs when i = Int32.to_int global ->
      let open Wasm_exts.Types in
      assert (g.it.gtype = GlobalType (I64Type, Immutable));
      let g = phrase (fun g' ->
        { g' with value = [Const (Wasm_exts.Values.I64 (Int64.of_int (Int32.to_int value)) @@ g.at) @@ g.at] @@ g.at }
      ) g in
      g :: gs
    | g::gs -> g :: go (i+1) gs
  in
  { m with globals = go 0 m.globals }

let fill_global (global : int32) (value : Wasm_exts.Values.value) : module_' -> module_' = fun m ->
  let rec instr' to_32 = function
    | Block (ty, is) -> Block (ty, instrs to_32 is)
    | Loop (ty, is) -> Loop (ty, instrs to_32 is)
    | If (ty, is1, is2) -> If (ty, instrs to_32 is1, instrs to_32 is2)
    | GlobalGet v when v.it = global -> 
      let encoded_value = match (to_32, value) with
      | (true, Wasm_exts.Values.I64 number) -> (Wasm_exts.Values.I32 (Int32.of_int (Int64.to_int number)))
      | _ -> value in
      Const (encoded_value @@ v.at)
    | GlobalGet v when v.it = global -> Const (value @@ v.at)
    | GlobalSet v when v.it = global -> assert false
    | i -> i
  and instr to_32 i = phrase (instr' to_32) i
  and instrs to_32 is = List.map (instr to_32) is in

  let func' f = { f with body = instrs false f.body } in
  let func = phrase func' in
  let funcs = List.map func in

  let const to_32 = phrase (instrs to_32) in

  let global' g = { g with value = const false g.value } in
  let global = phrase global' in
  let globals = List.map global in

  let table_segment' (s : var list segment') = { s with offset = const true s.offset; } in
  let table_segment = phrase (table_segment') in
  let table_segments = List.map table_segment in

  let memory_segment' (s : string segment') = { s with offset = const false s.offset; } in
  let memory_segment = phrase (memory_segment') in
  let memory_segments = List.map memory_segment in


  { m with
    funcs = funcs m.funcs;
    globals = globals m.globals;
    elems = table_segments m.elems;
    data = memory_segments m.data;
  }

let rename_funcs_name_section rn (ns : name_section) =
  { ns with
    function_names = List.map (fun (fi, name) -> (rn fi, name)) ns.function_names;
    locals_names = List.map (fun (fi, locals) -> (rn fi, locals)) ns.locals_names;
  }

let rename_funcs_extended rn (em : extended_module) =
  { em with
    module_ = rename_funcs rn em.module_;
    name = rename_funcs_name_section rn em.name;
  }

let rename_globals_extended rn (em : extended_module) =
  { em with
    module_ = rename_globals rn em.module_;
  }

let rename_types rn m =
  let ty_var = phrase rn in

  let block_type = function
    | VarBlockType tv -> VarBlockType (ty_var tv)
    | ValBlockType vto -> ValBlockType vto in

  let rec instr' = function
    | CallIndirect tv -> CallIndirect (ty_var tv)
    | Block (bty, is) -> Block (block_type bty, instrs is)
    | Loop (bty, is) -> Loop (block_type bty, instrs is)
    | If (bty, is1, is2) -> If (block_type bty, instrs is1, instrs is2)
    | i -> i
  and instr i = phrase instr' i
  and instrs is = List.map instr is in

  let func' f = { f with ftype = ty_var f.ftype; body = instrs f.body } in
  let func = phrase func' in
  let funcs = List.map func in

  let idesc' = function
    | FuncImport tv -> FuncImport (ty_var tv)
    | id -> id in
  let idesc = phrase idesc' in
  let import' i = { i with idesc = idesc i.idesc } in
  let import = phrase import' in
  let imports = List.map import in

  { m with
    funcs = funcs m.funcs;
    imports = imports m.imports;
  }

(* Setting and getting top-level module data *)

let read_global gi (m : module_') : int32 =
  let n_impo = count_imports is_global_import m in
  let g = List.nth m.globals (Int32.(to_int (sub gi n_impo))) in
  let open Wasm_exts.Types in
  assert (g.it.gtype = GlobalType (I64Type, Immutable));
  match g.it.value.it with
  | [{ it = Const {it = Wasm_exts.Values.I64 i;_}; _}] -> Int32.of_int (Int64.to_int i)
  | _ -> assert false

let read_table_size (m : module_') : int32 =
  (* Assumes there is one table *)
  let open Wasm_exts.Types in
  match m.tables with
  | [t] ->
    let TableType ({min;max}, _) = t.it.ttype in
    if Some min <> max
    then raise (LinkError "Expect fixed sized table in first module")
    else min
  | _ -> raise (LinkError "Expect one table in first module")

let set_memory_size new_size_bytes : module_' -> module_' = fun m ->
  let open Wasm_exts.Types in
  let page_size = Int64.of_int (64*1024) in
  let new_size_pages = Int64.(add (div new_size_bytes page_size) 1L) in
  match m.memories with
  | [t;t1] ->
    { m with
      memories = [(phrase (fun m ->
        { mtype = MemoryType ({min = new_size_pages; max = None}) }
        ) t); t1]
    }
  | [t] ->
    { m with
<<<<<<< HEAD
      memories = [ phrase (fun m ->
        { mtype = MemoryType ({min = new_size_pages; max = None}, I64IndexType) }
      ) t ]
=======
      memories = [phrase (fun m ->
        { mtype = MemoryType ({min = new_size_pages; max = None}) }
      ) t]
>>>>>>> c6071a03
    }
  | _ -> raise (LinkError "Expect one memory in first module")

let set_table_size new_size : module_' -> module_' = fun m ->
  let open Wasm_exts.Types in
  match m.tables with
  | [t] ->
    { m with
      tables = [ phrase (fun t ->
        let TableType (_, ty) = t.ttype in
        { ttype = TableType ({min = new_size; max = Some new_size}, ty) }
      ) t ]
    }
  | _ -> raise (LinkError "Expect one table in first module")


let fill_item_import module_name item_name new_base (m : module_') : module_' =
  (* We need to find the right import,
     replace all uses of get_global of that import with the constant,
     and finally rename all globals
  *)
  let base_global =
    let rec go i = function
      | [] -> assert false
      | imp::is -> match imp.it.idesc.it with
        | GlobalImport _ty
          when imp.it.module_name = Lib.Utf8.decode module_name &&
               imp.it.item_name = Lib.Utf8.decode item_name ->
          Int32.of_int i
        | GlobalImport _ ->
          go (i + 1) is
        | _ ->
          go i is
    in go 0 m.imports in

    m |> fill_global base_global (Wasm_exts.Values.I64 (I64_convert.extend_i32_u new_base))
      |> remove_imports is_global_import [base_global, base_global]
      |> rename_globals Int32.(fun i ->
          if i < base_global then i
          else if i = base_global then assert false
          else sub i one
        )

let fill_memory_base_import new_base : module_' -> module_' =
  fill_item_import "env" "__memory_base" new_base

let fill_table_base64_import new_base : module_' -> module_' =
  fill_item_import "env" "__table_base" new_base

let fill_table_base32_import new_base : module_' -> module_' =
  fill_item_import "env" "__table_base32" new_base
        
(* Concatenation of modules *)

let join_modules
      (em1 : extended_module) (m2 : module_') (ns2 : name_section)
      (type_indices : (Wasm_exts.Types.func_type, int32) Hashtbl.t) : extended_module =
  let m1 = em1.module_ in
  let joined = 
    { em1 with
      module_ = {
        types = m1.types @ m2.types;
        globals = m1.globals @ m2.globals;
        tables = m1.tables @ m2.tables;
        memories = m1.memories @ m2.memories;
        funcs = m1.funcs @ m2.funcs;
        start = m1.start;
        elems = m1.elems @ m2.elems;
        data = m1.data @ m2.data;
        imports = m1.imports @ m2.imports;
        exports = m1.exports @ m2.exports;
      };
      name = {
        em1.name with
        function_names = em1.name.function_names @ ns2.function_names;
        locals_names = em1.name.locals_names @ ns2.locals_names;
      };
      motoko = em1.motoko;
    }
  in
  (* If second module has a start, prepend it to the first module's start.
     OK to use `Hashtbl.find` below as the first module will have a start, so
     we'll have the unit function in the type section already. *)
  match m2.start with
  | None -> joined
  | Some fi -> prepend_to_start fi.it (Hashtbl.find type_indices (Wasm_exts.Types.FuncType ([], []))) joined

(* The main linking function *)

let check_typ is_thing get_typ string_of m1 m2 (i1, i2) =
  let t1 = get_typ i1 m1 in
  let t2 = get_typ i2 m2 in
  let imp = get_import is_thing i1 m1 in
  if t1 <> t2 then
    let msg = Printf.sprintf
      "Type mismatch when linking %s.%s:\nimport type: %s\nexport type: %s"
      (string_of_name imp.it.module_name)
      (string_of_name imp.it.item_name)
      (string_of t1)
      (string_of t2)
    in
    raise (LinkError msg)

let check_fun_typ =
  check_typ is_fun_import get_fun_typ Wasm_exts.Types.string_of_func_type
let check_global_typ =
  check_typ is_global_import get_global_typ Wasm_exts.Types.string_of_global_type


let align_i32 p n =
  let open Int32 in
  let p = to_int p in
  shift_left (shift_right_logical (add n (sub (shift_left 1l p) 1l)) p) p

let find_fun_export (name : name) (exports : export list) : var option =
  List.find_map (fun (export : export) ->
    if export.it.name = name then
      match export.it.edesc.it with
      | FuncExport var -> Some var
      | _ -> raise (LinkError (Format.sprintf "Export %s is not a function" (Lib.Utf8.encode name)))
    else
      None
  ) exports

let remove_got_func_imports (imports : import list) : import list =
  let got_func_str = Lib.Utf8.decode "GOT.func" in
  List.filter (fun import -> import.it.module_name <> got_func_str) imports

(* Merge global list of a module with a sorted (on global index) list of (global
   index, global) pairs, overriding globals at those indices, and appending
   left-overs at the end. *)
let add_globals (globals0 : global list) (insert0 : (int32 * global') list) : global list =
  let rec go (current_idx : int32) globals insert =
    match insert with
    | [] -> globals
    | (insert_idx, global) :: rest ->
      if current_idx = insert_idx then
        (global @@ no_region) :: go (Int32.add current_idx 1l) globals rest
      else
        match globals with
        | [] -> List.map (fun (_, global) -> global @@ no_region) insert
        | global :: globals -> global :: go (Int32.add current_idx 1l) globals rest
  in
  go 0l globals0 insert0

let mk_i32_const (i : int32) =
  Const (Wasm_exts.Values.I32 i @@ no_region) @@ no_region

let mk_i32_global (i : int32) =
  { gtype = Wasm_exts.Types.GlobalType (Wasm_exts.Types.I32Type, Wasm_exts.Types.Immutable);
    value = [mk_i32_const i] @@ no_region }

(* Generate (global index, function index) pairs for GOT.func imports of a
   module. Uses import and export lists of the module so those should be valid. *)
let collect_got_func_imports (m : module_') : (int32 * int32) list =
  let got_func_name = Lib.Utf8.decode "GOT.func" in

  let get_got_func_import (global_idx, imports) import : (int32 * (int32 * int32) list) =
    if import.it.module_name = got_func_name then
      (* Found a GOT.func import, find the exported function for it *)
      let name = import.it.item_name in
      let fun_idx =
        match find_fun_export name m.exports with
        | None -> raise (LinkError (Format.sprintf "Can't find export for GOT.func import %s" (Lib.Utf8.encode name)))
        | Some export_idx -> export_idx.it
      in
      let global_idx =
        if is_global_import import.it.idesc.it then
          global_idx
        else
          raise (LinkError "GOT.func import is not global")
      in
      ( Int32.add global_idx (Int32.of_int 1), (global_idx, fun_idx) :: imports )
    else
      let global_idx =
        if is_global_import import.it.idesc.it then
          Int32.add global_idx (Int32.of_int 1)
        else
          global_idx
      in
      ( global_idx, imports )
  in

  (* (global index, function index) list *)
  let (_, got_func_imports) =
    List.fold_left get_got_func_import (0l, []) m.imports
  in

  got_func_imports

(* Add functions imported from GOT.func to the table, replace GOT.func imports
   with globals to the table indices.

   `tbe_size` is the size of the table in the merged module before adding
   GOT.func functions. *)
let replace_got_func_imports (tbl_size : int32) (imports : (int32 * int32) list) (m : module_') : module_' =
  (* null check to avoid adding empty elem section *)
  if imports = [] then
    m
  else
    let imports =
      List.sort (fun (gbl_idx_1, _) (gbl_idx_2, _) -> compare gbl_idx_1 gbl_idx_2) imports
    in

    let elems : var list =
      List.map (fun (_, fun_idx) -> fun_idx @@ no_region) imports
    in

    let elem_section =
      { index = 0l @@ no_region; offset = [ mk_i32_const tbl_size ] @@ no_region; init = elems }
    in

    let globals =
      List.mapi (fun idx (global_idx, _) -> (global_idx, mk_i32_global (Int32.add tbl_size (Int32.of_int idx)))) imports
    in

    { m with
      elems = List.append m.elems [elem_section @@ no_region];
      imports = remove_got_func_imports m.imports;
      globals = add_globals m.globals globals
    }

(* The first argument specifies the global of the first module indicating the
start of free memory *)
let link (em1 : extended_module) libname (em2 : extended_module) =

  let global_exports1 = find_exports is_global_export em1.module_ in

  let heap_global =
    match NameMap.find_opt (Lib.Utf8.decode "__heap_base") global_exports1 with
    | None -> raise (LinkError "First module does not export __heap_base")
    | Some gi -> gi in

  let dylink = match em2.dylink with
    | Some dylink -> dylink
    | None -> raise (LinkError "Second module does not have a dylink section") in

  (* Beginning of unused space *)
  let old_heap_start = read_global heap_global em1.module_ in
  let lib_heap_start = align_i32 dylink.memory_alignment old_heap_start in
  let new_heap_start = align_i32 8l (Int32.add lib_heap_start dylink.memory_size) in

  (* Data segments must fit below 8MB according to the persistent heap layout. 
     The first 2MB are reserved for the Rust call stacks such that data segments are limited to 6MB. *)
  (if (Int32.to_int new_heap_start) > 8 * 1024 * 1024 then
    (raise (TooLargeDataSegments "The Wasm data segment size exceeds the supported maxmimum of 6MB."))
  else
    ()
  );

  let old_table_size = read_table_size em1.module_ in
  let lib_table_start = align_i32 dylink.table_alignment old_table_size in

  (* Fill in memory and table base pointers *)
  let dm2 = em2.module_
    |> fill_memory_base_import lib_heap_start
    |> fill_table_base64_import lib_table_start 
    |> fill_table_base32_import lib_table_start in

  let got_func_imports = collect_got_func_imports dm2 in

  (* Link functions *)
  let fun_required1 = find_imports is_fun_import libname em1.module_ in
  let fun_required2 = find_imports is_fun_import "env" dm2 in
  let fun_exports1 = find_exports is_fun_export em1.module_ in
  let fun_exports2 = find_exports is_fun_export dm2 in
  (* Resolve imports, to produce a renumbering function: *)
  let fun_resolved12 = resolve fun_required1 fun_exports2 in
  let fun_resolved21 = resolve fun_required2 fun_exports1 in
  let (funs1, funs2) =
    calculate_renaming
      (count_imports is_fun_import em1.module_)
      (Lib.List32.length em1.module_.funcs)
      (count_imports is_fun_import dm2)
      fun_resolved12
      fun_resolved21 in

  List.iter (check_fun_typ em1.module_ dm2) fun_resolved12;
  List.iter (check_fun_typ dm2 em1.module_) fun_resolved21;

  (* Link globals *)
  let global_required1 = find_imports is_global_import libname em1.module_ in
  let global_required2 = find_imports is_global_import "env" dm2 in
  let global_exports2 = find_exports is_global_export dm2 in
  (* Resolve imports, to produce a renumbering *)
  let global_resolved12 = resolve global_required1 global_exports2 in
  let global_resolved21 = resolve global_required2 global_exports1 in
  let (globals1, globals2) =
    calculate_renaming
      (count_imports is_global_import em1.module_)
      (Lib.List32.length em1.module_.globals)
      (count_imports is_global_import dm2)
      global_resolved12
      global_resolved21 in
  assert (global_required1 = []); (* so far, we do not import globals *)

  List.iter (check_global_typ em1.module_ dm2) global_resolved12;
  List.iter (check_global_typ dm2 em1.module_) global_resolved21;

  (* Rename types in both modules to eliminate duplicate types. *)

  (* Maps function types to their indices in the new module we're creating *)
  let type_indices : (Wasm_exts.Types.func_type, int32) Hashtbl.t = Hashtbl.create 100 in

  (* Get index of a function type. Creates a new one if we haven't added this
     type yet. *)
  let add_or_get_ty (ty : Wasm_exts.Types.func_type) =
    match Hashtbl.find_opt type_indices ty with
    | None ->
      let idx = Int32.of_int (Hashtbl.length type_indices) in
      Hashtbl.add type_indices ty idx;
      idx
    | Some idx ->
      idx
  in

  (* Rename a type in a module. First argument is the list of types in the module. *)
  let ty_renamer (tys : Wasm_exts.Types.func_type phrase list) (t : int32) : int32 =
    let fun_ty = List.nth tys (Int32.to_int t) in
    add_or_get_ty fun_ty.it
  in

  (* Rename types in first module *)
  let em1_tys =
    map_module (fun m -> { (rename_types (ty_renamer m.types) m) with types = [] }) em1
  in

  (* Rename types in second module *)
  let dm2 =
    { (rename_types (ty_renamer dm2.types) dm2) with types = [] }
  in

  (* Generate type section for the final module *)
  let type_indices_sorted : type_ list =
    Hashtbl.to_seq type_indices |>
    List.of_seq |>
    List.sort (fun (_, idx1) (_, idx2) -> compare idx1 idx2) |>
    List.map (fun (ty, _) -> ty @@ no_region)
  in

  (* Inject call to "__wasm_call_ctors" *)
  let add_call_ctors =
    match NameMap.find_opt (Lib.Utf8.decode "__wasm_call_ctors") fun_exports2 with
    | None -> fun em -> em
    | Some fi -> prepend_to_start (funs2 fi) (add_or_get_ty (Wasm_exts.Types.FuncType ([], [])))
  in

  let new_table_size =
    Int32.add (Int32.add lib_table_start dylink.table_size) (Int32.of_int (List.length got_func_imports))
  in

  let merged = join_modules
    ( em1_tys
    |> map_module (fun m -> { m with types = type_indices_sorted })
    |> map_module (remove_imports is_fun_import fun_resolved12)
    |> map_name_section (remove_fun_imports_name_section fun_resolved12)
    |> map_module (remove_imports is_global_import global_resolved12)
    |> rename_funcs_extended funs1
    |> rename_globals_extended globals1
    |> map_module (set_global heap_global new_heap_start)
    |> map_module (set_memory_size (I64_convert.extend_i32_u new_heap_start))
    |> map_module (set_table_size new_table_size)
    )
    ( dm2
    |> remove_imports is_fun_import fun_resolved21
    |> remove_imports is_global_import global_resolved21
    |> remove_imports is_memory_import [0l, 0l]
    |> remove_imports is_table_import [0l, 0l]
    |> rename_funcs funs2
    |> rename_globals globals2
    |> remove_export is_fun_export "__wasm_call_ctors"
    )
    ( em2.name
    |> remove_fun_imports_name_section fun_resolved21
    |> rename_funcs_name_section funs2
    )
    type_indices
  |> add_call_ctors
  |> remove_non_ic_exports (* only sane if no additional files get linked in *)
  in

  (* Rename global and function indices in GOT.func stuff *)
  let got_func_imports =
    List.map (fun (global_idx, func_idx) -> (globals2 global_idx, funs2 func_idx)) got_func_imports
  in

  (* Replace GOT.func imports with globals to function table indices *)
  let final =
    replace_got_func_imports (Int32.add lib_table_start dylink.table_size) got_func_imports merged.module_
  in

  { merged with module_ = final }<|MERGE_RESOLUTION|>--- conflicted
+++ resolved
@@ -536,15 +536,9 @@
     }
   | [t] ->
     { m with
-<<<<<<< HEAD
-      memories = [ phrase (fun m ->
+      memories = [phrase (fun m ->
         { mtype = MemoryType ({min = new_size_pages; max = None}, I64IndexType) }
-      ) t ]
-=======
-      memories = [phrase (fun m ->
-        { mtype = MemoryType ({min = new_size_pages; max = None}) }
       ) t]
->>>>>>> c6071a03
     }
   | _ -> raise (LinkError "Expect one memory in first module")
 
