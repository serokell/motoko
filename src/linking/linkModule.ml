(*
The type for a dynamic library: A normal WebAssembly module
plus the dylink section.
*)

open Wasm_exts.Ast
open Wasm.Source
open Wasm_exts.CustomModule
module I64_convert = Wasm.I64_convert

(*
This module is a first stab that should be functionally working, but will go
through further refactoring before we are happy with it. Things to do:

 * much code (finding imports, counting) is duplicated for globals and
   functions. This could be refactored into general functions and predicates.
 * There are multiple AST traversals. These could be turned into a single one
   (taking multiple rename functions) or even more generally taking a record
   of functions for each syntactic category.
*)

(*
Resolving GOT.func and GOT.mem imports
~~~~~~~~~~~~~~~~~~~~~~~~~~~~~~~~~~~~~~

GOT.func and GOT.mem imports arise from function and data pointers,
respectively, in languages with pointers (e.g. C and Rust). The idea is that if
a shared library exposes a function/data pointer the entire process should use
the same pointer for the function/data so that the pointer arithmetic and
comparisons will work. For example, this C code:

    __attribute__ ((visibility("default")))
    int f0(int x, int y)
    {
        return x + y;
    }

    __attribute__ ((visibility("default")))
    int (\*f1(void)) (int x, int y)
    {
        return &f0;
    }

generates this GOT.func import:

    (import "GOT.func" "f0" (global (;N;) (mut i32)))

The host is responsible of allocating a table index for this function and
resolving the import to the table index for `f0` so that this code in the
importing module would work:

    assert(f1() == f0);

Note that the definition of `f1` is in the *imported* module and this assertion
is in the *importing* module.

Similarly exposing a data pointer generates a GOT.mem import. All GOT.mem
imports to a symbol should resolve to the same constant to support equality as
above, and additionally pointer arithmetic.

(Pointer arithmetic on function pointers are undefined behavior is C and is not
supported by clang's wasm backend)

Normally this stuff is for dynamic linking, but we want to link the RTS
statically, so we resolve these imports during linking. Currently we only
support GOT.func imports, but implementing GOT.mem imports would be similar.
Secondly, we only support GOT.func imports in the module that defines the
function that we take the address of. This currently works as moc-generated code
doesn't import function addresses from the RTS.

We resolve GOT.func imports in two steps:

- After loading the RTS module we generate a list of (global index, function
  index) pairs of GOT.func imports. In the example above, global index is N and
  function index is the index of f0 in the defining module (the RTS).

  This is implemented in `collect_got_func_imports`.

- After merging the sections we add the functions to the table and replace
  `GOT.func` imports with globals to the functions' table indices.

  Note that we don't reuse table entries when a function is already in the
  table, to avoid breakage when [ref-types] proposal is implemented, which will
  allow mutating table entries.

  [ref-types]: https://github.com/WebAssembly/reference-types

  This is implemented in `replace_got_func_imports`.

See also the test `test/ld/fun-ptr` for a concrete exaple of GOT.func generation
and resolving.
*)

(* Linking *)

type imports = (int32 * name) list

let phrase f x = { x with it = f x.it }

let map_module f (em : extended_module) = { em with module_ = f em.module_ }
let map_name_section f (em : extended_module) = { em with name = f em.name }

(* Generic functions about import and export lists *)

let get_import is_thing j m =
  let open Int32 in
  let rec go i = function
    | [] -> assert false
    | imp::is ->
      if is_thing imp.it.idesc.it
      then
        if i = j
        then imp
        else go (add i 1l) is
      else go i is
  in go 0l m.imports

let find_imports is_thing libname m : imports =
  let name = Lib.Utf8.decode libname in
  let rec go i acc = function
    | [] -> List.rev acc
    | imp::is ->
      if is_thing imp.it.idesc.it
      then
        if imp.it.module_name = name
        then go (i + 1) ((Int32.of_int i, imp.it.item_name) :: acc) is
        else go (i + 1) acc is
      else go i acc is
  in go 0 [] m.imports

let remove_imports is_thing resolved : module_' -> module_' = fun m ->
  let rec go i = function
    | [] -> []
    | (imp::is) ->
      if is_thing imp.it.idesc.it
      then
        if List.mem_assoc i resolved
        then go (Int32.add i 1l) is
        else imp :: go (Int32.add i 1l) is
      else imp :: go i is
  in
  { m with imports = go 0l m.imports }

let count_imports is_thing m =
  Lib.List32.length (List.filter (fun i -> is_thing i.it.idesc.it) m.imports)

let remove_export is_thing name : module_' -> module_' = fun m ->
  let to_remove e =
    not (is_thing e.it.edesc.it <> None && e.it.name = Lib.Utf8.decode name)
  in
  { m with exports = List.filter to_remove m.exports }

module NameMap = Map.Make(struct type t = Wasm.Ast.name let compare = compare end)

type exports = int32 NameMap.t

let find_exports is_thing m : exports =
  List.fold_left (fun map exp ->
    match is_thing exp.it.edesc.it with
    | Some v -> NameMap.add exp.it.name v.it map
    | _ -> map
  ) NameMap.empty m.exports


(* Predicate to specialize these generic functions to the various entities *)

let is_fun_import = function
  | FuncImport _ -> true
  | _ -> false

let is_global_import = function
  | GlobalImport _ -> true
  | _ -> false

let is_table_import = function
  | TableImport _ -> true
  | _ -> false

let is_memory_import = function
  | MemoryImport _ -> true
  | _ -> false

let is_fun_export = function
  | FuncExport v -> Some v
  | _ -> None

let is_global_export = function
  | GlobalExport v -> Some v
  | _ -> None


let get_fun_typ i m : Wasm_exts.Types.func_type =
  let imports_n = count_imports is_fun_import m in
  let tyvar =
    if i < imports_n
    then
      match (get_import is_fun_import i m).it.idesc.it with
      | FuncImport ty -> ty.it
      | _ -> assert false
    else
      let f = Lib.List32.nth m.funcs (Int32.sub i imports_n) in
      f.it.ftype.it
    in
  (Lib.List32.nth m.types tyvar).it

let get_global_typ i m : Wasm_exts.Types.global_type =
  let imports_n = count_imports is_global_import m in
  if i < imports_n
  then
    match (get_import is_global_import i m).it.idesc.it with
    | GlobalImport ty -> ty
    | _ -> assert false
  else
    let f = Lib.List32.nth m.globals (Int32.sub i imports_n) in
    f.it.gtype

(* Utilities related to functions *)

let remove_fun_imports_name_section resolved : name_section -> name_section = fun ns ->
  let keep (fi, x) = not (List.mem_assoc fi resolved) in
  { ns with
    function_names = List.filter keep ns.function_names;
    locals_names = List.filter keep ns.locals_names;
  }

let prepend_to_start fi ftype (em : extended_module)  =
  let imports_n = count_imports is_fun_import em.module_ in
  let wrap_fi = Int32.add imports_n (Lib.List32.length em.module_.funcs) in

  let wrap_fun = {
    ftype = ftype @@ no_region;
    locals = [];
    body =
      [ Call (fi @@ no_region) @@ no_region ] @
      (match em.module_.start with
        | Some start_fi -> [ Call start_fi @@ no_region ]
        | None -> [])
    } @@ no_region in

  { em with
    module_ =
      { em.module_ with
        funcs = em.module_.funcs @ [ wrap_fun ];
        start = Some (wrap_fi @@ no_region)
      };
    name =
      { em.name with
        function_names = em.name.function_names @ [ wrap_fi, "link_start" ]
      }
  }

let _remove_non_canister_exports (em : extended_module) : extended_module =
  let is_canister_export (exp : export) = Lib.String.chop_prefix "canister_" (Lib.Utf8.encode exp.it.name) <> None in
  map_module (fun m -> { m with exports = List.filter is_canister_export m.exports }) em

let remove_non_ic_exports (em : extended_module) : extended_module =
  (* We assume that every exported function that does not have an entry in the
   custom types section was only exported for linking, and should not be
   exported in the final module *)
  let is_ic_export (exp : export) =
    Lib.String.chop_prefix "canister_" (Lib.Utf8.encode exp.it.name) <> None ||
    "_start" = Lib.Utf8.encode exp.it.name
  in

  let keep_export exp =
    is_ic_export exp ||
    match exp.it.edesc.it with
      | FuncExport _
      | GlobalExport _ -> false
      | MemoryExport _
      | TableExport _ -> true in

  map_module (fun m -> { m with exports = List.filter keep_export m.exports }) em

(* Generic linking logic *)

exception LinkError of string

type renumbering = int32 -> int32

let resolve imports exports : (int32 * int32) list =
  List.flatten (List.map (fun (fi, name) ->
    match NameMap.find_opt name exports with
    | Some fi' -> [ (fi, fi') ]
    | None -> []
    ) imports)

let calculate_renaming n_imports1 n_things1 n_imports2 resolved12 resolved21 : (renumbering * renumbering) =
  let open Int32 in

  let n_imports1' = sub n_imports1 (Lib.List32.length resolved12) in
  let n_imports2' = sub n_imports2 (Lib.List32.length resolved21) in

  let rec fun1 i =
    let rec go skipped = function
      | (imp, exp)::is ->
        if i < imp then sub i skipped
        else if i = imp then fun2 exp
        else go (add skipped 1l) is
      | [] ->
        if i < n_imports1
        then sub i skipped
        else sub (add i n_imports2') skipped
    in go 0l resolved12
  and fun2 i =
    let rec go skipped = function
      | (imp, exp)::is ->
        if i < imp then sub (add i n_imports1') skipped
        else if i = imp then fun1 exp
        else go (add skipped 1l) is
      | [] ->
        if i < n_imports2
        then sub (add i n_imports1') skipped
        else sub (add (add i n_imports1') n_things1) skipped
    in go 0l resolved21
  in
  (fun1, fun2)


(* AST traversals *)

let rename_funcs rn : module_' -> module_' = fun m ->
  let var' = rn in
  let var = phrase var' in

  let rec instr' = function
    | Call v -> Call (var v)
    | Block (ty, is) -> Block (ty, instrs is)
    | Loop (ty, is) -> Loop (ty, instrs is)
    | If (ty, is1, is2) -> If (ty, instrs is1, instrs is2)
    | i -> i
  and instr i = phrase instr' i
  and instrs is = List.map instr is in

  let func' f = { f with body = instrs f.body } in
  let func = phrase func' in
  let funcs = List.map func in

  let edesc' = function
    | FuncExport v -> FuncExport (var v)
    | e -> e in
  let edesc = phrase edesc' in
  let export' e = { e with edesc = edesc e.edesc } in
  let export = phrase export' in
  let exports = List.map export in

  let segment' f s = { s with init  = f s.init } in
  let segment f = phrase (segment' f) in

  { m with
    funcs = funcs m.funcs;
    exports = exports m.exports;
    start = Option.map var m.start;
    elems = List.map (segment (List.map var)) m.elems;
  }

let rename_globals rn : module_' -> module_' = fun m ->
  let var' = rn in
  let var = phrase var' in

  let rec instr' = function
    | Block (ty, is) -> Block (ty, instrs is)
    | Loop (ty, is) -> Loop (ty, instrs is)
    | If (ty, is1, is2) -> If (ty, instrs is1, instrs is2)
    | GlobalGet v -> GlobalGet (var v)
    | GlobalSet v -> GlobalSet (var v)
    | i -> i
  and instr i = phrase instr' i
  and instrs is = List.map instr is in

  let func' f = { f with body = instrs f.body } in
  let func = phrase func' in
  let funcs = List.map func in

  let const = phrase instrs in

  let global' g = { g with value = const g.value } in
  let global = phrase global' in
  let globals = List.map global in

  let table_segment' (s : var list segment') = { s with offset = const s.offset; } in
  let table_segment = phrase (table_segment') in
  let table_segments = List.map table_segment in

  let memory_segment' (s : string segment') = { s with offset = const s.offset; } in
  let memory_segment = phrase (memory_segment') in
  let memory_segments = List.map memory_segment in


  { m with
    funcs = funcs m.funcs;
    globals = globals m.globals;
    elems = table_segments m.elems;
    data = memory_segments m.data;
  }

let set_global global value = fun m ->
  let rec go i = function
    | [] -> assert false
    | g::gs when i = Int32.to_int global ->
      let open Wasm_exts.Types in
      assert (g.it.gtype = GlobalType (I64Type, Immutable));
      let g = phrase (fun g' ->
        { g' with value = [Const (Wasm_exts.Values.I64 (Int64.of_int (Int32.to_int value)) @@ g.at) @@ g.at] @@ g.at }
      ) g in
      g :: gs
    | g::gs -> g :: go (i+1) gs
  in
  { m with globals = go 0 m.globals }

let fill_global (global : int32) (value : Wasm_exts.Values.value) : module_' -> module_' = fun m ->
  let rec instr' = function
    | Block (ty, is) -> Block (ty, instrs is)
    | Loop (ty, is) -> Loop (ty, instrs is)
    | If (ty, is1, is2) -> If (ty, instrs is1, instrs is2)
    | GlobalGet v when v.it = global -> Const (value @@ v.at)
    | GlobalSet v when v.it = global -> assert false
    | i -> i
  and instr i = phrase instr' i
  and instrs is = List.map instr is in

  let func' f = { f with body = instrs f.body } in
  let func = phrase func' in
  let funcs = List.map func in

  let const = phrase instrs in

  let global' g = { g with value = const g.value } in
  let global = phrase global' in
  let globals = List.map global in

  let table_segment' (s : var list segment') = { s with offset = const s.offset; } in
  let table_segment = phrase (table_segment') in
  let table_segments = List.map table_segment in

  let memory_segment' (s : string segment') = { s with offset = const s.offset; } in
  let memory_segment = phrase (memory_segment') in
  let memory_segments = List.map memory_segment in


  { m with
    funcs = funcs m.funcs;
    globals = globals m.globals;
    elems = table_segments m.elems;
    data = memory_segments m.data;
  }

let rename_funcs_name_section rn (ns : name_section) =
  { ns with
    function_names = List.map (fun (fi, name) -> (rn fi, name)) ns.function_names;
    locals_names = List.map (fun (fi, locals) -> (rn fi, locals)) ns.locals_names;
  }

let rename_funcs_extended rn (em : extended_module) =
  { em with
    module_ = rename_funcs rn em.module_;
    name = rename_funcs_name_section rn em.name;
  }

let rename_globals_extended rn (em : extended_module) =
  { em with
    module_ = rename_globals rn em.module_;
  }

let rename_types rn m =
  let ty_var = phrase rn in

  let block_type = function
    | VarBlockType tv -> VarBlockType (ty_var tv)
    | ValBlockType vto -> ValBlockType vto in

  let rec instr' = function
    | CallIndirect tv -> CallIndirect (ty_var tv)
    | Block (bty, is) -> Block (block_type bty, instrs is)
    | Loop (bty, is) -> Loop (block_type bty, instrs is)
    | If (bty, is1, is2) -> If (block_type bty, instrs is1, instrs is2)
    | i -> i
  and instr i = phrase instr' i
  and instrs is = List.map instr is in

  let func' f = { f with ftype = ty_var f.ftype; body = instrs f.body } in
  let func = phrase func' in
  let funcs = List.map func in

  let idesc' = function
    | FuncImport tv -> FuncImport (ty_var tv)
    | id -> id in
  let idesc = phrase idesc' in
  let import' i = { i with idesc = idesc i.idesc } in
  let import = phrase import' in
  let imports = List.map import in

  { m with
    funcs = funcs m.funcs;
    imports = imports m.imports;
  }

(* Setting and getting top-level module data *)

let read_global gi (m : module_') : int32 =
  let n_impo = count_imports is_global_import m in
  let g = List.nth m.globals (Int32.(to_int (sub gi n_impo))) in
  let open Wasm_exts.Types in
  assert (g.it.gtype = GlobalType (I64Type, Immutable));
  match g.it.value.it with
  | [{ it = Const {it = Wasm_exts.Values.I64 i;_}; _}] -> Int32.of_int (Int64.to_int i)
  | _ -> assert false

let read_table_size (m : module_') : int32 =
  (* Assumes there is one table *)
  let open Wasm_exts.Types in
  match m.tables with
  | [t] ->
    let TableType ({min;max}, _) = t.it.ttype in
    if Some min <> max
    then raise (LinkError "Expect fixed sized table in first module")
    else min
  | _ -> raise (LinkError "Expect one table in first module")

let set_memory_size new_size_bytes : module_' -> module_' = fun m ->
  let open Wasm_exts.Types in
  let page_size = Int64.of_int (64*1024) in
  let new_size_pages = Int64.(add (div new_size_bytes page_size) 1L) in
  match m.memories with
  | [t] ->
    { m with
      memories = [ phrase (fun m ->
        { mtype = MemoryType ({min = new_size_pages; max = None}, I64IndexType) }
      ) t ]
    }
  | _ -> raise (LinkError "Expect one memory in first module")

let set_table_size new_size : module_' -> module_' = fun m ->
  let open Wasm_exts.Types in
  match m.tables with
  | [t] ->
    { m with
      tables = [ phrase (fun t ->
        let TableType (_, ty) = t.ttype in
        { ttype = TableType ({min = new_size; max = Some new_size}, ty) }
      ) t ]
    }
  | _ -> raise (LinkError "Expect one table in first module")


let fill_item_import module_name item_name new_base (m : module_') : module_' =
  (* We need to find the right import,
     replace all uses of get_global of that import with the constant,
     and finally rename all globals
  *)
  let base_global =
    let rec go i = function
      | [] -> assert false
      | imp::is -> match imp.it.idesc.it with
        | GlobalImport _ty
          when imp.it.module_name = Lib.Utf8.decode module_name &&
               imp.it.item_name = Lib.Utf8.decode item_name ->
          Int32.of_int i
        | GlobalImport _ ->
          go (i + 1) is
        | _ ->
          go i is
    in go 0 m.imports in

<<<<<<< HEAD
    m |> fill_global base_global (Wasm_exts.Values.I64 (I64_convert.extend_i32_u new_base))
      |> remove_imports is_global_import [(base_global, base_global)]
=======
    m |> fill_global base_global new_base
      |> remove_imports is_global_import [base_global, base_global]
>>>>>>> f2ea70ee
      |> rename_globals Int32.(fun i ->
          if i < base_global then i
          else if i = base_global then assert false
          else sub i one
        )

<<<<<<< HEAD
let fill_table_base64_import new_base : module_' -> module_' = fun m ->
  (* We need to find the right import,
     replace all uses of get_global of that import with the constant,
     and finally rename all globals
  *)
  let base_global =
    let rec go i = function
      | [] -> assert false
      | imp::is -> match imp.it.idesc.it with
        | GlobalImport _ty
          when imp.it.module_name = Lib.Utf8.decode "env" &&
               imp.it.item_name = Lib.Utf8.decode "__table_base" ->
          Int32.of_int i
        | GlobalImport _ ->
          go (i + 1) is
        | _ ->
          go i is
    in go 0 m.imports in

    m |> fill_global base_global (Wasm_exts.Values.I64 (I64_convert.extend_i32_u new_base))
      |> remove_imports is_global_import [(base_global, base_global)]
      |> rename_globals Int32.(fun i ->
          if i < base_global then i
          else if i = base_global then assert false
          else sub i 1l
        )
=======
let fill_memory_base_import new_base : module_' -> module_' =
  fill_item_import "env" "__memory_base" new_base

let fill_table_base_import new_base : module_' -> module_' =
  fill_item_import "env" "__table_base" new_base
>>>>>>> f2ea70ee

let fill_table_base32_import new_base : module_' -> module_' = fun m ->
  (* We need to find the right import,
      replace all uses of get_global of that import with the constant,
      and finally rename all globals
  *)
  let base_global =
    let rec go i = function
      | [] -> assert false
      | imp::is -> match imp.it.idesc.it with
        | GlobalImport _ty
          when imp.it.module_name = Lib.Utf8.decode "env" &&
                imp.it.item_name = Lib.Utf8.decode "__table_base32" ->
          Int32.of_int i
        | GlobalImport _ ->
          go (i + 1) is
        | _ ->
          go i is
    in go 0 m.imports in

    m |> fill_global base_global (Wasm_exts.Values.I32 new_base)
      |> remove_imports is_global_import [(base_global, base_global)]
      |> rename_globals Int32.(fun i ->
          if i < base_global then i
          else if i = base_global then assert false
          else sub i 1l
        )

        
(* Concatenation of modules *)

let join_modules
      (em1 : extended_module) (m2 : module_') (ns2 : name_section)
      (type_indices : (Wasm_exts.Types.func_type, int32) Hashtbl.t) : extended_module =
  let m1 = em1.module_ in
  let joined = 
    { em1 with
      module_ = {
        types = m1.types @ m2.types;
        globals = m1.globals @ m2.globals;
        tables = m1.tables @ m2.tables;
        memories = m1.memories @ m2.memories;
        funcs = m1.funcs @ m2.funcs;
        start = m1.start;
        elems = m1.elems @ m2.elems;
        data = m1.data @ m2.data;
        imports = m1.imports @ m2.imports;
        exports = m1.exports @ m2.exports;
      };
      name = {
        em1.name with
        function_names = em1.name.function_names @ ns2.function_names;
        locals_names = em1.name.locals_names @ ns2.locals_names;
      };
      motoko = em1.motoko;
    }
  in
  (* If second module has a start, prepend it to the first module's start.
     OK to use `Hashtbl.find` below as the first module will have a start, so
     we'll have the unit function in the type section already. *)
  match m2.start with
  | None -> joined
  | Some fi -> prepend_to_start fi.it (Hashtbl.find type_indices (Wasm_exts.Types.FuncType ([], []))) joined

(* The main linking function *)

let check_typ is_thing get_typ string_of m1 m2 (i1, i2) =
  let t1 = get_typ i1 m1 in
  let t2 = get_typ i2 m2 in
  let imp = get_import is_thing i1 m1 in
  if t1 <> t2 then
    let msg = Printf.sprintf
      "Type mismatch when linking %s.%s:\nimport type: %s\nexport type: %s"
      (string_of_name imp.it.module_name)
      (string_of_name imp.it.item_name)
      (string_of t1)
      (string_of t2)
    in
    raise (LinkError msg)

let check_fun_typ =
  check_typ is_fun_import get_fun_typ Wasm_exts.Types.string_of_func_type
let check_global_typ =
  check_typ is_global_import get_global_typ Wasm_exts.Types.string_of_global_type


let align_i32 p n =
  let open Int32 in
  let p = to_int p in
  shift_left (shift_right_logical (add n (sub (shift_left 1l p) 1l)) p) p

let find_fun_export (name : name) (exports : export list) : var option =
  List.find_map (fun (export : export) ->
    if export.it.name = name then
      match export.it.edesc.it with
      | FuncExport var -> Some var
      | _ -> raise (LinkError (Format.sprintf "Export %s is not a function" (Lib.Utf8.encode name)))
    else
      None
  ) exports

let remove_got_func_imports (imports : import list) : import list =
  let got_func_str = Lib.Utf8.decode "GOT.func" in
  List.filter (fun import -> import.it.module_name <> got_func_str) imports

(* Merge global list of a module with a sorted (on global index) list of (global
   index, global) pairs, overriding globals at those indices, and appending
   left-overs at the end. *)
let add_globals (globals0 : global list) (insert0 : (int32 * global') list) : global list =
  let rec go (current_idx : int32) globals insert =
    match insert with
    | [] -> globals
    | (insert_idx, global) :: rest ->
      if current_idx = insert_idx then
        (global @@ no_region) :: go (Int32.add current_idx 1l) globals rest
      else
        match globals with
        | [] -> List.map (fun (_, global) -> global @@ no_region) insert
        | global :: globals -> global :: go (Int32.add current_idx 1l) globals rest
  in
  go 0l globals0 insert0

let mk_i32_const (i : int32) =
  Const (Wasm_exts.Values.I32 i @@ no_region) @@ no_region

let mk_i32_global (i : int32) =
  { gtype = Wasm_exts.Types.GlobalType (Wasm_exts.Types.I32Type, Wasm_exts.Types.Immutable);
    value = [mk_i32_const i] @@ no_region }

(* Generate (global index, function index) pairs for GOT.func imports of a
   module. Uses import and export lists of the module so those should be valid. *)
let collect_got_func_imports (m : module_') : (int32 * int32) list =
  let got_func_name = Lib.Utf8.decode "GOT.func" in

  let get_got_func_import (global_idx, imports) import : (int32 * (int32 * int32) list) =
    if import.it.module_name = got_func_name then
      (* Found a GOT.func import, find the exported function for it *)
      let name = import.it.item_name in
      let fun_idx =
        match find_fun_export name m.exports with
        | None -> raise (LinkError (Format.sprintf "Can't find export for GOT.func import %s" (Lib.Utf8.encode name)))
        | Some export_idx -> export_idx.it
      in
      let global_idx =
        if is_global_import import.it.idesc.it then
          global_idx
        else
          raise (LinkError "GOT.func import is not global")
      in
      ( Int32.add global_idx (Int32.of_int 1), (global_idx, fun_idx) :: imports )
    else
      let global_idx =
        if is_global_import import.it.idesc.it then
          Int32.add global_idx (Int32.of_int 1)
        else
          global_idx
      in
      ( global_idx, imports )
  in

  (* (global index, function index) list *)
  let (_, got_func_imports) =
    List.fold_left get_got_func_import (0l, []) m.imports
  in

  got_func_imports

(* Add functions imported from GOT.func to the table, replace GOT.func imports
   with globals to the table indices.

   `tbe_size` is the size of the table in the merged module before adding
   GOT.func functions. *)
let replace_got_func_imports (tbl_size : int32) (imports : (int32 * int32) list) (m : module_') : module_' =
  (* null check to avoid adding empty elem section *)
  if imports = [] then
    m
  else
    let imports =
      List.sort (fun (gbl_idx_1, _) (gbl_idx_2, _) -> compare gbl_idx_1 gbl_idx_2) imports
    in

    let elems : var list =
      List.map (fun (_, fun_idx) -> fun_idx @@ no_region) imports
    in

    let elem_section =
      { index = 0l @@ no_region; offset = [ mk_i32_const tbl_size ] @@ no_region; init = elems }
    in

    let globals =
      List.mapi (fun idx (global_idx, _) -> (global_idx, mk_i32_global (Int32.add tbl_size (Int32.of_int idx)))) imports
    in

    { m with
      elems = List.append m.elems [elem_section @@ no_region];
      imports = remove_got_func_imports m.imports;
      globals = add_globals m.globals globals
    }

(* The first argument specifies the global of the first module indicating the
start of free memory *)
let link (em1 : extended_module) libname (em2 : extended_module) =

  let global_exports1 = find_exports is_global_export em1.module_ in

  let heap_global =
    match NameMap.find_opt (Lib.Utf8.decode "__heap_base") global_exports1 with
    | None -> raise (LinkError "First module does not export __heap_base")
    | Some gi -> gi in

  let dylink = match em2.dylink with
    | Some dylink -> dylink
    | None -> raise (LinkError "Second module does not have a dylink section") in

  (* Beginning of unused space *)
  let old_heap_start = read_global heap_global em1.module_ in
  let lib_heap_start = align_i32 dylink.memory_alignment old_heap_start in
  let new_heap_start = align_i32 8l (Int32.add lib_heap_start dylink.memory_size) in

  let old_table_size = read_table_size em1.module_ in
  let lib_table_start = align_i32 dylink.table_alignment old_table_size in

  (* Fill in memory and table base pointers *)
  let dm2 = em2.module_
    |> fill_memory_base_import lib_heap_start
    |> fill_table_base64_import lib_table_start 
    |> fill_table_base32_import lib_table_start in

  let got_func_imports = collect_got_func_imports dm2 in

  (* Link functions *)
  let fun_required1 = find_imports is_fun_import libname em1.module_ in
  let fun_required2 = find_imports is_fun_import "env" dm2 in
  let fun_exports1 = find_exports is_fun_export em1.module_ in
  let fun_exports2 = find_exports is_fun_export dm2 in
  (* Resolve imports, to produce a renumbering function: *)
  let fun_resolved12 = resolve fun_required1 fun_exports2 in
  let fun_resolved21 = resolve fun_required2 fun_exports1 in
  let (funs1, funs2) =
    calculate_renaming
      (count_imports is_fun_import em1.module_)
      (Lib.List32.length em1.module_.funcs)
      (count_imports is_fun_import dm2)
      fun_resolved12
      fun_resolved21 in

  List.iter (check_fun_typ em1.module_ dm2) fun_resolved12;
  List.iter (check_fun_typ dm2 em1.module_) fun_resolved21;

  (* Link globals *)
  let global_required1 = find_imports is_global_import libname em1.module_ in
  let global_required2 = find_imports is_global_import "env" dm2 in
  let global_exports2 = find_exports is_global_export dm2 in
  (* Resolve imports, to produce a renumbering *)
  let global_resolved12 = resolve global_required1 global_exports2 in
  let global_resolved21 = resolve global_required2 global_exports1 in
  let (globals1, globals2) =
    calculate_renaming
      (count_imports is_global_import em1.module_)
      (Lib.List32.length em1.module_.globals)
      (count_imports is_global_import dm2)
      global_resolved12
      global_resolved21 in
  assert (global_required1 = []); (* so far, we do not import globals *)

  List.iter (check_global_typ em1.module_ dm2) global_resolved12;
  List.iter (check_global_typ dm2 em1.module_) global_resolved21;

  (* Rename types in both modules to eliminate duplicate types. *)

  (* Maps function types to their indices in the new module we're creating *)
  let type_indices : (Wasm_exts.Types.func_type, int32) Hashtbl.t = Hashtbl.create 100 in

  (* Get index of a function type. Creates a new one if we haven't added this
     type yet. *)
  let add_or_get_ty (ty : Wasm_exts.Types.func_type) =
    match Hashtbl.find_opt type_indices ty with
    | None ->
      let idx = Int32.of_int (Hashtbl.length type_indices) in
      Hashtbl.add type_indices ty idx;
      idx
    | Some idx ->
      idx
  in

  (* Rename a type in a module. First argument is the list of types in the module. *)
  let ty_renamer (tys : Wasm_exts.Types.func_type phrase list) (t : int32) : int32 =
    let fun_ty = List.nth tys (Int32.to_int t) in
    add_or_get_ty fun_ty.it
  in

  (* Rename types in first module *)
  let em1_tys =
    map_module (fun m -> { (rename_types (ty_renamer m.types) m) with types = [] }) em1
  in

  (* Rename types in second module *)
  let dm2 =
    { (rename_types (ty_renamer dm2.types) dm2) with types = [] }
  in

  (* Generate type section for the final module *)
  let type_indices_sorted : type_ list =
    Hashtbl.to_seq type_indices |>
    List.of_seq |>
    List.sort (fun (_, idx1) (_, idx2) -> compare idx1 idx2) |>
    List.map (fun (ty, _) -> ty @@ no_region)
  in

  (* Inject call to "__wasm_call_ctors" *)
  let add_call_ctors =
    match NameMap.find_opt (Lib.Utf8.decode "__wasm_call_ctors") fun_exports2 with
    | None -> fun em -> em
    | Some fi -> prepend_to_start (funs2 fi) (add_or_get_ty (Wasm_exts.Types.FuncType ([], [])))
  in

  let new_table_size =
    Int32.add (Int32.add lib_table_start dylink.table_size) (Int32.of_int (List.length got_func_imports))
  in

  let merged = join_modules
    ( em1_tys
    |> map_module (fun m -> { m with types = type_indices_sorted })
    |> map_module (remove_imports is_fun_import fun_resolved12)
    |> map_name_section (remove_fun_imports_name_section fun_resolved12)
    |> map_module (remove_imports is_global_import global_resolved12)
    |> rename_funcs_extended funs1
    |> rename_globals_extended globals1
    |> map_module (set_global heap_global new_heap_start)
    |> map_module (set_memory_size (I64_convert.extend_i32_u new_heap_start))
    |> map_module (set_table_size new_table_size)
    )
    ( dm2
    |> remove_imports is_fun_import fun_resolved21
    |> remove_imports is_global_import global_resolved21
    |> remove_imports is_memory_import [0l, 0l]
    |> remove_imports is_table_import [0l, 0l]
    |> rename_funcs funs2
    |> rename_globals globals2
    |> remove_export is_fun_export "__wasm_call_ctors"
    )
    ( em2.name
    |> remove_fun_imports_name_section fun_resolved21
    |> rename_funcs_name_section funs2
    )
    type_indices
  |> add_call_ctors
  |> remove_non_ic_exports (* only sane if no additional files get linked in *)
  in

  (* Rename global and function indices in GOT.func stuff *)
  let got_func_imports =
    List.map (fun (global_idx, func_idx) -> (globals2 global_idx, funs2 func_idx)) got_func_imports
  in

  (* Replace GOT.func imports with globals to function table indices *)
  let final =
    replace_got_func_imports (Int32.add lib_table_start dylink.table_size) got_func_imports merged.module_
  in

  { merged with module_ = final }<|MERGE_RESOLUTION|>--- conflicted
+++ resolved
@@ -562,81 +562,22 @@
           go i is
     in go 0 m.imports in
 
-<<<<<<< HEAD
     m |> fill_global base_global (Wasm_exts.Values.I64 (I64_convert.extend_i32_u new_base))
-      |> remove_imports is_global_import [(base_global, base_global)]
-=======
-    m |> fill_global base_global new_base
       |> remove_imports is_global_import [base_global, base_global]
->>>>>>> f2ea70ee
       |> rename_globals Int32.(fun i ->
           if i < base_global then i
           else if i = base_global then assert false
           else sub i one
         )
 
-<<<<<<< HEAD
-let fill_table_base64_import new_base : module_' -> module_' = fun m ->
-  (* We need to find the right import,
-     replace all uses of get_global of that import with the constant,
-     and finally rename all globals
-  *)
-  let base_global =
-    let rec go i = function
-      | [] -> assert false
-      | imp::is -> match imp.it.idesc.it with
-        | GlobalImport _ty
-          when imp.it.module_name = Lib.Utf8.decode "env" &&
-               imp.it.item_name = Lib.Utf8.decode "__table_base" ->
-          Int32.of_int i
-        | GlobalImport _ ->
-          go (i + 1) is
-        | _ ->
-          go i is
-    in go 0 m.imports in
-
-    m |> fill_global base_global (Wasm_exts.Values.I64 (I64_convert.extend_i32_u new_base))
-      |> remove_imports is_global_import [(base_global, base_global)]
-      |> rename_globals Int32.(fun i ->
-          if i < base_global then i
-          else if i = base_global then assert false
-          else sub i 1l
-        )
-=======
 let fill_memory_base_import new_base : module_' -> module_' =
   fill_item_import "env" "__memory_base" new_base
 
-let fill_table_base_import new_base : module_' -> module_' =
+let fill_table_base64_import new_base : module_' -> module_' =
   fill_item_import "env" "__table_base" new_base
->>>>>>> f2ea70ee
-
-let fill_table_base32_import new_base : module_' -> module_' = fun m ->
-  (* We need to find the right import,
-      replace all uses of get_global of that import with the constant,
-      and finally rename all globals
-  *)
-  let base_global =
-    let rec go i = function
-      | [] -> assert false
-      | imp::is -> match imp.it.idesc.it with
-        | GlobalImport _ty
-          when imp.it.module_name = Lib.Utf8.decode "env" &&
-                imp.it.item_name = Lib.Utf8.decode "__table_base32" ->
-          Int32.of_int i
-        | GlobalImport _ ->
-          go (i + 1) is
-        | _ ->
-          go i is
-    in go 0 m.imports in
-
-    m |> fill_global base_global (Wasm_exts.Values.I32 new_base)
-      |> remove_imports is_global_import [(base_global, base_global)]
-      |> rename_globals Int32.(fun i ->
-          if i < base_global then i
-          else if i = base_global then assert false
-          else sub i 1l
-        )
-
+
+let fill_table_base32_import new_base : module_' -> module_' =
+  fill_item_import "env" "__table_base32" new_base
         
 (* Concatenation of modules *)
 
