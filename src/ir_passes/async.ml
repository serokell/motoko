open Mo_types
open Ir_def

module E = Env
open Source
module Ir = Ir
open Ir
open Ir_effect
module T = Type
open T
open Construct

(* lower the async type itself
   - adds a final reply argument to every awaitable shared function, replace
     the result by unit
   - declares a trapping reject callback in every awaitable shared function
   - transforms types, introductions and eliminations of awaitable shared
     functions only, leaving non-awaitable shared functions unchanged.
   - ensures every call to an awaitable shared function that takes a tuple has
     a manifest tuple argument extended with a final reply continuation.
 *)

(* written as a functor so we can allocate some temporary shared state without making it global *)

type platform =
    V1  (* legacy, Haskell *)
  | V2  (* new, Rust *)

module Transform(Platform : sig val platform : platform end) = struct

  let platform = Platform.platform

  module ConRenaming = E.Make(struct type t = T.con let compare = Con.compare end)

   (* the state *)

  (* maps constructors to new constructors (name name, new stamp, new kind)
     it is initialized with the type constructors defined outside here, which are
     not rewritten.

     If we run this translation on two program fragments (e.g. prelude and program)
     we would have to pass down the `con_renaming`. But this is simply the right thing
     to do for a pass that changes the context.
  *)

  let con_renaming = ref ConRenaming.empty

  (* Explicit invocation of reply, reject and call System API functions;
     implemented (as far as possible) for V1;
     TBC for V2 *)

  let sys_replyE ts v = ic_replyE ts v

  let sys_rejectE e = ic_rejectE e

  let sys_callE v1 typs vs reply reject =
    assert (typs = []);
    ic_callE v1 (seqE vs) reply reject

  let sys_error_codeE () =
    match platform with
    | V1 -> { it = TagE ("error", tupE []);
              at = no_region;
              note = {
                note_typ = T.Variant (T.catchErrorCodes);
                note_eff = T.Triv }
            }
    | V2 -> callE
              (idE "@int32ToErrorCode"
                 (T.Func(T.Local,T.Returns,[],[T.Prim T.Int32],[T.Variant T.catchErrorCodes])))
              []
              (ic_error_codeE())

  let errorMessageE e =
  { it = PrimE (OtherPrim "errorMessage", [e]);
    at = no_region;
    note = { note_typ = T.text; note_eff = eff e }
  }

  let make_errorE e_code e_msg =
  { it = PrimE (OtherPrim "make_error", [e_code; e_msg]);
    at = no_region;
    note = { note_typ = T.Prim T.Error; note_eff = max (eff e_code) (eff e_msg) }
  }

  (* End of configuration *)

  let unary typ = [typ]

  let nary typ = T.as_seq typ

<<<<<<< HEAD
  let flatten arity = if arity = 1 then unary else nary
=======
  let replyT ts = T.Func(T.Shared T.Write, T.Returns, [], ts, [])

  let rejectT = T.Func(T.Shared T.Write, T.Returns, [], [T.text], [])
>>>>>>> 1cf45adc

  let fulfillT as_seq typ = T.Func(T.Local, T.Returns, [], as_seq typ, [])

  let failT = T.Func(T.Local, T.Returns, [], [T.catch], [])

  let t_async as_seq t =
    T.Func (T.Local, T.Returns, [], [fulfillT as_seq t; failT], [])

  let new_async_ret as_seq t = [t_async as_seq t; fulfillT as_seq t; failT]

  let new_asyncT =
    T.Func (
        T.Local,
        T.Returns,
        [ { var = "T"; bound = T.Any } ],
        [],
        new_async_ret unary (T.Var ("T", 0))
      )

  let new_asyncE =
    idE "@new_async" new_asyncT

  let new_async t1 =
    let call_new_async = callE new_asyncE [t1] (tupE []) in
    let async = fresh_var "async" (typ (projE call_new_async 0)) in
    let fulfill = fresh_var "fulfill" (typ (projE call_new_async 1)) in
    let fail = fresh_var "fail" (typ (projE call_new_async 2)) in
    (async, fulfill, fail), call_new_async

  let new_nary_async_reply ts1 =
    (* The async implementation isn't n-ary *)
    let t1 = T.seq ts1 in
    let (unary_async, unary_fulfill, fail), call_new_async = new_async t1 in
    let v' = fresh_var "v" t1 in
    (* construct the n-ary async value, coercing the continuation, if necessary *)
    let nary_async =
      match ts1 with
      | [t] ->
        unary_async
      | ts ->
        let k' = fresh_var "k" (contT t1) in
        let r' = fresh_var "r" err_contT in
        let seq_of_v' = tupE (List.mapi (fun i _ -> projE v' i) ts) in
        [k';r'] -->*  (unary_async -*- (tupE[([v'] -->* (k' -*- seq_of_v'));r']))
    in
    (* construct the n-ary reply message that sends a sequence of values to fulfill the async *)
    let nary_reply =
      let vs,seq_of_vs =
        match ts1 with
        | [t] ->
          let v = fresh_var "rep" t in
          [v],v
        | ts ->
          let vs = fresh_vars "rep" ts in
          vs, tupE vs
      in
      vs -@>* (unary_fulfill -*- seq_of_vs)
    in
    let nary_reject =
      let v = fresh_var "msg" T.text in
      [v] -@>* (fail -*- (make_errorE (sys_error_codeE()) v))
    in
    let async,reply,reject =
      fresh_var "async" (typ nary_async),
      fresh_var "reply" (typ nary_reply),
      fresh_var "reject" (typ nary_reject)
    in
      (async, reply, reject),
        blockE [letP (tupP [varP unary_async; varP unary_fulfill; varP fail])  call_new_async]
          (tupE [nary_async; nary_reply; nary_reject])

  let letEta e scope =
    match e.it with
    | VarE _ -> scope e (* pure, so reduce *)
    | _  -> let f = fresh_var "x" (typ e) in
            letD f e :: (scope f) (* maybe impure; sequence *)

  let isAwaitableFunc exp =
    match typ exp with
    | T.Func (T.Shared _,T.Promises,_,_,_) -> true
    | _ -> false

  (* Given sequence type ts, bind e of type (seq ts) to a
   sequence of expressions supplied to decs d_of_es,
   preserving effects of e when the sequence type is empty.
   d_of_es must not duplicate or discard the evaluation of es.
   *)
  let letSeq ts e d_of_vs =
    match ts with
    | [] ->
      (expD e)::d_of_vs []
    | [t] ->
      let x = fresh_var "x" t in
      let p = varP x in
      (letP p e)::d_of_vs [x]
    | ts ->
      let xs = fresh_vars "x" ts in
      let p = tupP (List.map varP xs) in
      (letP p e)::d_of_vs (xs)

  let rec t_typ (t:T.typ) =
    match t with
    | T.Prim _
      | Var _ -> t
    | Con (c, ts) ->
      Con (t_con c, List.map t_typ ts)
    | Array t -> Array (t_typ t)
    | Tup ts -> Tup (List.map t_typ ts)
    | Func (s, c, tbs, t1, t2) ->
      begin
        match s with
        | T.Shared _ ->
           begin
             match c with
             | T.Returns ->
               assert (t2 = []);
               Func(s, c, List.map t_bind tbs, List.map t_typ t1, List.map t_typ t2)
<<<<<<< HEAD
             | [Async t2], T.Promises p ->
               Func (s, T.Promises p, List.map t_bind tbs, List.map t_typ t1, [])
             | _ -> assert false
=======
             | T.Promises ->
               Func (s, T.Returns, List.map t_bind tbs,
                     extendTup (List.map t_typ t1)
                       (select
                          [ add_reply_parameter, lazy (replyT (List.map t_typ t2));
                            add_reject_parameter, lazy rejectT ]),
                     [])
>>>>>>> 1cf45adc
           end
        | T.Local ->
          Func (s, c, List.map t_bind tbs, List.map t_typ t1, List.map t_typ t2)
      end
    | Opt t -> Opt (t_typ t)
    | Variant fs -> Variant (List.map t_field fs)
    | Async t -> t_async nary (t_typ t)
    | Obj (s, fs) -> Obj (s, List.map t_field fs)
    | Mut t -> Mut (t_typ t)
    | Any -> Any
    | Non -> Non
    | Pre -> Pre
    | Typ c -> Typ (t_con c)

  and t_bind {var; bound} =
    {var; bound = t_typ bound}

  and t_binds typbinds = List.map t_bind typbinds

  and t_kind k =
    match k with
    | T.Abs(typ_binds,typ) ->
      T.Abs(t_binds typ_binds, t_typ typ)
    | T.Def(typ_binds,typ) ->
      T.Def(t_binds typ_binds, t_typ typ)

  and t_con c =
    match  ConRenaming.find_opt c (!con_renaming) with
    | Some c' -> c'
    | None ->
      let clone = Con.clone c (Abs ([], Pre)) in
      con_renaming := ConRenaming.add c clone (!con_renaming);
      (* Need to extend con_renaming before traversing the kind *)
      Type.set_kind clone (t_kind (Con.kind c));
      clone

  and prim = function
    | UnPrim (ot, op) -> UnPrim (t_typ ot, op)
    | BinPrim (ot, op) -> BinPrim (t_typ ot, op)
    | RelPrim (ot, op) -> RelPrim (t_typ ot, op)
    | ShowPrim ot -> ShowPrim (t_typ ot)
    | NumConvPrim (t1,t2) -> NumConvPrim (t1,t2)
    | ICReplyPrim ts -> ICReplyPrim (List.map t_typ ts)
    | p -> p

  and t_field {lab; typ} =
    { lab; typ = t_typ typ }

  let rec t_exp (exp: exp) =
    { it = t_exp' exp;
      note = { note_typ = t_typ exp.note.note_typ;
               note_eff = exp.note.note_eff};
      at = exp.at;
    }
  and t_exp' (exp:exp) =
    let exp' = exp.it in
    match exp' with
    | LitE _ -> exp'
    | VarE id -> exp'
    | TupE exps ->
      TupE (List.map t_exp exps)
    | OptE exp1 ->
      OptE (t_exp exp1)
    | TagE (i, exp1) ->
      TagE (i, t_exp exp1)
    | ProjE (exp1, n) ->
      ProjE (t_exp exp1, n)
    | DotE (exp1, id) ->
      DotE (t_exp exp1, id)
    | ActorDotE (exp1, id) ->
      ActorDotE (t_exp exp1, id)
    | AssignE (exp1, exp2) ->
      AssignE (t_exp exp1, t_exp exp2)
    | ArrayE (mut, t, exps) ->
      ArrayE (mut, t_typ t, List.map t_exp exps)
    | IdxE (exp1, exp2) ->
      IdxE (t_exp exp1, t_exp exp2)
    | PrimE (OtherPrim "@await", [a;kr]) ->
      ((t_exp a) -*- (t_exp kr)).it
    | PrimE (OtherPrim "@async", [exp2]) ->
<<<<<<< HEAD
      let t1, ts, contT = match typ exp2 with
=======
      let ts1, contT = match typ exp2 with
>>>>>>> 1cf45adc
        | Func(_,_,
               [],
               [Func(_, _, [], ts1, []) as contT; _],
               []) ->
<<<<<<< HEAD
          (t_typ (T.seq ts1), ts1, t_typ contT)
        | t -> assert false in
      let post = fresh_var "post" (T.Func(T.Shared T.Write, T.Promises 0, [], [], [])) in
=======
          (List.map t_typ ts1,t_typ contT)
        | t -> assert false in
      let k = fresh_var "k" contT in
      let vs1 = fresh_vars "v" ts1 in
      let r = fresh_var "r" err_contT in
      let e = fresh_var "e" T.catch in
      let post = fresh_var "post" (T.Func(T.Shared T.Write, T.Returns, [], [], [])) in
>>>>>>> 1cf45adc
      let u = fresh_var "u" T.unit in
      let ((nary_async, nary_reply, reject), def) = new_nary_async_reply ts1 in
      (blockE [letP (tupP [varP nary_async; varP nary_reply; varP reject]) def;
<<<<<<< HEAD
               funcD post u (
                  let v = fresh_var "v" t1 in
                  let k = v --> (sys_replyE ts v) in
                  let e = fresh_var "e" T.catch in
                  let r = [e] -->* (sys_rejectE (errorMessageE e)) in
                  (t_exp exp2) -*- tupE [k;r]);

               expD (sys_callE post [] [] nary_reply reject);
               ]
=======
               nary_funcD k vs1 (nary_reply -*- (seqE vs1));
               nary_funcD r [e] (reject -*- (errorMessageE e));
               funcD post u (t_exp exp2 -*- (tupE [k;r]));
               expD (post -*- tupE[])]
>>>>>>> 1cf45adc
               nary_async
      ).it
    | CallE (exp1, typs, exp2) when isAwaitableFunc exp1 ->
      let ts1,ts2 =
        match typ exp1 with
        | T.Func (T.Shared _, T.Promises,tbs,ts1,ts2) ->
          List.map t_typ ts1, List.map t_typ ts2
        | _ -> assert(false)
      in
      let exp1' = t_exp exp1 in
      let exp2' = t_exp exp2 in
      let typs = List.map t_typ typs in
      let ((nary_async, nary_reply, reject), def) = new_nary_async_reply ts2 in
      let _ = letEta in
      (blockE ( letP (tupP [varP nary_async; varP nary_reply; varP reject]) def ::
                letEta exp1' (fun v1 ->
                  letSeq ts1 exp2' (fun vs ->
                      [ expD (sys_callE v1 typs vs nary_reply reject) ]
                    )
                  )
         )
         nary_async)
        .it
    | PrimE (p, exps) ->
      PrimE (prim p, List.map t_exp exps)
    | CallE (exp1, typs, exp2)  ->
      assert (not (isAwaitableFunc exp1));
      CallE (t_exp exp1, List.map t_typ typs, t_exp exp2)
    | BlockE b ->
      BlockE (t_block b)
    | IfE (exp1, exp2, exp3) ->
      IfE (t_exp exp1, t_exp exp2, t_exp exp3)
    | SwitchE (exp1, cases) ->
      let cases' = List.map
                     (fun {it = {pat; exp}; at; note} ->
                       {it = {pat = t_pat pat ;exp = t_exp exp}; at; note})
                     cases
      in
      SwitchE (t_exp exp1, cases')
    | LoopE exp1 ->
      LoopE (t_exp exp1)
    | LabelE (id, typ, exp1) ->
      LabelE (id, t_typ typ, t_exp exp1)
    | BreakE (id, exp1) ->
      BreakE (id, t_exp exp1)
    | RetE exp1 ->
      RetE (t_exp exp1)
    | AsyncE _
    | AwaitE _
    | TryE _
    | ThrowE _ -> assert false
    | AssertE exp1 ->
      AssertE (t_exp exp1)
    | DeclareE (id, typ, exp1) ->
      DeclareE (id, t_typ typ, t_exp exp1)
    | DefineE (id, mut ,exp1) ->
      DefineE (id, mut, t_exp exp1)
    | FuncE (x, s, c, typbinds, args, ret_tys, exp) ->
      begin
        match s with
        | T.Local  ->
          FuncE (x, s, c, t_typ_binds typbinds, t_args args, List.map t_typ ret_tys, t_exp exp)
        | T.Shared s' ->
          begin
            match c with
            | Returns ->
              FuncE (x, s, c, t_typ_binds typbinds, t_args args, List.map t_typ ret_tys, t_exp exp)
<<<<<<< HEAD
            | [T.Async res_typ], Promises p ->
              let res_typ = t_typ res_typ in
              let res_typs = flatten p res_typ in
              let args' = t_args args in
              let typbinds' = t_typ_binds typbinds in
              let exp' =
                match exp.it with
                | PrimE (OtherPrim "@async", [cps]) ->
                  let t1, contT = match typ cps with
                    | Func(_,_,
                           [],
                           [Func(_, _, [], ts1, []) as contT; _],
                           []) ->
                      (t_typ (T.seq ts1),t_typ contT)
                    | t -> assert false in
                  let v = fresh_var "v" t1 in
                  let k = v --> (sys_replyE res_typs v) in
                  let e = fresh_var "e" T.catch in
                  let r = [e] -->* (sys_rejectE (errorMessageE e)) in
                  (t_exp cps) -*- tupE [k;r]
                | _ -> assert false
              in
              FuncE (x, T.Shared s', Promises p, typbinds', args', [], exp')
            | _ -> assert false
=======
            | Promises ->
              let ret_tys = List.map t_typ ret_tys in
              let reply_typ = replyT ret_tys in
              let reply = fresh_var "reply" reply_typ in
              let reject = fresh_var "reject" rejectT in
              let args' = t_args args @
                            (select [ add_reply_parameter, lazy (arg_of_exp reply);
                                      add_reject_parameter, lazy (arg_of_exp reject)])
              in
              let typbinds' = t_typ_binds typbinds in
              let cps = match exp.it with
                | PrimE (OtherPrim "@async", [cps]) -> cps
                | _ -> assert false in
              let t1, contT = match typ cps with
                | Func(_,_,
                       [],
                       [Func(_, _, [], ts1, []) as contT; _],
                       []) ->
                  (t_typ (T.seq ts1),t_typ contT)
                | t -> assert false in
              let v = fresh_var "v" t1 in
              let k = if add_reply_parameter then
                        (* wrap shared reply function in local function *)
                        (v --> (reply -*- v))
                      else
                        (v --> (sys_replyE ret_tys v)) in
              let e = fresh_var "e" T.catch in
              let r = if add_reject_parameter then
                        (* wrap shared reject function in local function *)
                        ([e] -->* (reject -*- (errorMessageE e)))
                      else
                        ([e] -->* (sys_rejectE (errorMessageE e)))
              in
              let exp' = (t_exp cps) -*- tupE [k;r] in
              FuncE (x, T.Shared s', Returns, typbinds', args', [], exp')
>>>>>>> 1cf45adc
          end
      end
    | ActorE (id, ds, fs, typ) ->
      ActorE (id, t_decs ds, t_fields fs, t_typ typ)
    | NewObjE (sort, ids, t) ->
      NewObjE (sort, t_fields ids, t_typ t)

  and t_dec dec = { dec with it = t_dec' dec.it }

  and t_dec' dec' =
    match dec' with
    | TypD con_id -> TypD (t_con con_id)
    | LetD (pat,exp) -> LetD (t_pat pat,t_exp exp)
    | VarD (id,exp) -> VarD (id,t_exp exp)

  and t_decs decs = List.map t_dec decs

  and t_block (ds, exp) = (t_decs ds, t_exp exp)

  and t_fields fs =
    List.map (fun f -> { f with note = t_typ f.note }) fs

  and t_args as_ = List.map t_arg as_

  and t_arg a = { a with note = t_typ a.note }

  and t_pat pat =
    { pat with
      it = t_pat' pat.it;
      note = t_typ pat.note }

  and t_pat' pat =
    match pat with
    | WildP
      | LitP _
      | VarP _ ->
      pat
    | TupP pats ->
      TupP (List.map t_pat pats)
    | ObjP pfs ->
      ObjP (map_obj_pat t_pat pfs)
    | OptP pat1 ->
      OptP (t_pat pat1)
    | TagP (i, pat1) ->
      TagP (i, t_pat pat1)
    | AltP (pat1, pat2) ->
      AltP (t_pat pat1, t_pat pat2)

  and t_typ_bind' {con; bound} =
    {con = t_con con; bound = t_typ bound}

  and t_typ_bind typ_bind =
    { typ_bind with it = t_typ_bind' typ_bind.it }

  and t_typ_binds typbinds = List.map t_typ_bind typbinds

  and t_prog (prog, flavor) = (t_block prog, { flavor with has_async_typ = false } )

end

let transform platform =
  let module T = Transform(struct let platform = platform end) in
  fun env prog ->
  (*
  Initialized the con_renaming with those type constructors already in scope.
  Eventually, pipeline will allow us to pass the con_renaming to downstream program
  fragments, then we would simply start with an empty con_renaming and the prelude.
  *)
  Type.ConSet.iter (fun c -> T.con_renaming := T.ConRenaming.add c c (!T.con_renaming)) env.Scope.con_env;
  T.t_prog prog<|MERGE_RESOLUTION|>--- conflicted
+++ resolved
@@ -88,14 +88,6 @@
   let unary typ = [typ]
 
   let nary typ = T.as_seq typ
-
-<<<<<<< HEAD
-  let flatten arity = if arity = 1 then unary else nary
-=======
-  let replyT ts = T.Func(T.Shared T.Write, T.Returns, [], ts, [])
-
-  let rejectT = T.Func(T.Shared T.Write, T.Returns, [], [T.text], [])
->>>>>>> 1cf45adc
 
   let fulfillT as_seq typ = T.Func(T.Local, T.Returns, [], as_seq typ, [])
 
@@ -213,19 +205,8 @@
              | T.Returns ->
                assert (t2 = []);
                Func(s, c, List.map t_bind tbs, List.map t_typ t1, List.map t_typ t2)
-<<<<<<< HEAD
-             | [Async t2], T.Promises p ->
-               Func (s, T.Promises p, List.map t_bind tbs, List.map t_typ t1, [])
-             | _ -> assert false
-=======
              | T.Promises ->
-               Func (s, T.Returns, List.map t_bind tbs,
-                     extendTup (List.map t_typ t1)
-                       (select
-                          [ add_reply_parameter, lazy (replyT (List.map t_typ t2));
-                            add_reject_parameter, lazy rejectT ]),
-                     [])
->>>>>>> 1cf45adc
+               Func (s, T.Promises, List.map t_bind tbs, List.map t_typ t1, [])
            end
         | T.Local ->
           Func (s, c, List.map t_bind tbs, List.map t_typ t1, List.map t_typ t2)
@@ -306,47 +287,26 @@
     | PrimE (OtherPrim "@await", [a;kr]) ->
       ((t_exp a) -*- (t_exp kr)).it
     | PrimE (OtherPrim "@async", [exp2]) ->
-<<<<<<< HEAD
-      let t1, ts, contT = match typ exp2 with
-=======
       let ts1, contT = match typ exp2 with
->>>>>>> 1cf45adc
         | Func(_,_,
                [],
                [Func(_, _, [], ts1, []) as contT; _],
                []) ->
-<<<<<<< HEAD
-          (t_typ (T.seq ts1), ts1, t_typ contT)
+          (List.map t_typ ts1, t_typ contT)
         | t -> assert false in
-      let post = fresh_var "post" (T.Func(T.Shared T.Write, T.Promises 0, [], [], [])) in
-=======
-          (List.map t_typ ts1,t_typ contT)
-        | t -> assert false in
-      let k = fresh_var "k" contT in
-      let vs1 = fresh_vars "v" ts1 in
-      let r = fresh_var "r" err_contT in
-      let e = fresh_var "e" T.catch in
-      let post = fresh_var "post" (T.Func(T.Shared T.Write, T.Returns, [], [], [])) in
->>>>>>> 1cf45adc
+      let post = fresh_var "post" (T.Func(T.Shared T.Write, T.Promises, [], [], [])) in
       let u = fresh_var "u" T.unit in
       let ((nary_async, nary_reply, reject), def) = new_nary_async_reply ts1 in
       (blockE [letP (tupP [varP nary_async; varP nary_reply; varP reject]) def;
-<<<<<<< HEAD
                funcD post u (
-                  let v = fresh_var "v" t1 in
-                  let k = v --> (sys_replyE ts v) in
+                  let vs = fresh_vars "v" ts1 in
+                  let k = vs -->* (sys_replyE ts1 (seqE vs)) in
                   let e = fresh_var "e" T.catch in
                   let r = [e] -->* (sys_rejectE (errorMessageE e)) in
                   (t_exp exp2) -*- tupE [k;r]);
 
                expD (sys_callE post [] [] nary_reply reject);
                ]
-=======
-               nary_funcD k vs1 (nary_reply -*- (seqE vs1));
-               nary_funcD r [e] (reject -*- (errorMessageE e));
-               funcD post u (t_exp exp2 -*- (tupE [k;r]));
-               expD (post -*- tupE[])]
->>>>>>> 1cf45adc
                nary_async
       ).it
     | CallE (exp1, typs, exp2) when isAwaitableFunc exp1 ->
@@ -414,41 +374,9 @@
             match c with
             | Returns ->
               FuncE (x, s, c, t_typ_binds typbinds, t_args args, List.map t_typ ret_tys, t_exp exp)
-<<<<<<< HEAD
-            | [T.Async res_typ], Promises p ->
-              let res_typ = t_typ res_typ in
-              let res_typs = flatten p res_typ in
-              let args' = t_args args in
-              let typbinds' = t_typ_binds typbinds in
-              let exp' =
-                match exp.it with
-                | PrimE (OtherPrim "@async", [cps]) ->
-                  let t1, contT = match typ cps with
-                    | Func(_,_,
-                           [],
-                           [Func(_, _, [], ts1, []) as contT; _],
-                           []) ->
-                      (t_typ (T.seq ts1),t_typ contT)
-                    | t -> assert false in
-                  let v = fresh_var "v" t1 in
-                  let k = v --> (sys_replyE res_typs v) in
-                  let e = fresh_var "e" T.catch in
-                  let r = [e] -->* (sys_rejectE (errorMessageE e)) in
-                  (t_exp cps) -*- tupE [k;r]
-                | _ -> assert false
-              in
-              FuncE (x, T.Shared s', Promises p, typbinds', args', [], exp')
-            | _ -> assert false
-=======
             | Promises ->
               let ret_tys = List.map t_typ ret_tys in
-              let reply_typ = replyT ret_tys in
-              let reply = fresh_var "reply" reply_typ in
-              let reject = fresh_var "reject" rejectT in
-              let args' = t_args args @
-                            (select [ add_reply_parameter, lazy (arg_of_exp reply);
-                                      add_reject_parameter, lazy (arg_of_exp reject)])
-              in
+              let args' = t_args args in
               let typbinds' = t_typ_binds typbinds in
               let cps = match exp.it with
                 | PrimE (OtherPrim "@async", [cps]) -> cps
@@ -461,21 +389,11 @@
                   (t_typ (T.seq ts1),t_typ contT)
                 | t -> assert false in
               let v = fresh_var "v" t1 in
-              let k = if add_reply_parameter then
-                        (* wrap shared reply function in local function *)
-                        (v --> (reply -*- v))
-                      else
-                        (v --> (sys_replyE ret_tys v)) in
+              let k = v --> (sys_replyE ret_tys v) in
               let e = fresh_var "e" T.catch in
-              let r = if add_reject_parameter then
-                        (* wrap shared reject function in local function *)
-                        ([e] -->* (reject -*- (errorMessageE e)))
-                      else
-                        ([e] -->* (sys_rejectE (errorMessageE e)))
-              in
+              let r = [e] -->* (sys_rejectE (errorMessageE e)) in
               let exp' = (t_exp cps) -*- tupE [k;r] in
               FuncE (x, T.Shared s', Returns, typbinds', args', [], exp')
->>>>>>> 1cf45adc
           end
       end
     | ActorE (id, ds, fs, typ) ->
