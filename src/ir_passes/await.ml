--- conflicted
+++ resolved
@@ -132,7 +132,6 @@
     DeclareE (id, typ, t_exp context exp1)
   | DefineE (id, mut ,exp1) ->
     DefineE (id, mut, t_exp context exp1)
-<<<<<<< HEAD
   | FuncE (x, s, c, typbinds, pat, typs, exp1) ->
     FuncE (x, s, c, typbinds, pat, typs,
       match eff exp1 with
@@ -146,13 +145,7 @@
         let context' = LabelEnv.add Return (Cont (ContVar k_ret)) LabelEnv.empty in
         blockE [funcD k_ret v (varE v)]
           (c_exp context' exp1 (ContVar k_ret)))
-  | ActorE (ds, ids, { pre; post }, t) ->
-=======
-  | FuncE (x, s, c, typbinds, pat, typ, exp) ->
-    let context' = LabelEnv.add Return Label LabelEnv.empty in
-    FuncE (x, s, c, typbinds, pat, typ,t_exp context' exp)
   | ActorE (ds, ids, { meta; preupgrade; postupgrade; heartbeat; inspect}, t) ->
->>>>>>> 1fde46a6
     ActorE (t_decs context ds, ids,
       { meta;
         preupgrade = t_exp LabelEnv.empty preupgrade;
