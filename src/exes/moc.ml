--- conflicted
+++ resolved
@@ -141,16 +141,14 @@
     set_mode Compile ()), (* similar to --idl *)
       " compile and emit signature of stable types to `.most` file";
 
-<<<<<<< HEAD
   "--no-gc",
   Arg.Unit (fun () -> Flags.gc_strategy := Mo_config.Flags.No),
   " use no GC";
-=======
+  
   "--stable-regions",
   Arg.Unit (fun () ->
     Flags.use_stable_regions := true),
       " force eager initialization of stable regions metadata (for testing purposes); consumes between 386KiB or 8MiB of additional physical stable memory, depending on current use of ExperimentalStableMemory library";
->>>>>>> 3ce1fa34
 
   "--generational-gc",
   Arg.Unit (fun () -> Flags.gc_strategy := Mo_config.Flags.Generational),
