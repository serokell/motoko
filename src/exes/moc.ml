--- conflicted
+++ resolved
@@ -144,11 +144,7 @@
   "--stable-regions",
   Arg.Unit (fun () ->
     Flags.use_stable_regions := true),
-<<<<<<< HEAD
-      " Use stable regions for stable memory (8MB minimum footprint)";
-=======
       " force eager initialization of stable regions metadata (for testing purposes); consumes between 386KiB or 8MiB of additional physical stable memory, depending on current use of ExperimentalStableMemory library";
->>>>>>> 7081e3d7
 
   "--generational-gc",
   Arg.Unit (fun () -> Flags.gc_strategy := Mo_config.Flags.Generational),
