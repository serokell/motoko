open Mo_types
open Mo_values
open Ir_def

open Ir
open Source

module V = Value
module T = Type
module CC = Call_conv

(* Context *)

type val_env = V.def V.Env.t
type lab_env = V.value V.cont V.Env.t
type ret_env = V.value V.cont option
type throw_env = V.value V.cont option
type reply_env = V.value V.cont option
type reject_env = V.value V.cont option
type actor_env = V.value V.Env.t ref (* indexed by actor ids *)

let initial_state () = ref V.Env.empty

type flags = {
  trace : bool;
  print_depth : int;
}

type env =
  { flags : flags;
    flavor : Ir.flavor;
    vals : val_env;
    labs : lab_env;
    rets : ret_env;
    throws : throw_env;
    replies : reply_env;
    rejects : reject_env;
    async : bool;
    caller : V.value;
    self : V.actor_id;
    actor_env : actor_env;
  }

let adjoin_vals c ve = {c with vals = V.Env.adjoin c.vals ve}

let empty_scope = V.Env.empty

let env_of_scope flags flavor ae ve =
  { flags;
    flavor;
    vals = ve;
    labs = V.Env.empty;
    rets = None;
    throws = None;
    replies = None;
    rejects = None;
    caller = V.Text V.top_id;
    self = V.top_id;
    async = false;
    actor_env = ae;
  }

let context env = V.Blob env.self

(* Error handling *)

exception Trap of Source.region * string

let trap at fmt = Printf.ksprintf (fun s -> raise (Trap (at, s))) fmt

let find id env =
  try V.Env.find id env
  with Not_found ->
    trap no_region "unbound identifier %s" id

(* Tracing *)

let trace_depth = ref 0

let trace fmt =
  Printf.ksprintf (fun s ->
    Printf.printf "%s%s\n%!" (String.make (2 * !trace_depth) ' ') s
  ) fmt

let string_of_val env = V.string_of_val env.flags.print_depth
let string_of_def flags = V.string_of_def flags.print_depth
let string_of_arg env = function
  | V.Tup _ as v -> string_of_val env v
  | v -> "(" ^ string_of_val env v ^ ")"


(* Debugging aids *)

let last_env = ref (env_of_scope { trace = false; print_depth = 2} Ir.full_flavor (initial_state ()) empty_scope)
let last_region = ref Source.no_region

let print_exn flags exn =
  let trace = Printexc.get_backtrace () in
  Printf.printf "%!";
  let at = Source.string_of_region !last_region in
  Printf.eprintf "%s: internal error, %s\n" at (Printexc.to_string exn);
  Printf.eprintf "\nLast environment:\n";
  Value.Env.iter
    (fun x d -> Printf.eprintf "%s = %s\n" x (string_of_def flags d))
    !last_env.vals;
  Printf.eprintf "\n";
  Printf.eprintf "%s" trace;
  Printf.eprintf "%!"

(* Scheduling *)

module Scheduler =
struct
  let q : (unit -> unit) Queue.t = Queue.create ()

  let queue work = Queue.add work q
  let yield () =
    trace_depth := 0;
    try Queue.take q () with Trap (at, msg) ->
      Printf.printf "%s: execution error, %s\n" (Source.string_of_region at) msg

  let rec run () =
    if not (Queue.is_empty q) then (yield (); run ())
end

(* Async auxiliary functions *)

(* Are these just duplicates of the corresponding functions in interpret.ml? If so, refactor *)

let make_async () : V.async =
  {V.result = Lib.Promise.make (); waiters = []}

let get_async async (k : V.value V.cont) (r : V.value V.cont) =
  match Lib.Promise.value_opt async.V.result with
  | Some (V.Ok v) -> k v
  | Some (V.Error v) -> r v
  | None -> async.V.waiters <- (k,r)::async.V.waiters

let set_async async v =
  List.iter (fun (k,_) -> Scheduler.queue (fun () -> k v)) async.V.waiters;
  Lib.Promise.fulfill async.V.result (V.Ok v);
  async.V.waiters <- []

let reject_async async v =
  List.iter (fun (_,r) -> Scheduler.queue (fun () -> r v)) async.V.waiters;
  Lib.Promise.fulfill async.V.result (V.Error v);
  async.V.waiters <- []

let reply async v =
  Scheduler.queue (fun () -> set_async async v)

let reject async v =
  match v with
  | V.Tup [ _code; message ] ->
    (* mask the error code before rejecting *)
    Scheduler.queue
      (fun () -> reject_async async (V.Tup [V.Variant("canister_reject", V.unit); message]))
  | _ -> assert false

let async env at (f: (V.value V.cont) -> (V.value V.cont) -> unit) (k : V.value V.cont) =
    let async = make_async () in
    let k' = reply async in
    let r = reject async in
    if env.flags.trace then trace "-> async %s" (string_of_region at);
    Scheduler.queue (fun () ->
      if env.flags.trace then trace "<- async %s" (string_of_region at);
      incr trace_depth;
      f (fun v ->
        if env.flags.trace then trace "<= %s" (string_of_val env v);
        decr trace_depth;
        k' v)
        r
    );
    k (V.Async async)

let await env at async k =
  if env.flags.trace then trace "=> await %s" (string_of_region at);
  decr trace_depth;
  get_async async (fun v ->
      Scheduler.queue (fun () ->
          if env.flags.trace then
            trace "<- await %s%s" (string_of_region at) (string_of_arg env v);
          incr trace_depth;
          k v
        )
    )


(* queue a lowered oneway or replying function that no longer does AsyncE on entry *)
let queue f = fun c v k -> Scheduler.queue (fun () -> f c v k)

let make_unit_message env id call_conv f =
  assert env.flavor.has_async_typ;
  let open CC in
  match call_conv with
  | {sort = T.Shared s; n_res = 0; _} ->
    (* message scheduled by AsyncE in f *)
    Value.message_func s call_conv.n_args f
  | _ ->
    failwith ("unexpected call_conv " ^ string_of_call_conv call_conv)

let make_async_message env id call_conv f =
  assert env.flavor.has_async_typ;
  let open CC in
  match call_conv with
  | {sort = T.Shared s; control = T.Promises; _} ->
    (* message scheduled by AsyncE in f *)
    Value.async_func s call_conv.n_args call_conv.n_res f
  | _ ->
    failwith ("unexpected call_conv " ^ string_of_call_conv call_conv)

let make_lowered_unit_message env id call_conv f =
  assert (not env.flavor.has_async_typ);
  let open CC in
  match call_conv with
  | {sort = T.Shared s; n_res = 0; _} ->
    (* message scheduled here (not by f) *)
    Value.message_func s call_conv.n_args (fun c v k ->
      (queue f) c v (fun _ -> ());
      k (V.unit);
    );
  | _ ->
    failwith ("unexpected call_conv " ^ string_of_call_conv call_conv)

let make_replying_message env id call_conv f =
  assert (not env.flavor.has_async_typ);
  let open CC in
  match call_conv with
  | {sort = T.Shared s; control = T.Replies; _} ->
    Value.replies_func s call_conv.n_args call_conv.n_res (fun c v k ->
      (* message scheduled here (not by f) *)
      (queue f) c v (fun _ -> ());
      k (V.unit)
    )
  | _ ->
    failwith ("unexpected call_conv " ^ string_of_call_conv call_conv)

let make_message env x cc f : V.value =
  match cc.CC.control with
  | T.Returns ->
    if env.flavor.has_async_typ then
      make_unit_message env x cc f
    else
      make_lowered_unit_message env x cc f
  | T.Promises -> make_async_message env x cc f
  | T.Replies -> make_replying_message env x cc f


(* Literals *)

let interpret_lit env lit : V.value =
  match lit with
  | NullLit -> V.Null
  | BoolLit b -> V.Bool b
  | NatLit n -> V.Int n
  | Nat8Lit n -> V.Nat8 n
  | Nat16Lit n -> V.Nat16 n
  | Nat32Lit n -> V.Nat32 n
  | Nat64Lit n -> V.Nat64 n
  | IntLit i -> V.Int i
  | Int8Lit i -> V.Int8 i
  | Int16Lit i -> V.Int16 i
  | Int32Lit i -> V.Int32 i
  | Int64Lit i -> V.Int64 i
  | Word8Lit w -> V.Word8 w
  | Word16Lit w -> V.Word16 w
  | Word32Lit w -> V.Word32 w
  | Word64Lit w -> V.Word64 w
  | FloatLit f -> V.Float f
  | CharLit c -> V.Char c
  | TextLit s -> V.Text s
  | BlobLit b -> V.Blob b

(* Expressions *)

let check_call_conv exp call_conv =
  let open Call_conv in
  let exp_call_conv = call_conv_of_typ exp.note.Note.typ in
  if not (exp_call_conv = call_conv) then
    failwith (Printf.sprintf "call_conv mismatch: function %s of type %s expecting %s, found %s"
      (Wasm.Sexpr.to_string 80 (Arrange_ir.exp exp))
      (T.string_of_typ exp.note.Note.typ)
      (string_of_call_conv exp_call_conv)
      (string_of_call_conv call_conv))

let check_call_conv_arg env exp v call_conv =
  let open CC in
  if call_conv.n_args <> 1 then
  let es = try V.as_tup v
    with Invalid_argument _ ->
      failwith (Printf.sprintf "call %s: calling convention %s cannot handle non-tuple value %s"
        (Wasm.Sexpr.to_string 80 (Arrange_ir.exp exp))
        (string_of_call_conv call_conv)
        (string_of_val env v)) in
  if List.length es <> call_conv.n_args then
    failwith (Printf.sprintf "call %s: calling convention %s got tuple of wrong length %s"
        (Wasm.Sexpr.to_string 80 (Arrange_ir.exp exp))
        (string_of_call_conv call_conv)
        (string_of_val env v))


let rec interpret_exp env exp (k : V.value V.cont) =
  interpret_exp_mut env exp (function V.Mut r -> k !r | v -> k v)

and interpret_exp_mut env exp (k : V.value V.cont) =
  let open Call_conv in
  last_region := exp.at;
  last_env := env;
  Profiler.bump_region exp.at ;
  match exp.it with
  | VarE id ->
    (match Lib.Promise.value_opt (find id env.vals) with
    | Some v -> k v
    | None -> trap exp.at "accessing identifier before its definition"
    )
  | LitE lit ->
    k (interpret_lit env lit)
  | PrimE (p, es) ->
    interpret_exps env es [] (fun vs ->
      match p, vs with
      | CallPrim typs, [v1; v2] ->
        let call_conv, f = V.as_func v1 in
        check_call_conv (List.hd es) call_conv;
        check_call_conv_arg env exp v2 call_conv;
        last_region := exp.at; (* in case the following throws *)
        f (context env) v2 k
      | UnPrim (ot, op), [v1] ->
        k (try Operator.unop op ot v1 with Invalid_argument s -> trap exp.at "%s" s)
      | BinPrim (ot, op), [v1; v2] ->
        k (try Operator.binop op ot v1 v2 with _ ->
          trap exp.at "arithmetic overflow")
      | RelPrim (ot, op), [v1; v2] ->
        k (Operator.relop op ot v1 v2)
      | TupPrim, exps ->
        k (V.Tup vs)
      | ProjPrim n, [v1] ->
        k (List.nth (V.as_tup v1) n)
      | OptPrim, [v1] ->
        k (V.Opt v1)
      | TagPrim i, [v1] ->
        k (V.Variant (i, v1))
      | DotPrim n, [v1] ->
        let fs = V.as_obj v1 in
        k (try find n fs with _ -> assert false)
      | ActorDotPrim n, [v1] ->
        let id = V.as_text v1 in
        begin match V.Env.find_opt id !(env.actor_env) with
        (* not quite correct: On the platform, you can invoke and get a reject *)
        | None -> trap exp.at "Unkown actor \"%s\"" id
        | Some actor_value ->
          let fs = V.as_obj actor_value in
          match V.Env.find_opt n fs with
          | None -> trap exp.at "Actor \"%s\" has no method \"%s\"" id n
          | Some field_value -> k field_value
        end
      | ArrayPrim (mut, _), vs ->
        let vs' =
          match mut with
          | Var -> List.map (fun v -> V.Mut (ref v)) vs
          | Const -> vs
        in k (V.Array (Array.of_list vs'))
      | IdxPrim, [v1; v2] ->
        k (try (V.as_array v1).(V.Int.to_int (V.as_int v2))
           with Invalid_argument s -> trap exp.at "%s" s)
      | BreakPrim id, [v1] -> find id env.labs v1
      | RetPrim, [v1] -> Option.get env.rets v1
      | ThrowPrim, [v1] -> Option.get env.throws v1
      | AwaitPrim, [v1] ->
        assert env.flavor.has_await;
        await env exp.at (V.as_async v1) k (Option.get env.throws)
      | AssertPrim, [v1] ->
        if V.as_bool v1
        then k V.unit
        else trap exp.at "assertion failure"
      | ShowPrim ot, [v1] ->
        if Show.can_show ot
        then k (Value.Text (Show.show_val ot v1))
        else raise (Invalid_argument "debug_show")
      | CPSAsync _, [v1] ->
        assert (not env.flavor.has_await && env.flavor.has_async_typ);
        let (_, f) = V.as_func v1 in
        let typ = exp.note.Note.typ in
        begin match typ with
        | T.Func(_, _, _, [T.Func(_, _, _, [f_dom], _);T.Func(_, _, _, [r_dom], _)], _) ->
          let call_conv_f = CC.call_conv_of_typ f_dom in
          let call_conv_r = CC.call_conv_of_typ r_dom in
          async env exp.at
            (fun k' r ->
              let vk' = Value.Func (call_conv_f, fun c v _ -> k' v) in
              let vr = Value.Func (call_conv_r, fun c v _ -> r v) in
              let vc = context env in
              f vc (V.Tup [vk'; vr]) V.as_unit
            )
            k
        | _ -> assert false
        end
      | CPSAwait, [v1; v2] ->
        assert (not env.flavor.has_await && env.flavor.has_async_typ);
        begin match V.as_tup v2 with
         | [vf; vr] ->
           let (_, f) = V.as_func vf in
           let (_, r) = V.as_func vr in
           await env exp.at (V.as_async v1)
             (fun v -> f (context env) v k)
             (fun e -> r (context env) e k) (* TBR *)
        | _ -> assert false
        end
      | OtherPrim s, vs ->
        let arg = match vs with [v] -> v | _ -> V.Tup vs in
        (try Prim.prim s (context env) arg k with Invalid_argument s -> trap exp.at "%s" s)
      | CastPrim _, [v1] ->
        k v1
      | ActorOfIdBlob t, [v1] ->
        k v1
      | BlobOfIcUrl, [v1] ->
        begin match Ic.Url.decode_principal (V.as_text v1) with
          | Ok bytes -> k (V.Blob bytes)
          | Error e -> trap exp.at "could not parse %S as an actor reference: %s"  (V.as_text v1) e
        end
      | IcUrlOfBlob, [v1] ->
        k (V.Text (Ic.Url.encode_principal (V.as_blob v1)))
      | NumConvPrim (t1, t2), vs ->
        let arg = match vs with [v] -> v | _ -> V.Tup vs in
        k (try Prim.num_conv_prim t1 t2 arg with Invalid_argument s -> trap exp.at "%s" s)
      | ICReplyPrim ts, [v1] ->
        assert (not env.flavor.has_async_typ);
        let reply = Option.get env.replies in
        Scheduler.queue (fun () -> reply v1)
      | ICRejectPrim, [v1] ->
        assert (not env.flavor.has_async_typ);
        let reject = Option.get env.rejects in
        let e = V.Tup [V.Variant ("canister_reject", V.unit); v1] in
        Scheduler.queue (fun () -> reject e)
      | ICCallPrim, [v1; v2; kv; rv] ->
        let call_conv, f = V.as_func v1 in
        check_call_conv (List.hd es) call_conv;
        check_call_conv_arg env exp v2 call_conv;
        last_region := exp.at; (* in case the following throws *)
        let vc = context env in
        f (V.Tup[vc; kv; rv]) v2 k
      | ICCallerPrim, [] ->
        k env.caller
      | ICStableRead t, [] ->
        let (_, tfs) = T.as_obj t in
        let ve = List.fold_left
          (fun ve' tf -> V.Env.add tf.T.lab V.Null ve')
          V.Env.empty tfs
        in
        k (V.Obj ve)
      | ICStableWrite _, [v1] ->
        k V.unit (* faking it *)
      | SelfRef _, [] ->
        k (V.Text env.self)
      | SystemTimePrim, [] ->
        k (V.Nat64 (Value.Nat64.of_int 42))
      | _ ->
        trap exp.at "Unknown prim or wrong number of arguments (%d given):\n  %s"
          (List.length es) (Wasm.Sexpr.to_string 80 (Arrange_ir.prim p))
    )
  | AssignE (lexp1, exp2) ->
    interpret_lexp env lexp1 (fun v1 ->
      interpret_exp env exp2 (fun v2 ->
        v1 := v2; k V.unit
      )
    )
  | BlockE (decs, exp1) ->
     interpret_block env None decs exp1 k
  | IfE (exp1, exp2, exp3) ->
    interpret_exp env exp1 (fun v1 ->
      if V.as_bool v1
      then interpret_exp env exp2 k
      else interpret_exp env exp3 k
    )
  | SwitchE (exp1, cases) ->
    interpret_exp env exp1 (fun v1 ->
      interpret_cases env cases exp.at v1 k
    )
  | TryE (exp1, cases) ->
    let k' = fun v1 -> interpret_catches env cases exp.at v1 k in
    let env' = { env with throws = Some k' } in
    interpret_exp env' exp1 k
  | LoopE exp1 ->
    interpret_exp env exp1 (fun v -> V.as_unit v; interpret_exp env exp k)
  | LabelE (id, _typ, exp1) ->
    let env' = {env with labs = V.Env.add id k env.labs} in
    interpret_exp env' exp1 k
  | AsyncE (_, exp1, _) ->
    assert env.flavor.has_await;
    async env
      exp.at
      (fun k' r ->
        let env' = {env with labs = V.Env.empty; rets = Some k'; throws = Some r; async = true}
        in interpret_exp env' exp1 k')
      k
  | DeclareE (id, typ, exp1) ->
    let env = adjoin_vals env (declare_id id) in
    interpret_exp env exp1 k
  | DefineE (id, mut, exp1) ->
    interpret_exp env exp1 (fun v ->
      let v' =
        match mut with
        | Const -> v
        | Var -> V.Mut (ref v)
      in
      define_id env id v';
      k V.unit
      )
  | SelfCallE (ts, exp_f, exp_k, exp_r) ->
    assert (not env.flavor.has_async_typ);
    (* see code for FuncE *)
    let cc = { sort = T.Shared T.Write; control = T.Replies; n_args = 0; n_res = List.length ts } in
    let f = interpret_message env exp.at "anon" []
      (fun env' -> interpret_exp env' exp_f) in
    let v = make_message env "anon" cc f in
    (* see code for ICCallPrim *)
    interpret_exp env exp_k (fun kv ->
    interpret_exp env exp_r (fun rv ->
        let _call_conv, f = V.as_func v in
        last_region := exp.at; (* in case the following throws *)
        let vc = context env in
        f (V.Tup[vc; kv; rv]) (V.Tup []) k))
  | FuncE (x, (T.Shared _ as sort), (T.Replies as control), _typbinds, args, ret_typs, e) ->
    assert (not env.flavor.has_async_typ);
    let cc = { sort; control; n_args = List.length args; n_res = List.length ret_typs } in
    let f = interpret_message env exp.at x args
      (fun env' -> interpret_exp env' e) in
    let v = make_message env x cc f in
    k v
  | FuncE (x, sort, control, _typbinds, args, ret_typs, e) ->
    let cc = { sort; control; n_args = List.length args; n_res = List.length ret_typs } in
    let f = interpret_func env exp.at sort x args
      (fun env' -> interpret_exp env' e) in
    let v = match cc.sort with
      | T.Shared _ -> make_message env x cc f
      | _ -> V.Func (cc, f)
    in
    k v
  | ActorE (ds, fs, _, _) ->
    interpret_actor env ds fs k
  | NewObjE (sort, fs, _) ->
    k (interpret_fields env fs)

and interpret_actor env ds fs k =
    let self = V.fresh_id () in
    let env0 = {env with self = self} in
    let ve = declare_decs ds V.Env.empty in
    let env' = adjoin_vals env0 ve in
    interpret_decs env' ds (fun _ ->
      let obj = interpret_fields env' fs in
      env.actor_env := V.Env.add self obj !(env.actor_env);
      k (V.Text self)
    )

and interpret_lexp env lexp (k : (V.value ref) V.cont) =
  last_region := lexp.at;
  last_env := env;
  match lexp.it with
  | VarLE id ->
    (match Lib.Promise.value_opt (find id env.vals) with
    | Some v -> k (V.as_mut v)
    | None -> trap lexp.at "accessing identifier before its definition"
    )
  | DotLE (exp1, n) ->
    interpret_exp env exp1 (fun v1 ->
      let fs = V.as_obj v1 in
      k (V.as_mut (try find n fs with _ -> assert false))
    )
  | IdxLE (exp1, exp2) ->
    interpret_exp env exp1 (fun v1 ->
      interpret_exp env exp2 (fun v2 ->
        k (V.as_mut
          (try (V.as_array v1).(V.Int.to_int (V.as_int v2))
           with Invalid_argument s -> trap lexp.at "%s" s))
      )
    )

and interpret_fields env fs =
    let ve =
      List.fold_left
        (fun ve (f : field) ->
          V.Env.disjoint_add f.it.name (Lib.Promise.value (find f.it.var env.vals)) ve
        ) V.Env.empty fs in
    V.Obj ve

and interpret_exps env exps vs (k : V.value list V.cont) =
  match exps with
  | [] -> k (List.rev vs)
  | exp::exps' ->
    interpret_exp env exp (fun v -> interpret_exps env exps' (v::vs) k)


(* Cases *)

and interpret_cases env cases at v (k : V.value V.cont) =
  match cases with
  | [] ->
    trap at "switch value %s does not match any case" (string_of_val env v)
  | {it = {pat; exp}; at; _}::cases' ->
    match match_pat pat v with
    | Some ve -> interpret_exp (adjoin_vals env ve) exp k
    | None -> interpret_cases env cases' at v k

(* Catches *)

and interpret_catches env cases at v (k : V.value V.cont) =
  match cases with
  | [] ->
    Option.get env.throws v (* re-throw v *)
  | {it = {pat; exp}; at; _}::cases' ->
    match match_pat pat v with
    | Some ve -> interpret_exp (adjoin_vals env ve) exp k
    | None -> interpret_catches env cases' at v k

(* Argument lists *)

and match_arg a v : val_env = V.Env.singleton a.it (Lib.Promise.make_fulfilled v)

and match_args at args v : val_env =
  match args with
  | [a] -> match_arg a v
  | _ ->
    let vs = V.as_tup v in
    if (List.length vs <> List.length args) then
      failwith (Printf.sprintf "%s %s" (Source.string_of_region at) (V.string_of_val 0 v));
    List.fold_left V.Env.adjoin V.Env.empty (List.map2 match_arg args vs)

(* Patterns *)

and declare_id id =
  V.Env.singleton id (Lib.Promise.make ())

and declare_pat pat : val_env =
  match pat.it with
  | WildP | LitP _ ->  V.Env.empty
  | VarP id -> declare_id id
  | TupP pats -> declare_pats pats V.Env.empty
  | ObjP pfs -> declare_pats (pats_of_obj_pat pfs) V.Env.empty
  | OptP pat1
  | TagP (_, pat1) -> declare_pat pat1
  | AltP (pat1, pat2) -> declare_pat pat1

and declare_pats pats ve : val_env =
  match pats with
  | [] -> ve
  | pat::pats' ->
    let ve' = declare_pat pat in
    declare_pats pats' (V.Env.adjoin ve ve')


and define_id env id v =
  Lib.Promise.fulfill (find id env.vals) v

and define_pat env pat v =
  let err () = trap pat.at "value %s does not match pattern" (string_of_val env v) in
  match pat.it with
  | WildP -> ()
  | LitP _ | AltP _ ->
    if match_pat pat v = None
    then err ()
    else ()
  | VarP id -> define_id env id v
  | TupP pats -> define_pats env pats (V.as_tup v)
  | ObjP pfs -> define_field_pats env pfs (V.as_obj v)
  | OptP pat1 ->
    (match v with
    | V.Opt v1 -> define_pat env pat1 v1
    | V.Null -> err ()
    | _ -> assert false
    )
  | TagP (i, pat1) ->
    let lab, v1 = V.as_variant v in
    if lab = i
    then define_pat env pat1 v1
    else err ()

and define_pats env pats vs =
  List.iter2 (define_pat env) pats vs

and define_field_pats env pfs vs =
  let define_field (pf : pat_field) =
    define_pat env pf.it.pat (V.Env.find pf.it.name vs) in
  List.iter define_field pfs


and match_lit lit v : bool =
  match lit, v with
  | NullLit, V.Null -> true
  | BoolLit b, V.Bool b' -> b = b'
  | NatLit n, V.Int n' -> V.Int.eq n n'
  | Nat8Lit n, V.Nat8 n' -> V.Nat8.eq n n'
  | Nat16Lit n, V.Nat16 n' -> V.Nat16.eq n n'
  | Nat32Lit n, V.Nat32 n' -> V.Nat32.eq n n'
  | Nat64Lit n, V.Nat64 n' -> V.Nat64.eq n n'
  | IntLit i, V.Int i' -> V.Int.eq i i'
  | Int8Lit i, V.Int8 i' -> V.Int_8.eq i i'
  | Int16Lit i, V.Int16 i' -> V.Int_16.eq i i'
  | Int32Lit i, V.Int32 i' -> V.Int_32.eq i i'
  | Int64Lit i, V.Int64 i' -> V.Int_64.eq i i'
  | Word8Lit w, V.Word8 w' -> w = w'
  | Word16Lit w, V.Word16 w' -> w = w'
  | Word32Lit w, V.Word32 w' -> w = w'
  | Word64Lit w, V.Word64 w' -> w = w'
  | FloatLit z, V.Float z' -> z = z'
  | CharLit c, V.Char c' -> c = c'
  | TextLit u, V.Text u' -> u = u'
  | BlobLit b, V.Blob b' -> b = b'
  | _ -> false

and match_id id v : val_env =
  V.Env.singleton id (Lib.Promise.make_fulfilled v)

and match_pat pat v : val_env option =
  match pat.it with
  | WildP -> Some V.Env.empty
  | VarP id -> Some (match_id id v)
  | LitP lit ->
    if match_lit lit v
    then Some V.Env.empty
    else None
  | TupP pats ->
    match_pats pats (V.as_tup v) V.Env.empty
  | ObjP pfs ->
    match_pat_fields pfs (V.as_obj v) V.Env.empty
  | OptP pat1 ->
    (match v with
    | V.Opt v1 -> match_pat pat1 v1
    | V.Null -> None
    | _ -> assert false
    )
  | TagP (i, pat1) ->
    let tag, v1 = V.as_variant v in
    if i = tag
    then match_pat pat1 v1
    else None
  | AltP (pat1, pat2) ->
    (match match_pat pat1 v with
    | None -> match_pat pat2 v
    | some -> some
    )

and match_pats pats vs ve : val_env option =
  match pats, vs with
  | [], [] -> Some ve
  | pat::pats', v::vs' ->
    (match match_pat pat v with
    | Some ve' -> match_pats pats' vs' (V.Env.adjoin ve ve')
    | None -> None
    )
  | _ -> assert false

and match_pat_fields pfs vs ve : val_env option =
  match pfs with
  | [] -> Some ve
  | pf::pfs' ->
    begin
      match match_pat pf.it.pat (V.Env.find pf.it.name vs) with
      | Some ve' -> match_pat_fields pfs' vs (V.Env.adjoin ve ve')
      | None -> None
    end

(* Blocks and Declarations *)

and interpret_block env ro decs exp k =
  let ve = declare_decs decs V.Env.empty in
  Option.iter (fun r -> r := ve) ro;
  let env' = adjoin_vals env ve in
  interpret_decs env' decs (fun _ -> interpret_exp env' exp k)

and declare_dec dec : val_env =
  match dec.it with
  | LetD (pat, _) -> declare_pat pat
  | VarD (id, _,  _) -> declare_id id

and declare_decs decs ve : val_env =
  match decs with
  | [] -> ve
  | dec::decs' ->
    let ve' = declare_dec dec in
    declare_decs decs' (V.Env.adjoin ve ve')


and interpret_dec env dec k =
  match dec.it with
  | LetD (pat, exp) ->
    interpret_exp env exp (fun v ->
      define_pat env pat v;
      k ()
    )
  | VarD (id, _, exp) ->
    interpret_exp env exp (fun v ->
      define_id env id (V.Mut (ref v));
      k ()
    )

and interpret_decs env decs (k : unit V.cont) =
  match decs with
  | [] -> k ()
  | d::ds -> interpret_dec env d (fun () -> interpret_decs env ds k)

and interpret_func env at sort x args f c v (k : V.value V.cont) =
  if env.flags.trace then trace "%s%s" x (string_of_arg env v);
  let caller =
    if T.is_shared_sort sort
    then c
    else env.caller
  in
  let ve = match_args at args v in
  incr trace_depth;
  let k' = fun v' ->
    if env.flags.trace then trace "<= %s" (string_of_val env v');
    decr trace_depth;
    k v'
  in
  let env' =
    { env with
      vals = V.Env.adjoin env.vals ve;
      labs = V.Env.empty;
      rets = Some k';
      async = false;
      caller = caller;
    }
  in f env' k'

and interpret_message env at x args f c v (k : V.value V.cont) =
  let v_caller, v_reply, v_reject = match V.as_tup c with
    | [v_caller; v_reply; v_reject] -> v_caller, v_reply, v_reject
    | _ -> assert false
  in
  if env.flags.trace then trace "%s%s" x (string_of_arg env v);
  let _, reply = V.as_func v_reply in
  let _, reject = V.as_func v_reject in
  let ve = match_args at args v in
  incr trace_depth;
  let k' = fun v' ->
    if env.flags.trace then trace "<= %s" (string_of_val env v');
    decr trace_depth;
    k v'
  in
  let env' =
    { env with
      vals = V.Env.adjoin env.vals ve;
      labs = V.Env.empty;
      rets = Some k';
      replies = Some (fun v -> reply (context env) v V.as_unit);
      rejects = Some (fun v -> reject (context env) v V.as_unit);
      caller = v_caller;
      async = false
    }
  in f env' k'

(* Programs *)

<<<<<<< HEAD
let interpret_prog flags state scope ((ds, exp), flavor) : scope =
  let env =
    { (env_of_scope flags flavor state scope) with
      throws = Some (fun v -> trap !last_region "uncaught throw") }
  in
=======
and interpret_comp_unit env cu k = match cu with
  | ProgU ds ->
    let ve = declare_decs ds V.Env.empty in
    let env' = adjoin_vals env ve in
    interpret_decs env' ds k
  | ActorU (None, ds, fs, _, _)
  | ActorU (Some [], ds, fs, _, _)  (* to match semantics of installation with empty argument *)
  ->
    interpret_actor env ds fs (fun _ -> k ())
  | ActorU (Some as_, ds, fs, up, t) ->
    (* create the closure *)
    let sort = T.Local in
    let cc = CC.({ sort; control = T.Returns; n_args = List.length as_; n_res = 1 }) in
    let f = interpret_func env no_region sort "" as_
      (fun env' -> interpret_actor env ds fs) in
    let _v = match cc.CC.sort with
      | T.Shared _ -> make_message env "" cc f
      | _ -> V.Func (cc, f)
    in
    (* but discard it, since this the last expression in the unit *)
    k ()

let interpret_prog flags (cu, flavor) =
  let state = initial_state () in
  let scope = empty_scope in
  let env = env_of_scope flags flavor state scope in
>>>>>>> 1126c09f
  trace_depth := 0;
  try
    Scheduler.queue (fun () ->
      try interpret_comp_unit env cu  (fun v -> ())
      with Invalid_argument s -> trap !last_region "%s" s
    );
    Scheduler.run ()
  with exn -> print_exn flags exn<|MERGE_RESOLUTION|>--- conflicted
+++ resolved
@@ -850,13 +850,6 @@
 
 (* Programs *)
 
-<<<<<<< HEAD
-let interpret_prog flags state scope ((ds, exp), flavor) : scope =
-  let env =
-    { (env_of_scope flags flavor state scope) with
-      throws = Some (fun v -> trap !last_region "uncaught throw") }
-  in
-=======
 and interpret_comp_unit env cu k = match cu with
   | ProgU ds ->
     let ve = declare_decs ds V.Env.empty in
@@ -882,8 +875,9 @@
 let interpret_prog flags (cu, flavor) =
   let state = initial_state () in
   let scope = empty_scope in
-  let env = env_of_scope flags flavor state scope in
->>>>>>> 1126c09f
+  let env =
+    { (env_of_scope flags flavor state scope) with
+      throws = Some (fun v -> trap !last_region "uncaught throw") }
   trace_depth := 0;
   try
     Scheduler.queue (fun () ->
