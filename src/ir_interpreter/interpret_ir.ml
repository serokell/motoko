open Mo_types
open Mo_values
open Ir_def

open Ir
open Source

module V = Value
module T = Type
module CC = Call_conv

(* Context *)

type val_env = V.def V.Env.t
type lab_env = V.value V.cont V.Env.t
type ret_env = V.value V.cont option
type throw_env = V.value V.cont option
type reply_env = V.value V.cont option
type reject_env = V.value V.cont option

type scope = val_env

type flags = {
  trace : bool;
  print_depth : int;
}

type env =
  { flags : flags;
    flavor : Ir.flavor;
    vals : val_env;
    labs : lab_env;
    rets : ret_env;
    throws : throw_env;
    replies : reply_env;
    rejects : reject_env;
    async : bool;
    caller : V.value;
    self : V.actor_id;
  }

let adjoin_scope s ve = V.Env.adjoin s ve
let adjoin_vals c ve = {c with vals = adjoin_scope c.vals ve}

let empty_scope = V.Env.empty

let env_of_scope flags flavor ve =
  { flags;
    flavor;
    vals = ve;
    labs = V.Env.empty;
    rets = None;
    throws = None;
    replies = None;
    rejects = None;
    caller = V.Text V.top_id;
    self = V.top_id;
    async = false;
  }

let context env = V.Text env.self

(* Error handling *)

exception Trap of Source.region * string

let trap at fmt = Printf.ksprintf (fun s -> raise (Trap (at, s))) fmt

let find id env =
  try V.Env.find id env
  with Not_found ->
    trap no_region "unbound identifier %s" id

(* Tracing *)

let trace_depth = ref 0

let trace fmt =
  Printf.ksprintf (fun s ->
    Printf.printf "%s%s\n%!" (String.make (2 * !trace_depth) ' ') s
  ) fmt

let string_of_val env = V.string_of_val env.flags.print_depth
let string_of_def flags = V.string_of_def flags.print_depth
let string_of_arg env = function
  | V.Tup _ as v -> string_of_val env v
  | v -> "(" ^ string_of_val env v ^ ")"


(* Debugging aids *)

let last_env = ref (env_of_scope { trace = false; print_depth = 2} Ir.full_flavor empty_scope)
let last_region = ref Source.no_region

let print_exn flags exn =
  Printf.printf "%!";
  let at = Source.string_of_region !last_region in
  Printf.eprintf "%s: internal error, %s\n" at (Printexc.to_string exn);
  Printf.eprintf "\nLast environment:\n";
  Value.Env.iter
    (fun x d -> Printf.eprintf "%s = %s\n" x (string_of_def flags d))
    !last_env.vals;
  Printf.eprintf "\n";
  Printexc.print_backtrace stderr;
  Printf.eprintf "%!"

(* Scheduling *)

module Scheduler =
struct
  let q : (unit -> unit) Queue.t = Queue.create ()

  let queue work = Queue.add work q
  let yield () =
    trace_depth := 0;
    try Queue.take q () with Trap (at, msg) ->
      Printf.printf "%s: execution error, %s\n" (Source.string_of_region at) msg

  let rec run () =
    if not (Queue.is_empty q) then (yield (); run ())
end

 
(* Async auxiliary functions *)

(* Are these just duplicates of the corresponding functions in interpret.ml? If so, refactor *)

let make_async () : V.async =
  {V.result = Lib.Promise.make (); waiters = []}

let get_async async (k : V.value V.cont) (r : V.value V.cont) =
  match Lib.Promise.value_opt async.V.result with
  | Some (V.Ok v) -> k v
  | Some (V.Error v) -> r v
  | None -> async.V.waiters <- (k,r)::async.V.waiters

let set_async async v =
  List.iter (fun (k,_) -> Scheduler.queue (fun () -> k v)) async.V.waiters;
  Lib.Promise.fulfill async.V.result (V.Ok v);
  async.V.waiters <- []

let reject_async async v =
  List.iter (fun (_,r) -> Scheduler.queue (fun () -> r v)) async.V.waiters;
  Lib.Promise.fulfill async.V.result (V.Error v);
  async.V.waiters <- []

let reply async v =
  Scheduler.queue (fun () -> set_async async v)

let reject async v =
  match v with
  | V.Tup [ _code; message ] ->
    (* mask the error code before rejecting *)
    Scheduler.queue
      (fun () -> reject_async async (V.Tup [V.Variant("error", V.unit); message]))
  | _ -> assert false

let async env at (f: (V.value V.cont) -> (V.value V.cont) -> unit) (k : V.value V.cont) =
    let async = make_async () in
    let k' = reply async in
    let r = reject async in
    if env.flags.trace then trace "-> async %s" (string_of_region at);
    Scheduler.queue (fun () ->
      if env.flags.trace then trace "<- async %s" (string_of_region at);
      incr trace_depth;
      f (fun v ->
        if env.flags.trace then trace "<= %s" (string_of_val env v);
        decr trace_depth;
        k' v)
        r
    );
    k (V.Async async)

let await env at async k =
  if env.flags.trace then trace "=> await %s" (string_of_region at);
  decr trace_depth;
  get_async async (fun v ->
      Scheduler.queue (fun () ->
          if env.flags.trace then
            trace "<- await %s%s" (string_of_region at) (string_of_arg env v);
          incr trace_depth;
          k v
        )
    )


let actor_msg env id f c v (k : V.value V.cont) =
  if env.flags.trace then trace "-> message %s%s" id (string_of_arg env v);
  Scheduler.queue (fun () ->
    if env.flags.trace then trace "<- message %s%s" id (string_of_arg env v);
    incr trace_depth;
    f c v k
  )

let make_unit_message env id call_conv f =
  let open CC in
  match call_conv with
  | {sort = T.Shared s; n_res = 0; _} ->
    Value.message_func s call_conv.n_args (fun c v k ->
      actor_msg env id f c v (fun _ -> ());
      k V.unit
    )
  | _ ->
    failwith ("unexpected call_conv " ^ string_of_call_conv call_conv)

let make_async_message env id call_conv f =
  assert env.flavor.has_async_typ;
  let open CC in
  match call_conv with
<<<<<<< HEAD
  | {sort = T.Shared s; control = T.Promises _; _} ->
    Value.async_func s call_conv.n_args call_conv.n_res (fun v k ->
=======
  | {sort = T.Shared s; control = T.Promises; _} ->
    Value.async_func s call_conv.n_args call_conv.n_res (fun c v k ->
>>>>>>> 7cea51ba
      let async = make_async () in
      actor_msg env id f c v (fun v_async ->
        get_async (V.as_async v_async) (set_async async) (reject_async async)
      );
      k (V.Async async)
    )
  | _ ->
    failwith ("unexpected call_conv " ^ string_of_call_conv call_conv)

let make_replying_message env id call_conv f =
  assert (not env.flavor.has_async_typ);
  let open CC in
  match call_conv with
  | {sort = T.Shared s; control = T.Replies; _} ->
    Value.replies_func s call_conv.n_args call_conv.n_res (fun c v k ->
      actor_msg env id f c v (fun v -> ());
      k (V.unit)
    )
  | _ ->
    failwith ("unexpected call_conv " ^ string_of_call_conv call_conv)

let make_message env x cc f : V.value =
  match cc.CC.control with
  | T.Returns -> make_unit_message env x cc f
  | T.Promises _ -> make_async_message env x cc f
  | T.Replies -> make_replying_message env x cc f


(* Literals *)

let interpret_lit env lit : V.value =
  match lit with
  | NullLit -> V.Null
  | BoolLit b -> V.Bool b
  | NatLit n -> V.Int n
  | Nat8Lit n -> V.Nat8 n
  | Nat16Lit n -> V.Nat16 n
  | Nat32Lit n -> V.Nat32 n
  | Nat64Lit n -> V.Nat64 n
  | IntLit i -> V.Int i
  | Int8Lit i -> V.Int8 i
  | Int16Lit i -> V.Int16 i
  | Int32Lit i -> V.Int32 i
  | Int64Lit i -> V.Int64 i
  | Word8Lit w -> V.Word8 w
  | Word16Lit w -> V.Word16 w
  | Word32Lit w -> V.Word32 w
  | Word64Lit w -> V.Word64 w
  | FloatLit f -> V.Float f
  | CharLit c -> V.Char c
  | TextLit s -> V.Text s
  | BlobLit b -> V.Text b

(* Expressions *)

let check_call_conv exp call_conv =
  let open Call_conv in
  let exp_call_conv = call_conv_of_typ exp.note.note_typ in
  if not (exp_call_conv = call_conv) then
    failwith (Printf.sprintf "call_conv mismatch: function %s of type %s expecting %s, found %s"
      (Wasm.Sexpr.to_string 80 (Arrange_ir.exp exp))
      (T.string_of_typ exp.note.note_typ)
      (string_of_call_conv exp_call_conv)
      (string_of_call_conv call_conv))

let check_call_conv_arg env exp v call_conv =
  let open CC in
  if call_conv.n_args <> 1 then
  let es = try V.as_tup v
    with Invalid_argument _ ->
      failwith (Printf.sprintf "call %s: calling convention %s cannot handle non-tuple value %s"
        (Wasm.Sexpr.to_string 80 (Arrange_ir.exp exp))
        (string_of_call_conv call_conv)
        (string_of_val env v)) in
  if List.length es <> call_conv.n_args then
    failwith (Printf.sprintf "call %s: calling convention %s got tuple of wrong length %s"
        (Wasm.Sexpr.to_string 80 (Arrange_ir.exp exp))
        (string_of_call_conv call_conv)
        (string_of_val env v))


let rec interpret_exp env exp (k : V.value V.cont) =
  interpret_exp_mut env exp (function V.Mut r -> k !r | v -> k v)

and interpret_exp_mut env exp (k : V.value V.cont) =
  let open Call_conv in
  last_region := exp.at;
  last_env := env;
  Profiler.bump_region exp.at ;
  match exp.it with
  | VarE id ->
    (match Lib.Promise.value_opt (find id env.vals) with
    | Some v -> k v
    | None -> trap exp.at "accessing identifier before its definition"
    )
  | LitE lit ->
    k (interpret_lit env lit)
  | PrimE (p, es) ->
    begin match p, es with
    | UnPrim (ot, op), [exp1] ->
      interpret_exp env exp1 (fun v1 -> k (try Operator.unop op ot v1 with Invalid_argument s -> trap exp.at "%s" s))
    | BinPrim (ot, op), [exp1; exp2] ->
      interpret_exp env exp1 (fun v1 ->
        interpret_exp env exp2 (fun v2 ->
          k (try Operator.binop op ot v1 v2 with _ ->
            trap exp.at "arithmetic overflow")
        )
      )
    | RelPrim (ot, op), [exp1; exp2] ->
      interpret_exp env exp1 (fun v1 ->
        interpret_exp env exp2 (fun v2 ->
          k (Operator.relop op ot v1 v2)
        )
      )
    | ShowPrim ot, [exp1] ->
      interpret_exp env exp1 (fun v ->
        if Show.can_show ot
        then k (Value.Text (Show.show_val ot v))
        else raise (Invalid_argument "debug_show"))
    | CPSAsync _, [exp1] ->
      interpret_exp env exp1 (fun v ->
        assert (not env.flavor.has_await && env.flavor.has_async_typ);
        let (_, f) = V.as_func v in
        let typ = exp.note.note_typ in
        match typ with
        | T.Func(_, _, _, [T.Func(_, _, _, [f_dom], _);T.Func(_, _, _, [r_dom], _)], _) ->
          let call_conv_f = CC.call_conv_of_typ f_dom in
          let call_conv_r = CC.call_conv_of_typ r_dom in
          async env exp.at
            (fun k' r ->
              let vk' = Value.Func (call_conv_f, fun c v _ -> k' v) in
              let vr = Value.Func (call_conv_r, fun c v _ -> r v) in
              let vc = context env in
              f vc (V.Tup [vk'; vr]) V.as_unit
            )
            k
        | _ -> assert false
      )
    | CPSAwait, [exp1;exp2] ->
      interpret_exp env exp1 (fun v1 ->
        interpret_exp env exp2 (fun v2 ->
          assert (not env.flavor.has_await && env.flavor.has_async_typ);
          match V.as_tup v2 with
           | [vf; vr] ->
             let (_, f) = V.as_func vf in
             let (_, r) = V.as_func vr in
             await env exp.at (V.as_async v1)
               (fun v -> f (context env) v k)
               (fun e -> r (context env) e k) (* TBR *)
          | _ -> assert false
        )
      )
    | OtherPrim s, exps ->
      interpret_exps env exps [] (fun vs ->
        let arg = match vs with [v] -> v | _ -> V.Tup vs in
        Prim.prim s (context env) arg k
      )
    | CastPrim _, [e] -> interpret_exp env e k
    | ActorOfIdBlob t, [e] ->
      trap exp.at "ActorOfIdBlob not implemented"
    | BlobOfIcUrl, [e] ->
      trap exp.at "BlobOfIcUrl not implemented" (* FIXME: #1001, call Lib.URL.decode_actor_url *)
    | NumConvPrim (t1, t2), exps ->
      interpret_exps env exps [] (fun vs ->
        let arg = match vs with [v] -> v | _ -> V.Tup vs in
        Prim.num_conv_prim t1 t2 (context env) arg k
        )
    | ICReplyPrim ts, [exp1] ->
      assert (not env.flavor.has_async_typ);
      let reply = Lib.Option.value env.replies in
      interpret_exp env exp1
        (fun v -> Scheduler.queue (fun () -> reply v))
    | ICRejectPrim, [exp1] ->
      assert (not env.flavor.has_async_typ);
      let reject = Lib.Option.value env.rejects in
      interpret_exp env exp1
        (fun v ->
          let e = V.Tup [V.Variant ("error", V.unit); v] in
          Scheduler.queue (fun () -> reject e))
    | ICCallPrim, [exp1; exp2; expk ; expr] ->
      assert (not env.flavor.has_async_typ);
      interpret_exp env exp1 (fun v1 ->
      interpret_exp env exp2 (fun v2 ->
      interpret_exp env expk (fun kv ->
      interpret_exp env expr (fun rv ->
        let call_conv, f = V.as_func v1 in
        check_call_conv exp1 call_conv;
        check_call_conv_arg env exp v2 call_conv;
        last_region := exp.at; (* in case the following throws *)
        let vc = context env in
        f (V.Tup[vc; kv; rv]) v2 k))))
    | ICCallerPrim, [] ->
      k env.caller
    | _ ->
      trap exp.at "Unknown prim or wrong number of arguments (%d given):\n  %s"
        (List.length es) (Wasm.Sexpr.to_string 80 (Arrange_ir.prim p))
    end
  | TupE exps ->
    interpret_exps env exps [] (fun vs -> k (V.Tup vs))
  | OptE exp1 ->
    interpret_exp env exp1 (fun v1 -> k (V.Opt v1))
  | TagE (i, exp1) ->
    interpret_exp env exp1 (fun v1 -> k (V.Variant (i, v1)))
  | ProjE (exp1, n) ->
    interpret_exp env exp1 (fun v1 -> k (List.nth (V.as_tup v1) n))
  | DotE (exp1, n) ->
    interpret_exp env exp1 (fun v1 ->
      let fs = V.as_obj v1 in
      k (try find n fs with _ -> assert false)
    )
  | ActorDotE (exp1, n) ->
    interpret_exp env exp1 (fun v1 ->
      let fs = V.as_obj v1 in
      k (try find n fs with _ -> assert false)
    )
  | AssignE (lexp1, exp2) ->
    interpret_lexp env lexp1 (fun v1 ->
      interpret_exp env exp2 (fun v2 ->
        v1 := v2; k V.unit
      )
    )
  | ArrayE (mut, _, exps) ->
    interpret_exps env exps [] (fun vs ->
      let vs' =
        match mut with
        | Var -> List.map (fun v -> V.Mut (ref v)) vs
        | Const -> vs
      in k (V.Array (Array.of_list vs'))
    )
  | IdxE (exp1, exp2) ->
    interpret_exp env exp1 (fun v1 ->
      interpret_exp env exp2 (fun v2 ->
        k (try (V.as_array v1).(V.Int.to_int (V.as_int v2))
           with Invalid_argument s -> trap exp.at "%s" s)
      )
    )
  | CallE (exp1, typs, exp2) ->
    interpret_exp env exp1 (fun v1 ->
      interpret_exp env exp2 (fun v2 ->
        let call_conv, f = V.as_func v1 in
        check_call_conv exp1 call_conv;
        check_call_conv_arg env exp v2 call_conv;
        last_region := exp.at; (* in case the following throws *)
        f (context env) v2 k
      )
    )
  | BlockE (decs, exp1) ->
     interpret_block env None decs exp1 k
  | IfE (exp1, exp2, exp3) ->
    interpret_exp env exp1 (fun v1 ->
      if V.as_bool v1
      then interpret_exp env exp2 k
      else interpret_exp env exp3 k
    )
  | SwitchE (exp1, cases) ->
    interpret_exp env exp1 (fun v1 ->
      interpret_cases env cases exp.at v1 k
    )
  | TryE (exp1, cases) ->
    let k' = fun v1 -> interpret_catches env cases exp.at v1 k in
    let env' = { env with throws = Some k' } in
    interpret_exp env' exp1 k
  | LoopE exp1 ->
    interpret_exp env exp1 (fun v -> V.as_unit v; interpret_exp env exp k)
  | LabelE (id, _typ, exp1) ->
    let env' = {env with labs = V.Env.add id k env.labs} in
    interpret_exp env' exp1 k
  | BreakE (id, exp1) ->
    interpret_exp env exp1 (find id env.labs)
  | RetE exp1 ->
    interpret_exp env exp1 (Lib.Option.value env.rets)
  | ThrowE exp1 ->
    interpret_exp env exp1 (Lib.Option.value env.throws)
  | AsyncE (_, exp1, _) ->
    assert env.flavor.has_await;
    async env
      exp.at
      (fun k' r ->
        let env' = {env with labs = V.Env.empty; rets = Some k'; throws = Some r; async = true}
        in interpret_exp env' exp1 k')
      k

  | AwaitE exp1 ->
    assert env.flavor.has_await;
    interpret_exp env exp1
      (fun v1 -> await env exp.at (V.as_async v1) k (Lib.Option.value env.throws))
  | AssertE exp1 ->
    interpret_exp env exp1 (fun v ->
      if V.as_bool v
      then k V.unit
      else trap exp.at "assertion failure"
    )
  | DeclareE (id, typ, exp1) ->
    let env = adjoin_vals env (declare_id id) in
    interpret_exp env exp1 k
  | DefineE (id, mut, exp1) ->
    interpret_exp env exp1 (fun v ->
      let v' =
        match mut with
        | Const -> v
        | Var -> V.Mut (ref v)
      in
      define_id env id v';
      k V.unit
      )
  | SelfCallE (ts, exp_f, exp_k, exp_r) ->
    assert (not env.flavor.has_async_typ);
    (* see code for FuncE *)
    let cc = { sort = T.Shared T.Write; control = T.Replies; n_args = 0; n_res = List.length ts } in
    let f = interpret_message env exp.at "anon" []
      (fun env' -> interpret_exp env' exp_f) in
    let v = make_message env "anon" cc f in
    (* see code for ICCallPrim *)
    interpret_exp env exp_k (fun kv ->
    interpret_exp env exp_r (fun rv ->
        let _call_conv, f = V.as_func v in
        last_region := exp.at; (* in case the following throws *)
        let vc = context env in
        f (V.Tup[vc; kv; rv]) (V.Tup []) k))
  | FuncE (x, (T.Shared _ as sort), (T.Replies as control), _typbinds, args, ret_typs, e) ->
    assert (not env.flavor.has_async_typ);
    let cc = { sort; control; n_args = List.length args; n_res = List.length ret_typs } in
    let f = interpret_message env exp.at x args
      (fun env' -> interpret_exp env' e) in
    let v = make_message env x cc f in
    k v
  | FuncE (x, sort, controlT, _typbinds, args, ret_typs, e) ->
    let control = Type.map_control (fun _ -> ()) controlT in
    let cc = { sort; control; n_args = List.length args; n_res = List.length ret_typs } in
    let f = interpret_func env exp.at sort x args
      (fun env' -> interpret_exp env' e) in
    let v = match cc.sort with
      | T.Shared _ -> make_message env x cc f
      | _ -> V.Func (cc, f)
    in
    k v
  | ActorE (id, ds, fs, _) ->
    let self = V.fresh_id () in
    let ve0 = declare_id id in
    let env0 = adjoin_vals {env with self = self} ve0 in
    let ve = declare_decs ds V.Env.empty in
    let env' = adjoin_vals env0 ve in
    interpret_decs env' ds (fun _ ->
      let obj = interpret_fields env' fs in
      define_id env0 id obj;
      k obj)
  | NewObjE (sort, fs, _) ->
    k (interpret_fields env fs)

and interpret_lexp env lexp (k : (V.value ref) V.cont) =
  last_region := lexp.at;
  last_env := env;
  match lexp.it with
  | VarLE id ->
    (match Lib.Promise.value_opt (find id env.vals) with
    | Some v -> k (V.as_mut v)
    | None -> trap lexp.at "accessing identifier before its definition"
    )
  | DotLE (exp1, n) ->
    interpret_exp env exp1 (fun v1 ->
      let fs = V.as_obj v1 in
      k (V.as_mut (try find n fs with _ -> assert false))
    )
  | IdxLE (exp1, exp2) ->
    interpret_exp env exp1 (fun v1 ->
      interpret_exp env exp2 (fun v2 ->
        k (V.as_mut
          (try (V.as_array v1).(V.Int.to_int (V.as_int v2))
           with Invalid_argument s -> trap lexp.at "%s" s))
      )
    )

and interpret_fields env fs =
    let ve =
      List.fold_left
        (fun ve (f : field) ->
          V.Env.disjoint_add f.it.name (Lib.Promise.value (find f.it.var env.vals)) ve
        ) V.Env.empty fs in
    V.Obj ve

and interpret_exps env exps vs (k : V.value list V.cont) =
  match exps with
  | [] -> k (List.rev vs)
  | exp::exps' ->
    interpret_exp env exp (fun v -> interpret_exps env exps' (v::vs) k)


(* Cases *)

and interpret_cases env cases at v (k : V.value V.cont) =
  match cases with
  | [] ->
    trap at "switch value %s does not match any case" (string_of_val env v)
  | {it = {pat; exp}; at; _}::cases' ->
    match match_pat pat v with
    | Some ve -> interpret_exp (adjoin_vals env ve) exp k
    | None -> interpret_cases env cases' at v k

(* Catches *)

and interpret_catches env cases at v (k : V.value V.cont) =
  match cases with
  | [] ->
    Lib.Option.value env.throws v (* re-throw v *)
  | {it = {pat; exp}; at; _}::cases' ->
    match match_pat pat v with
    | Some ve -> interpret_exp (adjoin_vals env ve) exp k
    | None -> interpret_catches env cases' at v k

(* Argument lists *)

and match_arg a v : val_env = V.Env.singleton a.it (Lib.Promise.make_fulfilled v)

and match_args at args v : val_env =
  match args with
  | [a] -> match_arg a v
  | _ ->
    let vs = V.as_tup v in
    if (List.length vs <> List.length args) then
      failwith (Printf.sprintf "%s %s" (Source.string_of_region at) (V.string_of_val 0 v));
    List.fold_left V.Env.adjoin V.Env.empty (List.map2 match_arg args vs)

(* Patterns *)

and declare_id id =
  V.Env.singleton id (Lib.Promise.make ())

and declare_pat pat : val_env =
  match pat.it with
  | WildP | LitP _ ->  V.Env.empty
  | VarP id -> declare_id id
  | TupP pats -> declare_pats pats V.Env.empty
  | ObjP pfs -> declare_pats (pats_of_obj_pat pfs) V.Env.empty
  | OptP pat1
  | TagP (_, pat1) -> declare_pat pat1
  | AltP (pat1, pat2) -> declare_pat pat1

and declare_pats pats ve : val_env =
  match pats with
  | [] -> ve
  | pat::pats' ->
    let ve' = declare_pat pat in
    declare_pats pats' (V.Env.adjoin ve ve')


and define_id env id v =
  Lib.Promise.fulfill (find id env.vals) v

and define_pat env pat v =
  let err () = trap pat.at "value %s does not match pattern" (string_of_val env v) in
  match pat.it with
  | WildP -> ()
  | LitP _ | AltP _ ->
    if match_pat pat v = None
    then err ()
    else ()
  | VarP id -> define_id env id v
  | TupP pats -> define_pats env pats (V.as_tup v)
  | ObjP pfs -> define_field_pats env pfs (V.as_obj v)
  | OptP pat1 ->
    (match v with
    | V.Opt v1 -> define_pat env pat1 v1
    | V.Null -> err ()
    | _ -> assert false
    )
  | TagP (i, pat1) ->
    let lab, v1 = V.as_variant v in
    if lab = i
    then define_pat env pat1 v1
    else err ()

and define_pats env pats vs =
  List.iter2 (define_pat env) pats vs

and define_field_pats env pfs vs =
  let define_field (pf : pat_field) =
    define_pat env pf.it.pat (V.Env.find pf.it.name vs) in
  List.iter define_field pfs


and match_lit lit v : bool =
  match lit, v with
  | NullLit, V.Null -> true
  | BoolLit b, V.Bool b' -> b = b'
  | NatLit n, V.Int n' -> V.Int.eq n n'
  | Nat8Lit n, V.Nat8 n' -> V.Nat8.eq n n'
  | Nat16Lit n, V.Nat16 n' -> V.Nat16.eq n n'
  | Nat32Lit n, V.Nat32 n' -> V.Nat32.eq n n'
  | Nat64Lit n, V.Nat64 n' -> V.Nat64.eq n n'
  | IntLit i, V.Int i' -> V.Int.eq i i'
  | Int8Lit i, V.Int8 i' -> V.Int_8.eq i i'
  | Int16Lit i, V.Int16 i' -> V.Int_16.eq i i'
  | Int32Lit i, V.Int32 i' -> V.Int_32.eq i i'
  | Int64Lit i, V.Int64 i' -> V.Int_64.eq i i'
  | Word8Lit w, V.Word8 w' -> w = w'
  | Word16Lit w, V.Word16 w' -> w = w'
  | Word32Lit w, V.Word32 w' -> w = w'
  | Word64Lit w, V.Word64 w' -> w = w'
  | FloatLit z, V.Float z' -> z = z'
  | CharLit c, V.Char c' -> c = c'
  | TextLit u, V.Text u' -> u = u'
  | _ -> false

and match_id id v : val_env =
  V.Env.singleton id (Lib.Promise.make_fulfilled v)

and match_pat pat v : val_env option =
  match pat.it with
  | WildP -> Some V.Env.empty
  | VarP id -> Some (match_id id v)
  | LitP lit ->
    if match_lit lit v
    then Some V.Env.empty
    else None
  | TupP pats ->
    match_pats pats (V.as_tup v) V.Env.empty
  | ObjP pfs ->
    match_pat_fields pfs (V.as_obj v) V.Env.empty
  | OptP pat1 ->
    (match v with
    | V.Opt v1 -> match_pat pat1 v1
    | V.Null -> None
    | _ -> assert false
    )
  | TagP (i, pat1) ->
    let tag, v1 = V.as_variant v in
    if i = tag
    then match_pat pat1 v1
    else None
  | AltP (pat1, pat2) ->
    (match match_pat pat1 v with
    | None -> match_pat pat2 v
    | some -> some
    )

and match_pats pats vs ve : val_env option =
  match pats, vs with
  | [], [] -> Some ve
  | pat::pats', v::vs' ->
    (match match_pat pat v with
    | Some ve' -> match_pats pats' vs' (V.Env.adjoin ve ve')
    | None -> None
    )
  | _ -> assert false

and match_pat_fields pfs vs ve : val_env option =
  match pfs with
  | [] -> Some ve
  | pf::pfs' ->
    begin
      match match_pat pf.it.pat (V.Env.find pf.it.name vs) with
      | Some ve' -> match_pat_fields pfs' vs (V.Env.adjoin ve ve')
      | None -> None
    end

(* Blocks and Declarations *)

and interpret_block env ro decs exp k =
  let ve = declare_decs decs V.Env.empty in
  Lib.Option.iter (fun r -> r := ve) ro;
  let env' = adjoin_vals env ve in
  interpret_decs env' decs (fun _ -> interpret_exp env' exp k)

and declare_dec dec : val_env =
  match dec.it with
  | TypD _ -> V.Env.empty
  | LetD (pat, _) -> declare_pat pat
  | VarD (id, _) -> declare_id id

and declare_decs decs ve : val_env =
  match decs with
  | [] -> ve
  | dec::decs' ->
    let ve' = declare_dec dec in
    declare_decs decs' (V.Env.adjoin ve ve')


and interpret_dec env dec k =
  match dec.it with
  | LetD (pat, exp) ->
    interpret_exp env exp (fun v ->
      define_pat env pat v;
      k ()
    )
  | VarD (id, exp) ->
    interpret_exp env exp (fun v ->
      define_id env id (V.Mut (ref v));
      k ()
    )
  | TypD _ -> k ()

and interpret_decs env decs (k : unit V.cont) =
  match decs with
  | [] -> k ()
  | d::ds -> interpret_dec env d (fun () -> interpret_decs env ds k)

and interpret_func env at sort x args f c v (k : V.value V.cont) =
  if env.flags.trace then trace "%s%s" x (string_of_arg env v);
  let caller =
    if T.is_shared_sort sort
    then c
    else env.caller
  in
  let ve = match_args at args v in
  incr trace_depth;
  let k' = fun v' ->
    if env.flags.trace then trace "<= %s" (string_of_val env v');
    decr trace_depth;
    k v'
  in
  let env' =
    { env with
      vals = V.Env.adjoin env.vals ve;
      labs = V.Env.empty;
      rets = Some k';
      async = false;
      caller = caller;
    }
  in f env' k'

and interpret_message env at x args f c v (k : V.value V.cont) =
  let v_caller, v_reply, v_reject = match V.as_tup c with
    | [v_caller; v_reply; v_reject] -> v_caller, v_reply, v_reject
    | _ -> assert false
  in
  if env.flags.trace then trace "%s%s" x (string_of_arg env v);
  let _, reply = V.as_func v_reply in
  let _, reject = V.as_func v_reject in
  let ve = match_args at args v in
  incr trace_depth;
  let k' = fun v' ->
    if env.flags.trace then trace "<= %s" (string_of_val env v');
    decr trace_depth;
    k v'
  in
  let env' =
    { env with
      vals = V.Env.adjoin env.vals ve;
      labs = V.Env.empty;
      rets = Some k';
      replies = Some (fun v -> reply (context env) v V.as_unit);
      rejects = Some (fun v -> reject (context env) v V.as_unit);
      caller = v_caller;
      async = false
    }
  in f env' k'

(* Programs *)

let interpret_prog flags scope ((ds, exp), flavor) : scope =
  let env = env_of_scope flags flavor scope in
  trace_depth := 0;
  let ve = ref V.Env.empty in
  try
    Scheduler.queue (fun () ->
      try interpret_block env (Some ve) ds exp  (fun v -> ())
      with Invalid_argument s -> trap !last_region "%s" s
    );
    Scheduler.run ();
    !ve
  with exn -> print_exn flags exn; !ve<|MERGE_RESOLUTION|>--- conflicted
+++ resolved
@@ -207,13 +207,8 @@
   assert env.flavor.has_async_typ;
   let open CC in
   match call_conv with
-<<<<<<< HEAD
   | {sort = T.Shared s; control = T.Promises _; _} ->
-    Value.async_func s call_conv.n_args call_conv.n_res (fun v k ->
-=======
-  | {sort = T.Shared s; control = T.Promises; _} ->
     Value.async_func s call_conv.n_args call_conv.n_res (fun c v k ->
->>>>>>> 7cea51ba
       let async = make_async () in
       actor_msg env id f c v (fun v_async ->
         get_async (V.as_async v_async) (set_async async) (reject_async async)
