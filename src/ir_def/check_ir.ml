open Mo_types
open Mo_values

open Source
module T = Type
module E = Ir_effect

(* TODO: make note immutable, perhaps just using type abstraction *)

(* TODO:
   dereferencing is still implicit in the IR (see immut_typ below);
   consider making it explicit as part of desugaring.
*)

(* TODO: enforce second-class nature of T.Mut? in check_typ *)

(* TODO: check escape of free mutables via actors *)

(* Helpers *)

let (==>) p q = not p || q

let typ = E.typ

let immute_typ p =
  assert (not (T.is_mut (typ p)));
  (typ p)

(* Scope *)

type val_env = T.typ T.Env.t
type con_env = T.ConSet.t

type scope =
  { val_env : val_env;
    con_env : con_env;
  }

let empty_scope : scope =
  { val_env = T.Env.empty;
    con_env = T.ConSet.empty
  }

(* Contexts (internal) *)

type lab_env = T.typ T.Env.t
type ret_env = T.typ option

type env =
  { flavor : Ir.flavor;
    vals : val_env;
    cons : con_env;
    labs : lab_env;
    rets : ret_env;
    async : T.con option;
  }

let env_of_scope scope flavor : env =
  { flavor;
    vals = scope.Scope.val_env;
    cons = scope.Scope.con_env;
    labs = T.Env.empty;
    rets = None;
    async = None;
  }


(* More error bookkeeping *)

exception CheckFailed of string

let type_error at text : Diag.message = Diag.{ sev = Diag.Error; at; cat = "IR type"; text }

let error env at fmt =
    Printf.ksprintf (fun s -> raise (CheckFailed (Diag.string_of_message (type_error at s)))) fmt

let check env at p fmt =
  if p
  then Printf.ikfprintf (fun () -> ()) () fmt
  else error env at fmt



let add_lab c x t = {c with labs = T.Env.add x t c.labs}

let add_typs c cs =
  { c with
    cons = List.fold_right (fun c -> T.ConSet.disjoint_add c) cs c.cons;
  }

let adjoin c scope =
  { c with
    vals = T.Env.adjoin c.vals scope.val_env;
    cons = T.ConSet.(*disjoint_*)union c.cons scope.con_env;
  }

let adjoin_vals c ve = {c with vals = T.Env.adjoin c.vals ve}

let adjoin_cons c ce =
  { c with
    cons = T.ConSet.disjoint_union c.cons ce;
  }

let disjoint_union env at fmt env1 env2 =
  try T.Env.disjoint_union env1 env2
  with T.Env.Clash k -> error env at fmt k

(* Types *)

let check_sub env at t1 t2 =
  check env at (T.sub t1 t2) "subtype violation:\n  %s\n  %s\n"
    (T.string_of_typ_expand t1) (T.string_of_typ_expand t2)

let check_shared env at t =
  check env at (T.shared t)
    "message argument is not sharable:\n  %s" (T.string_of_typ_expand t)

let check_concrete env at t =
  check env at (T.concrete t)
    "message argument is not concrete:\n  %s" (T.string_of_typ_expand t)

let check_field_hashes env what at =
  Lib.List.iter_pairs
    (fun x y ->
      if not (T.is_typ x.T.typ) && not (T.is_typ y.T.typ) &&
         Hash.hash x.T.lab = Hash.hash y.T.lab
      then error env at "field names %s and %s in %s type have colliding hashes"
        x.T.lab y.T.lab what;
    )


let rec check_typ env typ : unit =
  match typ with
  | T.Pre ->
    error env no_region "illegal T.Pre type"
  | T.Var (s, i) ->
    error env no_region "free type variable %s, index %i" s  i
  | T.Con (c, typs) ->
    List.iter (check_typ env) typs;
    begin
      match Con.kind c with
      | T.Def (tbs,_) ->
        if not (T.ConSet.mem c env.cons) then
          (* an anonymous recursive type, check its def but beware recursion
             future: use a visited set *)
          check_con {env with cons = T.ConSet.add c env.cons} c;
        check_typ_bounds env tbs typs no_region
      | T.Abs (tbs, _) ->
        check env no_region (T.ConSet.mem c env.cons) "free type constructor %s "
          (T.string_of_typ typ);
        check_typ_bounds env tbs typs no_region
    end
  | T.Any -> ()
  | T.Non -> ()
  | T.Prim _ -> ()
  | T.Array typ ->
    check_typ env typ
  | T.Tup typs ->
    List.iter (check_typ env) typs
  | T.Func (sort, control, binds, ts1, ts2) ->
    let cs, ce = check_typ_binds env binds in
    let env' = adjoin_cons env ce in
    let ts = List.map (fun c -> T.Con (c, [])) cs in
    let control = T.map_control (T.open_ ts) control in
    let ts1 = List.map (T.open_ ts) ts1 in
    let ts2 = List.map (T.open_ ts) ts2 in
    List.iter (check_typ env') ts1;
    List.iter (check_typ env') ts2;
    if T.is_shared_sort sort then begin
      List.iter (fun t -> check_shared env no_region t) ts1;
      match control with
      | T.Returns ->
        check env' no_region (sort = T.Shared T.Write)
<<<<<<< HEAD
          "one-shot query function pointless"
      | T.Promises t' ->
        check_typ env' t';
=======
          "one-shot query function pointless";
        check env' no_region (ts2 = [])
          "one-shot function cannot have non-unit return types:\n  %s"
          (T.string_of_typ_expand (T.seq ts2));
      | T.Promises ->
>>>>>>> 7cea51ba
        check env no_region env.flavor.Ir.has_async_typ
          "promising function in post-async flavor";
        check env' no_region (List.for_all T.shared ts2)
          "message result is not sharable:\n  %s" (T.string_of_typ_expand (T.seq ts2))
      | T.Replies ->
        check env no_region (not env.flavor.Ir.has_async_typ)
          "replying function in pre-async flavor";
        check env' no_region (List.for_all T.shared ts2)
          "message result is not sharable:\n  %s" (T.string_of_typ_expand (T.seq ts2))
    end else
        check env' no_region (control = T.Returns)
          "promising function cannot be local:\n  %s" (T.string_of_typ_expand typ);
  | T.Opt typ ->
    check_typ env typ
  | T.Async (typ1, typ2) ->
    check env no_region env.flavor.Ir.has_async_typ "async in non-async flavor";
    let t' = T.promote typ2 in
    check_shared env no_region t'
  | T.Obj (sort, fields) ->
    List.iter (check_typ_field env (Some sort)) fields;
    check_field_hashes env "object" no_region fields;
    (* fields strictly sorted (and) distinct *)
    if not (Lib.List.is_strictly_ordered T.compare_field fields) then
      error env no_region "object type's fields are not distinct and sorted %s" (T.string_of_typ typ)
  | T.Variant fields ->
    List.iter (check_typ_field env None) fields;
    check_field_hashes env "variant" no_region fields;
    if not (Lib.List.is_strictly_ordered T.compare_field fields) then
      error env no_region "variant type's fields are not distinct and sorted %s" (T.string_of_typ typ)
  | T.Mut typ ->
    check_typ env typ
  | T.Typ c ->
    check_con env c

and check_con env c =
  let env = {env with cons = T.ConSet.add c env.cons} in
  let T.Abs (binds,typ) | T.Def (binds, typ) = Con.kind c in
  let cs, ce = check_typ_binds env binds in
  let ts = List.map (fun c -> T.Con (c, [])) cs in
  let env' = adjoin_cons env ce in
  check_typ env' (T.open_ ts typ)

and check_typ_field env s typ_field : unit =
  let T.{lab; typ} = typ_field in
  check_typ env typ;
  if not (T.is_typ typ) then begin
    check env no_region
      (s <> Some T.Actor || T.is_shared_func typ)
      "actor field must have shared function type"
  end

and check_typ_binds_acyclic env cs ts  =
  let n = List.length cs in
  let ce = List.fold_right2 T.ConEnv.add cs ts T.ConEnv.empty in
  let chase c =
    let rec chase i ts c' =
      if i > n then
        error env no_region "type parameter %s has cyclic bounds %s"
          (T.string_of_con c)
          (String.concat " <: " (List.map T.string_of_typ ts)) (List.rev ts)
      else
        match T.ConEnv.find_opt c' ce with
        | None -> ()
        | Some t ->
          (match T.normalize t with
           | T.Con (c'', []) as t' ->
             chase (i+1) (t'::ts) c''
           | _ -> ())
    in chase 0 [] c
  in List.iter chase cs

and check_typ_binds env typ_binds : T.con list * con_env =
  let ts = Type.open_binds typ_binds in
  let cs = List.map (function T.Con (c, []) -> c | _ -> assert false) ts in
  let env' = add_typs env cs in
  let bds = List.map (fun typ_bind -> T.open_ ts typ_bind.T.bound) typ_binds in
  check_typ_binds_acyclic env' cs bds;
  List.iter (check_typ env') bds;
  cs, T.ConSet.of_list cs

and check_typ_bounds env (tbs : T.bind list) typs at : unit =
  let pars = List.length tbs in
  let args = List.length typs in
  if pars < args then
    error env at "too many type arguments";
  if pars > args then
    error env at "too few type arguments";
  List.iter2
    (fun tb typ ->
      check env at (T.sub typ (T.open_ typs tb.T.bound))
        "type argument does not match parameter bound")
    tbs typs


and check_inst_bounds env tbs typs at =
  List.iter (check_typ env) typs;
  check_typ_bounds env tbs typs at

(* Literals *)

open Ir

let type_lit env lit at : T.prim =
  match lit with
  | NullLit -> T.Null
  | BoolLit _ -> T.Bool
  | NatLit _ -> T.Nat
  | Nat8Lit _ -> T.Nat8
  | Nat16Lit _ -> T.Nat16
  | Nat32Lit _ -> T.Nat32
  | Nat64Lit _ -> T.Nat64
  | IntLit _ -> T.Int
  | Int8Lit _ -> T.Int8
  | Int16Lit _ -> T.Int16
  | Int32Lit _ -> T.Int32
  | Int64Lit _ -> T.Int64
  | Word8Lit _ -> T.Word8
  | Word16Lit _ -> T.Word16
  | Word32Lit _ -> T.Word32
  | Word64Lit _ -> T.Word64
  | FloatLit _ -> T.Float
  | CharLit _ -> T.Char
  | TextLit _ -> T.Text
  | BlobLit _ -> T.Blob


(* Expressions *)

let isAsyncE exp =
  match exp.it with
  | AsyncE _ (* pre await transformation *)
  | PrimE (CPSAsync _, [_]) (* post await transformation *)
    -> true
  | _ -> false

let rec check_exp env (exp:Ir.exp) : unit =
  (* helpers *)
  let check p = check env exp.at p in
  let (<:) t1 t2 = check_sub env exp.at t1 t2 in
  let (<~) t1 t2 = (if T.is_mut t2 then t1 else T.as_immut t1) <: t2 in
  (* check type annotation *)
  let t = E.typ exp in
  check_typ env t;
  (* check effect annotation *)
  check (E.infer_effect_exp exp <= E.eff exp)
    "inferred effect not a subtype of expected effect";
  (* check typing *)
  match exp.it with
  | VarE id ->
    let t0 = try T.Env.find id env.vals with
             |  Not_found -> error env exp.at "unbound variable %s" id
    in
      t0 <~ t
  | LitE lit ->
    T.Prim (type_lit env lit exp.at) <: t
  | PrimE (p, es) ->
    List.iter (check_exp env) es;
    begin match p, es with
    | UnPrim (ot, op), [exp1] ->
      check (Operator.has_unop op ot) "unary operator is not defined for operand type";
      typ exp1 <: ot;
      ot <: t
    | BinPrim (ot, op), [exp1; exp2] ->
      check (Operator.has_binop op ot) "binary operator is not defined for operand type";
      typ exp1 <: ot;
      typ exp2 <: ot;
      ot <: t
    | RelPrim (ot, op), [exp1; exp2] ->
      check (Operator.has_relop op ot) "relational operator is not defined for operand type";
      typ exp1 <: ot;
      typ exp2 <: ot;
      T.bool <: t
    | ShowPrim ot, [exp1] ->
      check env.flavor.has_show "show expression in non-show flavor";
      check (Show.can_show ot) "show is not defined for operand type";
      typ exp1 <: ot;
      T.text <: t
    | CPSAwait, [a; kr] ->
      check (not (env.flavor.has_await)) "CPSAwait await flavor";
      check (env.flavor.has_async_typ) "CPSAwait in post-async flavor";
      (* TODO: We can check more here, can we *)
    | CPSAsync t, [exp] ->
      check (not (env.flavor.has_await)) "CPSAsync await flavor";
      check (env.flavor.has_async_typ) "CPSAsync in post-async flavor";
      check_typ env t;
      (* TODO: We can check more here, can we *)
    | ICReplyPrim ts, [exp1] ->
      check (not (env.flavor.has_async_typ)) "ICReplyPrim in async flavor";
      check (T.shared t) "ICReplyPrim is not defined for non-shared operand type";
      (* TODO: check against expected reply typ; note this may not be env.ret_tys. *)
      typ exp1 <: (T.seq ts);
      T.Non <: t
    | ICRejectPrim, [exp1] ->
      check (not (env.flavor.has_async_typ)) "ICRejectPrim in async flavor";
      typ exp1 <: T.text;
      T.Non <: t
    | ICCallerPrim, [] ->
      T.caller <: t
    | ICCallPrim, [exp1; exp2; k; r] ->
      let t1 = T.promote (typ exp1) in
      begin match t1 with
      | T.Func (sort, T.Replies, _ (*TBR*), arg_tys, ret_tys) ->
        let t_arg = T.seq arg_tys in
        typ exp2 <: t_arg;
        check_concrete env exp.at t_arg;
        typ k <: T.Func (T.Local, T.Returns, [], ret_tys, []);
        typ r <: T.Func (T.Local, T.Returns, [], [T.error], []);
      | T.Non -> () (* dead code, not much to check here *)
      | _ ->
         error env exp1.at "expected function type, but expression produces type\n  %s"
           (T.string_of_typ_expand t1)
      end
    | CastPrim (t1, t2), [e] ->
      typ e <: t1;
      t2 <: t
    | BlobOfIcUrl, [e] ->
      typ e <: T.text;
    | ActorOfIdBlob actor_typ, [e] ->
      typ e <: T.blob;
      check_typ env actor_typ;
      begin match T.normalize actor_typ with
      | T.Obj (T.Actor, _) -> ()
      | _ -> error env exp.at "ActorOfIdBlob cast to actor object type, not\n   %s"
           (T.string_of_typ_expand actor_typ)
      end;
      actor_typ <: t;
    | OtherPrim _, _ -> ()
    | _ ->
      error env exp.at "PrimE with wrong number of arguments"
    end
  | TupE exps ->
    List.iter (check_exp env) exps;
    T.Tup (List.map typ exps) <: t
  | OptE exp1 ->
    check_exp env exp1;
    T.Opt (typ exp1) <: t
  | TagE (i, exp1) ->
    check_exp env exp1;
    T.Variant [{T.lab = i; typ = typ exp1}] <: t
  | ProjE (exp1, n) ->
    check_exp env exp1;
    let t1 = T.promote (immute_typ exp1) in
    let ts = try T.as_tup_sub n t1
             with Invalid_argument _ ->
               error env exp1.at "expected tuple type, but expression produces type\n  %s"
                 (T.string_of_typ_expand t1) in
    let tn = try List.nth ts n with
             | Invalid_argument _ ->
               error env exp.at "tuple projection %n is out of bounds for type\n  %s"
                 n (T.string_of_typ_expand t1) in
    tn <: t
  | ActorDotE(exp1, n)
  | DotE (exp1, n) ->
    begin
      check_exp env exp1;
      let t1 = typ exp1 in
      let sort, tfs =
        try T.as_obj_sub [n] t1 with Invalid_argument _ ->
          error env exp1.at "expected object type, but expression produces type\n  %s"
            (T.string_of_typ_expand t1)
      in
      check (match exp.it with
             | ActorDotE _ -> sort = T.Actor
             | DotE _ -> sort <> T.Actor
             | _ -> false) "sort mismatch";
      try T.lookup_val_field n tfs <~ t with Invalid_argument _ ->
        error env exp1.at "field name %s does not exist in type\n  %s"
          n (T.string_of_typ_expand t1)
    end
  | AssignE (lexp1, exp2) ->
    check_lexp env lexp1;
    check_exp env exp2;
    let t2 = try T.as_mut lexp1.note with
       Invalid_argument _ -> error env exp.at "expected mutable assignment target"
    in
    typ exp2 <: t2;
    T.unit <: t
  | ArrayE (mut, t0, exps) ->
    List.iter (check_exp env) exps;
    List.iter (fun e -> typ e <: t0) exps;
    let t1 = T.Array (match mut with Const -> t0 | Var -> T.Mut t0) in
    t1 <: t
  | IdxE (exp1, exp2) ->
    check_exp env exp1;
    check_exp env exp2;
    let t1 = T.promote (typ exp1) in
    let t2 = try T.as_array_sub t1 with
             | Invalid_argument _ ->
               error env exp1.at "expected array type, but expression produces type\n  %s"
                                       (T.string_of_typ_expand t1)
    in
    typ exp2 <: T.nat;
    t2 <~ t
  | CallE (exp1, insts, exp2) ->
    check_exp env exp1;
    check_exp env exp2;
    let t1 = T.promote (typ exp1) in
    begin match t1 with
      | T.Func (sort, control, tbs, arg_tys, ret_tys) ->
        check_inst_bounds env tbs insts exp.at;
        check_exp env exp2;
        let t_arg = T.open_ insts (T.seq arg_tys) in
        let t_ret = T.open_ insts (T.codom control ret_tys) in
        if T.is_shared_sort sort then begin
          check_concrete env exp.at t_arg;
          check_concrete env exp.at t_ret;
        end;
        typ exp2 <: t_arg;
        t_ret <: t
      | T.Non -> () (* dead code, not much to check here *)
      | _ ->
         error env exp1.at "expected function type, but expression produces type\n  %s"
           (T.string_of_typ_expand t1)
    end
  | BlockE (ds, exp1) ->
    let scope = gather_block_decs env ds in
    let env' = adjoin env scope in
    check_decs env' ds;
    check_exp env' exp1;
    typ exp1 <: t
  | IfE (exp1, exp2, exp3) ->
    check_exp env exp1;
    typ exp1 <: T.bool;
    check_exp env exp2;
    typ exp2 <: t;
    check_exp env exp3;
    typ exp3 <: t
  | SwitchE (exp1, cases) ->
    check_exp env exp1;
    let t1 = T.promote (typ exp1) in
(*    if not env.pre then
      if not (Coverage.check_cases env.cons cases t1) then
        warn env exp.at "the cases in this switch do not cover all possible values";
 *)
    check_cases env t1 t cases
  | TryE (exp1, cases) ->
    check env.flavor.has_await "try in non-await flavor";
    check (env.async <> None) "misplaced try";
    check_exp env exp1;
    typ exp1 <: t;
    check_cases env T.catch t cases;
  | LoopE exp1 ->
    check_exp env exp1;
    typ exp1 <: T.unit;
    T.Non <: t (* vacuously true *)
  | LabelE (id, t0, exp1) ->
    assert (t0 <> T.Pre);
    check_typ env t0;
    check_exp (add_lab env id t0) exp1;
    typ exp1 <: t0;
    t0 <: t
  | BreakE (id, exp1) ->
    begin
      match T.Env.find_opt id env.labs with
      | None ->
        error env exp.at "unbound label %s" id
      | Some t1 ->
        check_exp env exp1;
        typ exp1 <: t1;
    end;
    T.Non <: t (* vacuously true *)
  | RetE exp1 ->
    begin
      match env.rets with
      | None ->
        error env exp.at "misplaced return"
      | Some t0 ->
        assert (t0 <> T.Pre);
        check_exp env exp1;
        typ exp1 <: t0;
    end;
    T.Non <: t (* vacuously true *)
  | ThrowE exp1 ->
    check env.flavor.has_await "throw in non-await flavor";
    check (env.async <> None) "misplaced throw";
    check_exp env exp1;
    typ exp1 <: T.throw;
    T.Non <: t (* vacuously true *)
  | AsyncE (tb, exp1, t0) ->
    check env.flavor.has_await "async expression in non-await flavor";
    check_typ env t0;
    let c, tb, ce = check_open_typ_bind env tb in
    let t1 = typ exp1 in
    let env' =
      {(adjoin_cons env ce)
       with labs = T.Env.empty; rets = Some t1; async = Some c} in
    check_exp env' exp1;
    let t1' = T.open_ [t0] (T.close [c] t1)  in
    t1' <: T.Any; (* vacuous *)
    T.Async (t0, t1') <: t
  | AwaitE exp1 ->
    check env.flavor.has_await "await in non-await flavor";
    let t0 = match env.async with
      | Some c -> T.Con(c, [])
      | None -> error env exp.at "misplaced await" in
    check_exp env exp1;
    let t1 = T.promote (typ exp1) in
    let (t2, t3) = try T.as_async_sub t0 t1
             with Invalid_argument _ ->
               error env exp1.at "expected async type, but expression has type\n  %s"
                 (T.string_of_typ_expand t1)
    in
    check (T.eq t0 t2) "ill-scoped async";
    t3 <: t
  | AssertE exp1 ->
    check_exp env exp1;
    typ exp1 <: T.bool;
    T.unit <: t
  | DeclareE (id, t0, exp1) ->
    check_typ env t0;
    let env' = adjoin_vals env (T.Env.singleton id t0) in
    check_exp env' exp1;
    (typ exp1) <: t
  | DefineE (id, mut, exp1) ->
    check_exp env exp1;
    begin
      match T.Env.find_opt id env.vals with
      | None -> error env exp.at "unbound variable %s" id
      | Some t0 ->
        match mut with
        | Const ->
          typ exp1 <: t0
        | Var ->
          let t0 = try T.as_mut t0 with
                   | Invalid_argument _ ->
                     error env exp.at "expected mutable %s" (T.string_of_typ t0)
          in
          typ exp1 <: t0
    end;
    T.unit <: t
  | FuncE (x, sort, control, typ_binds, args, ret_tys, exp) ->
    let cs, tbs, ce = check_open_typ_binds env typ_binds in
    let env' = adjoin_cons env ce in
    let ve = check_args env' args in
    List.iter (check_typ env') ret_tys;
    check ((T.is_shared_sort sort && T.is_promising control) ==> isAsyncE exp)
      "shared function with async type has non-async body";
    if T.is_shared_sort sort then List.iter (check_concrete env exp.at) ret_tys;
    let codom = T.codom control ret_tys in
    let env'' =
      {env' with labs = T.Env.empty; rets = Some codom; async = None} in
    check_exp (adjoin_vals env'' ve) exp;
    check_sub env' exp.at (typ exp) codom;
    (* Now construct the function type and compare with the annotation *)
    let ts1 = List.map (fun a -> a.note) args in
    if T.is_shared_sort sort then List.iter (check_concrete env exp.at) ts1;
    let fun_ty = T.Func
      ( sort, T.map_control (T.close cs) control
      , tbs, List.map (T.close cs) ts1, List.map (T.close cs) ret_tys
      ) in
    fun_ty <: t
  | SelfCallE (ts, exp_f, exp_k, exp_r) ->
    check (not env.flavor.Ir.has_async_typ) "SelfCallE in async flavor";
    List.iter (check_typ env) ts;
    check_exp env exp_f;
    check_exp env exp_k;
    check_exp env exp_r;
    typ exp_f <: T.unit;
    typ exp_k <: T.Func (T.Local, T.Returns, [], ts, []);
    typ exp_r <: T.Func (T.Local, T.Returns, [], [T.error], []);
  | ActorE (id, ds, fs, t0) ->
    let env' = { env with async = None } in
    let ve0 = T.Env.singleton id t0 in
    let scope1 = List.fold_left (gather_dec env') empty_scope ds in
    let env'' = adjoin (adjoin_vals env' ve0) scope1 in
    check_decs env'' ds;
    check (T.is_obj t0) "bad annotation (object type expected)";
    let (s0, tfs0) = T.as_obj t0 in
    let val_tfs0 = List.filter (fun tf -> not (T.is_typ tf.T.typ)) tfs0 in
    (type_obj env'' T.Actor fs) <: (T.Obj (s0, val_tfs0));
    t0 <: t;
  | NewObjE (s, fs, t0) ->
    (* check object *)
    let t1 = type_obj env s fs in
    check_typ env t1;

    (* check annotation *)
    check (T.is_obj t0) "bad annotation (object type expected)";
    let (s0, tfs0) = T.as_obj t0 in
    let val_tfs0 = List.filter (fun tf -> not (T.is_typ tf.T.typ)) tfs0 in
    t1 <: T.Obj (s0, val_tfs0);

    t0 <: t


and check_lexp env (lexp:Ir.lexp) : unit =
  (* helpers *)
  let check p = check env lexp.at p in
  let (<:) t1 t2 = check_sub env lexp.at t1 t2 in
  (* check type annotation *)
  let t = lexp.note in
  check_typ env t;
  (* check typing *)
  match lexp.it with
  | VarLE id ->
    let t0 = try T.Env.find id env.vals with
             |  Not_found -> error env lexp.at "unbound variable %s" id
    in
      t0 <: t
  | DotLE (exp1, n) ->
    begin
      let t1 = typ exp1 in
      let sort, tfs =
        try T.as_obj_sub [n] t1 with Invalid_argument _ ->
          error env exp1.at "expected object type, but expression produces type\n  %s"
            (T.string_of_typ_expand t1)
      in
      check (sort <> T.Actor) "sort mismatch";
      try T.lookup_val_field n tfs <: t with Invalid_argument _ ->
        error env exp1.at "field name %s does not exist in type\n  %s"
          n (T.string_of_typ_expand t1)
    end
  | IdxLE (exp1, exp2) ->
    check_exp env exp1;
    check_exp env exp2;
    let t1 = T.promote (typ exp1) in
    let t2 = try T.as_array_sub t1 with
             | Invalid_argument _ ->
               error env exp1.at "expected array type, but expression produces type\n  %s"
                                       (T.string_of_typ_expand t1)
    in
    typ exp2 <: T.nat;
    t2 <: t

(* Cases *)

and check_cases env t_pat t cases =
  List.iter (check_case env t_pat t) cases

and check_case env t_pat t {it = {pat; exp}; _} =
  let ve = check_pat env pat in
  check_sub env pat.at t_pat pat.note;
  check_exp (adjoin_vals env ve) exp;
  check env pat.at (T.sub (typ exp) t) "bad case"

(* Arguments *)

and check_args env args =
  let rec go ve = function
    | [] -> ve
    | a::as_ ->
      check env a.at (not (T.Env.mem a.it ve))
        "duplicate binding for %s in argument list" a.it;
      check_typ env a.note;
      go (T.Env.add a.it a.note ve) as_
  in go T.Env.empty args

(* Patterns *)

and gather_pat env ve0 pat : val_env =
  let rec go ve pat =
    match pat.it with
    | WildP
    | LitP _ ->
      ve
    | VarP id ->
      check env pat.at (not (T.Env.mem id ve0))
        "duplicate binding for %s in block" id;
      T.Env.add id pat.note ve (*TBR*)
    | TupP pats ->
      List.fold_left go ve pats
    | ObjP pfs ->
      List.fold_left go ve (pats_of_obj_pat pfs)
    | AltP (pat1, pat2) ->
      ve
    | OptP pat1
    | TagP (_, pat1) ->
      go ve pat1
  in T.Env.adjoin ve0 (go T.Env.empty pat)

and check_pat_exhaustive env pat : val_env =
  let  ve = check_pat env pat in
  (* TODO: actually check exhaustiveness *)
  ve

and check_pat env pat : val_env =
  assert (pat.note <> T.Pre);
  let (<:) = check_sub env pat.at in
  let t = pat.note in
  match pat.it with
  | WildP -> T.Env.empty
  | VarP id -> T.Env.singleton id pat.note
  | LitP NullLit ->
    t <: T.Opt T.Any;
    T.Env.empty
  | LitP lit ->
    let t1 = T.Prim (type_lit env lit pat.at) in
    t <: t1;
    T.Env.empty
  | TupP pats ->
    let ve = check_pats pat.at env pats T.Env.empty in
    let ts = List.map (fun pat -> pat.note) pats in
    t <: T.Tup ts;
    ve
  | ObjP pfs ->
    let ve = check_pats pat.at env (pats_of_obj_pat pfs) T.Env.empty in
    check_pat_fields env t pfs;
    ve
  | OptP pat1 ->
    let ve = check_pat env pat1 in
    t <: T.Opt pat1.note;
    ve
  | TagP (l, pat1) ->
    let ve = check_pat env pat1 in
    check_pat_tag env t l pat1;
    ve
  | AltP (pat1, pat2) ->
    let ve1 = check_pat env pat1 in
    let ve2 = check_pat env pat2 in
    t <: pat1.note;
    t <: pat2.note;
    check env pat.at (T.Env.is_empty ve1 && T.Env.is_empty ve2)
      "variables are not allowed in pattern alternatives";
    T.Env.empty

and check_pats at env pats ve : val_env =
  match pats with
  | [] -> ve
  | pat::pats' ->
    let ve1 = check_pat env pat in
    let ve' = disjoint_union env at "duplicate binding for %s in pattern" ve ve1 in
    check_pats at env pats' ve'

and check_pat_fields env t = List.iter (check_pat_field env t)

and check_pat_field env t (pf : pat_field) =
  let lab = pf.it.name in
  let tf = T.{lab; typ=pf.it.pat.note} in
  let s, tfs = T.as_obj_sub [lab] t in
  let (<:) = check_sub env pf.it.pat.at in
  t <: T.Obj (s, [tf]);
  if T.is_mut (T.lookup_val_field lab tfs) then
    error env pf.it.pat.at "cannot match mutable field %s" lab

and check_pat_tag env t l pat =
  let (<:) = check_sub env pat.at in
  T.lookup_val_field l (T.as_variant_sub l t) <: pat.note

(* Objects *)

and type_obj env s fs : T.typ =
  let tfs = type_exp_fields env s fs in
  T.Obj (s, tfs)

and type_exp_fields env s fs : T.field list =
  let tfs = List.map (type_exp_field env s) fs in
  List.sort T.compare_field tfs

and type_exp_field env s f : T.field =
  let {name; var} = f.it in
  let t = try T.Env.find var env.vals with
          | Not_found -> error env f.at "field typing for %s not found" name
  in
  assert (t <> T.Pre);
  check_sub env f.at t f.note;
  if not (T.is_typ t) then begin
    check env f.at ((s = T.Actor) ==> T.is_shared_func t)
      "public actor field must have shared function type";
  end;
  T.{lab = name; typ = t}

(* Declarations *)

and check_open_typ_binds env typ_binds =
  let cs = List.map (fun tp -> tp.it.con) typ_binds in
  let ce = List.fold_right (fun c ce -> T.ConSet.disjoint_add c ce) cs T.ConSet.empty in
  let tbs = close_typ_binds cs (List.map (fun tb -> tb.it) typ_binds) in
  let _ = check_typ_binds env tbs in
  cs, tbs, ce

and check_open_typ_bind env typ_bind =
  match check_open_typ_binds env [typ_bind] with
  | [c], [tb], ce -> c, tb, ce
  | _ -> assert false

and close_typ_binds cs tbs =
  List.map (fun {con; bound} -> {Type.var = Con.name con; bound = Type.close cs bound}) tbs

and check_dec env dec  =
  (* helpers *)
  let check p = check env dec.at p in
  let (<:) t1 t2 = check_sub env dec.at t1 t2 in
  match dec.it with
  | LetD (pat, exp) ->
    ignore (check_pat_exhaustive env pat);
    check_exp env exp;
    typ exp <: pat.note
  | VarD (id, exp) ->
    let t0 = try T.Env.find id env.vals with
             |  Not_found -> error env dec.at "unbound variable %s" id
    in
    check (T.is_mut t0) "variable in VarD is not immutable";
    check_exp env exp;
    typ exp <: T.as_immut t0
  | TypD c ->
    check (T.ConSet.mem c env.cons) "free type constructor";
    check_con env c

and check_decs env decs  =
  List.iter (check_dec env) decs;

and gather_block_decs env decs =
  List.fold_left (gather_dec env) empty_scope decs

and gather_dec env scope dec : scope =
  match dec.it with
  | LetD (pat, exp) ->
    let ve = gather_pat env scope.val_env pat in
    let ce' = gather_typ env scope.con_env exp.note.note_typ in
    { val_env = ve; con_env = ce'}
  | VarD (id, exp) ->
    check env dec.at
      (not (T.Env.mem id scope.val_env))
      "duplicate variable definition in block";
    let ve =  T.Env.add id (T.Mut (typ exp)) scope.val_env in
    { scope with val_env = ve}
  | TypD c ->
    check env dec.at
      (not (T.ConSet.mem c scope.con_env))
      "duplicate definition of type in block";
    let ce' = T.ConSet.disjoint_add c scope.con_env in
    { scope with con_env = ce' }

and gather_typ env ce typ =
   match typ with
   | T.Obj(_, fs) ->
     List.fold_right (fun {T.lab;T.typ = typ1} ce ->
         match typ1 with
         | T.Typ c -> T.ConSet.add c ce
         | _ -> gather_typ env ce typ1
       ) fs ce
   | _ -> ce

(* Programs *)

let check_prog verbose scope phase (((ds, exp), flavor) as prog) : unit =
  let env = env_of_scope scope flavor in
  try
    let scope = gather_block_decs env ds in
    let env' = adjoin env scope in
    check_decs env' ds;
    check_exp env' exp;
  with CheckFailed s ->
    let bt = Printexc.get_backtrace () in
    if verbose
    then begin
      Printf.eprintf "Ill-typed intermediate code after %s:\n" phase;
      Printf.eprintf "%s" (Wasm.Sexpr.to_string 80 (Arrange_ir.prog prog));
      Printf.eprintf "%s" s;
      Printf.eprintf "%s" bt;
    end else begin
      Printf.eprintf "Ill-typed intermediate code after %s (use -v to see dumped IR):\n" phase;
      Printf.eprintf "%s" s;
      Printf.eprintf "%s" bt;
    end;
    exit 1
<|MERGE_RESOLUTION|>--- conflicted
+++ resolved
@@ -171,17 +171,12 @@
       match control with
       | T.Returns ->
         check env' no_region (sort = T.Shared T.Write)
-<<<<<<< HEAD
-          "one-shot query function pointless"
-      | T.Promises t' ->
-        check_typ env' t';
-=======
           "one-shot query function pointless";
         check env' no_region (ts2 = [])
           "one-shot function cannot have non-unit return types:\n  %s"
           (T.string_of_typ_expand (T.seq ts2));
-      | T.Promises ->
->>>>>>> 7cea51ba
+      | T.Promises t' ->
+        check_typ env' t';
         check env no_region env.flavor.Ir.has_async_typ
           "promising function in post-async flavor";
         check env' no_region (List.for_all T.shared ts2)
