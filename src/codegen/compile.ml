--- conflicted
+++ resolved
@@ -10729,25 +10729,12 @@
 
 and const_exp_matches_pat env ae pat exp : bool =
   assert exp.note.Note.const;
-<<<<<<< HEAD
-  match exp.it with
-  | _ when Ir_utils.is_irrefutable pat -> Some true
-  | PrimE (TagPrim _, _) ->
-     let c, _ = compile_const_exp env VarEnv.empty_ae exp in
-     (try ignore (destruct_const_pat VarEnv.empty_ae pat c); Some true with Invalid_argument _ -> Some false)
-  | _ -> None
-
-and destruct_const_pat ae pat const : VarEnv.t = match pat.it with
-  | WildP -> ae
-  | VarP v -> VarEnv.add_local_const ae v const pat.note
-=======
   let c, _ = compile_const_exp env ae exp in
   match destruct_const_pat VarEnv.empty_ae pat c with Some _ -> true | _ -> false
 
 and destruct_const_pat ae pat const : VarEnv.t option = match pat.it with
   | WildP -> Some ae
-  | VarP v -> Some (VarEnv.add_local_const ae v const)
->>>>>>> b6775595
+  | VarP v -> Some (VarEnv.add_local_const ae v const pat.note)
   | ObjP pfs ->
     let fs = match const with (_, Const.Obj fs) -> fs | _ -> assert false in
     List.fold_left (fun ae (pf : pat_field) ->
