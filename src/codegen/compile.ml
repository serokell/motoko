--- conflicted
+++ resolved
@@ -1061,11 +1061,6 @@
     E.add_func_import env "rts" "alloc_words" [I32Type] [I32Type];
     E.add_func_import env "rts" "get_total_allocations" [] [I64Type];
     E.add_func_import env "rts" "get_heap_size" [] [I32Type];
-<<<<<<< HEAD
-    (*    E.add_func_import env "rts" "init" [I32Type] []; *) (* Did this become unneeded? 20230620 *)
-    E.add_func_import env "rts" "region_init" [] [];
-=======
->>>>>>> 0af73125
     E.add_func_import env "rts" "alloc_blob" [I32Type] [I32Type];
     E.add_func_import env "rts" "alloc_array" [I32Type] [I32Type];
     E.add_func_import env "rts" "alloc_stream" [I32Type] [I32Type];
@@ -1600,10 +1595,7 @@
     | Null (* For opt. Static singleton! *)
     | OneWordFiller (* Only used by the RTS *)
     | FreeSpace (* Only used by the RTS *)
-<<<<<<< HEAD
     | Region
-=======
->>>>>>> 0af73125
     | ArraySliceMinimum (* Used by the GC for incremental array marking *)
     | StableSeen (* Marker that we have seen this thing before *)
     | CoercionFailure (* Used in the Candid decoder. Static singleton! *)
@@ -1630,12 +1622,8 @@
     | Null -> 27l
     | OneWordFiller -> 29l
     | FreeSpace -> 31l
-<<<<<<< HEAD
     | Region -> 33l
     | ArraySliceMinimum -> 34l
-=======
-    | ArraySliceMinimum -> 32l
->>>>>>> 0af73125
     (* Next two tags won't be seen by the GC, so no need to set the lowest bit
        for `CoercionFailure` and `StableSeen` *)
     | CoercionFailure -> 0xfffffffel
@@ -1668,7 +1656,6 @@
         G.nop) ^^
       get_object
     )
-<<<<<<< HEAD
 
   let load_forwarding_pointer env =
     (if !Flags.gc_strategy = Flags.Incremental then
@@ -1676,15 +1663,6 @@
     else
       G.nop)
 
-=======
-
-  let load_forwarding_pointer env =
-    (if !Flags.gc_strategy = Flags.Incremental then
-      Heap.load_field (forwarding_pointer_field env)
-    else
-      G.nop)
-
->>>>>>> 0af73125
   let store_tag env tag =
     load_forwarding_pointer env ^^
     compile_unboxed_const (int_of_tag tag) ^^
@@ -2094,7 +2072,6 @@
   let load_data env i =
     Tagged.load_forwarding_pointer env ^^
     Tagged.load_field env (Int32.add (header_size env) i)
-<<<<<<< HEAD
 
   let store_data env i =
     let (set_closure_data, get_closure_data) = new_local env "closure_data" in
@@ -2103,16 +2080,6 @@
     get_closure_data ^^
     Tagged.store_field env (Int32.add (header_size env) i)
 
-=======
-
-  let store_data env i =
-    let (set_closure_data, get_closure_data) = new_local env "closure_data" in
-    set_closure_data ^^
-    Tagged.load_forwarding_pointer env ^^
-    get_closure_data ^^
-    Tagged.store_field env (Int32.add (header_size env) i)
-
->>>>>>> 0af73125
   let prepare_closure_call env =
     Tagged.load_forwarding_pointer env
 
@@ -5568,10 +5535,7 @@
   (* Globals recording known Candid types
      See Note [Candid subtype checks]
    *)
-<<<<<<< HEAD
-
-=======
->>>>>>> 0af73125
+
   let register_delayed_globals env =
     (E.add_global32_delayed env "__typtbl" Immutable,
      E.add_global32_delayed env "__typtbl_end" Immutable,
@@ -6759,7 +6723,6 @@
           get_x ^^
           Tagged.allocation_barrier env ^^
           set_x (* discard result *)
-<<<<<<< HEAD
         )
       | Prim Region ->
          read_alias env (Prim Region) (fun get_region_typ on_alloc ->
@@ -6773,8 +6736,6 @@
           get_region ^^ ReadBuf.read_word32 env get_data_buf ^^ Heap.store_field (Region.id_field env) ^^
           get_region ^^ ReadBuf.read_word32 env get_data_buf ^^ Heap.store_field (Region.page_count_field env) ^^
           get_region ^^ read_blob () ^^ Heap.store_field (Region.vec_pages_field env)
-=======
->>>>>>> 0af73125
         )
       | Array t ->
         let (set_len, get_len) = new_local env "len" in
@@ -8000,7 +7961,6 @@
       SR.Vanilla,
       MutBox.store_field env
     | (Some ((HeapStatic ptr), typ), Flags.Generational) when potential_pointer typ ->
-<<<<<<< HEAD
       compile_unboxed_const ptr,
       SR.Vanilla,
       MutBox.store_field env ^^
@@ -8019,26 +7979,6 @@
     | (Some ((HeapStatic ptr), typ), _) ->
       compile_unboxed_const ptr,
       SR.Vanilla,
-=======
-      compile_unboxed_const ptr,
-      SR.Vanilla,
-      MutBox.store_field env ^^
-      compile_unboxed_const ptr ^^
-      Tagged.load_forwarding_pointer env ^^ (* not needed for this GC, but only for forward pointer sanity checks *)
-      compile_add_const ptr_unskew ^^
-      compile_add_const (Int32.mul (MutBox.field env) Heap.word_size) ^^
-      E.call_import env "rts" "post_write_barrier"
-    | (Some ((HeapStatic ptr), typ), Flags.Incremental) when potential_pointer typ ->
-      compile_unboxed_const ptr ^^
-      Tagged.load_forwarding_pointer env ^^
-      compile_add_const ptr_unskew ^^
-      compile_add_const (Int32.mul (MutBox.field env) Heap.word_size),
-      SR.Vanilla,
-      Tagged.write_with_barrier env
-    | (Some ((HeapStatic ptr), typ), _) ->
-      compile_unboxed_const ptr,
-      SR.Vanilla,
->>>>>>> 0af73125
       MutBox.store_field env
     | (Some ((Const _), _), _) -> fatal "set_val: %s is const" var
     | (Some ((PublicMethod _), _), _) -> fatal "set_val: %s is PublicMethod" var
@@ -10377,7 +10317,6 @@
   | OtherPrim ("arrayToBlob" | "arrayMutToBlob"), e ->
     const_sr SR.Vanilla (Arr.toBlob env)
 
-<<<<<<< HEAD
   | OtherPrim "stableMemoryRegion", [] ->
      SR.Vanilla,
      if !Flags.use_stable_regions then
@@ -10385,8 +10324,6 @@
      else
        E.trap_with env (Printf.sprintf "stable regions not enabled.")
 
-=======
->>>>>>> 0af73125
   | OtherPrim ("stableMemoryLoadNat32" | "stableMemoryLoadInt32"), [e] ->
     SR.UnboxedWord32,
     compile_exp_as env ae SR.UnboxedWord64 e ^^
@@ -10538,15 +10475,11 @@
 
   | OtherPrim "stableMemorySize", [] ->
     SR.UnboxedWord64,
-<<<<<<< HEAD
     if !Flags.use_stable_regions then
       Region0.get_mem_size env
     else
       StableMem.get_mem_size env
 
-=======
-    StableMem.get_mem_size env
->>>>>>> 0af73125
   | OtherPrim "stableMemoryGrow", [e] ->
     SR.UnboxedWord64,
     compile_exp_as env ae SR.UnboxedWord64 e ^^
