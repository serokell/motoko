(*
This module is the backend of the Motoko compiler. It takes a program in
the intermediate representation (ir.ml), and produces a WebAssembly module,
with Internet Computer extensions (customModule.ml). An important helper module is
instrList.ml, which provides a more convenient way of assembling WebAssembly
instruction lists, as it takes care of (1) source locations and (2) labels.

This file is split up in a number of modules, purely for namespacing and
grouping. Every module has a high-level prose comment explaining the concept;
this keeps documentation close to the code (a lesson learned from Simon PJ).
*)

open Ir_def
open Mo_values
open Mo_types
open Mo_config

open Wasm_exts.Ast
open Wasm.Types
open Source
(* Re-shadow Source.(@@), to get Stdlib.(@@) *)
let (@@) = Stdlib.(@@)

module G = InstrList
let (^^) = G.(^^) (* is this how we import a single operator from a module that we otherwise use qualified? *)

(* WebAssembly pages are 64kb. *)
let page_size = Int32.of_int (64*1024)
let page_size64 = Int64.of_int32 page_size
let page_size_bits = 16

(*
Pointers are skewed (translated) -1 relative to the actual offset.
See documentation of module BitTagged for more detail.
*)
let ptr_skew = -1l
let ptr_unskew = 1l

(* Generating function names for functions parametrized by prim types *)
let prim_fun_name p stem = Printf.sprintf "%s<%s>" stem (Type.string_of_prim p)

(* Helper functions to produce annotated terms (Wasm.AST) *)
let nr x = Wasm.Source.{ it = x; at = no_region }

let todo fn se x = Printf.eprintf "%s: %s" fn (Wasm.Sexpr.to_string 80 se); x

exception CodegenError of string
let fatal fmt = Printf.ksprintf (fun s -> raise (CodegenError s)) fmt

module StaticBytes = struct
  (* A very simple DSL to describe static memory *)

  type t_ =
    | I32 of int32
    (* | I64 of int64 *)
    | Seq of t
    | Bytes of string

  and t = t_ list

  let i32s is = Seq (List.map (fun i -> I32 i) is)

  let rec add : Buffer.t -> t_ -> unit = fun buf -> function
    | I32 i -> Buffer.add_int32_le buf i
    (* | I64 i -> Buffer.add_int64_le buf i *)
    | Seq xs -> List.iter (add buf) xs
    | Bytes b -> Buffer.add_string buf b

  let as_bytes : t -> string = fun xs ->
    let buf = Buffer.create 16 in
    List.iter (add buf) xs;
    Buffer.contents buf

end (* StaticBytes *)

module Const = struct

  (* Literals, as used in constant values. This is a projection of Ir.Lit,
     combining cases whose details we no longer care about.
     Should be still precise enough to map to the cases supported by SR.t.

     In other words: It is the smallest type that allows these three functions:

       (* projection of Ir.list. NB: pure, no access to env *)
       const_lit_of_lit : Ir.lit -> Const.lit (* NB: pure, no access to env *)

       (* creates vanilla representation (e.g. to put in static data structures *)
       vanilla_lit : E.env -> Const.lit -> i32

       (* creates efficient stack representation *)
       compile_lit : E.env -> Const.lit -> (SR.t, code)

  *)

  type lit =
    | Vanilla of int32 (* small words, no static data, already in vanilla format *)
    | BigInt of Big_int.big_int
    | Bool of bool
    | Word32 of int32
    | Word64 of int64
    | Float64 of Numerics.Float.t
    | Blob of string
    | Null

  let lit_eq l1 l2 = match l1, l2 with
    | Vanilla i, Vanilla j -> i = j
    | BigInt i, BigInt j -> Big_int.eq_big_int i j
    | Word32 i, Word32 j -> i = j
    | Word64 i, Word64 j -> i = j
    | Float64 i, Float64 j -> i = j
    | Bool i, Bool j -> i = j
    | Blob s, Blob t -> s = t
    | Null, Null -> true
    | _ -> false

  (* Inlineable functions

     The prelude/prim.mo is full of functions simply wrapping a prim, e.g.

        func int64ToNat64(n : Int64) : Nat64 = (prim "num_wrap_Int64_Nat64" : Int64 -> Nat64) n;

     generating a Wasm function for them and calling them is absurdly expensive
     when the prim is just a simple Wasm instruction. Also, it requires boxing
     and unboxing arguments and results.

     So we recognize such functions when creating the `const` summary, and use the prim
     directly when calling such function.

     Can be extended to cover more forms of inlineable functions.
  *)
  type fun_rhs =
    | Complicated (* no inlining possible *)
    | PrimWrapper of Ir.prim

  (* Constant known values.

     These are values that
     * are completely known constantly
     * do not require Wasm code to be executed (e.g. in `start`)
     * can be used directly (e.g. Call, not CallIndirect)
     * can be turned into Vanilla heap data on demand

     See ir_passes/const.ml for what precisely we can compile as const now.
  *)

  type v =
    | Fun of (unit -> int32) * fun_rhs (* function pointer calculated upon first use *)
    | Message of int32 (* anonymous message, only temporary *)
    | Obj of (string * v) list
    | Unit
    | Array of v list (* also tuples, but not nullary *)
    | Tag of (string * v)
    | Opt of v
    | Lit of lit

  let eq v1 v2 = match v1, v2 with
    | Lit l1, Lit l2 -> lit_eq l1 l2
    | Fun (f1_fp, _), Fun (f2_fp, _) -> f1_fp() = f2_fp()
    | _ -> v1 = v2

end (* Const *)

module SR = struct
  (* This goes with the StackRep module, but we need the types earlier *)

  (* Value representation on the stack:

     Compiling an expression means putting its value on the stack. But
     there are various ways of putting a value onto the stack -- unboxed,
     tupled etc.
   *)
  type t =
    | Vanilla
    | UnboxedTuple of int
    | UnboxedWord64
    | UnboxedWord32
    | UnboxedFloat64
    | Unreachable
    | Const of Const.v

  let unit = UnboxedTuple 0

  let bool = Vanilla

  (* Because t contains Const.t, and that contains Const.v, and that contains
     Const.lit, and that contains Big_int, we cannot just use normal `=`. So we
     have to write our own equality.
  *)
  let eq (t1 : t) (t2 : t) = match t1, t2 with
    | Const c1, Const c2 -> Const.eq c1 c2
    | _ -> t1 = t2

  let to_var_type : t -> value_type = function
    | Vanilla -> I32Type
    | UnboxedWord64 -> I64Type
    | UnboxedWord32 -> I32Type
    | UnboxedFloat64 -> F64Type
    | UnboxedTuple n -> fatal "to_var_type: UnboxedTuple"
    | Const _ -> fatal "to_var_type: Const"
    | Unreachable -> fatal "to_var_type: Unreachable"

end (* SR *)

(*

** The compiler environment.

Of course, as we go through the code we have to track a few things; these are
put in the compiler environment, type `E.t`. Some fields are valid globally, some
only make sense locally, i.e. within a single function (but we still put them
in one big record, for convenience).

The fields fall into the following categories:

 1. Static global fields. Never change.
    Example: whether we are compiling with -no-system-api

 2. Mutable global fields. Change only monotonically.
    These are used to register things like functions. This should be monotone
    in the sense that entries are only added, and that the order should not
    matter in a significant way. In some instances, the list contains futures
    so that we can reserve and know the _position_ of the thing before we have
    to actually fill it in.

 3. Static local fields. Never change within a function.
    Example: number of parameters and return values

 4. Mutable local fields. See above
    Example: Name and type of locals.

**)

(* Before we can define the environment, we need some auxillary types *)

module E = struct

  (* Utilities, internal to E *)
  let reg (ref : 'a list ref) (x : 'a) : int32 =
      let i = Wasm.I32.of_int_u (List.length !ref) in
      ref := !ref @ [ x ];
      i

  let reserve_promise (ref : 'a Lib.Promise.t list ref) _s : (int32 * ('a -> unit)) =
      let p = Lib.Promise.make () in (* For debugging with named promises, use s here *)
      let i = Wasm.I32.of_int_u (List.length !ref) in
      ref := !ref @ [ p ];
      (i, Lib.Promise.fulfill p)


  (* The environment type *)
  module NameEnv = Env.Make(String)
  module StringEnv = Env.Make(String)
  module LabSet = Set.Make(String)

  module FunEnv = Env.Make(Int32)
  type local_names = (int32 * string) list (* For the debug section: Names of locals *)
  type func_with_names = func * local_names
  type lazy_function = (int32, func_with_names) Lib.AllocOnUse.t
  type t = {
    (* Global fields *)
    (* Static *)
    mode : Flags.compile_mode;
    rts : Wasm_exts.CustomModule.extended_module option; (* The rts. Re-used when compiling actors *)
    trap_with : t -> string -> G.t;
      (* Trap with message; in the env for dependency injection *)

    (* Per module fields (only valid/used inside a module) *)
    (* Immutable *)

    (* Mutable *)
    func_types : func_type list ref;
    func_imports : import list ref;
    other_imports : import list ref;
    exports : export list ref;
    funcs : (func * string * local_names) Lib.Promise.t list ref;
    func_ptrs : int32 FunEnv.t ref;
    end_of_table : int32 ref;
    globals : (global Lib.Promise.t * string) list ref;
    global_names : int32 NameEnv.t ref;
    named_imports : int32 NameEnv.t ref;
    built_in_funcs : lazy_function NameEnv.t ref;
    static_strings : int32 StringEnv.t ref;
    end_of_static_memory : int32 ref; (* End of statically allocated memory *)
    static_memory : (int32 * string) list ref; (* Content of static memory *)
    static_memory_frozen : bool ref;
      (* Sanity check: Nothing should bump end_of_static_memory once it has been read *)
    static_variables : int32 ref;
      (* Number of static variables (MutBox), accessed by index via the runtime system,
         and belonging to the GC root set. *)

    (* Types accumulated in global typtbl (for candid subtype checks)
       See Note [Candid subtype checks]
    *)
    typtbl_typs : Type.typ list ref;

    (* Metadata *)
    args : (bool * string) option ref;
    service : (bool * string) option ref;
    stable_types : (bool * string) option ref;
    labs : LabSet.t ref; (* Used labels (fields and variants),
                            collected for Motoko custom section 0 *)

    (* Local fields (only valid/used inside a function) *)
    (* Static *)
    n_param : int32; (* Number of parameters (to calculate indices of locals) *)
    return_arity : int; (* Number of return values (for type of Return) *)

    (* Mutable *)
    locals : value_type list ref; (* Types of locals *)
    local_names : (int32 * string) list ref; (* Names of locals *)
  }


  (* The initial global environment *)
  let mk_global mode rts trap_with dyn_mem : t = {
    mode;
    rts;
    trap_with;
    func_types = ref [];
    func_imports = ref [];
    other_imports = ref [];
    exports = ref [];
    funcs = ref [];
    func_ptrs = ref FunEnv.empty;
    end_of_table = ref 0l;
    globals = ref [];
    global_names = ref NameEnv.empty;
    named_imports = ref NameEnv.empty;
    built_in_funcs = ref NameEnv.empty;
    static_strings = ref StringEnv.empty;
    end_of_static_memory = ref dyn_mem;
    static_memory = ref [];
    static_memory_frozen = ref false;
    static_variables = ref 0l;
    typtbl_typs = ref [];
    (* Metadata *)
    args = ref None;
    service = ref None;
    stable_types = ref None;
    labs = ref LabSet.empty;
    (* Actually unused outside mk_fun_env: *)
    n_param = 0l;
    return_arity = 0;
    locals = ref [];
    local_names = ref [];
  }

  (* This wraps Mo_types.Hash.hash to also record which labels we have seen,
      so that that data can be put in a custom section, useful for debugging.
      Thus Mo_types.Hash.hash should not be called directly!
   *)
  let hash (env : t) lab =
    env.labs := LabSet.add lab (!(env.labs));
    Mo_types.Hash.hash lab

  let get_labs env = LabSet.elements (!(env.labs))

  let mk_fun_env env n_param return_arity =
    { env with
      n_param;
      return_arity;
      locals = ref [];
      local_names = ref [];
    }

  (* We avoid accessing the fields of t directly from outside of E, so here are a
     bunch of accessors. *)

  let mode (env : t) = env.mode

  let add_anon_local (env : t) ty =
    let i = reg env.locals ty in
    Wasm.I32.add env.n_param i

  let add_local_name (env : t) li name =
    let _ = reg env.local_names (li, name) in ()

  let get_locals (env : t) = !(env.locals)
  let get_local_names (env : t) : (int32 * string) list = !(env.local_names)

  let _add_other_import (env : t) m =
    ignore (reg env.other_imports m)

  let add_export (env : t) e =
    ignore (reg env.exports e)

  let add_global (env : t) name g =
    assert (not (NameEnv.mem name !(env.global_names)));
    let gi = reg env.globals (g, name) in
    env.global_names := NameEnv.add name gi !(env.global_names)

  let add_global32_delayed (env : t) name mut : int32 -> unit =
    let p = Lib.Promise.make () in
    add_global env name p;
    (fun init ->
      Lib.Promise.fulfill p (nr {
        gtype = GlobalType (I32Type, mut);
        value = nr (G.to_instr_list (G.i (Const (nr (Wasm.Values.I32 init)))))
      })
    )

  let add_global32 (env : t) name mut init =
    add_global32_delayed env name mut init

  (* TODO, refactor with previous two *)
  let add_global64_delayed (env : t) name mut : int64 -> unit =
    let p = Lib.Promise.make () in
    add_global env name p;
    (fun init ->
      Lib.Promise.fulfill p (nr {
        gtype = GlobalType (I64Type, mut);
        value = nr (G.to_instr_list (G.i (Const (nr (Wasm.Values.I64 init)))))
      })
    )
  let add_global64 (env : t) name mut init =
    add_global64_delayed env name mut init

  let get_global (env : t) name : int32 =
    match NameEnv.find_opt name !(env.global_names) with
    | Some gi -> gi
    | None -> raise (Invalid_argument (Printf.sprintf "No global named %s declared" name))

  let get_global32_lazy (env : t) name mut init : int32 =
    match NameEnv.find_opt name !(env.global_names) with
    | Some gi -> gi
    | None -> add_global32 env name mut init; get_global env name

  let export_global env name =
    add_export env (nr {
      name = Lib.Utf8.decode name;
      edesc = nr (GlobalExport (nr (get_global env name)))
    })

  let get_globals (env : t) = List.map (fun (g,n) -> Lib.Promise.value g) !(env.globals)

  let reserve_fun (env : t) name =
    let (j, fill) = reserve_promise env.funcs name in
    let n = Int32.of_int (List.length !(env.func_imports)) in
    let fi = Int32.add j n in
    let fill_ (f, local_names) = fill (f, name, local_names) in
    (fi, fill_)

  let add_fun (env : t) name (f, local_names) =
    let (fi, fill) = reserve_fun env name in
    fill (f, local_names);
    fi

  let make_lazy_function env name : lazy_function =
    Lib.AllocOnUse.make (fun () -> reserve_fun env name)

  let lookup_built_in (env : t) name : lazy_function =
    match NameEnv.find_opt name !(env.built_in_funcs) with
    | None ->
      let lf = make_lazy_function env name in
      env.built_in_funcs := NameEnv.add name lf !(env.built_in_funcs);
      lf
    | Some lf -> lf

  let built_in (env : t) name : int32 =
    Lib.AllocOnUse.use (lookup_built_in env name)

  let define_built_in (env : t) name mk_fun : unit =
    Lib.AllocOnUse.def  (lookup_built_in env name) mk_fun

  let get_return_arity (env : t) = env.return_arity

  let get_func_imports (env : t) = !(env.func_imports)
  let get_other_imports (env : t) = !(env.other_imports)
  let get_exports (env : t) = !(env.exports)
  let get_funcs (env : t) = List.map Lib.Promise.value !(env.funcs)

  let func_type (env : t) ty =
    let rec go i = function
      | [] -> env.func_types := !(env.func_types) @ [ ty ]; Int32.of_int i
      | ty'::tys when ty = ty' -> Int32.of_int i
      | _ :: tys -> go (i+1) tys
       in
    go 0 !(env.func_types)

  let get_types (env : t) = !(env.func_types)

  let add_func_import (env : t) modname funcname arg_tys ret_tys =
    if !(env.funcs) <> [] then
      raise (CodegenError "Add all imports before all functions!");

    let i = {
      module_name = Lib.Utf8.decode modname;
      item_name = Lib.Utf8.decode funcname;
      idesc = nr (FuncImport (nr (func_type env (FuncType (arg_tys, ret_tys)))))
    } in
    let fi = reg env.func_imports (nr i) in
    let name = modname ^ "." ^ funcname in
    assert (not (NameEnv.mem name !(env.named_imports)));
    env.named_imports := NameEnv.add name fi !(env.named_imports)

  let call_import (env : t) modname funcname =
    let name = modname ^ "." ^ funcname in
    match NameEnv.find_opt name !(env.named_imports) with
      | Some fi -> G.i (Call (nr fi))
      | _ ->
        raise (Invalid_argument (Printf.sprintf "Function import not declared: %s\n" name))

  let reuse_import (env : t) modname funcname =
    let name = modname ^ "." ^ funcname in
    match NameEnv.find_opt name !(env.named_imports) with
      | Some fi -> fi
      | _ ->
        raise (Invalid_argument (Printf.sprintf "Function import not declared: %s\n" name))

  let get_rts (env : t) = env.rts

  let as_block_type env : stack_type -> block_type = function
    | [] -> ValBlockType None
    | [t] -> ValBlockType (Some t)
    | ts -> VarBlockType (nr (func_type env (FuncType ([], ts))))

  let if_ env tys thn els = G.if_ (as_block_type env tys) thn els

  (* NB: confuses wasm-opt, don't use for now
  let _multi_if_ env tys1 tys2 thn els =
    G.if_
      (VarBlockType (nr (func_type env (FuncType (tys1, tys2)))))
      thn els
  *)

  let block_ env tys bdy = G.block_ (as_block_type env tys) bdy


  let trap_with env msg = env.trap_with env msg
  let then_trap_with env msg = G.if0 (trap_with env msg) G.nop
  let else_trap_with env msg = G.if0 G.nop (trap_with env msg)

  let reserve_static_memory (env : t) size : int32 =
    if !(env.static_memory_frozen) then raise (Invalid_argument "Static memory frozen");
    let ptr = !(env.end_of_static_memory) in
    let aligned = Int32.logand (Int32.add size 3l) (Int32.lognot 3l) in
    env.end_of_static_memory := Int32.add ptr aligned;
    ptr

  let add_mutable_static_bytes (env : t) data : int32 =
    let ptr = reserve_static_memory env (Int32.of_int (String.length data)) in
    env.static_memory := !(env.static_memory) @ [ (ptr, data) ];
    Int32.(add ptr ptr_skew) (* Return a skewed pointer *)

  let add_fun_ptr (env : t) fi : int32 =
    match FunEnv.find_opt fi !(env.func_ptrs) with
    | Some fp -> fp
    | None ->
      let fp = !(env.end_of_table) in
      env.func_ptrs := FunEnv.add fi fp !(env.func_ptrs);
      env.end_of_table := Int32.add !(env.end_of_table) 1l;
      fp

  let get_elems env =
    FunEnv.bindings !(env.func_ptrs)

  let get_end_of_table env : int32 =
    !(env.end_of_table)

  let add_static (env : t) (data : StaticBytes.t) : int32 =
    let b = StaticBytes.as_bytes data in
    match StringEnv.find_opt b !(env.static_strings)  with
    | Some ptr -> ptr
    | None ->
      let ptr = add_mutable_static_bytes env b  in
      env.static_strings := StringEnv.add b ptr !(env.static_strings);
      ptr
  
  let add_static_unskewed (env : t) (data : StaticBytes.t) : int32 =
    Int32.add (add_static env data) ptr_unskew

  let get_end_of_static_memory env : int32 =
    env.static_memory_frozen := true;
    !(env.end_of_static_memory)

  let add_static_variable (env : t) : int32 =
    let index = !(env.static_variables) in
    env.static_variables := Int32.add index 1l;
    index

  let count_static_variables (env : t) =
    !(env.static_variables)

  let get_static_memory env =
    !(env.static_memory)

  let mem_size env =
    Int32.(add (div (get_end_of_static_memory env) page_size) 1l)

  let collect_garbage env =
    let name = "incremental_gc" in
    let gc_fn = if !Flags.force_gc then name else "schedule_" ^ name in
    call_import env "rts" gc_fn

  (* See Note [Candid subtype checks] *)
  (* NB: we don't bother detecting duplicate registrations here because the code sharing machinery
     ensures that `add_typtbl_typ t` is called at most once for any `t` with a distinct type hash *)
  let add_typtbl_typ (env : t) ty : Int32.t =
    reg env.typtbl_typs ty

  let get_typtbl_typs (env : t) : Type.typ list =
    !(env.typtbl_typs)

end


(* General code generation functions:
   Rule of thumb: Here goes stuff that independent of the Motoko AST.
*)

(* Function called compile_* return a list of instructions (and maybe other stuff) *)

let compile_unboxed_const i = G.i (Const (nr (Wasm.Values.I32 i)))
let compile_const_64 i = G.i (Const (nr (Wasm.Values.I64 i)))
let compile_unboxed_zero = compile_unboxed_const 0l
let compile_unboxed_one = compile_unboxed_const 1l

(* Some common arithmetic, used for pointer and index arithmetic *)
let compile_op_const op i =
    compile_unboxed_const i ^^
    G.i (Binary (Wasm.Values.I32 op))
let compile_add_const = compile_op_const I32Op.Add
let compile_sub_const = compile_op_const I32Op.Sub
let compile_mul_const = compile_op_const I32Op.Mul
let compile_divU_const = compile_op_const I32Op.DivU
let compile_shrU_const = compile_op_const I32Op.ShrU
let compile_shrS_const = compile_op_const I32Op.ShrS
let compile_shl_const = compile_op_const I32Op.Shl
let compile_rotl_const = compile_op_const I32Op.Rotl
let compile_rotr_const = compile_op_const I32Op.Rotr
let compile_bitand_const = compile_op_const I32Op.And
let compile_bitor_const = function
  | 0l -> G.nop | n -> compile_op_const I32Op.Or n
let compile_rel_const rel i =
  compile_unboxed_const i ^^
  G.i (Compare (Wasm.Values.I32 rel))
let compile_eq_const = function
  | 0l -> G.i (Test (Wasm.Values.I32 I32Op.Eqz))
  | i -> compile_rel_const I32Op.Eq i

let compile_op64_const op i =
    compile_const_64 i ^^
    G.i (Binary (Wasm.Values.I64 op))
let compile_add64_const = compile_op64_const I64Op.Add
let compile_sub64_const = compile_op64_const I64Op.Sub
let compile_mul64_const = compile_op64_const I64Op.Mul
let _compile_divU64_const = compile_op64_const I64Op.DivU
let compile_shrU64_const = function
  | 0L -> G.nop | n -> compile_op64_const I64Op.ShrU n
let compile_shrS64_const = function
  | 0L -> G.nop | n -> compile_op64_const I64Op.ShrS n
let compile_shl64_const = function
  | 0L -> G.nop | n -> compile_op64_const I64Op.Shl n
let compile_bitand64_const = compile_op64_const I64Op.And
let _compile_bitor64_const = function
  | 0L -> G.nop | n -> compile_op64_const I64Op.Or n
let compile_xor64_const = function
  | 0L -> G.nop | n -> compile_op64_const I64Op.Xor n
let compile_eq64_const i =
  compile_const_64 i ^^
  G.i (Compare (Wasm.Values.I64 I64Op.Eq))

(* A common variant of todo *)

let todo_trap env fn se = todo fn se (E.trap_with env ("TODO: " ^ fn))
let _todo_trap_SR env fn se = todo fn se (SR.Unreachable, E.trap_with env ("TODO: " ^ fn))

(* Locals *)

let new_local_ env t name =
  let i = E.add_anon_local env t in
  E.add_local_name env i name;
  ( G.i (LocalSet (nr i))
  , G.i (LocalGet (nr i))
  , i
  )

let new_local env name =
  let (set_i, get_i, _) = new_local_ env I32Type name
  in (set_i, get_i)

let new_local64 env name =
  let (set_i, get_i, _) = new_local_ env I64Type name
  in (set_i, get_i)

(* Some common code macros *)

(* Iterates while cond is true. *)
let compile_while env cond body =
    G.loop0 (
      cond ^^ G.if0 (body ^^ G.i (Br (nr 1l))) G.nop
    )

(* Expects a number n on the stack. Iterates from m to below that number. *)
let from_m_to_n env m mk_body =
    let (set_n, get_n) = new_local env "n" in
    let (set_i, get_i) = new_local env "i" in
    set_n ^^
    compile_unboxed_const m ^^
    set_i ^^

    compile_while env
      ( get_i ^^
        get_n ^^
        G.i (Compare (Wasm.Values.I32 I32Op.LtU))
      ) (
        mk_body get_i ^^

        get_i ^^
        compile_add_const 1l ^^
        set_i
      )

(* Expects a number on the stack. Iterates from zero to below that number. *)
let from_0_to_n env mk_body = from_m_to_n env 0l mk_body

(* Pointer reference and dereference  *)

let load_unskewed_ptr : G.t =
  G.i (Load {ty = I32Type; align = 2; offset = 0l; sz = None})

let store_unskewed_ptr : G.t =
  G.i (Store {ty = I32Type; align = 2; offset = 0l; sz = None})

let load_unskewed_ptr64 : G.t =
  G.i (Load {ty = I64Type; align = 2; offset = 0l; sz = None})

let store_unskewed_ptr64 : G.t =
  G.i (Store {ty = I64Type; align = 2; offset = 0l; sz = None})
  
let load_ptr : G.t =
  G.i (Load {ty = I32Type; align = 2; offset = ptr_unskew; sz = None})

let store_ptr : G.t =
  G.i (Store {ty = I32Type; align = 2; offset = ptr_unskew; sz = None})

module FakeMultiVal = struct
  (* For some use-cases (e.g. processing the compiler output with analysis
     tools) it is useful to avoid the multi-value extension.

     This module provides mostly transparent wrappers that put multiple values
     in statically allocated globals and pull them off again.

     So far only does I32Type (but that could be changed).

     If the multi_value flag is on, these do not do anything.
  *)
  let ty tys =
    if !Flags.multi_value || List.length tys <= 1
    then tys
    else []

  let global env i =
    E.get_global32_lazy env (Printf.sprintf "multi_val_%d" i) Mutable 0l

  let store env tys =
    if !Flags.multi_value || List.length tys <= 1 then G.nop else
    G.concat_mapi (fun i ty ->
      assert(ty = I32Type);
      G.i (GlobalSet (nr (global env i)))
    ) tys

  let load env tys =
    if !Flags.multi_value || List.length tys <= 1 then G.nop else
    let n = List.length tys - 1 in
    G.concat_mapi (fun i ty ->
      assert(ty = I32Type);
      G.i (GlobalGet (nr (global env (n - i))))
    ) tys

  (* A drop-in replacement for E.if_ *)
  let if_ env bt thn els =
    E.if_ env (ty bt) (thn ^^ store env bt) (els ^^ store env bt) ^^
    load env bt

  (* A block that can be exited from *)
  let block_ env bt body =
    E.block_ env (ty bt) (G.with_current_depth (fun depth ->
      body (store env bt ^^ G.branch_to_ depth)
    )) ^^
    load env bt

end (* FakeMultiVal *)

module Func = struct
  (* This module contains basic bookkeeping functionality to define functions,
     in particular creating the environment, and finally adding it to the environment.
  *)


  let of_body env params retty mk_body =
    let env1 = E.mk_fun_env env (Int32.of_int (List.length params)) (List.length retty) in
    List.iteri (fun i (n,_t) -> E.add_local_name env1 (Int32.of_int i) n) params;
    let ty = FuncType (List.map snd params, FakeMultiVal.ty retty) in
    let body = G.to_instr_list (
      mk_body env1 ^^ FakeMultiVal.store env1 retty
    ) in
    (nr { ftype = nr (E.func_type env ty);
          locals = E.get_locals env1;
          body }
    , E.get_local_names env1)

  let define_built_in env name params retty mk_body =
    E.define_built_in env name (lazy (of_body env params retty mk_body))

  type sharing =
    Always (* i.e. never inline *)
  | Never  (* i.e. always inline *)

  (* (Almost) transparently lift code into a function and call this function,
     unless sharing = Never and not (!Flags.share_code) in which case the code
     is inlined.
     NB: inlined code must not be recursive nor `return`.
  *)
  (* Also add a hack to support multiple return values *)
  let share_code sharing env name params retty mk_body =
    if sharing = Always || !Flags.share_code
    then
      let getters =
        List.mapi
          (fun i (n, t) -> (G.i (LocalGet (nr (Int32.of_int i)))))
          params
      in
      define_built_in env name params retty (fun env -> mk_body env getters);
      G.i (Call (nr (E.built_in env name))) ^^
      FakeMultiVal.load env retty
    else begin
      assert (sharing = Never);
      let locals =
        List.map
           (fun (n, t) -> new_local_ env t n)
           params
      in
      let set_locals = List.fold_right (fun (set, get, _) is-> is ^^ set) locals G.nop in
      let getters = List.map (fun (set, get, _) -> get) locals in
      set_locals ^^
      mk_body env getters ^^ FakeMultiVal.store env retty ^^
      FakeMultiVal.load env retty
   end

  (* Shorthands for various arities *)
  let [@warning "-8"] share_code0 sharing env name retty mk_body =
    share_code sharing env name [] retty (fun env [] -> mk_body env)
  let [@warning "-8"] share_code1 sharing env name p1 retty mk_body =
    share_code sharing env name [p1] retty (fun env [g1] -> mk_body env
        g1
    )
  let [@warning "-8"] share_code2 sharing env name (p1,p2) retty mk_body =
    share_code sharing env name [p1; p2] retty (fun env [g1; g2] -> mk_body env
      g1
      g2
    )
  let [@warning "-8"] share_code3 sharing env name (p1, p2, p3) retty mk_body =
    share_code sharing env name [p1; p2; p3] retty (fun env [g1; g2; g3] -> mk_body env
      g1
      g2
      g3
    )
  let [@warning "-8"] _share_code4 sharing env name (p1, p2, p3, p4) retty mk_body =
    share_code sharing env name [p1; p2; p3; p4] retty (fun env [g1; g2; g3; g4]-> mk_body env
      g1
      g2
      g3
      g4
    )
  let [@warning "-8"] share_code6 sharing env name (p1, p2, p3, p4, p5, p6) retty mk_body =
    share_code sharing env name [p1; p2; p3; p4; p5; p6] retty (fun env [g1; g2; g3; g4; g5; g6] -> mk_body env
      g1
      g2
      g3
      g4
      g5
      g6
    )
  let [@warning "-8"] _share_code7 sharing env name (p1, p2, p3, p4, p5, p6, p7) retty mk_body =
    share_code sharing env name [p1; p2; p3; p4; p5; p6; p7] retty (fun env [g1; g2; g3; g4; g5; g6; g7] -> mk_body env
      g1
      g2
      g3
      g4
      g5
      g6
      g7
    )

  let [@warning "-8"] _share_code9 sharing env name (p1, p2, p3, p4, p5, p6, p7, p8, p9) retty mk_body =
    share_code sharing env name [p1; p2; p3; p4; p5; p6; p7; p8; p9] retty (fun env [g1; g2; g3; g4; g5; g6; g7; g8; g9] -> mk_body env
      g1
      g2
      g3
      g4
      g5
      g6
      g7
      g8
      g9
    )


end (* Func *)

module RTS = struct
  (* The connection to the C and Rust parts of the RTS *)
  let system_imports env =
    E.add_func_import env "rts" "initialize_incremental_gc" [] [];
    E.add_func_import env "rts" "schedule_incremental_gc" [] [];
    E.add_func_import env "rts" "incremental_gc" [] [];
    E.add_func_import env "rts" "write_with_barrier" [I32Type; I32Type] [];
    E.add_func_import env "rts" "allocation_barrier" [I32Type] [I32Type];
    E.add_func_import env "rts" "running_gc" [] [I32Type];
    E.add_func_import env "rts" "register_stable_type" [I32Type; I32Type; I32Type] [];
    E.add_func_import env "rts" "load_stable_actor" [] [I32Type];
    E.add_func_import env "rts" "save_stable_actor" [I32Type] [];
    E.add_func_import env "rts" "free_stable_actor" [] [];
    E.add_func_import env "rts" "contains_field" [I32Type; I32Type] [I32Type];
    E.add_func_import env "rts" "set_static_root" [I32Type] [];
    E.add_func_import env "rts" "get_static_root" [] [I32Type];
    E.add_func_import env "rts" "null_singleton" [] [I32Type];
    E.add_func_import env "rts" "memcpy" [I32Type; I32Type; I32Type] [I32Type]; (* standard libc memcpy *)
    E.add_func_import env "rts" "memcmp" [I32Type; I32Type; I32Type] [I32Type];
    E.add_func_import env "rts" "version" [] [I32Type];
    E.add_func_import env "rts" "parse_idl_header" [I32Type; I32Type; I32Type; I32Type; I32Type] [];
    E.add_func_import env "rts" "idl_sub_buf_words" [I32Type; I32Type] [I32Type];
    E.add_func_import env "rts" "idl_sub_buf_init" [I32Type; I32Type; I32Type] [];
    E.add_func_import env "rts" "idl_sub"
      [I32Type; I32Type; I32Type; I32Type; I32Type; I32Type; I32Type; I32Type; I32Type] [I32Type];
    E.add_func_import env "rts" "leb128_decode" [I32Type] [I32Type];
    E.add_func_import env "rts" "sleb128_decode" [I32Type] [I32Type];
    E.add_func_import env "rts" "bigint_of_word32" [I32Type] [I32Type];
    E.add_func_import env "rts" "bigint_of_int32" [I32Type] [I32Type];
    E.add_func_import env "rts" "bigint_to_word32_wrap" [I32Type] [I32Type];
    E.add_func_import env "rts" "bigint_to_word32_trap" [I32Type] [I32Type];
    E.add_func_import env "rts" "bigint_to_word32_trap_with" [I32Type; I32Type] [I32Type];
    E.add_func_import env "rts" "bigint_of_word64" [I64Type] [I32Type];
    E.add_func_import env "rts" "bigint_of_int64" [I64Type] [I32Type];
    E.add_func_import env "rts" "bigint_of_float64" [F64Type] [I32Type];
    E.add_func_import env "rts" "bigint_to_float64" [I32Type] [F64Type];
    E.add_func_import env "rts" "bigint_to_word64_wrap" [I32Type] [I64Type];
    E.add_func_import env "rts" "bigint_to_word64_trap" [I32Type] [I64Type];
    E.add_func_import env "rts" "bigint_eq" [I32Type; I32Type] [I32Type];
    E.add_func_import env "rts" "bigint_isneg" [I32Type] [I32Type];
    E.add_func_import env "rts" "bigint_count_bits" [I32Type] [I32Type];
    E.add_func_import env "rts" "bigint_2complement_bits" [I32Type] [I32Type];
    E.add_func_import env "rts" "bigint_lt" [I32Type; I32Type] [I32Type];
    E.add_func_import env "rts" "bigint_gt" [I32Type; I32Type] [I32Type];
    E.add_func_import env "rts" "bigint_le" [I32Type; I32Type] [I32Type];
    E.add_func_import env "rts" "bigint_ge" [I32Type; I32Type] [I32Type];
    E.add_func_import env "rts" "bigint_add" [I32Type; I32Type] [I32Type];
    E.add_func_import env "rts" "bigint_sub" [I32Type; I32Type] [I32Type];
    E.add_func_import env "rts" "bigint_mul" [I32Type; I32Type] [I32Type];
    E.add_func_import env "rts" "bigint_rem" [I32Type; I32Type] [I32Type];
    E.add_func_import env "rts" "bigint_div" [I32Type; I32Type] [I32Type];
    E.add_func_import env "rts" "bigint_pow" [I32Type; I32Type] [I32Type];
    E.add_func_import env "rts" "bigint_neg" [I32Type] [I32Type];
    E.add_func_import env "rts" "bigint_lsh" [I32Type; I32Type] [I32Type];
    E.add_func_import env "rts" "bigint_rsh" [I32Type; I32Type] [I32Type];
    E.add_func_import env "rts" "bigint_abs" [I32Type] [I32Type];
    E.add_func_import env "rts" "bigint_leb128_size" [I32Type] [I32Type];
    E.add_func_import env "rts" "bigint_leb128_encode" [I32Type; I32Type] [];
    E.add_func_import env "rts" "bigint_leb128_stream_encode" [I32Type; I32Type] [];
    E.add_func_import env "rts" "bigint_leb128_decode" [I32Type] [I32Type];
    E.add_func_import env "rts" "bigint_leb128_decode_word64" [I64Type; I64Type; I32Type] [I32Type];
    E.add_func_import env "rts" "bigint_sleb128_size" [I32Type] [I32Type];
    E.add_func_import env "rts" "bigint_sleb128_encode" [I32Type; I32Type] [];
    E.add_func_import env "rts" "bigint_sleb128_stream_encode" [I32Type; I32Type] [];
    E.add_func_import env "rts" "bigint_sleb128_decode" [I32Type] [I32Type];
    E.add_func_import env "rts" "bigint_sleb128_decode_word64" [I64Type; I64Type; I32Type] [I32Type];
    E.add_func_import env "rts" "leb128_encode" [I32Type; I32Type] [];
    E.add_func_import env "rts" "sleb128_encode" [I32Type; I32Type] [];
    E.add_func_import env "rts" "utf8_valid" [I32Type; I32Type] [I32Type];
    E.add_func_import env "rts" "utf8_validate" [I32Type; I32Type] [];
    E.add_func_import env "rts" "skip_leb128" [I32Type] [];
    E.add_func_import env "rts" "skip_any" [I32Type; I32Type; I32Type; I32Type] [];
    E.add_func_import env "rts" "find_field" [I32Type; I32Type; I32Type; I32Type; I32Type] [I32Type];
    E.add_func_import env "rts" "skip_fields" [I32Type; I32Type; I32Type; I32Type] [];
    E.add_func_import env "rts" "remember_continuation" [I32Type] [I32Type];
    E.add_func_import env "rts" "recall_continuation" [I32Type] [I32Type];
    E.add_func_import env "rts" "peek_future_continuation" [I32Type] [I32Type];
    E.add_func_import env "rts" "continuation_count" [] [I32Type];
    E.add_func_import env "rts" "continuation_table_size" [] [I32Type];
    E.add_func_import env "rts" "blob_of_text" [I32Type] [I32Type];
    E.add_func_import env "rts" "text_compare" [I32Type; I32Type] [I32Type];
    E.add_func_import env "rts" "text_concat" [I32Type; I32Type] [I32Type];
    E.add_func_import env "rts" "text_iter_done" [I32Type] [I32Type];
    E.add_func_import env "rts" "text_iter" [I32Type] [I32Type];
    E.add_func_import env "rts" "text_iter_next" [I32Type] [I32Type];
    E.add_func_import env "rts" "text_len" [I32Type] [I32Type];
    E.add_func_import env "rts" "text_of_ptr_size" [I32Type; I32Type] [I32Type];
    E.add_func_import env "rts" "text_singleton" [I32Type] [I32Type];
    E.add_func_import env "rts" "text_size" [I32Type] [I32Type];
    E.add_func_import env "rts" "text_to_buf" [I32Type; I32Type] [];
    E.add_func_import env "rts" "region_init" [I32Type] [];
    E.add_func_import env "rts" "alloc_region" [I64Type; I32Type; I32Type] [I32Type];
    E.add_func_import env "rts" "init_region" [I32Type; I64Type; I32Type; I32Type] [];
    E.add_func_import env "rts" "region_new" [] [I32Type];
    E.add_func_import env "rts" "region_id" [I32Type] [I64Type];
    E.add_func_import env "rts" "region_page_count" [I32Type] [I32Type];
    E.add_func_import env "rts" "region_vec_pages" [I32Type] [I32Type];
    E.add_func_import env "rts" "region_size" [I32Type] [I64Type];
    E.add_func_import env "rts" "region_grow" [I32Type; I64Type] [I64Type];
    E.add_func_import env "rts" "region_load_blob" [I32Type; I64Type; I32Type] [I32Type];
    E.add_func_import env "rts" "region_store_blob" [I32Type; I64Type; I32Type] [];
    E.add_func_import env "rts" "region_load_word8" [I32Type; I64Type] [I32Type];
    E.add_func_import env "rts" "region_store_word8" [I32Type; I64Type; I32Type] [];
    E.add_func_import env "rts" "region_load_word16" [I32Type; I64Type] [I32Type];
    E.add_func_import env "rts" "region_store_word16" [I32Type; I64Type; I32Type] [];
    E.add_func_import env "rts" "region_load_word32" [I32Type; I64Type] [I32Type];
    E.add_func_import env "rts" "region_store_word32" [I32Type; I64Type; I32Type] [];
    E.add_func_import env "rts" "region_load_word64" [I32Type; I64Type] [I64Type];
    E.add_func_import env "rts" "region_store_word64" [I32Type; I64Type; I64Type] [];
    E.add_func_import env "rts" "region_load_float64" [I32Type; I64Type] [F64Type];
    E.add_func_import env "rts" "region_store_float64" [I32Type; I64Type; F64Type] [];
    E.add_func_import env "rts" "region0_get" [] [I32Type];
    E.add_func_import env "rts" "blob_of_principal" [I32Type] [I32Type];
    E.add_func_import env "rts" "principal_of_blob" [I32Type] [I32Type];
    E.add_func_import env "rts" "compute_crc32" [I32Type] [I32Type];
    E.add_func_import env "rts" "blob_iter_done" [I32Type] [I32Type];
    E.add_func_import env "rts" "blob_iter" [I32Type] [I32Type];
    E.add_func_import env "rts" "blob_iter_next" [I32Type] [I32Type];
    E.add_func_import env "rts" "pow" [F64Type; F64Type] [F64Type]; (* musl *)
    E.add_func_import env "rts" "sin" [F64Type] [F64Type]; (* musl *)
    E.add_func_import env "rts" "cos" [F64Type] [F64Type]; (* musl *)
    E.add_func_import env "rts" "tan" [F64Type] [F64Type]; (* musl *)
    E.add_func_import env "rts" "asin" [F64Type] [F64Type]; (* musl *)
    E.add_func_import env "rts" "acos" [F64Type] [F64Type]; (* musl *)
    E.add_func_import env "rts" "atan" [F64Type] [F64Type]; (* musl *)
    E.add_func_import env "rts" "atan2" [F64Type; F64Type] [F64Type]; (* musl *)
    E.add_func_import env "rts" "exp" [F64Type] [F64Type]; (* musl *)
    E.add_func_import env "rts" "log" [F64Type] [F64Type]; (* musl *)
    E.add_func_import env "rts" "fmod" [F64Type; F64Type] [F64Type]; (* remainder, musl *)
    E.add_func_import env "rts" "float_fmt" [F64Type; I32Type; I32Type] [I32Type];
    E.add_func_import env "rts" "char_to_upper" [I32Type] [I32Type];
    E.add_func_import env "rts" "char_to_lower" [I32Type] [I32Type];
    E.add_func_import env "rts" "char_is_whitespace" [I32Type] [I32Type];
    E.add_func_import env "rts" "char_is_lowercase" [I32Type] [I32Type];
    E.add_func_import env "rts" "char_is_uppercase" [I32Type] [I32Type];
    E.add_func_import env "rts" "char_is_alphabetic" [I32Type] [I32Type];
    E.add_func_import env "rts" "get_max_live_size" [] [I32Type];
    E.add_func_import env "rts" "get_reclaimed" [] [I64Type];
    E.add_func_import env "rts" "alloc_words" [I32Type] [I32Type];
    E.add_func_import env "rts" "get_total_allocations" [] [I64Type];
    E.add_func_import env "rts" "get_heap_size" [] [I32Type];
    E.add_func_import env "rts" "alloc_blob" [I32Type] [I32Type];
    E.add_func_import env "rts" "alloc_array" [I32Type] [I32Type];
    E.add_func_import env "rts" "alloc_stream" [I32Type] [I32Type];
    E.add_func_import env "rts" "stream_write" [I32Type; I32Type; I32Type] [];
    E.add_func_import env "rts" "stream_write_byte" [I32Type; I32Type] [];
    E.add_func_import env "rts" "stream_write_text" [I32Type; I32Type] [];
    E.add_func_import env "rts" "stream_split" [I32Type] [I32Type];
    E.add_func_import env "rts" "stream_shutdown" [I32Type] [];
    E.add_func_import env "rts" "stream_reserve" [I32Type; I32Type] [I32Type];
    E.add_func_import env "rts" "stream_stable_dest" [I32Type; I64Type; I64Type] [];
    ()

end (* RTS *)

module GC = struct
  (* Record mutator/gc instructions counts *)

  let instruction_counter env =
    compile_unboxed_zero ^^
    E.call_import env "ic0" "performance_counter"

  let register_globals env =
    E.add_global64 env "__mutator_instructions" Mutable 0L;
    E.add_global64 env "__collector_instructions" Mutable 0L

  let get_mutator_instructions env =
    G.i (GlobalGet (nr (E.get_global env "__mutator_instructions")))
  let set_mutator_instructions env =
    G.i (GlobalSet (nr (E.get_global env "__mutator_instructions")))

  let get_collector_instructions env =
    G.i (GlobalGet (nr (E.get_global env "__collector_instructions")))
  let set_collector_instructions env =
    G.i (GlobalSet (nr (E.get_global env "__collector_instructions")))

  let record_mutator_instructions env =
    match E.mode env with
    | Flags.(ICMode | RefMode)  ->
      instruction_counter env ^^
      set_mutator_instructions env
    | _ -> G.nop

  let record_collector_instructions env =
    match E.mode env with
    | Flags.(ICMode | RefMode)  ->
      instruction_counter env ^^
      get_mutator_instructions env ^^
      G.i (Binary (Wasm.Values.I64 I64Op.Sub)) ^^
      set_collector_instructions env
    | _ -> G.nop

  let collect_garbage env =
    record_mutator_instructions env ^^
    E.collect_garbage env ^^
    record_collector_instructions env

end (* GC *)

module Heap = struct
  (* General heap object functionality (allocation, setting fields, reading fields) *)

  (* Memory addresses are 32 bit (I32Type). *)
  let word_size = 4l

  (* The heap base global can only be used late, see conclude_module
     and GHC.register *)
  let get_heap_base env =
    G.i (GlobalGet (nr (E.get_global env "__heap_base")))

  let get_total_allocation env =
    E.call_import env "rts" "get_total_allocations"

  let get_reclaimed env =
    E.call_import env "rts" "get_reclaimed"

  let get_memory_size =
    G.i MemorySize ^^
    G.i (Convert (Wasm.Values.I64 I64Op.ExtendUI32)) ^^
    compile_mul64_const page_size64

  let get_max_live_size env =
    E.call_import env "rts" "get_max_live_size"

  (* Static allocation (always words)
     (uses dynamic allocation for smaller and more readable code) *)
  let alloc env (n : int32) : G.t =
    compile_unboxed_const n ^^
    E.call_import env "rts" "alloc_words"

  (* Heap objects *)

  (* At this level of abstraction, heap objects are just flat arrays of words *)

  let load_field (i : int32) : G.t =
    let offset = Int32.(add (mul word_size i) ptr_unskew) in
    G.i (Load {ty = I32Type; align = 2; offset; sz = None})

  let store_field (i : int32) : G.t =
    let offset = Int32.(add (mul word_size i) ptr_unskew) in
    G.i (Store {ty = I32Type; align = 2; offset; sz = None})

  (* Although we occasionally want to treat two consecutive
     32 bit fields as one 64 bit number *)

  (* Requires little-endian encoding, see also `Stream` in `types.rs` *)
  let load_field64 (i : int32) : G.t =
    let offset = Int32.(add (mul word_size i) ptr_unskew) in
    G.i (Load {ty = I64Type; align = 2; offset; sz = None})

  let store_field64 (i : int32) : G.t =
    let offset = Int32.(add (mul word_size i) ptr_unskew) in
    G.i (Store {ty = I64Type; align = 2; offset; sz = None})

  (* Or even as a single 64 bit float *)

  let load_field_float64 (i : int32) : G.t =
    let offset = Int32.(add (mul word_size i) ptr_unskew) in
    G.i (Load {ty = F64Type; align = 2; offset; sz = None})

  let store_field_float64 (i : int32) : G.t =
    let offset = Int32.(add (mul word_size i) ptr_unskew) in
    G.i (Store {ty = F64Type; align = 2; offset; sz = None})

  (* Convenience functions related to memory *)
  (* Copying bytes (works on unskewed memory addresses) *)
  let memcpy env = E.call_import env "rts" "memcpy" ^^ G.i Drop
  (* Comparing bytes (works on unskewed memory addresses) *)
  let memcmp env = E.call_import env "rts" "memcmp"

  let register env =
    let get_heap_base_fn = E.add_fun env "get_heap_base" (Func.of_body env [] [I32Type] (fun env ->
      get_heap_base env
    )) in

    E.add_export env (nr {
      name = Lib.Utf8.decode "get_heap_base";
      edesc = nr (FuncExport (nr get_heap_base_fn))
    })

  let get_heap_size env =
    E.call_import env "rts" "get_heap_size"

end (* Heap *)

module Stack = struct
  (* The RTS includes C code which requires a shadow stack in linear memory.
     We reserve some space for it at the beginning of memory space (just like
     wasm-l would), this way stack overflow would cause out-of-memory, and not
     just overwrite static data.

     We sometimes use the stack space if we need small amounts of scratch space.

     All pointers here are unskewed.

     (We report logical stack overflow as "RTS Stack underflow" as the stack
     grows downwards.)
  *)

  (* Predefined constant stack size of 2MB, according to the persistent memory layout. *)
  let stack_size = 2 * 1024 * 1024

  let end_ () = Int32.of_int stack_size 

  let register_globals env =
    (* stack pointer *)
    E.add_global32 env "__stack_pointer" Mutable (end_());
    (* frame pointer *)
    E.add_global32 env "__frame_pointer" Mutable (end_());
    (* low watermark *)
    if !Flags.measure_rts_stack then
      E.add_global32 env "__stack_min" Mutable (end_());
    E.export_global env "__stack_pointer"

  let get_stack_ptr env =
    G.i (GlobalGet (nr (E.get_global env "__stack_pointer")))
  let set_stack_ptr env =
    G.i (GlobalSet (nr (E.get_global env "__stack_pointer")))

  let get_min env =
    G.i (GlobalGet (nr (E.get_global env "__stack_min")))
  let set_min env =
    G.i (GlobalSet (nr (E.get_global env "__stack_min")))

  let get_max_stack_size env =
    if !Flags.measure_rts_stack then
      compile_unboxed_const (end_()) ^^
      get_min env ^^
      G.i (Binary (Wasm.Values.I32 I32Op.Sub))
    else (* report max available *)
      compile_unboxed_const (end_())

  let update_stack_min env =
    if !Flags.measure_rts_stack then
    get_stack_ptr env ^^
    get_min env ^^
    G.i (Compare (Wasm.Values.I32 I32Op.LtU)) ^^
    (G.if0
       (get_stack_ptr env ^^
        set_min env)
      G.nop)
    else G.nop

  let stack_overflow env =
    Func.share_code0 Func.Never env "stack_overflow" [] (fun env ->
      (* read last word of reserved page to force trap *)
      compile_unboxed_const 0xFFFF_FFFCl ^^
      G.i (Load {ty = I32Type; align = 2; offset = 0l; sz = None}) ^^
      G.i Unreachable
    )

  let alloc_words env n =
    let n_bytes = Int32.mul n Heap.word_size in
    (* avoid absurd allocations *)
    assert (Int32.(to_int n_bytes) < stack_size);
    (* alloc words *)
    get_stack_ptr env ^^
    compile_unboxed_const n_bytes ^^
    G.i (Binary (Wasm.Values.I32 I32Op.Sub)) ^^
    set_stack_ptr env ^^
    update_stack_min env ^^
    get_stack_ptr env ^^
    (* check for stack overflow, if necessary *)
    if n_bytes >= page_size then
      get_stack_ptr env ^^
      G.i (Unary (Wasm.Values.I32 I32Op.Clz)) ^^
      G.if0
        G.nop (* we found leading zeros, i.e. no wraparound *)
        (stack_overflow env)
    else
      G.nop

  let free_words env n =
    get_stack_ptr env ^^
    compile_unboxed_const (Int32.mul n Heap.word_size) ^^
    G.i (Binary (Wasm.Values.I32 I32Op.Add)) ^^
    set_stack_ptr env

  (* TODO: why not just remember and reset the stack pointer, instead of calling free_words? Also below *)
  let with_words env name n f =
    let (set_x, get_x) = new_local env name in
    alloc_words env n ^^ set_x ^^
    f get_x ^^
    free_words env n


  let dynamic_alloc_words env get_n =
    get_stack_ptr env ^^
    compile_divU_const Heap.word_size ^^
    get_n ^^
    G.i (Compare (Wasm.Values.I32 I32Op.LtU)) ^^
    (G.if0
      (stack_overflow env)
      G.nop) ^^
    get_stack_ptr env ^^
    get_n ^^
    compile_mul_const Heap.word_size ^^
    G.i (Binary (Wasm.Values.I32 I32Op.Sub)) ^^
    set_stack_ptr env ^^
    update_stack_min env ^^
    get_stack_ptr env

  let dynamic_free_words env get_n =
    get_stack_ptr env ^^
    get_n ^^
    compile_mul_const Heap.word_size ^^
    G.i (Binary (Wasm.Values.I32 I32Op.Add)) ^^
    set_stack_ptr env

  (* TODO: why not just remember and reset the stack pointer, instead of calling free_words? Also above*)
  let dynamic_with_words env name f =
    let (set_n, get_n) = new_local env "n" in
    let (set_x, get_x) = new_local env name in
    set_n ^^
    dynamic_alloc_words env get_n ^^ set_x ^^
    f get_x ^^
    dynamic_free_words env get_n

  (* Stack Frames *)

  (* Traditional frame pointer for accessing statically allocated locals/args (all words)
     Used (sofar) only in serialization to compress Wasm stack
     at cost of expanding Rust/C Stack (whose size we control)*)
  let get_frame_ptr env =
    G.i (GlobalGet (nr (E.get_global env "__frame_pointer")))
  let set_frame_ptr env =
    G.i (GlobalSet (nr (E.get_global env "__frame_pointer")))

  (* Frame pointer operations *)

  (* Enter/exit a new frame of `n` words, saving and restoring prev frame pointer *)
  let with_frame env name n f =
    (* reserve space for n words + saved frame_ptr *)
    alloc_words env (Int32.add n 1l) ^^
    (* store the current frame_ptr at offset 0*)
    get_frame_ptr env ^^
    G.i (Store {ty = I32Type; align = 2; offset = 0l; sz = None}) ^^
    get_stack_ptr env ^^
    (* set_frame_ptr to stack_ptr *)
    set_frame_ptr env ^^
    (* do as f *)
    f () ^^
    (* assert frame_ptr == stack_ptr *)
    get_frame_ptr env ^^
    get_stack_ptr env ^^
    G.i (Compare (Wasm.Values.I32 I32Op.Eq)) ^^
    E.else_trap_with env "frame_ptr <> stack_ptr" ^^
    (* restore the saved frame_ptr *)
    get_frame_ptr env ^^
    G.i (Load {ty = I32Type; align = 2; offset = 0l; sz = None}) ^^
    set_frame_ptr env ^^
    (* free the frame *)
    free_words env (Int32.add n 1l)

  (* read local n of current frame *)
  let get_local env n =
    let offset = Int32.mul (Int32.add n 1l) Heap.word_size in
    get_frame_ptr env ^^
      G.i (Load { ty = I32Type; align = 2; offset; sz = None})

  (* read local n of previous frame *)
  let get_prev_local env n =
    let offset = Int32.mul (Int32.add n 1l) Heap.word_size in
    (* indirect through save frame_ptr at offset 0 *)
    get_frame_ptr env ^^
    G.i (Load { ty = I32Type; align = 2; offset = 0l; sz = None}) ^^
    G.i (Load { ty = I32Type; align = 2; offset; sz = None})

  (* set local n of current frame *)
  let set_local env n =
    let offset = Int32.mul (Int32.add n 1l) Heap.word_size in
    Func.share_code1 Func.Never env ("set_local %i" ^ Int32.to_string n) ("val", I32Type) []
      (fun env get_val ->
         get_frame_ptr env ^^
         get_val ^^
         G.i (Store { ty = I32Type; align = 2; offset; sz = None}))

end (* Stack *)


module ContinuationTable = struct
  (* See rts/motoko-rts/src/closure_table.rs *)
  let remember env : G.t = E.call_import env "rts" "remember_continuation"
  let recall env : G.t = E.call_import env "rts" "recall_continuation"
  let peek_future env : G.t = E.call_import env "rts" "peek_future_continuation"
  let count env : G.t = E.call_import env "rts" "continuation_count"
  let size env : G.t = E.call_import env "rts" "continuation_table_size"
end (* ContinuationTable *)

module Bool = struct
  (* Boolean literals are either 0 or 1, at StackRep Vanilla
     They need not be shifted before put in the heap,
     because the "zero page" never contains GC-ed objects
  *)

  let vanilla_lit = function
    | false -> 0l
    | true -> 1l

  let lit b = compile_unboxed_const (vanilla_lit b)

  let neg = G.i (Test (Wasm.Values.I32 I32Op.Eqz))

end (* Bool *)

module BitTagged = struct

  (* This module takes care of pointer tagging:

     A pointer to an object at offset `i` on the heap is represented as
     `i-1`, so the low two bits of the pointer are always set (0b…11).
     We call `i-1` a *skewed* pointer, in a feeble attempt to avoid the term
     shifted, which may sound like a logical shift.

     We use the constants ptr_skew and ptr_unskew to change a pointer as a
     signpost where we switch between raw pointers to skewed ones.

     This means we can store a small unboxed scalar x as (x `lsl` 1), and still
     tell it apart from a pointer by looking at the last bits: if set, it is a
     pointer.

     Small here means -2^30 ≤ x < 2^30, and untagging needs to happen with an
     _arithmetic_ right shift. This is the right thing to do for signed
     numbers, and because we want to apply a consistent logic for all types,
     especially as there is only one wasm type, we use the same range for
     signed numbers as well.

     Boolean false is a non-pointer by construction.
     Boolean true (1) needs not be shifted as GC will not consider it.

     Summary:

       0b…11: A pointer
       0b…x0: A shifted scalar
       0b000: `false`
       0b001: `true`

     Note that {Nat,Int}{8,16} do not need to be explicitly bit-tagged:
     The bytes are stored in the _most_ significant byte(s) of the `i32`,
     thus lowest two bits are always 0.
     All arithmetic is implemented directly on that representation, see
     module TaggedSmallWord.
  *)
  let is_true_literal env =
    compile_eq_const 1l

  (* Note: `true` is not handled here, needs specific check where needed. *)
  let if_tagged_scalar env retty is1 is2 =
    compile_bitand_const 0x1l ^^
    E.if_ env retty is2 is1

  (* With two bit-tagged pointers on the stack, decide
     whether both are scalars and invoke is1 (the fast path)
     if so, and otherwise is2 (the slow path).
     Note: `true` is not handled here, needs specific check where needed.
  *)
  let if_both_tagged_scalar env retty is1 is2 =
    G.i (Binary (Wasm.Values.I32 I32Op.Or)) ^^
    compile_bitand_const 0x1l ^^
    E.if_ env retty is2 is1

  (* 64 bit numbers *)

  (* static *)
  let can_tag_const (n : int64) =
    let lower_bound = Int64.(neg (shift_left 1L 30)) in
    let upper_bound = Int64.shift_left 1L 30 in
    lower_bound <= n && n < upper_bound

  let tag_const i = Int32.shift_left (Int64.to_int32 i) 1


  (* dynamic *)
  let if_can_tag_i64 env retty is1 is2 =
    Func.share_code1 Func.Never env "can_tag_i64" ("x", I64Type) [I32Type] (fun env get_x ->
      (* checks that all but the low 30 bits are either all 0 or all 1 *)
      get_x ^^ compile_shl64_const 1L ^^
      get_x ^^ G.i (Binary (Wasm.Values.I64 I32Op.Xor)) ^^
      compile_shrU64_const 31L ^^
      G.i (Test (Wasm.Values.I64 I64Op.Eqz))
    ) ^^
    E.if_ env retty is1 is2

  let if_can_tag_u64 env retty is1 is2 =
    compile_shrU64_const 30L ^^
    G.i (Test (Wasm.Values.I64 I64Op.Eqz)) ^^
    E.if_ env retty is1 is2

  let tag =
    G.i (Convert (Wasm.Values.I32 I32Op.WrapI64)) ^^
    compile_shl_const 1l

  let untag env =
    compile_shrS_const 1l ^^
    G.i (Convert (Wasm.Values.I64 I64Op.ExtendSI32))

  (* 32 bit numbers, dynamic, w.r.t `Int` *)

  let if_can_tag_i32 env retty is1 is2 =
    Func.share_code1 Func.Never env "cannot_tag_i32" ("x", I32Type) [I32Type] (fun env get_x ->
      (* checks that all but the low 30 bits are both either 0 or 1 *)
      get_x ^^ compile_shrU_const 30l ^^
      G.i (Unary (Wasm.Values.I32 I32Op.Popcnt)) ^^
      G.i (Unary (Wasm.Values.I32 I32Op.Ctz))
    ) ^^
    E.if_ env retty is1 is2

  let if_can_tag_u32 env retty is1 is2 =
    compile_shrU_const 30l ^^
    E.if_ env retty is2 is1 (* NB: swapped branches *)

  let tag_i32 = compile_shl_const 1l
  let untag_i32 = compile_shrS_const 1l

end (* BitTagged *)

module Tagged = struct
  (* Tagged objects all have an object header consisting of a tag and a forwarding pointer.
     The tag is to describe their runtime type and serves to traverse the heap
     (serialization, GC), but also for objectification of arrays.

     The tag is a word at the beginning of the object.

     The (skewed) forwarding pointer supports object moving in the incremental garbage collection.

         obj header
     ┌──────┬─────────┬──
     │ tag  │ fwd ptr │ ...
     └──────┴─────────┴──

     The copying GC requires that all tagged objects in the dynamic heap space have at least
     two words in order to replace them by `Indirection`. This condition is except for `Null`
     that only lives in static heap space and is therefore not replaced by `Indirection` during
     copying GC.

     Attention: This mapping is duplicated in these places
       * here
       * motoko-rts/src/types.rs
       * motoko-rts/src/stream.rs
       * motoko-rts/src/text.rs
       * motoko-rts/src/memory.rs
       * motoko-rts/src/bigint.rs
       * motoko-rts/src/blob-iter.rs
       * motoko-rts/src/static-checks.rs
       * In all GC implementations in motoko-rts/src/gc/
     so update all!
   *)

  type [@warning "-37"] tag  =
    | Object
    | ObjInd (* The indirection used for object fields *)
    | Array (* Also a tuple *)
    | Bits64 (* Contains a 64 bit number *)
    | MutBox (* used for mutable heap-allocated variables *)
    | Closure
    | Some (* For opt *)
    | Variant
    | Blob
    | Indirection (* Only used by the GC *)
    | Bits32 (* Contains a 32 bit unsigned number *)
    | BigInt
    | Concat (* String concatenation, used by rts/text.c *)
    | Null (* For opt. Singleton in persistent heap *)
    | OneWordFiller (* Only used by the RTS *)
    | FreeSpace (* Only used by the RTS *)
    | Region
    | ArraySliceMinimum (* Used by the GC for incremental array marking *)
    | StableSeen (* Marker that we have seen this thing before *)
    | CoercionFailure (* Used in the Candid decoder. Static singleton! *)

  (* Tags needs to have the lowest bit set, to allow distinguishing object
     headers from heap locations (object or field addresses).

     (Reminder: objects and fields are word-aligned so will have the lowest two
     bits unset) *)
  let int_of_tag = function
    | Object -> 1l
    | ObjInd -> 3l
    | Array -> 5l
    | Bits64 -> 7l
    | MutBox -> 9l
    | Closure -> 11l
    | Some -> 13l
    | Variant -> 15l
    | Blob -> 17l
    | Indirection -> 19l
    | Bits32 -> 21l
    | BigInt -> 23l
    | Concat -> 25l
    | Region -> 27l
    | Null -> 29l
    | OneWordFiller -> 31l
    | FreeSpace -> 33l
    | ArraySliceMinimum -> 34l
    (* Next two tags won't be seen by the GC, so no need to set the lowest bit
       for `CoercionFailure` and `StableSeen` *)
    | CoercionFailure -> 0xfffffffel
    | StableSeen -> 0xffffffffl

  let header_size = 2l
  
  (* The tag *)
  let tag_field = 0l
  let forwarding_pointer_field = 1l

  (* Note: post-allocation barrier must be applied after initialization *)
  let alloc env size tag =
    assert (size > 1l);
    let name = Printf.sprintf "alloc_size<%d>_tag<%d>" (Int32.to_int size) (Int32.to_int (int_of_tag tag)) in
<<<<<<< HEAD

    Func.share_code0 env name [I32Type] (fun env ->
=======
    (* Computes a (conservative) mask for the bumped HP, so that the existence of non-zero bits under it
       guarantees that a page boundary crossing didn't happen (i.e. no ripple-carry). *)
    let overflow_mask increment =
      let n = Int32.to_int increment in
      assert (n > 0 && n < 0x8000);
      let page_mask = Int32.sub page_size 1l in
      (* We can extend the mask to the right if the bump increment is a power of two. *)
      let ext = if Numerics.Nat16.(to_int (popcnt (of_int n))) = 1 then increment else 0l in
      Int32.(logor ext (logand page_mask (shift_left minus_one (16 - Numerics.Nat16.(to_int (clz (of_int n))))))) in
    (* always inline *)
    Func.share_code0 Func.Never env name [I32Type] (fun env ->
>>>>>>> 7081e3d7
      let set_object, get_object = new_local env "new_object" in
      Heap.alloc env size ^^
      set_object ^^ get_object ^^
      compile_unboxed_const (int_of_tag tag) ^^
      Heap.store_field tag_field ^^
      get_object ^^ (* object pointer *)
      get_object ^^ (* forwarding pointer *)
      Heap.store_field forwarding_pointer_field ^^
      get_object
    )

  let load_forwarding_pointer env =
    Heap.load_field forwarding_pointer_field

  let store_tag env tag =
    load_forwarding_pointer env ^^
    compile_unboxed_const (int_of_tag tag) ^^
    Heap.store_field tag_field

  let load_tag env =
    load_forwarding_pointer env ^^
    Heap.load_field tag_field

  let check_forwarding env unskewed =
<<<<<<< HEAD
    let name = "check_forwarding_" ^ if unskewed then "unskewed" else "skewed" in
    Func.share_code1 env name ("object", I32Type) [I32Type] (fun env get_object ->
      let set_object = G.setter_for get_object in
      (if unskewed then
=======
    (if !Flags.gc_strategy = Flags.Incremental then
      let name = "check_forwarding_" ^ if unskewed then "unskewed" else "skewed" in
      Func.share_code1 Func.Always env name ("object", I32Type) [I32Type] (fun env get_object ->
        let set_object = G.setter_for get_object in
        (if unskewed then
          get_object ^^
          compile_unboxed_const ptr_skew ^^
          G.i (Binary (Wasm.Values.I32 I32Op.Add)) ^^
          set_object
        else G.nop) ^^
>>>>>>> 7081e3d7
        get_object ^^
        compile_unboxed_const ptr_skew ^^
        G.i (Binary (Wasm.Values.I32 I32Op.Add)) ^^
        set_object
      else G.nop) ^^
      get_object ^^
      load_forwarding_pointer env ^^
      get_object ^^
      G.i (Compare (Wasm.Values.I32 I32Op.Eq)) ^^
      E.else_trap_with env "missing object forwarding" ^^
      get_object ^^
      (if unskewed then
        compile_unboxed_const ptr_unskew ^^
        G.i (Binary (Wasm.Values.I32 I32Op.Add))
      else G.nop))
  
  let check_forwarding_for_store env typ =
    let (set_value, get_value, _) = new_local_ env typ "value" in
    set_value ^^ check_forwarding env false ^^ get_value

  let load_field env index =
    (if !Flags.sanity then check_forwarding env false else G.nop) ^^
    Heap.load_field index

  let store_field env index =
    (if !Flags.sanity then check_forwarding_for_store env I32Type else G.nop) ^^
    Heap.store_field index

  let load_field64 env index =
    (if !Flags.sanity then check_forwarding env false else G.nop) ^^
    Heap.load_field64 index

  let store_field64 env index =
    (if !Flags.sanity then check_forwarding_for_store env I64Type else G.nop) ^^
    Heap.store_field64 index

  let load_field_float64 env index =
    (if !Flags.sanity then check_forwarding env false else G.nop) ^^
    Heap.load_field_float64 index

  let store_field_float64 env index =
    (if !Flags.sanity then check_forwarding_for_store env F64Type else G.nop) ^^
    Heap.store_field_float64 index

  (* Branches based on the tag of the object pointed to,
     leaving the object on the stack afterwards. *)
  let branch_default env retty def (cases : (tag * G.t) list) : G.t =
    let (set_tag, get_tag) = new_local env "tag" in

    let rec go = function
      | [] -> def
      | ((tag, code) :: cases) ->
        get_tag ^^
        compile_eq_const (int_of_tag tag) ^^
        E.if_ env retty code (go cases)
    in
    load_tag env ^^
    set_tag ^^
    go cases

  (* like branch_default but also pushes the scrutinee on the stack for the
   * branch's consumption *)
  let _branch_default_with env retty def cases =
    let (set_o, get_o) = new_local env "o" in
    let prep (t, code) = (t, get_o ^^ code)
    in set_o ^^ get_o ^^ branch_default env retty def (List.map prep cases)

  (* like branch_default_with but the tag is known statically *)
  let branch_with env retty = function
    | [] -> G.i Unreachable
    | [_, code] -> code
    | (_, code) :: cases ->
       let (set_o, get_o) = new_local env "o" in
       let prep (t, code) = (t, get_o ^^ code)
       in set_o ^^ get_o ^^ branch_default env retty (get_o ^^ code) (List.map prep cases)

  (* Can a value of this type be represented by a heap object with this tag? *)
  (* Needs to be conservative, i.e. return `true` if unsure *)
  (* This function can also be used as assertions in a lint mode, e.g. in compile_exp *)
  let can_have_tag ty tag =
    let open Mo_types.Type in
    match (tag : tag) with
    | Region ->
      begin match normalize ty with
      | (Con _ | Any) -> true
      | (Prim Region) -> true
      | (Prim _ | Obj _ | Array _ | Tup _ | Opt _ | Variant _ | Func _ | Non) -> false
      | (Pre | Async _ | Mut _ | Var _ | Typ _) -> assert false
      end
    | Array ->
      begin match normalize ty with
      | (Con _ | Any) -> true
      | (Array _ | Tup _) -> true
      | (Prim _ |  Obj _ | Opt _ | Variant _ | Func _ | Non) -> false
      | (Pre | Async _ | Mut _ | Var _ | Typ _) -> assert false
      end
    | Blob ->
      begin match normalize ty with
      | (Con _ | Any) -> true
      | (Prim (Text|Blob|Principal)) -> true
      | (Prim _ | Obj _ | Array _ | Tup _ | Opt _ | Variant _ | Func _ | Non) -> false
      | (Pre | Async _ | Mut _ | Var _ | Typ _) -> assert false
      end
    | Object ->
      begin match normalize ty with
      | (Con _ | Any) -> true
      | (Obj _) -> true
      | (Prim _ | Array _ | Tup _ | Opt _ | Variant _ | Func _ | Non) -> false
      | (Pre | Async _ | Mut _ | Var _ | Typ _) -> assert false
      end
    | _ -> true

  (* like branch_with but with type information to statically skip some branches *)
  let _branch_typed_with env ty retty branches =
    branch_with env retty (List.filter (fun (tag,c) -> can_have_tag ty tag) branches)

  let allocation_barrier env =
    E.call_import env "rts" "allocation_barrier"

  let write_with_barrier env =
    let (set_value, get_value) = new_local env "written_value" in
    let (set_location, get_location) = new_local env "write_location" in
    set_value ^^ set_location ^^
    (* performance gain by first checking the GC state *)
    E.call_import env "rts" "running_gc" ^^
    G.if0 (
      get_location ^^ get_value ^^
      E.call_import env "rts" "write_with_barrier"
    ) (
      get_location ^^ get_value ^^
      store_unskewed_ptr
    )

  let obj env tag element_instructions : G.t =
    let n = List.length element_instructions in
    let size = (Int32.add (Wasm.I32.of_int_u n) header_size) in
    let (set_object, get_object) = new_local env "new_object" in
    alloc env size tag ^^
    set_object ^^
    let init_elem idx instrs : G.t =
      get_object ^^
      instrs ^^
      Heap.store_field (Int32.add (Wasm.I32.of_int_u idx) header_size)
    in
    G.concat_mapi init_elem element_instructions ^^
    get_object ^^
    allocation_barrier env

end (* Tagged *)

module MutBox = struct
  (*
      Mutable heap objects

       ┌──────┬─────┬─────────┐
       │ obj header │ payload │
       └──────┴─────┴─────────┘

     The object header includes the obj tag (MutBox) and the forwarding pointer.
  *)

  let field = Tagged.header_size

  let alloc env =
    Tagged.obj env Tagged.MutBox [ compile_unboxed_zero ]

  let load_field env =
    Tagged.load_forwarding_pointer env ^^
    Tagged.load_field env field

  let store_field env =
    let (set_mutbox_value, get_mutbox_value) = new_local env "mutbox_value" in
    set_mutbox_value ^^
    Tagged.load_forwarding_pointer env ^^
    get_mutbox_value ^^
    Tagged.store_field env field
end


module Opt = struct
  (* The Option type. Optional values are represented as

    1. ┌──────┐
       │ null │
       └──────┘

       A special null value. This is a singleton object stored in the persistent memory
       and retained across all objects. This serves for efficient null checks by using 
       pointer comparison (and applying pointer forwarding resolution beforehand).


    2. ┌──────┬─────────┐
       │ some │ payload │
       └──────┴─────────┘

       A heap-allocated box for `?v` values. Should only ever contain null or
       another such box.

    3. Anything else (pointer or unboxed scalar): Constituent value, implicitly
       injected into the opt type.

    This way, `?t` is represented without allocation, with the only exception of
    the value `?ⁿnull` for n>0.

    NB: `?ⁿnull` is essentially represented by the unary encoding of the number
    of n. This could be optimized further, by storing `n` in the Some payload,
    instead of a pointer, but unlikely worth it.

  *)

  let some_payload_field = Tagged.header_size

  let null_lit env =
    E.call_import env "rts" "null_singleton" (* forwarding pointer already resolved *)

  let is_some env =
    Func.share_code1 env "is_some" ("x", I32Type) [I32Type] (fun env get_x ->
      get_x ^^ BitTagged.if_tagged_scalar env [I32Type]
        ( Bool.lit true ) (* scalar *)
        ( get_x ^^ BitTagged.is_true_literal env ^^ (* exclude true literal since `branch_default` follows the forwarding pointer *)
          E.if_ env [I32Type]
            ( Bool.lit true ) (* true literal *)
            ( (* pointer to object, resolve forwarding pointer on null pointer equality check *)
              get_x ^^
              Tagged.load_forwarding_pointer env ^^
              null_lit env ^^
              G.i (Compare (Wasm.Values.I32 I32Op.Ne))
            )
        )
    )

  let alloc_some env get_payload =
    Tagged.obj env Tagged.Some [ get_payload ]

  let inject env e =
    e ^^
    Func.share_code1 Func.Never env "opt_inject" ("x", I32Type) [I32Type] (fun env get_x ->
      get_x ^^ BitTagged.if_tagged_scalar env [I32Type]
        ( get_x ) (* scalar, no wrapping *)
        ( get_x ^^ BitTagged.is_true_literal env ^^ (* exclude true literal since `branch_default` follows the forwarding pointer *)
          E.if_ env [I32Type]
            ( get_x ) (* true literal, no wrapping *)
            ( get_x ^^ Tagged.branch_default env [I32Type]
              ( get_x ) (* default tag, no wrapping *)
              [ Tagged.Null, alloc_some env get_x
              ; Tagged.Some, alloc_some env get_x ]
            )
        )
    )

  (* This function is used where conceptually, Opt.inject should be used, but
  we know for sure that it wouldn’t do anything anyways, except dereferencing the forwarding pointer *)
  let inject_simple env e =
    e ^^ Tagged.load_forwarding_pointer env

  let load_some_payload_field env =
    Tagged.load_forwarding_pointer env ^^
    Tagged.load_field env some_payload_field

  let project env =
    Func.share_code1 Func.Never env "opt_project" ("x", I32Type) [I32Type] (fun env get_x ->
      get_x ^^ BitTagged.if_tagged_scalar env [I32Type]
        ( get_x ) (* scalar, no wrapping *)
        ( get_x ^^ BitTagged.is_true_literal env ^^ (* exclude true literal since `branch_default` follows the forwarding pointer *)
          E.if_ env [I32Type]
            ( get_x ) (* true literal, no wrapping *)
            ( get_x ^^ Tagged.branch_default env [I32Type]
              ( get_x ) (* default tag, no wrapping *)
              [ Tagged.Some,
                get_x ^^ load_some_payload_field env
              ; Tagged.Null,
                E.trap_with env "Internal error: opt_project: null!"
              ]
            )
        )
    )

end (* Opt *)

module Variant = struct
  (* The Variant type. We store the variant tag in a first word; we can later
     optimize and squeeze it in the Tagged tag. We can also later support unboxing
     variants with an argument of type ().

       ┌──────┬─────┬────────────┬─────────┐
       │ obj header │ varianttag │ payload │
       └──────┴─────┴────────────┴─────────┘

     The object header includes the obj tag (TAG_VARIANT) and the forwarding pointer.
  *)

  let variant_tag_field = Tagged.header_size
  let payload_field = Int32.add variant_tag_field 1l

  let hash_variant_label env : Mo_types.Type.lab -> int32 =
    E.hash env

  let inject env l e =
    Tagged.obj env Tagged.Variant [compile_unboxed_const (hash_variant_label env l); e]

  let get_variant_tag env =
    Tagged.load_forwarding_pointer env ^^
    Tagged.load_field env variant_tag_field

  let project env =
    Tagged.load_forwarding_pointer env ^^
    Tagged.load_field env payload_field

  (* Test if the top of the stack points to a variant with this label *)
  let test_is env l =
    get_variant_tag env ^^
    compile_eq_const (hash_variant_label env l)

end (* Variant *)


module Closure = struct
  (* In this module, we deal with closures, i.e. functions that capture parts
     of their environment.

     The structure of a closure is:

       ┌──────┬─────┬───────┬──────┬──────────────┐
       │ obj header │ funid │ size │ captured ... │
       └──────┴─────┴───────┴──────┴──────────────┘

     The object header includes the object tag (TAG_CLOSURE) and the forwarding pointer.
  *)
  let header_size = Int32.add Tagged.header_size 2l

  let funptr_field = Tagged.header_size
  let len_field = Int32.add 1l Tagged.header_size

  let load_data env i =
    Tagged.load_forwarding_pointer env ^^
    Tagged.load_field env (Int32.add header_size i)

  let store_data env i =
    let (set_closure_data, get_closure_data) = new_local env "closure_data" in
    set_closure_data ^^
    Tagged.load_forwarding_pointer env ^^
    get_closure_data ^^
    Tagged.store_field env (Int32.add header_size i)

  let prepare_closure_call env =
    Tagged.load_forwarding_pointer env

  (* Expect on the stack
     * the function closure (using prepare_closure_call)
     * and arguments (n-ary!)
     * the function closure again!
  *)
  let call_closure env n_args n_res =
    (* Calculate the wasm type for a given calling convention.
       An extra first argument for the closure! *)
    let ty = E.func_type env (FuncType (
      I32Type :: Lib.List.make n_args I32Type,
      FakeMultiVal.ty (Lib.List.make n_res I32Type))) in
    (* get the table index *)
    Tagged.load_forwarding_pointer env ^^
    Tagged.load_field env funptr_field ^^
    (* All done: Call! *)
    G.i (CallIndirect (nr ty)) ^^
    FakeMultiVal.load env (Lib.List.make n_res I32Type)

  let alloc env fi =
    Tagged.obj env Tagged.Closure [
      compile_unboxed_const (E.add_fun_ptr env fi);
      compile_unboxed_const 0l
    ]

end (* Closure *)


module BoxedWord64 = struct
  (* We store large word64s, nat64s and int64s in immutable boxed 64bit heap objects.

     Small values are stored unboxed, tagged, see BitTagged. The bit-tagging logic is
     contained in BitTagged; here we just do the boxing.

     The heap layout of a BoxedWord64 is:

       ┌──────┬─────┬─────┬─────┐
       │ obj header │    i64    │
       └──────┴─────┴─────┴─────┘

     The object header includes the object tag (Bits64) and the forwarding pointer.
  *)

  let payload_field = Tagged.header_size

  let compile_box env compile_elem : G.t =
    let (set_i, get_i) = new_local env "boxed_i64" in
    let size = 4l in
    Tagged.alloc env size Tagged.Bits64 ^^
    set_i ^^
    get_i ^^ compile_elem ^^ Tagged.store_field64 env payload_field ^^
    get_i ^^
    Tagged.allocation_barrier env

<<<<<<< HEAD
  let lit env i =
    if BitTagged.can_tag_const i
    then 
      compile_unboxed_const (BitTagged.tag_const i)
    else
      compile_box env (compile_const_64 i)

  let box env = Func.share_code1 env "box_i64" ("n", I64Type) [I32Type] (fun env get_n ->
=======
  let box env = Func.share_code1 Func.Never env "box_i64" ("n", I64Type) [I32Type] (fun env get_n ->
>>>>>>> 7081e3d7
      get_n ^^ BitTagged.if_can_tag_i64 env [I32Type]
        (get_n ^^ BitTagged.tag)
        (compile_box env get_n)
    )

  let unbox env = Func.share_code1 Func.Never env "unbox_i64" ("n", I32Type) [I64Type] (fun env get_n ->
      get_n ^^
      BitTagged.if_tagged_scalar env [I64Type]
        ( get_n ^^ BitTagged.untag env)
        ( get_n ^^ Tagged.load_forwarding_pointer env ^^ Tagged.load_field64 env payload_field)
    )
end (* BoxedWord64 *)

module Word64 = struct

  let compile_add env = G.i (Binary (Wasm.Values.I64 I64Op.Add))
  let compile_signed_sub env = G.i (Binary (Wasm.Values.I64 I64Op.Sub))
  let compile_mul env = G.i (Binary (Wasm.Values.I64 I64Op.Mul))
  let compile_signed_div env = G.i (Binary (Wasm.Values.I64 I64Op.DivS))
  let compile_signed_mod env = G.i (Binary (Wasm.Values.I64 I64Op.RemS))
  let compile_unsigned_div env = G.i (Binary (Wasm.Values.I64 I64Op.DivU))
  let compile_unsigned_rem env = G.i (Binary (Wasm.Values.I64 I64Op.RemU))
  let compile_unsigned_sub env =
    Func.share_code2 Func.Never env "nat_sub" (("n1", I64Type), ("n2", I64Type)) [I64Type] (fun env get_n1 get_n2 ->
      get_n1 ^^ get_n2 ^^ G.i (Compare (Wasm.Values.I64 I64Op.LtU)) ^^
      E.then_trap_with env "Natural subtraction underflow" ^^
      get_n1 ^^ get_n2 ^^ G.i (Binary (Wasm.Values.I64 I64Op.Sub))
    )

  let compile_unsigned_pow env =
    let name = prim_fun_name Type.Nat64 "wpow_nat" in
    Func.share_code2 Func.Always env name (("n", I64Type), ("exp", I64Type)) [I64Type]
      (fun env get_n get_exp ->
        let set_n = G.setter_for get_n in
        let set_exp = G.setter_for get_exp in
        let (set_acc, get_acc) = new_local64 env "acc" in

        (* start with result = 1 *)
        compile_const_64 1L ^^ set_acc ^^

        (* handle exp == 0 *)
        get_exp ^^ G.i (Test (Wasm.Values.I64 I64Op.Eqz)) ^^
        G.if1 I64Type get_acc (* done *)
        begin
          G.loop0 begin
            (* Are we done? *)
            get_exp ^^ compile_const_64 1L ^^ G.i (Compare (Wasm.Values.I64 I64Op.LeU)) ^^
            G.if0 G.nop (* done *)
            begin
              (* Check low bit of exp to see if we need to multiply *)
              get_exp ^^ compile_shl64_const 63L ^^ G.i (Test (Wasm.Values.I64 I64Op.Eqz)) ^^
              G.if0 G.nop
              begin
                (* Multiply! *)
                get_acc ^^ get_n ^^ G.i (Binary (Wasm.Values.I64 I64Op.Mul)) ^^ set_acc
              end ^^
              (* Square n, and shift exponent *)
              get_n ^^ get_n ^^ G.i (Binary (Wasm.Values.I64 I64Op.Mul)) ^^ set_n ^^
              get_exp ^^ compile_shrU64_const 1L ^^ set_exp ^^
              (* And loop *)
              G.i (Br (nr 1l))
            end
          end ^^
          (* Multiply a last time *)
          get_acc ^^ get_n ^^ G.i (Binary (Wasm.Values.I64 I64Op.Mul))
        end
      )


  let compile_signed_wpow env =
    Func.share_code2 Func.Never env "wrap_pow_Int64" (("n", I64Type), ("exp", I64Type)) [I64Type]
      (fun env get_n get_exp ->
        get_exp ^^
        compile_const_64 0L ^^
        G.i (Compare (Wasm.Values.I64 I64Op.GeS)) ^^
        E.else_trap_with env "negative power" ^^
        get_n ^^ get_exp ^^ compile_unsigned_pow env
      )

  let _compile_eq env = G.i (Compare (Wasm.Values.I64 I64Op.Eq))
  let compile_relop env i64op = G.i (Compare (Wasm.Values.I64 i64op))

end (* BoxedWord64 *)


module BoxedSmallWord = struct
  (* We store proper 32bit Word32 in immutable boxed 32bit heap objects.

     Small values are stored unboxed, tagged, see BitTagged.

     The heap layout of a BoxedSmallWord is:

       ┌──────┬─────┬─────┐
       │ obj header │ i32 │
       └──────┴─────┴─────┘

     The object header includes the object tag (Bits32) and the forwarding pointer.
     The forwarding pointer is only reserved if compiled for the incremental GC.

  *)

  let payload_field = Tagged.header_size

  let lit env i =
    if BitTagged.can_tag_const (Int64.of_int (Int32.to_int i))
    then
      compile_unboxed_const (BitTagged.tag_const (Int64.of_int (Int32.to_int i)))
    else
      Tagged.obj env Tagged.Bits32 [
        compile_unboxed_const i
      ]

  let compile_box env compile_elem : G.t =
    let (set_i, get_i) = new_local env "boxed_i32" in
    let size = 3l in
    Tagged.alloc env size Tagged.Bits32 ^^
    set_i ^^
    get_i ^^ compile_elem ^^ Tagged.store_field env payload_field ^^
    get_i ^^
    Tagged.allocation_barrier env

  let box env = Func.share_code1 Func.Never env "box_i32" ("n", I32Type) [I32Type] (fun env get_n ->
      get_n ^^ compile_shrU_const 30l ^^
      G.i (Unary (Wasm.Values.I32 I32Op.Popcnt)) ^^
      G.i (Unary (Wasm.Values.I32 I32Op.Ctz)) ^^
      G.if1 I32Type
        (get_n ^^ BitTagged.tag_i32)
        (compile_box env get_n)
    )

  let unbox env = Func.share_code1 Func.Never env "unbox_i32" ("n", I32Type) [I32Type] (fun env get_n ->
      get_n ^^
      BitTagged.if_tagged_scalar env [I32Type]
        (get_n ^^ BitTagged.untag_i32)
        (get_n ^^ Tagged.load_forwarding_pointer env ^^ Tagged.load_field env payload_field)
    )

  let _lit env n = compile_unboxed_const n ^^ box env

end (* BoxedSmallWord *)

module TaggedSmallWord = struct
  (* While smaller-than-32bit words are treated as i32 from the WebAssembly
     perspective, there are certain differences that are type based. This module
     provides helpers to abstract over those.

     Caution: Some functions here are also used for Nat32/Int32, while others
     are _only_ used for the small ones. Check call-sites!
  *)

  let bits_of_type = function
    | Type.(Int8|Nat8) -> 8
    | Type.(Int16|Nat16) -> 16
    | _ -> 32

  let shift_of_type ty = Int32.of_int (32 - bits_of_type ty)

  let bitwidth_mask_of_type = function
    | Type.(Int8|Nat8) -> 0b111l
    | Type.(Int16|Nat16) -> 0b1111l
    | p -> todo "bitwidth_mask_of_type" (Arrange_type.prim p) 0l

  let const_of_type ty n = Int32.(shift_left n (to_int (shift_of_type ty)))

  let padding_of_type ty = Int32.(sub (const_of_type ty 1l) one)

  let mask_of_type ty = Int32.lognot (padding_of_type ty)

  (* Makes sure that we only shift/rotate the maximum number of bits available in the word. *)
  let clamp_shift_amount = function
    | Type.(Nat32|Int32) -> G.nop
    | ty -> compile_bitand_const (bitwidth_mask_of_type ty)

  let shift_leftWordNtoI32 = compile_shl_const

  (* Makes sure that the word payload (e.g. shift/rotate amount) is in the LSB bits of the word. *)
  let lsb_adjust = function
    | Type.(Int32|Nat32) -> G.nop
    | Type.(Nat8|Nat16) as ty -> compile_shrU_const (shift_of_type ty)
    | Type.(Int8|Int16) as ty -> compile_shrS_const (shift_of_type ty)
    | _ -> assert false

  (* Makes sure that the word payload (e.g. operation result) is in the MSB bits of the word. *)
  let msb_adjust = function
    | Type.(Int32|Nat32) -> G.nop
    | ty -> shift_leftWordNtoI32 (shift_of_type ty)

  (* Makes sure that the word representation invariant is restored. *)
  let sanitize_word_result = function
    | Type.(Nat32|Int32) -> G.nop
    | ty -> compile_bitand_const (mask_of_type ty)

  (* Sets the number (according to the type's word invariant) of LSBs. *)
  let compile_word_padding = function
    | Type.(Nat32|Int32) -> G.nop
    | ty -> compile_bitor_const (padding_of_type ty)

  (* Kernel for counting leading zeros, according to the word invariant. *)
  let clz_kernel ty =
    compile_word_padding ty ^^
    G.i (Unary (Wasm.Values.I32 I32Op.Clz)) ^^
    msb_adjust ty

  (* Kernel for counting trailing zeros, according to the word invariant. *)
  let ctz_kernel ty =
    compile_word_padding ty ^^
    compile_rotr_const (shift_of_type ty) ^^
    G.i (Unary (Wasm.Values.I32 I32Op.Ctz)) ^^
    msb_adjust ty

  (* Kernel for testing a bit position, according to the word invariant. *)
  let btst_kernel env ty =
    let (set_b, get_b) = new_local env "b"
    in lsb_adjust ty ^^ set_b ^^ lsb_adjust ty ^^
       compile_unboxed_one ^^ get_b ^^ clamp_shift_amount ty ^^
       G.i (Binary (Wasm.Values.I32 I32Op.Shl)) ^^
       G.i (Binary (Wasm.Values.I32 I32Op.And))

  (* Code points occupy 21 bits, so can always be tagged scalars *)
  let untag_codepoint = compile_shrU_const 8l
  let tag_codepoint = compile_shl_const 8l

  (* Checks (n < 0xD800 || 0xE000 ≤ n ≤ 0x10FFFF),
     ensuring the codepoint range and the absence of surrogates. *)
  let check_and_tag_codepoint env =
    Func.share_code1 Func.Always env "Nat32->Char" ("n", I32Type) [I32Type] (fun env get_n ->
      get_n ^^ compile_unboxed_const 0xD800l ^^
      G.i (Compare (Wasm.Values.I32 I32Op.GeU)) ^^
      get_n ^^ compile_unboxed_const 0xE000l ^^
      G.i (Compare (Wasm.Values.I32 I32Op.LtU)) ^^
      G.i (Binary (Wasm.Values.I32 I32Op.And)) ^^
      get_n ^^ compile_unboxed_const 0x10FFFFl ^^
      G.i (Compare (Wasm.Values.I32 I32Op.GtU)) ^^
      G.i (Binary (Wasm.Values.I32 I32Op.Or)) ^^
      E.then_trap_with env "codepoint out of range" ^^
      get_n ^^ tag_codepoint
    )

  let vanilla_lit ty v =
    Int32.(shift_left (of_int v) (to_int (shift_of_type ty)))

  (* Wrapping implementation for multiplication and exponentiation. *)

  let compile_word_mul env ty =
    lsb_adjust ty ^^
    G.i (Binary (Wasm.Values.I32 I32Op.Mul))

  let compile_nat_power env ty =
    (* Square- and multiply exponentiation *)
    let name = prim_fun_name ty "wpow_nat" in
    Func.share_code2 Func.Always env name (("n", I32Type), ("exp", I32Type)) [I32Type]
      (fun env get_n get_exp ->
        let set_n = G.setter_for get_n in
        let set_exp = G.setter_for get_exp in
        let (set_acc, get_acc) = new_local env "acc" in

        (* unshift arguments *)
        get_exp ^^ compile_shrU_const (shift_of_type ty) ^^ set_exp ^^
        get_n ^^ compile_shrU_const (shift_of_type ty) ^^ set_n ^^

        (* The accumulator starts with and stays shifted, so no other shifts needed. *)
        compile_unboxed_const (const_of_type ty 1l) ^^ set_acc ^^

        (* handle exp == 0 *)
        get_exp ^^ G.i (Test (Wasm.Values.I32 I32Op.Eqz)) ^^
        G.if1 I32Type get_acc (* done *)
        begin
          G.loop0 begin
            (* Are we done? *)
            get_exp ^^ compile_unboxed_const 1l ^^ G.i (Compare (Wasm.Values.I32 I32Op.LeU)) ^^
            G.if0 G.nop (* done *)
            begin
              (* Check low bit of exp to see if we need to multiply *)
              get_exp ^^ compile_shl_const 31l ^^ G.i (Test (Wasm.Values.I32 I32Op.Eqz)) ^^
              G.if0 G.nop
              begin
                (* Multiply! *)
                get_acc ^^ get_n ^^ G.i (Binary (Wasm.Values.I32 I32Op.Mul)) ^^ set_acc
              end ^^
              (* Square n, and shift exponent *)
              get_n ^^ get_n ^^ G.i (Binary (Wasm.Values.I32 I32Op.Mul)) ^^ set_n ^^
              get_exp ^^ compile_shrU_const 1l ^^ set_exp ^^
              (* And loop *)
              G.i (Br (nr 1l))
            end
          end ^^
          (* Multiply a last time *)
          get_acc ^^ get_n ^^ G.i (Binary (Wasm.Values.I32 I32Op.Mul))
          (* Accumulator was shifted, so no further shift needed here *)
        end
      )

  let compile_int_power env ty =
    let name = prim_fun_name ty "wpow_int" in
    Func.share_code2 Func.Never env name (("n", I32Type), ("exp", I32Type)) [I32Type]
      (fun env get_n get_exp ->
        get_exp ^^
        compile_unboxed_const 0l ^^
        G.i (Compare (Wasm.Values.I32 I32Op.GeS)) ^^
        E.else_trap_with env "negative power" ^^
        get_n ^^ get_exp ^^ compile_nat_power env ty
      )


  (* To rotate, first rotate a copy by bits_of_type into the other direction *)
  let rotl env ty =
     Func.share_code2 Func.Never env (prim_fun_name ty "rotl") (("n", I32Type), ("by", I32Type)) [I32Type]
       (fun env get_n get_by ->
        let open Wasm.Values in
        let beside_adjust = compile_rotr_const (Int32.of_int (bits_of_type ty)) in
        get_n ^^ get_n ^^ beside_adjust ^^ G.i (Binary (I32 I32Op.Or)) ^^
        get_by ^^ lsb_adjust ty ^^ clamp_shift_amount ty ^^ G.i (Binary (I32 I32Op.Rotl)) ^^
        sanitize_word_result ty
       )

  let rotr env ty =
     Func.share_code2 Func.Never env (prim_fun_name ty "rotr") (("n", I32Type), ("by", I32Type)) [I32Type]
       (fun env get_n get_by ->
        let open Wasm.Values in
        let beside_adjust = compile_rotl_const (Int32.of_int (bits_of_type ty)) in
        get_n ^^ get_n ^^ beside_adjust ^^ G.i (Binary (I32 I32Op.Or)) ^^
        get_by ^^ lsb_adjust ty ^^ clamp_shift_amount ty ^^ G.i (Binary (I32 I32Op.Rotr)) ^^
        sanitize_word_result ty
       )

end (* TaggedSmallWord *)


module Float = struct
  (* We store floats (C doubles) in immutable boxed 64bit heap objects.

     The heap layout of a Float is:

       ┌──────┬─────┬─────┬─────┐
       │ obj header │    f64    │
       └──────┴─────┴─────┴─────┘

     For now the tag stored is that of a Bits64, because the payload is
     treated opaquely by the RTS. We'll introduce a separate tag when the need of
     debug inspection (or GC representation change) arises.

     The object header includes the object tag (Bits64) and the forwarding pointer.
  *)

  let payload_field = Tagged.header_size

  let compile_unboxed_const f = G.i (Const (nr (Wasm.Values.F64 f)))

<<<<<<< HEAD
  let box env = Func.share_code1 env "box_f64" ("f", F64Type) [I32Type] (fun env get_f ->
=======
  let vanilla_lit env f =
    Tagged.shared_static_obj env Tagged.Bits64 StaticBytes.[
      I64 (Wasm.F64.to_bits f)
    ]

  let box env = Func.share_code1 Func.Never env "box_f64" ("f", F64Type) [I32Type] (fun env get_f ->
>>>>>>> 7081e3d7
    let (set_i, get_i) = new_local env "boxed_f64" in
    let size = Int32.add Tagged.header_size  2l in
    Tagged.alloc env size Tagged.Bits64 ^^
    set_i ^^
    get_i ^^ get_f ^^ Tagged.store_field_float64 env payload_field ^^
    get_i ^^
    Tagged.allocation_barrier env
  )

  let unbox env = Tagged.load_forwarding_pointer env ^^ Tagged.load_field_float64 env payload_field

  let lit env f = compile_unboxed_const f ^^ box env

end (* Float *)


module ReadBuf = struct
  (*
  Combinators to safely read from a dynamic buffer.

  We represent a buffer by a pointer to two words in memory (usually allocated
  on the shadow stack): The first is a pointer to the current position of the buffer,
  the second one a pointer to the end (to check out-of-bounds).

  Code that reads from this buffer will update the former, i.e. it is mutable.

  The format is compatible with C (pointer to a struct) and avoids the need for the
  multi-value extension that we used before to return both parse result _and_
  updated pointer.

  All pointers here are unskewed!

  This module is mostly for serialization, but because there are bits of
  serialization code in the BigNumType implementations, we put it here.
  *)

  let get_ptr get_buf =
    get_buf ^^ G.i (Load {ty = I32Type; align = 2; offset = 0l; sz = None})
  let get_end get_buf =
    get_buf ^^ G.i (Load {ty = I32Type; align = 2; offset = Heap.word_size; sz = None})
  let set_ptr get_buf new_val =
    get_buf ^^ new_val ^^ G.i (Store {ty = I32Type; align = 2; offset = 0l; sz = None})
  let set_end get_buf new_val =
    get_buf ^^ new_val ^^ G.i (Store {ty = I32Type; align = 2; offset = Heap.word_size; sz = None})
  let set_size get_buf get_size =
    set_end get_buf
      (get_ptr get_buf ^^ get_size ^^ G.i (Binary (Wasm.Values.I32 I32Op.Add)))

  let alloc env f = Stack.with_words env "buf" 2l f

  let advance get_buf get_delta =
    set_ptr get_buf (get_ptr get_buf ^^ get_delta ^^ G.i (Binary (Wasm.Values.I32 I32Op.Add)))

  let read_leb128 env get_buf =
    get_buf ^^ E.call_import env "rts" "leb128_decode"

  let read_sleb128 env get_buf =
    get_buf ^^ E.call_import env "rts" "sleb128_decode"

  let check_space env get_buf get_delta =
    get_delta ^^
    get_end get_buf ^^ get_ptr get_buf ^^ G.i (Binary (Wasm.Values.I32 I32Op.Sub)) ^^
    G.i (Compare (Wasm.Values.I32 I64Op.LeU)) ^^
    E.else_trap_with env "IDL error: out of bounds read"

  let check_page_end env get_buf incr_delta =
    get_ptr get_buf ^^ compile_bitand_const 0xFFFFl ^^
    incr_delta ^^
    compile_shrU_const 16l

  let is_empty env get_buf =
    get_end get_buf ^^ get_ptr get_buf ^^
    G.i (Compare (Wasm.Values.I32 I64Op.Eq))

  let read_byte env get_buf =
    check_space env get_buf (compile_unboxed_const 1l) ^^
    get_ptr get_buf ^^
    G.i (Load {ty = I32Type; align = 0; offset = 0l; sz = Some Wasm.Types.(Pack8, ZX)}) ^^
    advance get_buf (compile_unboxed_const 1l)

  let read_word16 env get_buf =
    check_space env get_buf (compile_unboxed_const 2l) ^^
    get_ptr get_buf ^^
    G.i (Load {ty = I32Type; align = 0; offset = 0l; sz = Some Wasm.Types.(Pack16, ZX)}) ^^
    advance get_buf (compile_unboxed_const 2l)

  let read_word32 env get_buf =
    check_space env get_buf (compile_unboxed_const 4l) ^^
    get_ptr get_buf ^^
    G.i (Load {ty = I32Type; align = 0; offset = 0l; sz = None}) ^^
    advance get_buf (compile_unboxed_const 4l)

  let speculative_read_word64 env get_buf =
    check_page_end env get_buf (compile_add_const 8l) ^^
    G.if1 I64Type
      (compile_const_64 (-1L))
      begin
        get_ptr get_buf ^^
        G.i (Load {ty = I64Type; align = 0; offset = 0l; sz = None})
      end

  let read_word64 env get_buf =
    check_space env get_buf (compile_unboxed_const 8l) ^^
    get_ptr get_buf ^^
    G.i (Load {ty = I64Type; align = 0; offset = 0l; sz = None}) ^^
    advance get_buf (compile_unboxed_const 8l)

  let read_float64 env get_buf =
    check_space env get_buf (compile_unboxed_const 8l) ^^
    get_ptr get_buf ^^
    G.i (Load {ty = F64Type; align = 0; offset = 0l; sz = None}) ^^
    advance get_buf (compile_unboxed_const 8l)

  let read_blob env get_buf get_len =
    check_space env get_buf get_len ^^
    (* Already has destination address on the stack *)
    get_ptr get_buf ^^
    get_len ^^
    Heap.memcpy env ^^
    advance get_buf get_len

end (* Buf *)


type comparator = Lt | Le | Ge | Gt

module type BigNumType =
sig
  (* word from SR.Vanilla, trapping, unsigned semantics *)
  val to_word32 : E.t -> G.t
  val to_word64 : E.t -> G.t
  val to_word32_with : E.t -> G.t (* with error message on stack (ptr/len) *)

  (* word from SR.Vanilla, lossy, raw bits *)
  val truncate_to_word32 : E.t -> G.t
  val truncate_to_word64 : E.t -> G.t

  (* unsigned word to SR.Vanilla *)
  val from_word30 : E.t -> G.t
  val from_word32 : E.t -> G.t
  val from_word64 : E.t -> G.t

  (* signed word to SR.Vanilla *)
  val from_signed_word32 : E.t -> G.t
  val from_signed_word64 : E.t -> G.t

  (* buffers *)
  (* given a numeric object on stack (vanilla),
     push the number (i32) of bytes necessary
     to externalize the numeric object *)
  val compile_data_size_signed : E.t -> G.t
  val compile_data_size_unsigned : E.t -> G.t
  (* given on stack
     - numeric object (vanilla, TOS)
     - data buffer
    store the binary representation of the numeric object into the data buffer,
    and push the number (i32) of bytes stored onto the stack
   *)
  val compile_store_to_data_buf_signed : E.t -> G.t
  val compile_store_to_data_buf_unsigned : E.t -> G.t
  (* given on stack
     - numeric object (vanilla, TOS)
     - (unskewed) stream
    store the binary representation of the numeric object into the stream
   *)
  val compile_store_to_stream_signed : E.t -> G.t
  val compile_store_to_stream_unsigned : E.t -> G.t
  (* given a ReadBuf on stack, consume bytes from it,
     deserializing to a numeric object
     and leave it on the stack (vanilla).
     The boolean argument is true if the value to be read is signed.
   *)
  val compile_load_from_data_buf : E.t -> G.t -> bool -> G.t

  (* literals *)
  val lit : E.t -> Big_int.big_int -> G.t

  (* arithmetic *)
  val compile_abs : E.t -> G.t
  val compile_neg : E.t -> G.t
  val compile_add : E.t -> G.t
  val compile_signed_sub : E.t -> G.t
  val compile_unsigned_sub : E.t -> G.t
  val compile_mul : E.t -> G.t
  val compile_signed_div : E.t -> G.t
  val compile_signed_mod : E.t -> G.t
  val compile_unsigned_div : E.t -> G.t
  val compile_unsigned_rem : E.t -> G.t
  val compile_unsigned_pow : E.t -> G.t
  val compile_lsh : E.t -> G.t
  val compile_rsh : E.t -> G.t

  (* comparisons *)
  val compile_eq : E.t -> G.t
  val compile_is_negative : E.t -> G.t
  val compile_relop : E.t -> comparator -> G.t

  (* representation checks *)
  (* given a numeric object on the stack as skewed pointer, check whether
     it can be faithfully stored in N bits, including a leading sign bit
     leaves boolean result on the stack
     N must be 2..64
   *)
  val fits_signed_bits : E.t -> int -> G.t
  (* given a numeric object on the stack as skewed pointer, check whether
     it can be faithfully stored in N unsigned bits
     leaves boolean result on the stack
     N must be 1..64
   *)
  val fits_unsigned_bits : E.t -> int -> G.t
end

let i64op_from_relop = function
  | Lt -> I64Op.LtS
  | Le -> I64Op.LeS
  | Ge -> I64Op.GeS
  | Gt -> I64Op.GtS

let name_from_relop = function
  | Lt -> "B_lt"
  | Le -> "B_le"
  | Ge -> "B_ge"
  | Gt -> "B_gt"

(* helper, measures the dynamics of the unsigned i32, returns (32 - effective bits) *)
let unsigned_dynamics get_x =
  get_x ^^
  G.i (Unary (Wasm.Values.I32 I32Op.Clz))

(* helper, measures the dynamics of the signed i32, returns (32 - effective bits) *)
let signed_dynamics get_x =
  get_x ^^ compile_shl_const 1l ^^
  get_x ^^
  G.i (Binary (Wasm.Values.I32 I32Op.Xor)) ^^
  G.i (Unary (Wasm.Values.I32 I32Op.Clz))

module I32Leb = struct
  let compile_size dynamics get_x =
    get_x ^^ G.if1 I32Type
      begin
        compile_unboxed_const 38l ^^
        dynamics get_x ^^
        G.i (Binary (Wasm.Values.I32 I32Op.Sub)) ^^
        compile_divU_const 7l
      end
      compile_unboxed_one

  let compile_leb128_size get_x = compile_size unsigned_dynamics get_x
  let compile_sleb128_size get_x = compile_size signed_dynamics get_x

  let compile_store_to_data_buf_unsigned env get_x get_buf =
    get_x ^^ get_buf ^^ E.call_import env "rts" "leb128_encode" ^^
    compile_leb128_size get_x

  let compile_store_to_data_buf_signed env get_x get_buf =
    get_x ^^ get_buf ^^ E.call_import env "rts" "sleb128_encode" ^^
    compile_sleb128_size get_x
end

module MakeCompact (Num : BigNumType) : BigNumType = struct

  (* Compact BigNums are a representation of signed 31-bit bignums (of the
     underlying boxed representation `Num`), that fit into an i32 as per the
     BitTagged representation.

     Many arithmetic operations can be be performed on this right-zero-padded
     representation directly. For some operations (e.g. multiplication) the
     second argument needs to be furthermore right-shifted to avoid overflow.
     Similarly, for division the result must be left-shifted.

     Generally all operations begin with checking whether both arguments are
     already tagged scalars. If so, the arithmetic can be performed in machine
     registers (fast path). Otherwise one or both arguments need boxing and the
     arithmetic needs to be carried out on the underlying boxed bignum
     representation (slow path).

     The result appears as a boxed number in the latter case, so a check is
     performed if it can be a tagged scalar. Conversely in the former case the
     64-bit result can either be a tagged scalar or needs to be boxed.

     Manipulation of the result is unnecessary for the comparison predicates.

     For the `pow` operation the check that both arguments are tagged scalars
     is not sufficient. Here we count and multiply effective bitwidths to
     figure out whether the operation will overflow 64 bits, and if so, we fall
     back to the slow path.
   *)

  (* TODO: There is some unnecessary result shifting when the div result needs
     to be boxed. Is this possible at all to happen? With (/-1) maybe! *)

  (* TODO: Does the result of the rem/mod fast path ever needs boxing? *)

  (* examine the skewed pointer and determine if number fits into 31 bits *)
  let fits_in_vanilla env = Num.fits_signed_bits env 31

  (* Tagged scalar to right-0-padded signed i64 *)
  let extend64 = G.i (Convert (Wasm.Values.I64 I64Op.ExtendSI32))

  (* A variant of BitTagged.can_tag that works on right-0-tagged 64 bit numbers *)
  let if_can_tag_padded env retty is1 is2 =
    compile_shrS64_const 1L ^^ BitTagged.if_can_tag_i64 env retty is1 is2

  (* right-0-padded signed i64 to tagged scalar *)
  let tag_padded = G.i (Convert (Wasm.Values.I32 I32Op.WrapI64))

  (* creates a boxed bignum from a right-0-padded signed i64 *)
  let box64 env = compile_shrS64_const 1L ^^ Num.from_signed_word64 env

  (* creates a boxed bignum from an right-0-padded signed i32 *)
  let extend_and_box64 env = extend64 ^^ box64 env

  (* check if both arguments are tagged scalars,
     if so, promote to right-0-padded, signed i64 and perform the fast path.
     Otherwise make sure that both arguments are in heap representation,
     and run the slow path on them.
     In both cases bring the results into normal form.
   *)
  let try_unbox2 name fast slow env =
    Func.share_code2 Func.Always env name (("a", I32Type), ("b", I32Type)) [I32Type]
      (fun env get_a get_b ->
        let set_res, get_res = new_local env "res" in
        let set_res64, get_res64 = new_local64 env "res64" in
        get_a ^^ get_b ^^
        BitTagged.if_both_tagged_scalar env [I32Type]
          begin
            get_a ^^ extend64 ^^
            get_b ^^ extend64 ^^
            fast env ^^ set_res64 ^^
            get_res64 ^^
            if_can_tag_padded env [I32Type]
              (get_res64 ^^ tag_padded)
              (get_res64 ^^ box64 env)
          end
          begin
            get_a ^^ BitTagged.if_tagged_scalar env [I32Type]
              (get_a ^^ extend_and_box64 env)
              get_a ^^
            get_b ^^ BitTagged.if_tagged_scalar env [I32Type]
              (get_b ^^ extend_and_box64 env)
              get_b ^^
            slow env ^^ set_res ^^ get_res ^^
            fits_in_vanilla env ^^
            G.if1 I32Type
              (get_res ^^ Num.truncate_to_word32 env ^^ BitTagged.tag_i32)
              get_res
          end)

  let compile_add = try_unbox2 "B_add" Word64.compile_add Num.compile_add

  let adjust_arg2 code env = compile_shrS64_const 1L ^^ code env
  let adjust_result code env = code env ^^ compile_shl64_const 1L

  let compile_mul = try_unbox2 "B_mul" (adjust_arg2 Word64.compile_mul) Num.compile_mul
  let compile_signed_sub = try_unbox2 "B+sub" Word64.compile_signed_sub Num.compile_signed_sub
  let compile_signed_div = try_unbox2 "B+div" (adjust_result Word64.compile_signed_div) Num.compile_signed_div
  let compile_signed_mod = try_unbox2 "B_mod" Word64.compile_signed_mod Num.compile_signed_mod
  let compile_unsigned_div = try_unbox2 "B_div" (adjust_result Word64.compile_unsigned_div) Num.compile_unsigned_div
  let compile_unsigned_rem = try_unbox2 "B_rem" Word64.compile_unsigned_rem Num.compile_unsigned_rem
  let compile_unsigned_sub = try_unbox2 "B_sub" Word64.compile_unsigned_sub Num.compile_unsigned_sub

  let compile_unsigned_pow env =
    Func.share_code2 Func.Always env "B_pow" (("a", I32Type), ("b", I32Type)) [I32Type]
    (fun env get_a get_b ->
    let set_res, get_res = new_local env "res" in
    let set_res64, get_res64 = new_local64 env "res64" in
    get_a ^^ get_b ^^
    BitTagged.if_both_tagged_scalar env [I32Type]
      begin
        let set_a64, get_a64 = new_local64 env "a64" in
        let set_b64, get_b64 = new_local64 env "b64" in
        (* Convert to plain Word64 *)
        get_a ^^ extend64 ^^ compile_shrS64_const 1L ^^ set_a64 ^^
        get_b ^^ extend64 ^^ compile_shrS64_const 1L ^^ set_b64 ^^

        (* estimate bitcount of result: `bits(a) * b <= 64` guarantees
           the absence of overflow in 64-bit arithmetic *)
        compile_const_64 64L ^^
        get_a64 ^^ G.i (Unary (Wasm.Values.I64 I64Op.Clz)) ^^ G.i (Binary (Wasm.Values.I64 I64Op.Sub)) ^^
        get_b64 ^^ G.i (Binary (Wasm.Values.I64 I64Op.Mul)) ^^
        compile_const_64 64L ^^ G.i (Compare (Wasm.Values.I64 I64Op.LeU)) ^^
        G.if1 I32Type
          begin
            get_a64 ^^ get_b64 ^^ Word64.compile_unsigned_pow env ^^ set_res64 ^^
            get_res64 ^^ BitTagged.if_can_tag_i64 env [I32Type]
              (get_res64 ^^ BitTagged.tag)
              (get_res64 ^^ Num.from_word64 env)
          end
          begin
            get_a64 ^^ Num.from_signed_word64 env ^^
            get_b64 ^^ Num.from_signed_word64 env ^^
            Num.compile_unsigned_pow env ^^ set_res ^^
            get_res ^^ fits_in_vanilla env ^^
            G.if1 I32Type
              (get_res ^^ Num.truncate_to_word32 env ^^ BitTagged.tag_i32)
              get_res
          end
      end
      begin
        get_a ^^ BitTagged.if_tagged_scalar env [I32Type]
          (get_a ^^ extend_and_box64 env)
          get_a ^^
        get_b ^^ BitTagged.if_tagged_scalar env [I32Type]
          (get_b ^^ extend_and_box64 env)
          get_b ^^
        Num.compile_unsigned_pow env ^^ set_res ^^
        get_res ^^ fits_in_vanilla env ^^
        G.if1 I32Type
          (get_res ^^ Num.truncate_to_word32 env ^^ BitTagged.tag_i32)
          get_res
      end)

  (*
    Note [left shifting compact Nat]
    For compact Nats (i.e. non-heap allocated ones) we first try to perform the shift in the i64 domain.
    for this we extend (signed, but that doesn't really matter) to 64 bits and then perform the left shift.
    Then we check whether the result will fit back into the compact representation by either
     - comparing: truncate to i32, then sign-extend back to i64, with the shift result
     - count leading zeros >= 33 (currently we don't use this idea).
    If the test works out, we have to ensure that the shift amount was smaller than 64, due to Wasm semantics.
    If this is the case then the truncated i32 is the result (lowest bit is guaranteed to be clear),
    otherwise we have to fall back to bignum arithmetic. We have two choices:
     - reuse the 64-bit shift result going to heap (not currently, amount must be less than 33 for this to work)
     - convert the original base to bigum and do the shift there.

    N.B. we currently choose the shift cutoff as 42, just because (it must be <64).
   *)

  let compile_lsh env =
    Func.share_code2 Func.Always env "B_lsh" (("n", I32Type), ("amount", I32Type)) [I32Type]
    (fun env get_n get_amount ->
      get_n ^^
      BitTagged.if_tagged_scalar env [I32Type]
        ( (* see Note [left shifting compact Nat] *)
          get_n ^^
          G.i (Convert (Wasm.Values.I64 I64Op.ExtendSI32)) ^^
          get_amount ^^
          G.i (Convert (Wasm.Values.I64 I64Op.ExtendUI32)) ^^
          G.i (Binary (Wasm.Values.I64 I64Op.Shl)) ^^
          let set_remember, get_remember = new_local64 env "remember" in
          set_remember ^^ get_remember ^^
          G.i (Convert (Wasm.Values.I32 I32Op.WrapI64)) ^^
          let set_res, get_res = new_local env "res" in
          set_res ^^ get_res ^^
          G.i (Convert (Wasm.Values.I64 I64Op.ExtendSI32)) ^^ (* exclude sign flip *)
          get_remember ^^
          G.i (Compare (Wasm.Values.I64 I64Op.Eq)) ^^
          get_amount ^^ compile_rel_const I32Op.LeU 42l ^^
          G.i (Binary (Wasm.Values.I32 I32Op.And)) ^^
          G.if1 I32Type
            get_res
            (get_n ^^ compile_shrS_const 1l ^^ Num.from_word30 env ^^ get_amount ^^ Num.compile_lsh env)
        )
        (get_n ^^ get_amount ^^ Num.compile_lsh env))

  let compile_rsh env =
    Func.share_code2 Func.Always env "B_rsh" (("n", I32Type), ("amount", I32Type)) [I32Type]
    (fun env get_n get_amount ->
      get_n ^^
      BitTagged.if_tagged_scalar env [I32Type]
        begin
          get_n ^^
          get_amount ^^
          G.i (Binary (Wasm.Values.I32 I32Op.ShrU)) ^^
          compile_bitand_const 0xFFFFFFFEl ^^
          get_amount ^^ compile_rel_const I32Op.LeU 31l ^^
          G.i (Binary (Wasm.Values.I32 I32Op.Mul)) (* branch-free `if` *)
        end
        begin
          get_n ^^ get_amount ^^ Num.compile_rsh env ^^
          let set_res, get_res = new_local env "res" in
          set_res ^^ get_res ^^
          fits_in_vanilla env ^^
          G.if1 I32Type
            (get_res ^^ Num.truncate_to_word32 env ^^ BitTagged.tag_i32)
            get_res
        end)

  let compile_is_negative env =
    let set_n, get_n = new_local env "n" in
    set_n ^^ get_n ^^
    BitTagged.if_tagged_scalar env [I32Type]
      (get_n ^^ compile_unboxed_const 0l ^^ G.i (Compare (Wasm.Values.I32 I32Op.LtS)))
      (get_n ^^ Num.compile_is_negative env)

  let lit env = function
    | n when Big_int.is_int_big_int n && BitTagged.can_tag_const (Big_int.int64_of_big_int n) ->
      compile_unboxed_const (BitTagged.tag_const (Big_int.int64_of_big_int n))
    | n -> Num.lit env n

  let compile_neg env =
    Func.share_code1 Func.Always env "B_neg" ("n", I32Type) [I32Type] (fun env get_n ->
      get_n ^^ BitTagged.if_tagged_scalar env [I32Type]
        begin
          get_n ^^ compile_eq_const 0x80000000l ^^ (* -2^30 shifted *)
          G.if1 I32Type
            (compile_unboxed_const 0x40000000l ^^ Num.from_word32 env)
            begin
              compile_unboxed_const 0l ^^
              get_n ^^
              G.i (Binary (Wasm.Values.I32 I32Op.Sub))
            end
        end
        (get_n ^^ Num.compile_neg env)
    )

  let try_comp_unbox2 name fast slow env =
    Func.share_code2 Func.Always env name (("a", I32Type), ("b", I32Type)) [I32Type]
      (fun env get_a get_b ->
        get_a ^^ get_b ^^
        BitTagged.if_both_tagged_scalar env [I32Type]
          begin
            get_a ^^ extend64 ^^
            get_b ^^ extend64 ^^
            fast env
          end
          begin
            get_a ^^ BitTagged.if_tagged_scalar env [I32Type]
              (get_a ^^ extend_and_box64 env)
              get_a ^^
            get_b ^^ BitTagged.if_tagged_scalar env [I32Type]
              (get_b ^^ extend_and_box64 env)
              get_b ^^
            slow env
          end)

  let compile_eq env =
    Func.share_code2 Func.Always env "B_eq" (("a", I32Type), ("b", I32Type)) [I32Type]
      (fun env get_a get_b ->
        get_a ^^ get_b ^^
        G.i (Compare (Wasm.Values.I32 I32Op.Eq)) ^^
        G.if1 I32Type
          (Bool.lit true)
          (get_a ^^ get_b ^^
           BitTagged.if_both_tagged_scalar env [I32Type]
             (Bool.lit false)
             begin
               get_a ^^ BitTagged.if_tagged_scalar env [I32Type]
                 (get_a ^^ extend_and_box64 env)
                 get_a ^^
               get_b ^^ BitTagged.if_tagged_scalar env [I32Type]
                 (get_b ^^ extend_and_box64 env)
                 get_b ^^
               Num.compile_eq env
             end))

  let compile_relop env bigintop =
    try_comp_unbox2 (name_from_relop bigintop)
      (fun env' -> Word64.compile_relop env' (i64op_from_relop bigintop))
      (fun env' -> Num.compile_relop env' bigintop)
      env

  let try_unbox iN fast slow env =
    let set_a, get_a = new_local env "a" in
    set_a ^^ get_a ^^
    BitTagged.if_tagged_scalar env [iN]
      (get_a ^^ fast env)
      (get_a ^^ slow env)

  let fits_unsigned_bits env n =
    try_unbox I32Type (fun _ -> match n with
        | 32 | 64 -> G.i Drop ^^ Bool.lit true
        | 8 | 16 ->
          compile_bitand_const Int32.(logor 1l (shift_left minus_one (n + 1))) ^^
          G.i (Test (Wasm.Values.I32 I32Op.Eqz))
        | _ -> assert false
      )
      (fun env -> Num.fits_unsigned_bits env n)
      env

  let fits_signed_bits env n =
    let set_a, get_a = new_local env "a" in
    try_unbox I32Type (fun _ -> match n with
        | 32 | 64 -> G.i Drop ^^ Bool.lit true
        | 8 | 16 ->
           set_a ^^
           get_a ^^ get_a ^^ compile_shrS_const 1l ^^
           G.i (Binary (Wasm.Values.I32 I32Op.Xor)) ^^
           compile_bitand_const
             Int32.(shift_left minus_one n) ^^
           G.i (Test (Wasm.Values.I32 I32Op.Eqz))
        | _ -> assert false
      )
      (fun env -> Num.fits_signed_bits env n)
      env

  let compile_abs env =
    try_unbox I32Type
      begin
        fun _ ->
        let set_a, get_a = new_local env "a" in
        set_a ^^
        get_a ^^ compile_unboxed_const 0l ^^ G.i (Compare (Wasm.Values.I32 I32Op.LtS)) ^^
        G.if1 I32Type
          begin
            get_a ^^
            (* -2^30 is small enough for compact representation, but 2^30 isn't *)
            compile_eq_const 0x80000000l ^^ (* i.e. -2^30 shifted *)
            G.if1 I32Type
              (compile_unboxed_const 0x40000000l ^^ Num.from_word32 env)
              begin
                (* absolute value works directly on shifted representation *)
                compile_unboxed_const 0l ^^
                get_a ^^
                G.i (Binary (Wasm.Values.I32 I32Op.Sub))
              end
          end
          get_a
      end
      Num.compile_abs
      env

  let compile_load_from_word64 env get_data_buf = function
    | false -> get_data_buf ^^ E.call_import env "rts" "bigint_leb128_decode_word64"
    | true -> get_data_buf ^^ E.call_import env "rts" "bigint_sleb128_decode_word64"

  let compile_load_from_data_buf env get_data_buf signed =
    (* see Note [speculating for short (S)LEB encoded bignums] *)
    ReadBuf.speculative_read_word64 env get_data_buf ^^
    let set_a, get_a = new_local64 env "a" in
    set_a ^^ get_a ^^
    compile_xor64_const (-1L) ^^
    compile_bitand64_const 0b1000000010000000100000001000000010000000L ^^
    let set_eom, get_eom = new_local64 env "eom" in
    set_eom ^^ get_eom ^^
    G.i (Test (Wasm.Values.I64 I64Op.Eqz)) ^^
    G.if1 I32Type
      begin
        Num.compile_load_from_data_buf env get_data_buf signed
      end
      begin
        get_a ^^
        get_eom ^^ G.i (Unary (Wasm.Values.I64 I64Op.Ctz)) ^^
        compile_load_from_word64 env get_data_buf signed
      end

  let compile_store_to_data_buf_unsigned env =
    let set_x, get_x = new_local env "x" in
    let set_buf, get_buf = new_local env "buf" in
    set_x ^^ set_buf ^^
    get_x ^^
    try_unbox I32Type
      (fun env ->
        BitTagged.untag_i32 ^^ set_x ^^
        I32Leb.compile_store_to_data_buf_unsigned env get_x get_buf
      )
      (fun env ->
        G.i Drop ^^
        get_buf ^^ get_x ^^ Num.compile_store_to_data_buf_unsigned env)
      env

  let compile_store_to_data_buf_signed env =
    let set_x, get_x = new_local env "x" in
    let set_buf, get_buf = new_local env "buf" in
    set_x ^^ set_buf ^^
    get_x ^^
    try_unbox I32Type
      (fun env ->
        BitTagged.untag_i32 ^^ set_x ^^
        I32Leb.compile_store_to_data_buf_signed env get_x get_buf
      )
      (fun env ->
        G.i Drop ^^
        get_buf ^^ get_x ^^ Num.compile_store_to_data_buf_signed env)
      env

  let compile_store_to_stream_unsigned env =
    let set_x, get_x = new_local env "x" in
    let set_stream, get_stream = new_local env "stream" in
    set_x ^^ set_stream ^^
    get_x ^^
    try_unbox I32Type
      (fun env ->
        BitTagged.untag_i32 ^^ set_x ^^
        (* get size & reserve & encode *)
        let dest =
          get_stream ^^
          I32Leb.compile_leb128_size get_x ^^
          E.call_import env "rts" "stream_reserve" in
        I32Leb.compile_store_to_data_buf_unsigned env get_x dest)
      (fun env ->
        G.i Drop ^^
        get_stream ^^ get_x ^^ Num.compile_store_to_stream_unsigned env ^^
        compile_unboxed_zero)
      env ^^
      G.i Drop

  let compile_store_to_stream_signed env =
    let set_x, get_x = new_local env "x" in
    let set_stream, get_stream = new_local env "stream" in
    set_x ^^ set_stream ^^
    get_x ^^
    try_unbox I32Type
      (fun env ->
        BitTagged.untag_i32 ^^ set_x ^^
        (* get size & reserve & encode *)
        let dest =
          get_stream ^^
          I32Leb.compile_sleb128_size get_x ^^
          E.call_import env "rts" "stream_reserve" in
        I32Leb.compile_store_to_data_buf_signed env get_x dest)
      (fun env ->
        G.i Drop ^^
        get_stream ^^ get_x ^^ Num.compile_store_to_stream_signed env ^^
        compile_unboxed_zero)
      env ^^
      G.i Drop

  let compile_data_size_unsigned env =
    try_unbox I32Type
      (fun _ ->
        let set_x, get_x = new_local env "x" in
        BitTagged.untag_i32 ^^ set_x ^^
        I32Leb.compile_leb128_size get_x
      )
      (fun env -> Num.compile_data_size_unsigned env)
      env

  let compile_data_size_signed env =
    try_unbox I32Type
      (fun _ ->
        let set_x, get_x = new_local env "x" in
        BitTagged.untag_i32 ^^ set_x ^^
        I32Leb.compile_sleb128_size get_x
      )
      (fun env -> Num.compile_data_size_signed env)
      env

  let from_signed_word32 env =
    let set_a, get_a = new_local env "a" in
    set_a ^^
    get_a ^^ BitTagged.if_can_tag_i32 env  [I32Type]
      (get_a ^^ BitTagged.tag_i32)
      (get_a ^^ Num.from_signed_word32 env)

  let from_signed_word64 env =
    let set_a, get_a = new_local64 env "a" in
    set_a ^^
    get_a ^^ BitTagged.if_can_tag_i64 env [I32Type]
      (get_a ^^ BitTagged.tag)
      (get_a ^^ Num.from_signed_word64 env)

  let from_word30 env =
    compile_shl_const 1l

  let from_word32 env =
    let set_a, get_a = new_local env "a" in
    set_a ^^
    get_a ^^ BitTagged.if_can_tag_u32 env [I32Type]
      (get_a ^^ BitTagged.tag_i32)
      (get_a ^^ G.i (Convert (Wasm.Values.I64 I64Op.ExtendUI32)) ^^ Num.from_word64 env)

  let from_word64 env =
    let set_a, get_a = new_local64 env "a" in
    set_a ^^
    get_a ^^ BitTagged.if_can_tag_u64 env [I32Type]
      (get_a ^^ BitTagged.tag)
      (get_a ^^ Num.from_word64 env)

  let truncate_to_word64 env =
    let set_a, get_a = new_local env "a" in
    set_a ^^ get_a ^^
    BitTagged.if_tagged_scalar env [I64Type]
      (get_a ^^ BitTagged.untag env)
      (get_a ^^ Num.truncate_to_word64 env)

  let truncate_to_word32 env =
    let set_a, get_a = new_local env "a" in
    set_a ^^ get_a ^^
    BitTagged.if_tagged_scalar env [I32Type]
      (get_a ^^ BitTagged.untag_i32)
      (get_a ^^ Num.truncate_to_word32 env)

  let to_word64 env =
    let set_a, get_a = new_local env "a" in
    set_a ^^ get_a ^^
    BitTagged.if_tagged_scalar env [I64Type]
      (get_a ^^ BitTagged.untag env)
      (get_a ^^ Num.to_word64 env)

  let to_word32 env =
    let set_a, get_a = new_local env "a" in
    set_a ^^ get_a ^^
    BitTagged.if_tagged_scalar env [I32Type]
      (get_a ^^ BitTagged.untag_i32)
      (get_a ^^ Num.to_word32 env)

  let to_word32_with env =
    let set_a, get_a = new_local env "a" in
    let set_err_msg, get_err_msg = new_local env "err_msg" in
    set_err_msg ^^ set_a ^^
    get_a ^^
    BitTagged.if_tagged_scalar env [I32Type]
      (get_a ^^ BitTagged.untag_i32)
      (get_a ^^ get_err_msg ^^ Num.to_word32_with env)
end

module BigNumLibtommath : BigNumType = struct

  let to_word32 env = E.call_import env "rts" "bigint_to_word32_trap"
  let to_word64 env = E.call_import env "rts" "bigint_to_word64_trap"
  let to_word32_with env = E.call_import env "rts" "bigint_to_word32_trap_with"

  let truncate_to_word32 env = E.call_import env "rts" "bigint_to_word32_wrap"
  let truncate_to_word64 env = E.call_import env "rts" "bigint_to_word64_wrap"

  let from_word30 env = E.call_import env "rts" "bigint_of_word32"
  let from_word32 env = E.call_import env "rts" "bigint_of_word32"
  let from_word64 env = E.call_import env "rts" "bigint_of_word64"
  let from_signed_word32 env = E.call_import env "rts" "bigint_of_int32"
  let from_signed_word64 env = E.call_import env "rts" "bigint_of_int64"

  let compile_data_size_unsigned env = E.call_import env "rts" "bigint_leb128_size"
  let compile_data_size_signed env = E.call_import env "rts" "bigint_sleb128_size"

  let compile_store_to_data_buf_unsigned env =
    let (set_buf, get_buf) = new_local env "buf" in
    let (set_n, get_n) = new_local env "n" in
    set_n ^^ set_buf ^^
    get_n ^^ get_buf ^^ E.call_import env "rts" "bigint_leb128_encode" ^^
    get_n ^^ E.call_import env "rts" "bigint_leb128_size"

  let compile_store_to_stream_unsigned env =
    E.call_import env "rts" "bigint_leb128_stream_encode"

  let compile_store_to_data_buf_signed env =
    let (set_buf, get_buf) = new_local env "buf" in
    let (set_n, get_n) = new_local env "n" in
    set_n ^^ set_buf ^^
    get_n ^^ get_buf ^^ E.call_import env "rts" "bigint_sleb128_encode" ^^
    get_n ^^ E.call_import env "rts" "bigint_sleb128_size"

  let compile_store_to_stream_signed env =
    E.call_import env "rts" "bigint_sleb128_stream_encode"

  let compile_load_from_data_buf env get_data_buf = function
    | false -> get_data_buf ^^ E.call_import env "rts" "bigint_leb128_decode"
    | true -> get_data_buf ^^ E.call_import env "rts" "bigint_sleb128_decode"

  let lit env n =
    (* See enum mp_sign *)
    let sign = if Big_int.sign_big_int n >= 0 then 0l else 1l in

    let n = Big_int.abs_big_int n in

    let limbs =
      (* see MP_DIGIT_BIT *)
      let twoto28 = Big_int.power_int_positive_int 2 28 in
      let rec go n =
        if Big_int.sign_big_int n = 0
        then []
        else
          let (a, b) = Big_int.quomod_big_int n twoto28 in
          [ compile_unboxed_const (Big_int.int32_of_big_int b) ] @ go a
      in go n
    in
    (* how many 32 bit digits *)
    let size = Int32.of_int (List.length limbs) in

    (* cf. mp_int in tommath.h *)
    Tagged.obj env Tagged.BigInt ([
      compile_unboxed_const size; (* used *)
      compile_unboxed_const size; (* size; relying on Heap.word_size == size_of(mp_digit) *)
      compile_unboxed_const sign;
      compile_unboxed_const 0l; (* dp; this will be patched in BigInt::mp_int_ptr in the RTS when used *)
    ] @ limbs)

  let assert_nonneg env =
    Func.share_code1 Func.Never env "assert_nonneg" ("n", I32Type) [I32Type] (fun env get_n ->
      get_n ^^
      E.call_import env "rts" "bigint_isneg" ^^
      E.then_trap_with env "Natural subtraction underflow" ^^
      get_n
    )

  let compile_abs env = E.call_import env "rts" "bigint_abs"
  let compile_neg env = E.call_import env "rts" "bigint_neg"
  let compile_add env = E.call_import env "rts" "bigint_add"
  let compile_mul env = E.call_import env "rts" "bigint_mul"
  let compile_signed_sub env = E.call_import env "rts" "bigint_sub"
  let compile_signed_div env = E.call_import env "rts" "bigint_div"
  let compile_signed_mod env = E.call_import env "rts" "bigint_rem"
  let compile_unsigned_sub env = E.call_import env "rts" "bigint_sub" ^^ assert_nonneg env
  let compile_unsigned_rem env = E.call_import env "rts" "bigint_rem"
  let compile_unsigned_div env = E.call_import env "rts" "bigint_div"
  let compile_unsigned_pow env = E.call_import env "rts" "bigint_pow"
  let compile_lsh env = E.call_import env "rts" "bigint_lsh"
  let compile_rsh env = E.call_import env "rts" "bigint_rsh"

  let compile_eq env = E.call_import env "rts" "bigint_eq"
  let compile_is_negative env = E.call_import env "rts" "bigint_isneg"
  let compile_relop env = function
      | Lt -> E.call_import env "rts" "bigint_lt"
      | Le -> E.call_import env "rts" "bigint_le"
      | Ge -> E.call_import env "rts" "bigint_ge"
      | Gt -> E.call_import env "rts" "bigint_gt"

  let fits_signed_bits env bits =
    E.call_import env "rts" "bigint_2complement_bits" ^^
    compile_unboxed_const (Int32.of_int bits) ^^
    G.i (Compare (Wasm.Values.I32 I32Op.LeU))
  let fits_unsigned_bits env bits =
    E.call_import env "rts" "bigint_count_bits" ^^
    compile_unboxed_const (Int32.of_int bits) ^^
    G.i (Compare (Wasm.Values.I32 I32Op.LeU))

end (* BigNumLibtommath *)

module BigNum = MakeCompact(BigNumLibtommath)

(* Primitive functions *)
module Prim = struct
  (* The {Nat,Int}{8,16} bits sit in the MSBs of the i32, in this manner
     we can perform almost all operations, with the exception of
     - Mul (needs shr of one operand)
     - Shr (needs masking of result)
     - Rot (needs duplication into LSBs, masking of amount and masking of result)
     - ctz (needs shr of operand or sub from result)

     Both {Nat,Int}{8,16} fit into the vanilla stackrep, so no boxing is necessary.
     This MSB-stored schema is also essentially what the interpreter is using.
  *)
  let prim_word32toNat = BigNum.from_word32
  let prim_shiftWordNtoUnsigned env b =
    compile_shrU_const b ^^
    prim_word32toNat env
  let prim_word32toInt = BigNum.from_signed_word32
  let prim_shiftWordNtoSigned env b =
    compile_shrS_const b ^^
    prim_word32toInt env
  let prim_intToWord32 = BigNum.truncate_to_word32
  let prim_intToWordNShifted env b =
    prim_intToWord32 env ^^
    TaggedSmallWord.shift_leftWordNtoI32 b
end (* Prim *)

<<<<<<< HEAD
=======
module Object = struct
 (* An object with a mutable field1 and immutable field 2 has the following
    heap layout:

    ┌──────┬─────┬──────────┬──────────┬─────────┬─────────────┬───┐
    │ obj header │ n_fields │ hash_ptr │ ind_ptr │ field2_data │ … │
    └──────┴─────┴──────────┴┬─────────┴┬────────┴─────────────┴───┘
         ┌───────────────────┘          │
         │   ┌──────────────────────────┘
         │   ↓
         │  ╶─┬────────┬─────────────┐
         │    │ ObjInd │ field1_data │
         ↓    └────────┴─────────────┘
        ╶─┬─────────────┬─────────────┬───┐
          │ field1_hash │ field2_hash │ … │
          └─────────────┴─────────────┴───┘

    The object header includes the object tag (Object) and the forwarding pointer.
    The forwarding pointer is only reserved if compiled for the incremental GC.

    The field hash array lives in static memory (so no size header needed).
    The hash_ptr is skewed.

    The field2_data for immutable fields is a vanilla word.

    The field1_data for mutable fields are pointers to either an ObjInd, or a
    MutBox (they have the same layout). This indirection is a consequence of
    how we compile object literals with `await` instructions, as these mutable
    fields need to be able to alias local mutable variables.

    We could alternatively switch to an allocate-first approach in the
    await-translation of objects, and get rid of this indirection -- if it were
    not for the implementing of sharing of mutable stable values.
  *)

  let header_size env = Int32.add (Tagged.header_size env) 2l

  (* Number of object fields *)
  let size_field env = Int32.add (Tagged.header_size env) 0l
  let hash_ptr_field env = Int32.add (Tagged.header_size env) 1l

  module FieldEnv = Env.Make(String)

  (* This is for static objects *)
  let vanilla_lit env (fs : (string * int32) list) : int32 =
    let (hashes, ptrs) = fs
      |> List.map (fun (n, ptr) -> (Mo_types.Hash.hash n,ptr))
      |> List.sort compare
      |> List.split
    in

    let hash_ptr = E.add_static env StaticBytes.[ i32s hashes ] in

    Tagged.shared_static_obj env Tagged.Object StaticBytes.[
      I32 (Int32.of_int (List.length fs));
      I32 hash_ptr;
      i32s ptrs;
    ]

  (* This is for non-recursive objects, i.e. ObjNewE *)
  (* The instructions in the field already create the indirection if needed *)
  let lit_raw env (fs : (string * (unit -> G.t)) list ) =
    let name_pos_map =
      fs |>
      (* We could store only public fields in the object, but
         then we need to allocate separate boxes for the non-public ones:
         List.filter (fun (_, vis, f) -> vis.it = Public) |>
      *)
      List.map (fun (n,_) -> (E.hash env n, n)) |>
      List.sort compare |>
      List.mapi (fun i (_h,n) -> (n,Int32.of_int i)) |>
      List.fold_left (fun m (n,i) -> FieldEnv.add n i m) FieldEnv.empty in

    let sz = Int32.of_int (FieldEnv.cardinal name_pos_map) in

    (* Create hash array *)
    let hashes = fs |>
      List.map (fun (n,_) -> E.hash env n) |>
      List.sort compare in
    let hash_ptr = E.add_static env StaticBytes.[ i32s hashes ] in

    (* Allocate memory *)
    let (set_ri, get_ri, ri) = new_local_ env I32Type "obj" in
    Tagged.alloc env (Int32.add (header_size env) sz) Tagged.Object ^^
    set_ri ^^

    (* Set size *)
    get_ri ^^
    compile_unboxed_const sz ^^
    Tagged.store_field env (size_field env) ^^

    (* Set hash_ptr *)
    get_ri ^^
    compile_unboxed_const hash_ptr ^^
    Tagged.store_field env (hash_ptr_field env) ^^

    (* Write all the fields *)
    let init_field (name, mk_is) : G.t =
      (* Write the pointer to the indirection *)
      get_ri ^^
      mk_is () ^^
      let i = FieldEnv.find name name_pos_map in
      let offset = Int32.add (header_size env) i in
      Tagged.store_field env offset
    in
    G.concat_map init_field fs ^^

    (* Return the pointer to the object *)
    get_ri ^^
    Tagged.allocation_barrier env

  (* Returns a pointer to the object field (without following the field indirection) *)
  let idx_hash_raw env low_bound =
    let name = Printf.sprintf "obj_idx<%d>" low_bound  in
    Func.share_code2 Func.Always env name (("x", I32Type), ("hash", I32Type)) [I32Type] (fun env get_x get_hash ->
      let set_x = G.setter_for get_x in
      let set_h_ptr, get_h_ptr = new_local env "h_ptr" in

      get_x ^^ Tagged.load_forwarding_pointer env ^^ set_x ^^

      get_x ^^ Tagged.load_field env (hash_ptr_field env) ^^

      (* Linearly scan through the fields (binary search can come later) *)
      (* unskew h_ptr and advance both to low bound *)
      compile_add_const Int32.(add ptr_unskew (mul Heap.word_size (of_int low_bound))) ^^
      set_h_ptr ^^
      get_x ^^
      compile_add_const Int32.(mul Heap.word_size (add (header_size env) (of_int low_bound))) ^^
      set_x ^^
      G.loop0 (
          get_h_ptr ^^ load_unskewed_ptr ^^
          get_hash ^^ G.i (Compare (Wasm.Values.I32 I32Op.Eq)) ^^
          G.if0
            (get_x ^^ G.i Return)
            (get_h_ptr ^^ compile_add_const Heap.word_size ^^ set_h_ptr ^^
             get_x ^^ compile_add_const Heap.word_size ^^ set_x ^^
             G.i (Br (nr 1l)))
        ) ^^
      G.i Unreachable
    )

  (* Returns a pointer to the object field (possibly following the indirection) *)
  let idx_hash env low_bound indirect =
    if indirect
    then
      let name = Printf.sprintf "obj_idx_ind<%d>" low_bound in
      Func.share_code2 Func.Never env name (("x", I32Type), ("hash", I32Type)) [I32Type] (fun env get_x get_hash ->
      get_x ^^ get_hash ^^
      idx_hash_raw env low_bound ^^
      load_ptr ^^ Tagged.load_forwarding_pointer env ^^
      compile_add_const (Int32.mul (MutBox.field env) Heap.word_size)
    )
    else idx_hash_raw env low_bound

  let field_type env obj_type s =
    let _, fields = Type.as_obj_sub [s] obj_type in
    Type.lookup_val_field s fields

  (* Determines whether the field is mutable (and thus needs an indirection) *)
  let is_mut_field env obj_type s =
    let _, fields = Type.as_obj_sub [s] obj_type in
    Type.is_mut (Type.lookup_val_field s fields)

  (* Computes a lower bound for the positional index of a field in an object *)
  let field_lower_bound env obj_type s =
    let open Type in
    let _, fields = as_obj_sub [s] obj_type in
    List.iter (function {typ = Typ _; _} -> assert false | _ -> ()) fields;
    let sorted_by_hash =
      List.sort
        (fun (h1, _) (h2, _) -> Lib.Uint32.compare h1 h2)
        (List.map (fun f -> Lib.Uint32.of_int32 (E.hash env f.lab), f) fields) in
    match Lib.List.index_of s (List.map (fun (_, {lab; _}) -> lab) sorted_by_hash) with
    | Some i -> i
    | _ -> assert false

  (* Returns a pointer to the object field (without following the indirection) *)
  let idx_raw env f =
    compile_unboxed_const (E.hash env f) ^^
    idx_hash_raw env 0

  (* Returns a pointer to the object field (possibly following the indirection) *)
  let idx env obj_type f =
    compile_unboxed_const (E.hash env f) ^^
    idx_hash env (field_lower_bound env obj_type f) (is_mut_field env obj_type f)

  (* load the value (or the mutbox) *)
  let load_idx_raw env f =
    idx_raw env f ^^
    load_ptr

  (* load the actual value (dereferencing the mutbox) *)
  let load_idx env obj_type f =
    idx env obj_type f ^^
    load_ptr

end (* Object *)

>>>>>>> 7081e3d7
module Blob = struct
  (* The layout of a blob object is

     ┌──────┬─────┬─────────┬──────────────────┐
     │ obj header │ n_bytes │ bytes (padded) … │
     └──────┴─────┴─────────┴──────────────────┘

    The object header includes the object tag (Blob) and the forwarding pointer.

    This heap object is used for various kinds of binary, non-pointer data.

    When used for Text values, the bytes are UTF-8 encoded code points from
    Unicode.
  *)

  let header_size = Int32.add Tagged.header_size 1l
  let len_field = Int32.add Tagged.header_size 0l

  let len env =
    Tagged.load_forwarding_pointer env ^^
    Tagged.load_field env len_field

  let len_nat env =
    Func.share_code1 Func.Never env "blob_len" ("text", I32Type) [I32Type] (fun env get ->
      get ^^
      len env ^^
      BigNum.from_word32 env
    )

  let static_data env s =
    compile_unboxed_const (Int32.add ptr_unskew (E.add_static env StaticBytes.[Bytes s]))

  let lit_ptr_len env s =
    static_data env s ^^
    compile_unboxed_const (Int32.of_int (String.length s))

  let alloc env =
    E.call_import env "rts" "alloc_blob" ^^
    (* uninitialized blob payload is allowed by the barrier *)
    Tagged.allocation_barrier env

  let unskewed_payload_offset env = Int32.(add ptr_unskew (mul Heap.word_size header_size))
  
  let payload_ptr_unskewed env =
    Tagged.load_forwarding_pointer env ^^
    compile_add_const (unskewed_payload_offset env)

<<<<<<< HEAD
  let lit env s = 
    let blob_length = Int32.of_int (String.length s) in
    let (set_new_blob, get_new_blob) = new_local env "new_blob" in
    compile_unboxed_const blob_length ^^ alloc env ^^ set_new_blob ^^
    get_new_blob ^^ payload_ptr_unskewed env ^^ (* target address *)
    static_data env s ^^ (* source address *)
    compile_unboxed_const blob_length ^^ (* copy length *)
    Heap.memcpy env ^^
    get_new_blob

  let as_ptr_len env = Func.share_code1 env "as_ptr_size" ("x", I32Type) [I32Type; I32Type] (
=======
  let as_ptr_len env = Func.share_code1 Func.Never env "as_ptr_size" ("x", I32Type) [I32Type; I32Type] (
>>>>>>> 7081e3d7
    fun env get_x ->
      get_x ^^ payload_ptr_unskewed env ^^
      get_x ^^ len env
    )

  let of_ptr_size env = Func.share_code2 Func.Always env "blob_of_ptr_size" (("ptr", I32Type), ("size" , I32Type)) [I32Type] (
    fun env get_ptr get_size ->
      let (set_x, get_x) = new_local env "x" in
      get_size ^^ alloc env ^^ set_x ^^
      get_x ^^ payload_ptr_unskewed env ^^
      get_ptr ^^
      get_size ^^
      Heap.memcpy env ^^
      get_x
    )

  let of_size_copy env get_size_fun copy_fun offset_fun =
    let (set_len, get_len) = new_local env "len" in
    let (set_blob, get_blob) = new_local env "blob" in
    get_size_fun env ^^ set_len ^^

    get_len ^^ alloc env ^^ set_blob ^^
    get_blob ^^ payload_ptr_unskewed env ^^
    offset_fun env ^^
    get_len ^^
    copy_fun env ^^

    get_blob

  (* Lexicographic blob comparison. Expects two blobs on the stack.
     Either specialized to a specific comparison operator, and returns a boolean,
     or implements the generic comparison, returning -1, 0 or 1 as Int8.
  *)
  let rec compare env op =
    (* return convention for the generic comparison function *)
    let is_lt = compile_unboxed_const (TaggedSmallWord.vanilla_lit Type.Int8 (-1)) in
    let is_gt = compile_unboxed_const (TaggedSmallWord.vanilla_lit Type.Int8 1) in
    let is_eq = compile_unboxed_const (TaggedSmallWord.vanilla_lit Type.Int8 0) in
    let open Operator in
    let name = match op with
        | Some LtOp -> "Blob.compare_lt"
        | Some LeOp -> "Blob.compare_le"
        | Some GeOp -> "Blob.compare_ge"
        | Some GtOp -> "Blob.compare_gt"
        | Some EqOp -> "Blob.compare_eq"
        | Some NeqOp -> "Blob.compare_neq"
        | None -> "Blob.compare" in
    Func.share_code2 Func.Always env name (("x", I32Type), ("y", I32Type)) [I32Type] (fun env get_x get_y ->
      match op with
        (* Some operators can be reduced to the negation of other operators *)
        | Some LtOp -> get_x ^^ get_y ^^ compare env (Some GeOp) ^^ Bool.neg
        | Some GtOp -> get_x ^^ get_y ^^ compare env (Some LeOp) ^^ Bool.neg
        | Some NeqOp -> get_x ^^ get_y ^^ compare env (Some EqOp) ^^ Bool.neg
        | _ ->
      begin
        let set_x = G.setter_for get_x in
        let set_y = G.setter_for get_y in
        get_x ^^ Tagged.load_forwarding_pointer env ^^ set_x ^^
        get_y ^^ Tagged.load_forwarding_pointer env ^^ set_y ^^

        let (set_len1, get_len1) = new_local env "len1" in
        let (set_len2, get_len2) = new_local env "len2" in
        let (set_len, get_len) = new_local env "len" in
        let (set_a, get_a) = new_local env "a" in
        let (set_b, get_b) = new_local env "b" in

        get_x ^^ len env ^^ set_len1 ^^
        get_y ^^ len env ^^ set_len2 ^^

        (* Find minimum length *)
        begin if op = Some EqOp then
          (* Early exit for equality *)
          get_len1 ^^ get_len2 ^^ G.i (Compare (Wasm.Values.I32 I32Op.Eq)) ^^
          G.if0 G.nop (Bool.lit false ^^ G.i Return) ^^

          get_len1 ^^ set_len
        else
          get_len1 ^^ get_len2 ^^ G.i (Compare (Wasm.Values.I32 I32Op.LeU)) ^^
          G.if0
            (get_len1 ^^ set_len)
            (get_len2 ^^ set_len)
        end ^^

        (* We could do word-wise comparisons if we know that the trailing bytes
           are zeroed *)
        get_len ^^
        from_0_to_n env (fun get_i ->
          get_x ^^
          payload_ptr_unskewed env ^^
          get_i ^^
          G.i (Binary (Wasm.Values.I32 I32Op.Add)) ^^
          G.i (Load {ty = I32Type; align = 0; offset = 0l; sz = Some Wasm.Types.(Pack8, ZX)}) ^^
          set_a ^^

          get_y ^^
          payload_ptr_unskewed env ^^
          get_i ^^
          G.i (Binary (Wasm.Values.I32 I32Op.Add)) ^^
          G.i (Load {ty = I32Type; align = 0; offset = 0l; sz = Some Wasm.Types.(Pack8, ZX)}) ^^
          set_b ^^

          get_a ^^ get_b ^^ G.i (Compare (Wasm.Values.I32 I32Op.Eq)) ^^
          G.if0 G.nop (
            (* first non-equal elements *)
            begin match op with
            | Some LeOp -> get_a ^^ get_b ^^ G.i (Compare (Wasm.Values.I32 I32Op.LeU))
            | Some GeOp -> get_a ^^ get_b ^^ G.i (Compare (Wasm.Values.I32 I32Op.GeU))
            | Some EqOp -> Bool.lit false
            | None -> get_a ^^ get_b ^^ G.i (Compare (Wasm.Values.I32 I32Op.LtU)) ^^
                      G.if1 I32Type is_lt is_gt
            | _ -> assert false
            end ^^
            G.i Return
          )
        ) ^^
        (* Common prefix is same *)
        match op with
        | Some LeOp -> get_len1 ^^ get_len2 ^^ G.i (Compare (Wasm.Values.I32 I32Op.LeU))
        | Some GeOp -> get_len1 ^^ get_len2 ^^ G.i (Compare (Wasm.Values.I32 I32Op.GeU))
        | Some EqOp -> Bool.lit true (* NB: Different length handled above *)
        | None ->
            get_len1 ^^ get_len2 ^^ G.i (Compare (Wasm.Values.I32 I32Op.LtU)) ^^
            G.if1 I32Type is_lt (
              get_len1 ^^ get_len2 ^^ G.i (Compare (Wasm.Values.I32 I32Op.GtU)) ^^
              G.if1 I32Type is_gt is_eq
            )
        | _ -> assert false
      end
  )

  let iter env =
    E.call_import env "rts" "blob_iter"
  let iter_done env =
    E.call_import env "rts" "blob_iter_done"
  let iter_next env =
    E.call_import env "rts" "blob_iter_next" ^^
    TaggedSmallWord.msb_adjust Type.Nat8

  let dyn_alloc_scratch env = alloc env ^^ payload_ptr_unskewed env

<<<<<<< HEAD
end (* Blob *)

module Object = struct
  (* An object with a mutable field1 and immutable field 2 has the following
     heap layout:
 
     ┌──────┬─────┬──────────┬──────────┬─────────┬─────────────┬───┐
     │ obj header │ n_fields │ hash_ptr │ ind_ptr │ field2_data │ … │
     └──────┴─────┴──────────┴┬─────────┴┬────────┴─────────────┴───┘
          ┌───────────────────┘          │
          │   ┌──────────────────────────┘
          │   ↓
          │  ╶─┬────────┬─────────────┐
          │    │ ObjInd │ field1_data │
          ↓    └────────┴─────────────┘
          ┌─────────────┬─────────────┬─────────────┬───┐
          │ blob header │ field1_hash │ field2_hash │ … │
          └─────────────┴─────────────┴─────────────┴───┘        
 
     The object header includes the object tag (Object) and the forwarding pointer.
 
     The field hashes reside in a blob inside the dynamic heap.
     The hash blob needs to be tracked by the GC, but not the content of the hash blob.
     This is because the hash values are plain numbers that would look like skewed pointers.ters.
     The hash_ptr is skewed.
     TODO: Optimize by sharing the hash blob for objects of the same type.
 
     The field2_data for immutable fields is a vanilla word.
 
     The field1_data for mutable fields are pointers to either an ObjInd, or a
     MutBox (they have the same layout). This indirection is a consequence of
     how we compile object literals with `await` instructions, as these mutable
     fields need to be able to alias local mutable variables.
 
     We could alternatively switch to an allocate-first approach in the
     await-translation of objects, and get rid of this indirection -- if it were
     not for the implementing of sharing of mutable stable values.
   *)
 
  let header_size = Int32.add Tagged.header_size 2l
 
  (* Number of object fields *)
  let size_field = Int32.add Tagged.header_size 0l
  let hash_ptr_field = Int32.add Tagged.header_size 1l
 
  module FieldEnv = Env.Make(String)
 
  (* This is for non-recursive objects, i.e. ObjNewE *)
  (* The instructions in the field already create the indirection if needed *)
  let lit_raw env (fs : (string * (unit -> G.t)) list ) =
    let name_pos_map =
      fs |>
        (* We could store only public fields in the object, but
          then we need to allocate separate boxes for the non-public ones:
          List.filter (fun (_, vis, f) -> vis.it = Public) |>
        *)
        List.map (fun (n,_) -> (E.hash env n, n)) |>
        List.sort compare |>
        List.mapi (fun i (_h,n) -> (n,Int32.of_int i)) |>
        List.fold_left (fun m (n,i) -> FieldEnv.add n i m) FieldEnv.empty in

      let sz = Int32.of_int (FieldEnv.cardinal name_pos_map) in

      (* Create hash blob *)
      let hashes = fs |>
        List.map (fun (n,_) -> E.hash env n) |>
        List.sort compare in
      let hash_blob env =
        let hash_payload = StaticBytes.[ i32s hashes ] in
        Blob.lit env (StaticBytes.as_bytes hash_payload) in

      (* Allocate memory *)
      let (set_ri, get_ri, ri) = new_local_ env I32Type "obj" in
      Tagged.alloc env (Int32.add header_size sz) Tagged.Object ^^
      set_ri ^^

      (* Set size *)
      get_ri ^^
      compile_unboxed_const sz ^^
      Tagged.store_field env size_field ^^

      (* Set hash_ptr *)
      get_ri ^^
      hash_blob env ^^
      Tagged.store_field env hash_ptr_field ^^

      (* Write all the fields *)
      let init_field (name, mk_is) : G.t =
        (* Write the pointer to the indirection *)
        get_ri ^^
        mk_is () ^^
        let i = FieldEnv.find name name_pos_map in
        let offset = Int32.add header_size i in
        Tagged.store_field env offset
      in
      G.concat_map init_field fs ^^

      (* Return the pointer to the object *)
      get_ri ^^
      Tagged.allocation_barrier env

  (* Reflection used by orthogonal persistence: 
     Check whether an (actor) object contains a specific field *)
  let contains_field env field =
    compile_unboxed_const (E.hash env field) ^^
    E.call_import env "rts" "contains_field"
 
  (* Returns a pointer to the object field (without following the field indirection) *)
  let idx_hash_raw env low_bound =
    let name = Printf.sprintf "obj_idx<%d>" low_bound  in
    Func.share_code2 env name (("x", I32Type), ("hash", I32Type)) [I32Type] (fun env get_x get_hash ->
      let set_x = G.setter_for get_x in
      let set_h_ptr, get_h_ptr = new_local env "h_ptr" in

      get_x ^^ Tagged.load_forwarding_pointer env ^^ set_x ^^

      get_x ^^ Tagged.load_field env hash_ptr_field ^^
      Blob.payload_ptr_unskewed env ^^

      (* Linearly scan through the fields (binary search can come later) *)
      (* unskew h_ptr and advance both to low bound *)
      compile_add_const Int32.(mul Heap.word_size (of_int low_bound)) ^^
      set_h_ptr ^^
=======
  (* TODO: rewrite using MemoryFill *)
  let clear env =
    Func.share_code1 Func.Always env "blob_clear" ("x", I32Type) [] (fun env get_x ->
      let (set_ptr, get_ptr) = new_local env "ptr" in
      let (set_len, get_len) = new_local env "len" in
>>>>>>> 7081e3d7
      get_x ^^
      compile_add_const Int32.(mul Heap.word_size (add header_size (of_int low_bound))) ^^
      set_x ^^
      G.loop0 (
          get_h_ptr ^^ load_unskewed_ptr ^^
          get_hash ^^ G.i (Compare (Wasm.Values.I32 I32Op.Eq)) ^^
          G.if0
            (get_x ^^ G.i Return)
            (get_h_ptr ^^ compile_add_const Heap.word_size ^^ set_h_ptr ^^
            get_x ^^ compile_add_const Heap.word_size ^^ set_x ^^
            G.i (Br (nr 1l)))
        ) ^^
      G.i Unreachable
    )

  (* Returns a pointer to the object field (possibly following the indirection) *)
  let idx_hash env low_bound indirect =
    if indirect
    then
      let name = Printf.sprintf "obj_idx_ind<%d>" low_bound in
      Func.share_code2 env name (("x", I32Type), ("hash", I32Type)) [I32Type] (fun env get_x get_hash ->
      get_x ^^ get_hash ^^
      idx_hash_raw env low_bound ^^
      load_ptr ^^ Tagged.load_forwarding_pointer env ^^
      compile_add_const (Int32.mul MutBox.field Heap.word_size)
    )
    else idx_hash_raw env low_bound

  let field_type env obj_type s =
    let _, fields = Type.as_obj_sub [s] obj_type in
    Type.lookup_val_field s fields

  (* Determines whether the field is mutable (and thus needs an indirection) *)
  let is_mut_field env obj_type s =
    let _, fields = Type.as_obj_sub [s] obj_type in
    Type.is_mut (Type.lookup_val_field s fields)

  (* Computes a lower bound for the positional index of a field in an object *)
  let field_lower_bound env obj_type s =
    let open Type in
    let _, fields = as_obj_sub [s] obj_type in
    List.iter (function {typ = Typ _; _} -> assert false | _ -> ()) fields;
    let sorted_by_hash =
      List.sort
        (fun (h1, _) (h2, _) -> Lib.Uint32.compare h1 h2)
        (List.map (fun f -> Lib.Uint32.of_int32 (E.hash env f.lab), f) fields) in
    match Lib.List.index_of s (List.map (fun (_, {lab; _}) -> lab) sorted_by_hash) with
    | Some i -> i
    | _ -> assert false

  (* Returns a pointer to the object field (without following the indirection) *)
  let idx_raw env f =
    compile_unboxed_const (E.hash env f) ^^
    idx_hash_raw env 0

  (* Returns a pointer to the object field (possibly following the indirection) *)
  let idx env obj_type f =
    compile_unboxed_const (E.hash env f) ^^
    idx_hash env (field_lower_bound env obj_type f) (is_mut_field env obj_type f)

  (* load the value (or the mutbox) *)
  let load_idx_raw env f =
    idx_raw env f ^^
    load_ptr

  (* load the actual value (dereferencing the mutbox) *)
  let load_idx env obj_type f =
    idx env obj_type f ^^
    load_ptr
 
end (* Object *) 

module Region = struct
  (*
    See rts/motoko-rts/src/region.rs
   *)

  (* Object layout:

     ┌─────┬──────────┬──────────────────┬─────────────────┐
     │ tag │ id_field │ page_count_field │ vec_pages_field │
     └─────┴──────────┴──────────────────┴─────────────────┘
            (unboxed, low 16 bits, rest 0-initialized padding)
                        unboxed u32
                                          Blob
  *)

  let alloc_region env =
    E.call_import env "rts" "alloc_region"

  let init_region env =
    E.call_import env "rts" "init_region"

  (* field accessors *)
  (* NB: all these opns must resolve forwarding pointers here or in RTS *)
  let id env =
    E.call_import env "rts" "region_id"

  let page_count env =
    E.call_import env "rts" "region_page_count"

  let vec_pages env =
    E.call_import env "rts" "region_vec_pages"

  let new_ env =
    E.call_import env "rts" "region_new"

  let size env =
    E.call_import env "rts" "region_size"

  let grow env =
    E.call_import env "rts" "region_grow"

  let load_blob env = E.call_import env "rts" "region_load_blob"
  let store_blob env = E.call_import env "rts" "region_store_blob"

  let load_word8 env = E.call_import env "rts" "region_load_word8"
  let store_word8 env = E.call_import env "rts" "region_store_word8"

  let load_word16 env = E.call_import env "rts" "region_load_word16"
  let store_word16 env = E.call_import env "rts" "region_store_word16"

  let load_word32 env = E.call_import env "rts" "region_load_word32"
  let store_word32 env = E.call_import env "rts" "region_store_word32"

  let load_word64 env = E.call_import env "rts" "region_load_word64"
  let store_word64 env = E.call_import env "rts" "region_store_word64"

  let load_float64 env = E.call_import env "rts" "region_load_float64"
  let store_float64 env = E.call_import env "rts" "region_store_float64"

end

module Text = struct
  (*
  Most of the heavy lifting around text values is in rts/motoko-rts/src/text.rs
  *)

  (* The layout of a concatenation node is

     ┌──────┬─────┬─────────┬───────┬───────┐
     │ obj header │ n_bytes │ text1 │ text2 │
     └──────┴─────┴─────────┴───────┴───────┘

    The object header includes the object tag (TAG_CONCAT defined in rts/types.rs) and the forwarding pointer

    This is internal to rts/text.c, with the exception of GC-related code.
  *)

  let of_ptr_size env =
    E.call_import env "rts" "text_of_ptr_size"
  let concat env =
    E.call_import env "rts" "text_concat"
  let size env =
    E.call_import env "rts" "text_size"
  let to_buf env =
    E.call_import env "rts" "text_to_buf"
  let len_nat env =
    Func.share_code1 Func.Never env "text_len" ("text", I32Type) [I32Type] (fun env get ->
      get ^^
      E.call_import env "rts" "text_len" ^^
      BigNum.from_word32 env
    )
  let prim_showChar env =
    TaggedSmallWord.untag_codepoint ^^
    E.call_import env "rts" "text_singleton"
  let to_blob env = E.call_import env "rts" "blob_of_text"

  let of_blob env =
    let (set_blob, get_blob) = new_local env "blob" in
    set_blob ^^
    get_blob ^^ Blob.as_ptr_len env ^^
    E.call_import env "rts" "utf8_valid" ^^
    G.if1 I32Type (Opt.inject_simple env get_blob) (Opt.null_lit env)


  let iter env =
    E.call_import env "rts" "text_iter"
  let iter_done env =
    E.call_import env "rts" "text_iter_done"
  let iter_next env =
    E.call_import env "rts" "text_iter_next" ^^
    TaggedSmallWord.tag_codepoint

  let compare env op =
    let open Operator in
    let name = match op with
        | LtOp -> "Text.compare_lt"
        | LeOp -> "Text.compare_le"
        | GeOp -> "Text.compare_ge"
        | GtOp -> "Text.compare_gt"
        | EqOp -> "Text.compare_eq"
        | NeqOp -> assert false in
    Func.share_code2 Func.Never env name (("x", I32Type), ("y", I32Type)) [I32Type] (fun env get_x get_y ->
      get_x ^^ Tagged.load_forwarding_pointer env ^^
      get_y ^^ Tagged.load_forwarding_pointer env ^^
      E.call_import env "rts" "text_compare" ^^
      compile_unboxed_const 0l ^^
      match op with
        | LtOp -> G.i (Compare (Wasm.Values.I32 I32Op.LtS))
        | LeOp -> G.i (Compare (Wasm.Values.I32 I32Op.LeS))
        | GtOp -> G.i (Compare (Wasm.Values.I32 I32Op.GtS))
        | GeOp -> G.i (Compare (Wasm.Values.I32 I32Op.GeS))
        | EqOp -> G.i (Compare (Wasm.Values.I32 I32Op.Eq))
        | NeqOp -> assert false
    )


end (* Text *)

module Arr = struct
  (* Object layout:

     ┌──────┬─────┬──────────┬────────┬───┐
     │ obj header │ n_fields │ field1 │ … │
     └──────┴─────┴──────────┴────────┴───┘

     The object  header includes the object tag (Array) and the forwarding pointer.

     No difference between mutable and immutable arrays.
  *)

  let header_size = Int32.add Tagged.header_size 1l
  let element_size = 4l
  let len_field = Int32.add Tagged.header_size 0l

  let len env =
    Tagged.load_forwarding_pointer env ^^
    Tagged.load_field env len_field

  (* Static array access. No checking *)
  let load_field env n =
    Tagged.load_forwarding_pointer env ^^
    Tagged.load_field env Int32.(add n header_size)

  (* Dynamic array access. Returns the address (not the value) of the field.
     Does no bounds checking *)
  let unsafe_idx env =
    Func.share_code2 Func.Never env "Array.unsafe_idx" (("array", I32Type), ("idx", I32Type)) [I32Type] (fun env get_array get_idx ->
      get_idx ^^
      compile_add_const header_size ^^
      compile_mul_const element_size ^^
      get_array ^^
      Tagged.load_forwarding_pointer env ^^
      G.i (Binary (Wasm.Values.I32 I32Op.Add))
    )

  (* Dynamic array access. Returns the address (not the value) of the field.
     Does bounds checking *)
  let idx env =
    Func.share_code2 Func.Never env "Array.idx" (("array", I32Type), ("idx", I32Type)) [I32Type] (fun env get_array get_idx ->
      (* No need to check the lower bound, we interpret idx as unsigned *)
      (* Check the upper bound *)
      get_idx ^^
      get_array ^^ len env ^^
      G.i (Compare (Wasm.Values.I32 I32Op.LtU)) ^^
      E.else_trap_with env "Array index out of bounds" ^^

      get_idx ^^
      compile_add_const header_size ^^
      compile_mul_const element_size ^^
      get_array ^^
      Tagged.load_forwarding_pointer env ^^
      G.i (Binary (Wasm.Values.I32 I32Op.Add))
    )

  (* As above, but taking a bigint (Nat), and reporting overflow as out of bounds *)
  let idx_bigint env =
    Func.share_code2 Func.Never env "Array.idx_bigint" (("array", I32Type), ("idx", I32Type)) [I32Type] (fun env get_array get_idx ->
      get_array ^^
      get_idx ^^
      Blob.lit env "Array index out of bounds" ^^
      BigNum.to_word32_with env ^^
      idx env
  )

  let element_type env typ = match Type.promote typ with
     | Type.Array element_type -> element_type
     | _ -> assert false

  (* Compile an array literal. *)
  let lit env element_instructions =
    Tagged.obj env Tagged.Array
     ([ compile_unboxed_const (Wasm.I32.of_int_u (List.length element_instructions))
      ] @ element_instructions)

  (* Does not initialize the fields! *)
  (* Note: Post allocation barrier must be applied after initialization *)
  let alloc env =
    E.call_import env "rts" "alloc_array"

  let iterate env get_array body =
    let (set_boundary, get_boundary) = new_local env "boundary" in
    let (set_pointer, get_pointer) = new_local env "pointer" in
    let set_array = G.setter_for get_array in

    get_array ^^ Tagged.load_forwarding_pointer env ^^ set_array ^^

    (* Initial element pointer, skewed *)
    compile_unboxed_const header_size ^^
    compile_mul_const element_size ^^
    get_array ^^
    G.i (Binary (Wasm.Values.I32 I32Op.Add)) ^^
    set_pointer ^^

    (* Upper pointer boundary, skewed *)
    get_array ^^
    Tagged.load_field env len_field ^^
    compile_mul_const element_size ^^
    get_pointer ^^
    G.i (Binary (Wasm.Values.I32 I32Op.Add)) ^^
    set_boundary ^^

    (* Loop through all elements *)
    compile_while env
    ( get_pointer ^^
      get_boundary ^^
      G.i (Compare (Wasm.Values.I32 I32Op.LtU))
    ) (
      body get_pointer ^^

      (* Next element pointer, skewed *)
      get_pointer ^^
      compile_add_const element_size ^^
      set_pointer
    )

  (* The primitive operations *)
  (* No need to wrap them in RTS functions: They occur only once, in the prelude. *)
  let init env =
    let (set_x, get_x) = new_local env "x" in
    let (set_r, get_r) = new_local env "r" in
    set_x ^^

    (* Allocate *)
    BigNum.to_word32 env ^^
    alloc env ^^
    set_r ^^

    (* Write elements *)
    iterate env get_r (fun get_pointer ->
      get_pointer ^^
      get_x ^^
      store_ptr
    ) ^^

    get_r ^^
    Tagged.allocation_barrier env

  let tabulate env =
    let (set_f, get_f) = new_local env "f" in
    let (set_r, get_r) = new_local env "r" in
    let (set_i, get_i) = new_local env "i" in
    set_f ^^

    (* Allocate *)
    BigNum.to_word32 env ^^
    alloc env ^^
    set_r ^^

    (* Initial index *)
    compile_unboxed_const 0l ^^
    set_i ^^

    (* Write elements *)
    iterate env get_r (fun get_pointer ->
      get_pointer ^^
      (* The closure *)
      get_f ^^
      Closure.prepare_closure_call env ^^
      (* The arg *)
      get_i ^^
      BigNum.from_word32 env ^^
      (* The closure again *)
      get_f ^^
      (* Call *)
      Closure.call_closure env 1 1 ^^
      store_ptr ^^

      (* Increment index *)
      get_i ^^
      compile_add_const 1l ^^
      set_i
    ) ^^
    get_r ^^
    Tagged.allocation_barrier env

  let ofBlob env =
    Func.share_code1 Func.Always env "Arr.ofBlob" ("blob", I32Type) [I32Type] (fun env get_blob ->
      let (set_len, get_len) = new_local env "len" in
      let (set_r, get_r) = new_local env "r" in

      get_blob ^^ Blob.len env ^^ set_len ^^

      get_len ^^ alloc env ^^ set_r ^^

      get_len ^^ from_0_to_n env (fun get_i ->
        get_r ^^ get_i ^^ unsafe_idx env ^^
        get_blob ^^ Blob.payload_ptr_unskewed env ^^
        get_i ^^ G.i (Binary (Wasm.Values.I32 I32Op.Add)) ^^
        G.i (Load {ty = I32Type; align = 0; offset = 0l; sz = Some Wasm.Types.(Pack8, ZX)}) ^^
        TaggedSmallWord.msb_adjust Type.Nat8 ^^
        store_ptr
      ) ^^
      get_r ^^
      Tagged.allocation_barrier env
    )

  let toBlob env =
    Func.share_code1 Func.Always env "Arr.toBlob" ("array", I32Type) [I32Type] (fun env get_a ->
      let (set_len, get_len) = new_local env "len" in
      let (set_r, get_r) = new_local env "r" in

      get_a ^^ len env ^^ set_len ^^

      get_len ^^ Blob.alloc env ^^ set_r ^^

      get_len ^^ from_0_to_n env (fun get_i ->
        get_r ^^ Blob.payload_ptr_unskewed env ^^
        get_i ^^ G.i (Binary (Wasm.Values.I32 I32Op.Add)) ^^
        get_a ^^ get_i ^^ unsafe_idx env ^^
        load_ptr ^^
        TaggedSmallWord.lsb_adjust Type.Nat8 ^^
        G.i (Store {ty = I32Type; align = 0; offset = 0l; sz = Some Wasm.Types.Pack8})
      ) ^^

      get_r
    )

end (* Array *)

module Tuple = struct
  (* Tuples use the same object representation (and same tag) as arrays.
     Even though we know the size statically, we still need the size
     information for the GC.

     One could introduce tags for small tuples, to save one word.
  *)

  (* We represent the boxed empty tuple as the unboxed scalar 0, i.e. simply as
     number (but really anything is fine, we never look at this) *)
  let unit_vanilla_lit = 0l
  let compile_unit = compile_unboxed_const unit_vanilla_lit

  (* Expects on the stack the pointer to the array. *)
  let load_n env n =
    Tagged.load_forwarding_pointer env ^^
    Tagged.load_field env (Int32.add Arr.header_size n)

  (* Takes n elements of the stack and produces an argument tuple *)
  let from_stack env n =
    if n = 0 then compile_unit
    else
      let name = Printf.sprintf "to_%i_tuple" n in
      let args = Lib.List.table n (fun i -> Printf.sprintf "arg%i" i, I32Type) in
      Func.share_code Func.Never env name args [I32Type] (fun env getters ->
        Arr.lit env (Lib.List.table n (fun i -> List.nth getters i))
      )

  (* Takes an argument tuple and puts the elements on the stack: *)
  let to_stack env n =
    if n = 0 then G.i Drop else
    begin
      let name = Printf.sprintf "from_%i_tuple" n in
      let retty = Lib.List.make n I32Type in
      Func.share_code1 Func.Never env name ("tup", I32Type) retty (fun env get_tup ->
        G.table n (fun i -> get_tup ^^ load_n env (Int32.of_int i))
      )
    end

end (* Tuple *)

module Lifecycle = struct
  (*
  This module models the life cycle of a canister as a very simple state machine,
  keeps track of the current state of the canister, and traps noisily if an
  unexpected transition happens. Such a transition would either be a bug in the
  underlying system, or in our RTS.
  *)

  type state =
    | PreInit
  (* We do not use the (start) function when compiling canisters, so skip
     these two:
    | InStart
    | Started (* (start) has run *)
  *)
    | InInit (* canister_init *)
    | Idle (* basic steady state *)
    | InUpdate
    | InQuery
    | PostQuery (* an invalid state *)
    | InPreUpgrade
    | PostPreUpgrade (* an invalid state *)
    | InPostUpgrade
    | InComposite

  let string_of_state state = match state with
    | PreInit -> "PreInit"
    | InInit -> "InInit"
    | Idle -> "Idle"
    | InUpdate -> "InUpdate"
    | InQuery -> "InQuery"
    | PostQuery -> "PostQuery"
    | InPreUpgrade -> "InPreUpgrade"
    | PostPreUpgrade -> "PostPreUpgrade"
    | InPostUpgrade -> "InPostUpgrade"
    | InComposite -> "InComposite"

  let int_of_state = function
    | PreInit -> 0l (* Automatically null *)
    (*
    | InStart -> 1l
    | Started -> 2l
    *)
    | InInit -> 3l
    | Idle -> 4l
    | InUpdate -> 5l
    | InQuery -> 6l
    | PostQuery -> 7l
    | InPreUpgrade -> 8l
    | PostPreUpgrade -> 9l
    | InPostUpgrade -> 10l
    | InComposite -> 11l

  let ptr () = Stack.end_ ()
  let end_ () = Int32.add (Stack.end_ ()) Heap.word_size

  (* Which states may come before this *)
  let pre_states = function
    | PreInit -> []
    (*
    | InStart -> [PreInit]
    | Started -> [InStart]
    *)
    | InInit -> [PreInit]
    | Idle -> [InInit; InUpdate; InPostUpgrade; InComposite]
    | InUpdate -> [Idle]
    | InQuery -> [Idle]
    | PostQuery -> [InQuery]
    | InPreUpgrade -> [Idle]
    | PostPreUpgrade -> [InPreUpgrade]
    | InPostUpgrade -> [InInit]
    | InComposite -> [Idle; InComposite]

  let get env =
    compile_unboxed_const (ptr ()) ^^
    load_unskewed_ptr

  let set env new_state =
    compile_unboxed_const (ptr ()) ^^
    compile_unboxed_const (int_of_state new_state) ^^
    store_unskewed_ptr

  let trans env new_state =
    let name = "trans_state" ^ Int32.to_string (int_of_state new_state) in
    Func.share_code0 Func.Always env name [] (fun env ->
      G.block0 (
        let rec go = function
        | [] -> E.trap_with env
          ("internal error: unexpected state entering " ^ string_of_state new_state)
        | (s::ss) ->
          get env ^^ compile_eq_const (int_of_state s) ^^
          G.if0 (G.i (Br (nr 1l))) G.nop ^^
          go ss
        in go (pre_states new_state)
        ) ^^
      set env new_state
    )

  let is_in env state =
    get env ^^
    compile_eq_const (int_of_state state)

end (* Lifecycle *)


module IC = struct

  (* IC-specific stuff: System imports, databufs etc. *)

  let register_globals env =
    (* result of last ic0.call_perform  *)
    E.add_global32 env "__call_perform_status" Mutable 0l;
    E.add_global32 env "__call_perform_message" Mutable 0l
    (* NB: __call_perform_message is not a root so text contents *must* be static *)

  let get_call_perform_status env =
    G.i (GlobalGet (nr (E.get_global env "__call_perform_status")))
  let set_call_perform_status env =
    G.i (GlobalSet (nr (E.get_global env "__call_perform_status")))
  let get_call_perform_message env =
    G.i (GlobalGet (nr (E.get_global env "__call_perform_message")))
  let set_call_perform_message env =
    G.i (GlobalSet (nr (E.get_global env "__call_perform_message")))

  let init_globals env =
    Blob.lit env "" ^^
    set_call_perform_message env

  let i32s n = Lib.List.make n I32Type
  let i64s n = Lib.List.make n I64Type

  let import_ic0 env =
      E.add_func_import env "ic0" "accept_message" [] [];
      E.add_func_import env "ic0" "call_data_append" (i32s 2) [];
      E.add_func_import env "ic0" "call_cycles_add128" (i64s 2) [];
      E.add_func_import env "ic0" "call_new" (i32s 8) [];
      E.add_func_import env "ic0" "call_perform" [] [I32Type];
      E.add_func_import env "ic0" "call_on_cleanup" (i32s 2) [];
      E.add_func_import env "ic0" "canister_cycle_balance128" [I32Type] [];
      E.add_func_import env "ic0" "canister_self_copy" (i32s 3) [];
      E.add_func_import env "ic0" "canister_self_size" [] [I32Type];
      E.add_func_import env "ic0" "canister_status" [] [I32Type];
      E.add_func_import env "ic0" "canister_version" [] [I64Type];
      E.add_func_import env "ic0" "is_controller" (i32s 2) [I32Type];
      E.add_func_import env "ic0" "debug_print" (i32s 2) [];
      E.add_func_import env "ic0" "msg_arg_data_copy" (i32s 3) [];
      E.add_func_import env "ic0" "msg_arg_data_size" [] [I32Type];
      E.add_func_import env "ic0" "msg_caller_copy" (i32s 3) [];
      E.add_func_import env "ic0" "msg_caller_size" [] [I32Type];
      E.add_func_import env "ic0" "msg_cycles_available128" [I32Type] [];
      E.add_func_import env "ic0" "msg_cycles_refunded128" [I32Type] [];
      E.add_func_import env "ic0" "msg_cycles_accept128" [I64Type; I64Type; I32Type] [];
      E.add_func_import env "ic0" "certified_data_set" (i32s 2) [];
      E.add_func_import env "ic0" "data_certificate_present" [] [I32Type];
      E.add_func_import env "ic0" "data_certificate_size" [] [I32Type];
      E.add_func_import env "ic0" "data_certificate_copy" (i32s 3) [];
      E.add_func_import env "ic0" "msg_method_name_size" [] [I32Type];
      E.add_func_import env "ic0" "msg_method_name_copy" (i32s 3) [];
      E.add_func_import env "ic0" "msg_reject_code" [] [I32Type];
      E.add_func_import env "ic0" "msg_reject_msg_size" [] [I32Type];
      E.add_func_import env "ic0" "msg_reject_msg_copy" (i32s 3) [];
      E.add_func_import env "ic0" "msg_reject" (i32s 2) [];
      E.add_func_import env "ic0" "msg_reply_data_append" (i32s 2) [];
      E.add_func_import env "ic0" "msg_reply" [] [];
      E.add_func_import env "ic0" "performance_counter" [I32Type] [I64Type];
      E.add_func_import env "ic0" "trap" (i32s 2) [];
      E.add_func_import env "ic0" "stable64_write" (i64s 3) [];
      E.add_func_import env "ic0" "stable64_read" (i64s 3) [];
      E.add_func_import env "ic0" "stable64_size" [] [I64Type];
      E.add_func_import env "ic0" "stable64_grow" [I64Type] [I64Type];
      E.add_func_import env "ic0" "time" [] [I64Type];
      if !Flags.global_timer then
        E.add_func_import env "ic0" "global_timer_set" [I64Type] [I64Type];
      ()

  let system_imports env =
    match E.mode env with
    | Flags.ICMode ->
      import_ic0 env
    | Flags.RefMode  ->
      import_ic0 env
    | Flags.WASIMode ->
      E.add_func_import env "wasi_unstable" "fd_write" [I32Type; I32Type; I32Type; I32Type] [I32Type];
    | Flags.WasmMode -> ()

  let system_call env funcname = E.call_import env "ic0" funcname

  let register env =

      Func.define_built_in env "print_ptr" [("ptr", I32Type); ("len", I32Type)] [] (fun env ->
        match E.mode env with
        | Flags.WasmMode -> G.i Nop
        | Flags.ICMode | Flags.RefMode ->
            G.i (LocalGet (nr 0l)) ^^
            G.i (LocalGet (nr 1l)) ^^
            system_call env "debug_print"
        | Flags.WASIMode -> begin
          let get_ptr = G.i (LocalGet (nr 0l)) in
          let get_len = G.i (LocalGet (nr 1l)) in

          Stack.with_words env "io_vec" 6l (fun get_iovec_ptr ->
            (* We use the iovec functionality to append a newline *)
            get_iovec_ptr ^^
            get_ptr ^^
            G.i (Store {ty = I32Type; align = 2; offset = 0l; sz = None}) ^^

            get_iovec_ptr ^^
            get_len ^^
            G.i (Store {ty = I32Type; align = 2; offset = 4l; sz = None}) ^^

            get_iovec_ptr ^^
            get_iovec_ptr ^^ compile_add_const 16l ^^
            G.i (Store {ty = I32Type; align = 2; offset = 8l; sz = None}) ^^

            get_iovec_ptr ^^
            compile_unboxed_const 1l ^^
            G.i (Store {ty = I32Type; align = 2; offset = 12l; sz = None}) ^^

            get_iovec_ptr ^^
            compile_unboxed_const (Int32.of_int (Char.code '\n')) ^^
            G.i (Store {ty = I32Type; align = 0; offset = 16l; sz = Some Wasm.Types.Pack8}) ^^

            (* Call fd_write twice to work around
               https://github.com/bytecodealliance/wasmtime/issues/629
            *)

            compile_unboxed_const 1l (* stdout *) ^^
            get_iovec_ptr ^^
            compile_unboxed_const 1l (* one string segment (2 doesn't work) *) ^^
            get_iovec_ptr ^^ compile_add_const 20l ^^ (* out for bytes written, we ignore that *)
            E.call_import env "wasi_unstable" "fd_write" ^^
            G.i Drop ^^

            compile_unboxed_const 1l (* stdout *) ^^
            get_iovec_ptr ^^ compile_add_const 8l ^^
            compile_unboxed_const 1l (* one string segment *) ^^
            get_iovec_ptr ^^ compile_add_const 20l ^^ (* out for bytes written, we ignore that *)
            E.call_import env "wasi_unstable" "fd_write" ^^
            G.i Drop)
          end);

      E.add_export env (nr {
        name = Lib.Utf8.decode "print_ptr";
        edesc = nr (FuncExport (nr (E.built_in env "print_ptr")))
      })


  let ic_system_call call env =
    match E.mode env with
    | Flags.(ICMode | RefMode) ->
      system_call env call
    | _ ->
      E.trap_with env Printf.(sprintf "cannot get %s when running locally" call)

  let performance_counter = ic_system_call "performance_counter"
  let is_controller = ic_system_call "is_controller"
  let canister_version = ic_system_call "canister_version"

  let print_ptr_len env = G.i (Call (nr (E.built_in env "print_ptr")))

  let print_text env =
    Func.share_code1 Func.Never env "print_text" ("str", I32Type) [] (fun env get_str ->
      let (set_blob, get_blob) = new_local env "blob" in
      get_str ^^ Text.to_blob env ^^ set_blob ^^
      get_blob ^^ Blob.payload_ptr_unskewed env ^^
      get_blob ^^ Blob.len env ^^
      print_ptr_len env
    )

  (* For debugging *)
  let _compile_static_print env s =
    Blob.lit_ptr_len env s ^^ print_ptr_len env

  let ic_trap env = system_call env "trap"

  let trap_ptr_len env =
    match E.mode env with
    | Flags.WasmMode -> G.i Unreachable
    | Flags.WASIMode -> print_ptr_len env ^^ G.i Unreachable
    | Flags.ICMode | Flags.RefMode -> ic_trap env ^^ G.i Unreachable

  let trap_with env s =
    Blob.lit_ptr_len env s ^^ trap_ptr_len env

  let trap_text env  =
    Text.to_blob env ^^ Blob.as_ptr_len env ^^ trap_ptr_len env

  let default_exports env =
    (* these exports seem to be wanted by the hypervisor/v8 *)
    E.add_export env (nr {
      name = Lib.Utf8.decode (
        match E.mode env with
        | Flags.WASIMode -> "memory"
        | _  -> "mem"
      );
      edesc = nr (MemoryExport (nr 0l))
    });
    E.add_export env (nr {
      name = Lib.Utf8.decode "table";
      edesc = nr (TableExport (nr 0l))
    })

  let export_init env =
    assert (E.mode env = Flags.ICMode || E.mode env = Flags.RefMode);
    let empty_f = Func.of_body env [] [] (fun env ->
      Lifecycle.trans env Lifecycle.InInit ^^
      G.i (Call (nr (E.built_in env "init"))) ^^
      GC.collect_garbage env ^^
      Lifecycle.trans env Lifecycle.Idle

    ) in
    let fi = E.add_fun env "canister_init" empty_f in
    E.add_export env (nr {
      name = Lib.Utf8.decode "canister_init";
      edesc = nr (FuncExport (nr fi))
      })

  let export_heartbeat env =
    assert (E.mode env = Flags.ICMode || E.mode env = Flags.RefMode);
    let fi = E.add_fun env "canister_heartbeat"
      (Func.of_body env [] [] (fun env ->
        G.i (Call (nr (E.built_in env "heartbeat_exp"))) ^^
        (* TODO(3622)
           Until DTS is implemented for heartbeats, don't collect garbage here,
           just record mutator_instructions and leave GC scheduling to the
           already scheduled async message running `system` function `heartbeat` *)
        GC.record_mutator_instructions env (* future: GC.collect_garbage env *)))
    in
    E.add_export env (nr {
      name = Lib.Utf8.decode "canister_heartbeat";
      edesc = nr (FuncExport (nr fi))
    })

  let export_timer env =
    assert !Flags.global_timer;
    assert (E.mode env = Flags.ICMode || E.mode env = Flags.RefMode);
    let fi = E.add_fun env "canister_global_timer"
      (Func.of_body env [] [] (fun env ->
        G.i (Call (nr (E.built_in env "timer_exp"))) ^^
        (* TODO(3622)
           Until DTS is implemented for timers, don't collect garbage here,
           just record mutator_instructions and leave GC scheduling to the
           already scheduled async message running `system` function `timer` *)
        GC.record_mutator_instructions env (* future: GC.collect_garbage env *)))
    in
    E.add_export env (nr {
      name = Lib.Utf8.decode "canister_global_timer";
      edesc = nr (FuncExport (nr fi))
    })

  let export_inspect env =
    assert (E.mode env = Flags.ICMode || E.mode env = Flags.RefMode);
    let fi = E.add_fun env "canister_inspect_message"
      (Func.of_body env [] [] (fun env ->
        G.i (Call (nr (E.built_in env "inspect_exp"))) ^^
        system_call env "accept_message" (* assumes inspect_exp traps to reject *)
        (* no need to GC !*)))
    in
    E.add_export env (nr {
      name = Lib.Utf8.decode "canister_inspect_message";
      edesc = nr (FuncExport (nr fi))
    })

  let export_wasi_start env =
    assert (E.mode env = Flags.WASIMode);
    let fi = E.add_fun env "_start" (Func.of_body env [] [] (fun env1 ->
      Lifecycle.trans env Lifecycle.InInit ^^
      G.i (Call (nr (E.built_in env "init"))) ^^
      Lifecycle.trans env Lifecycle.Idle
    )) in
    E.add_export env (nr {
      name = Lib.Utf8.decode "_start";
      edesc = nr (FuncExport (nr fi))
      })

  let export_upgrade_methods env =
    if E.mode env = Flags.ICMode || E.mode env = Flags.RefMode then
    let status_stopped = 3l in
    let pre_upgrade_fi = E.add_fun env "pre_upgrade" (Func.of_body env [] [] (fun env ->
      Lifecycle.trans env Lifecycle.InPreUpgrade ^^
      (* check status is stopped or trap on outstanding callbacks *)
      system_call env "canister_status" ^^ compile_eq_const status_stopped ^^
      G.if0
       (G.nop)
       (ContinuationTable.count env ^^
          E.then_trap_with env "canister_pre_upgrade attempted with outstanding message callbacks (try stopping the canister before upgrade)") ^^
      (* call pre_upgrade expression & any system method *)
      (G.i (Call (nr (E.built_in env "pre_exp")))) ^^
      Lifecycle.trans env Lifecycle.PostPreUpgrade
    )) in

    let post_upgrade_fi = E.add_fun env "post_upgrade" (Func.of_body env [] [] (fun env ->
      Lifecycle.trans env Lifecycle.InInit ^^
      G.i (Call (nr (E.built_in env "init"))) ^^
      Lifecycle.trans env Lifecycle.InPostUpgrade ^^
      G.i (Call (nr (E.built_in env "post_exp"))) ^^
      Lifecycle.trans env Lifecycle.Idle ^^
      GC.collect_garbage env
    )) in

    E.add_export env (nr {
      name = Lib.Utf8.decode "canister_pre_upgrade";
      edesc = nr (FuncExport (nr pre_upgrade_fi))
    });

    E.add_export env (nr {
      name = Lib.Utf8.decode "canister_post_upgrade";
      edesc = nr (FuncExport (nr post_upgrade_fi))
    })


  let get_self_reference env =
    match E.mode env with
    | Flags.ICMode | Flags.RefMode ->
      Func.share_code0 Func.Never env "canister_self" [I32Type] (fun env ->
        Blob.of_size_copy env
          (fun env -> system_call env "canister_self_size")
          (fun env -> system_call env "canister_self_copy")
          (fun env -> compile_unboxed_const 0l)
      )
    | _ ->
      E.trap_with env "cannot get self-actor-reference when running locally"

  let get_system_time env =
    match E.mode env with
    | Flags.ICMode | Flags.RefMode ->
      system_call env "time"
    | _ ->
      E.trap_with env "cannot get system time when running locally"

  let caller env =
    match E.mode env with
    | Flags.ICMode | Flags.RefMode ->
      Blob.of_size_copy env
        (fun env -> system_call env "msg_caller_size")
        (fun env -> system_call env "msg_caller_copy")
        (fun env -> compile_unboxed_const 0l)
    | _ ->
      E.trap_with env (Printf.sprintf "cannot get caller when running locally")

  let method_name env =
    match E.mode env with
    | Flags.ICMode | Flags.RefMode ->
      Blob.of_size_copy env
        (fun env -> system_call env "msg_method_name_size")
        (fun env -> system_call env "msg_method_name_copy")
        (fun env -> compile_unboxed_const 0l)
    | _ ->
      E.trap_with env (Printf.sprintf "cannot get method_name when running locally")

  let arg_data env =
    match E.mode env with
    | Flags.ICMode | Flags.RefMode ->
      Blob.of_size_copy env
        (fun env -> system_call env "msg_arg_data_size")
        (fun env -> system_call env "msg_arg_data_copy")
        (fun env -> compile_unboxed_const 0l)
    | _ ->
      E.trap_with env (Printf.sprintf "cannot get arg_data when running locally")

  let reject env arg_instrs =
    match E.mode env with
    | Flags.ICMode | Flags.RefMode ->
      arg_instrs ^^
      Text.to_blob env ^^
      Blob.as_ptr_len env ^^
      system_call env "msg_reject"
    | _ ->
      E.trap_with env (Printf.sprintf "cannot reject when running locally")

  let error_code env =
     Func.share_code0 Func.Always env "error_code" [I32Type] (fun env ->
      let (set_code, get_code) = new_local env "code" in
      system_call env "msg_reject_code" ^^ set_code ^^
      List.fold_right (fun (tag, const) code ->
        get_code ^^ compile_unboxed_const const ^^
        G.i (Compare (Wasm.Values.I32 I32Op.Eq)) ^^
        G.if1 I32Type
          (Variant.inject env tag Tuple.compile_unit)
          code)
        ["system_fatal", 1l;
         "system_transient", 2l;
         "destination_invalid", 3l;
         "canister_reject", 4l;
         "canister_error", 5l]
        (Variant.inject env "future" (get_code ^^ BoxedSmallWord.box env)))

  let error_message env =
    Func.share_code0 Func.Never env "error_message" [I32Type] (fun env ->
      Blob.of_size_copy env
        (fun env -> system_call env "msg_reject_msg_size")
        (fun env -> system_call env "msg_reject_msg_copy")
        (fun env -> compile_unboxed_const 0l)
    )

  let error_value env =
    Func.share_code0 Func.Never env "error_value" [I32Type] (fun env ->
      error_code env ^^
      error_message env ^^
      Tuple.from_stack env 2
    )

  let reply_with_data env =
    Func.share_code2 Func.Never env "reply_with_data" (("start", I32Type), ("size", I32Type)) [] (
      fun env get_data_start get_data_size ->
        get_data_start ^^
        get_data_size ^^
        system_call env "msg_reply_data_append" ^^
        system_call env "msg_reply"
   )

  (* Actor reference on the stack *)
  let actor_public_field env name =
    (* simply tuple canister name and function name *)
    Blob.lit env name ^^
    Tuple.from_stack env 2

  let fail_assert env at =
    let open Source in
    let at = {
        left = {at.left with file = Filename.basename at.left.file};
        right = {at.right with file = Filename.basename at.right.file}
      }
    in
    E.trap_with env (Printf.sprintf "assertion failed at %s" (string_of_region at))

  let async_method_name = Type.(motoko_async_helper_fld.lab)

  let assert_caller_self env =
    let (set_len1, get_len1) = new_local env "len1" in
    let (set_len2, get_len2) = new_local env "len2" in
    let (set_str1, get_str1) = new_local env "str1" in
    let (set_str2, get_str2) = new_local env "str2" in
    system_call env "canister_self_size" ^^ set_len1 ^^
    system_call env "msg_caller_size" ^^ set_len2 ^^
    get_len1 ^^ get_len2 ^^ G.i (Compare (Wasm.Values.I32 I32Op.Eq)) ^^
    E.else_trap_with env "not a self-call" ^^

    get_len1 ^^ Blob.dyn_alloc_scratch env ^^ set_str1 ^^
    get_str1 ^^ compile_unboxed_const 0l ^^ get_len1 ^^
    system_call env "canister_self_copy" ^^

    get_len2 ^^ Blob.dyn_alloc_scratch env ^^ set_str2 ^^
    get_str2 ^^ compile_unboxed_const 0l ^^ get_len2 ^^
    system_call env "msg_caller_copy" ^^


    get_str1 ^^ get_str2 ^^ get_len1 ^^ Heap.memcmp env ^^
    compile_eq_const 0l ^^
    E.else_trap_with env "not a self-call"

  (* Cycles *)

  let cycle_balance env =
    match E.mode env with
    | Flags.ICMode
    | Flags.RefMode ->
      system_call env "canister_cycle_balance128"
    | _ ->
      E.trap_with env "cannot read balance when running locally"

  let cycles_add env =
    match E.mode env with
    | Flags.ICMode
    | Flags.RefMode ->
      system_call env "call_cycles_add128"
    | _ ->
      E.trap_with env "cannot accept cycles when running locally"

  let cycles_accept env =
    match E.mode env with
    | Flags.ICMode
    | Flags.RefMode ->
      system_call env "msg_cycles_accept128"
    | _ ->
      E.trap_with env "cannot accept cycles when running locally"

  let cycles_available env =
    match E.mode env with
    | Flags.ICMode
    | Flags.RefMode ->
      system_call env "msg_cycles_available128"
    | _ ->
      E.trap_with env "cannot get cycles available when running locally"

  let cycles_refunded env =
    match E.mode env with
    | Flags.ICMode
    | Flags.RefMode ->
      system_call env "msg_cycles_refunded128"
    | _ ->
      E.trap_with env "cannot get cycles refunded when running locally"

  let set_certified_data env =
    match E.mode env with
    | Flags.ICMode
    | Flags.RefMode ->
      Blob.as_ptr_len env ^^
      system_call env "certified_data_set"
    | _ ->
      E.trap_with env "cannot set certified data when running locally"

  let get_certificate env =
    match E.mode env with
    | Flags.ICMode
    | Flags.RefMode ->
      system_call env "data_certificate_present" ^^
      G.if1 I32Type
      begin
        Opt.inject_simple env (
          Blob.of_size_copy env
            (fun env -> system_call env "data_certificate_size")
            (fun env -> system_call env "data_certificate_copy")
            (fun env -> compile_unboxed_const 0l)
        )
      end (Opt.null_lit env)
    | _ ->
      E.trap_with env "cannot get certificate when running locally"

end (* IC *)

module Cycles = struct

  let from_word128_ptr env = Func.share_code1 Func.Never env "from_word128_ptr" ("ptr", I32Type) [I32Type]
    (fun env get_ptr ->
     let set_lower, get_lower = new_local env "lower" in
     get_ptr ^^
     G.i (Load {ty = I64Type; align = 0; offset = 0l; sz = None }) ^^
     BigNum.from_word64 env ^^
     set_lower ^^
     get_ptr ^^
     G.i (Load {ty = I64Type; align = 0; offset = 8l; sz = None }) ^^
     G.i (Test (Wasm.Values.I64 I64Op.Eqz)) ^^
     G.if1 I32Type
       get_lower
       begin
         get_lower ^^
         get_ptr ^^
         G.i (Load {ty = I64Type; align = 0; offset = 8l; sz = None }) ^^
         BigNum.from_word64 env ^^
         (* shift left 64 bits *)
         compile_unboxed_const 64l ^^
         BigNum.compile_lsh env ^^
         BigNum.compile_add env
       end)

  (* takes a bignum from the stack, traps if ≥2^128, and leaves two 64bit words on the stack *)
  (* only used twice, so ok to not use share_code1; that would require I64Type support in FakeMultiVal *)
  let to_two_word64 env =
    let (set_val, get_val) = new_local env "cycles" in
    set_val ^^
    get_val ^^
    BigNum.lit env (Big_int.power_int_positive_int 2 128) ^^
    BigNum.compile_relop env Lt ^^
    E.else_trap_with env "cycles out of bounds" ^^

    get_val ^^
    (* shift right 64 bits *)
    compile_unboxed_const 64l ^^
    BigNum.compile_rsh env ^^
    BigNum.truncate_to_word64 env ^^

    get_val ^^
    BigNum.truncate_to_word64 env

  let balance env =
    Func.share_code0 Func.Always env "cycle_balance" [I32Type] (fun env ->
      Stack.with_words env "dst" 4l (fun get_dst ->
        get_dst ^^
        IC.cycle_balance env ^^
        get_dst ^^
        from_word128_ptr env
      )
    )

  let add env =
    Func.share_code1 Func.Always env "cycle_add" ("cycles", I32Type) [] (fun env get_x ->
      get_x ^^
      to_two_word64 env ^^
      IC.cycles_add env
    )

  let accept env =
    Func.share_code1 Func.Always env "cycle_accept" ("cycles", I32Type) [I32Type] (fun env get_x ->
      Stack.with_words env "dst" 4l (fun get_dst ->
        get_x ^^
        to_two_word64 env ^^
        get_dst ^^
        IC.cycles_accept env ^^
        get_dst ^^
        from_word128_ptr env
      )
    )

  let available env =
    Func.share_code0 Func.Always env "cycle_available" [I32Type] (fun env ->
      Stack.with_words env "dst" 4l (fun get_dst ->
        get_dst ^^
        IC.cycles_available env ^^
        get_dst ^^
        from_word128_ptr env
      )
    )

  let refunded env =
    Func.share_code0 Func.Always env "cycle_refunded" [I32Type] (fun env ->
      Stack.with_words env "dst" 4l (fun get_dst ->
        get_dst ^^
        IC.cycles_refunded env ^^
        get_dst ^^
        from_word128_ptr env
      )
    )

end (* Cycles *)

(* Low-level, almost raw access to IC stable memory.
   Essentially a virtual page allocator
   * enforcing limit --max-stable-pages not exceeded
   * tracking virtual page count, ignoring physical pages added for stable variable serialization (global`__stable_mem_size`)
   * recording current format of contents (global `__stable_version`)
   Used to implement stable variable serialization, (experimental) stable memory library and Region type (see region.rs)
*)
module StableMem = struct

  (* Versioning (c.f. Region.rs) *)
  (* NB: these constants must agree with VERSION_NO_STABLE_MEMORY etc. in Region.rs *)
  let legacy_version_no_stable_memory = Int32.of_int 0 (* never manifest in serialized form *)
  let legacy_version_some_stable_memory = Int32.of_int 1
  let legacy_version_regions = Int32.of_int 2
  let version_stable_heap_no_regions = Int32.of_int 3
  let version_stable_heap_regions = Int32.of_int 4
  let version_max = version_stable_heap_regions

  let register_globals env =
    (* size (in pages) *)
    E.add_global64 env "__stablemem_size" Mutable 0L;
    E.add_global32 env "__stablemem_version" Mutable version_stable_heap_no_regions

  let get_mem_size env =
    G.i (GlobalGet (nr (E.get_global env "__stablemem_size")))

  let set_mem_size env =
    G.i (GlobalSet (nr (E.get_global env "__stablemem_size")))

  let get_version env =
    G.i (GlobalGet (nr (E.get_global env "__stablemem_version")))

  let set_version env =
    G.i (GlobalSet (nr (E.get_global env "__stablemem_version")))

  let region_init env =
    compile_unboxed_const (if !Flags.use_stable_regions then 1l else 0l) ^^
    E.call_import env "rts" "region_init"

  (* stable memory bounds check *)
  let guard env =
    match E.mode env with
    | Flags.ICMode | Flags.RefMode ->
       get_mem_size env ^^
       compile_const_64 (Int64.of_int page_size_bits) ^^
       G.i (Binary (Wasm.Values.I64 I64Op.Shl)) ^^
       G.i (Compare (Wasm.Values.I64 I64Op.GeU)) ^^
       E.then_trap_with env "StableMemory offset out of bounds"
    | _ -> assert false

  (* check both offset and [offset,.., offset + size) within bounds *)
  (* c.f. region.rs check_relative_range *)
  (* TODO: specialize on size *)
  let guard_range env =
    match E.mode env with
    | Flags.ICMode | Flags.RefMode ->
      Func.share_code2 Func.Always env "__stablemem_guard_range"
        (("offset", I64Type), ("size", I32Type)) []
        (fun env get_offset get_size ->
          get_size ^^
          compile_unboxed_one ^^
          G.i (Compare (Wasm.Values.I32 I64Op.LeU)) ^^
          G.if0 begin
            get_offset ^^
            guard env
          end
          begin
            compile_const_64 (Int64.minus_one) ^^
            get_size ^^ G.i (Convert (Wasm.Values.I64 I64Op.ExtendUI32)) ^^
            G.i (Binary (Wasm.Values.I64 I64Op.Sub)) ^^
            get_offset ^^
            G.i (Compare (Wasm.Values.I64 I64Op.LtU)) ^^
            E.then_trap_with env "StableMemory range overflow" ^^
            get_offset ^^
            get_size ^^ G.i (Convert (Wasm.Values.I64 I64Op.ExtendUI32)) ^^
            G.i (Binary (Wasm.Values.I64 I64Op.Add)) ^^
            get_mem_size env ^^
            compile_const_64 (Int64.of_int page_size_bits) ^^
            G.i (Binary (Wasm.Values.I64 I64Op.Shl)) ^^
            G.i (Compare (Wasm.Values.I64 I64Op.GtU)) ^^
            E.then_trap_with env "StableMemory range out of bounds"
          end)
    | _ -> assert false

  let add_guard env guarded get_offset bytes =
    if guarded then
     (get_offset ^^
      if bytes = 1l then
        guard env
      else
        compile_unboxed_const bytes ^^
        guard_range env)
    else G.nop

  (* TODO: crusso in read/write could avoid stack allocation by reserving and re-using scratch memory instead *)
  let read env guarded name typ bytes load =
    match E.mode env with
    | Flags.ICMode | Flags.RefMode ->
      Func.share_code1 Func.Never env (Printf.sprintf "__stablemem_%sread_%s" (if guarded then "guarded_" else "") name)
        ("offset", I64Type) [typ]
        (fun env get_offset ->
          let words = Int32.div (Int32.add bytes 3l) 4l in
          add_guard env guarded get_offset bytes ^^
          Stack.with_words env "temp_ptr" words (fun get_temp_ptr ->
            get_temp_ptr ^^ G.i (Convert (Wasm.Values.I64 I64Op.ExtendUI32)) ^^
            get_offset ^^
            compile_const_64 (Int64.of_int32 bytes) ^^
            IC.system_call env "stable64_read" ^^
            get_temp_ptr ^^ load))
    | _ -> assert false

  let write env guarded name typ bytes store =
    match E.mode env with
    | Flags.ICMode | Flags.RefMode ->
      Func.share_code2 Func.Never env (Printf.sprintf "__stablemem_%swrite_%s" (if guarded then "guarded_" else "") name)
        (("offset", I64Type), ("value", typ)) []
        (fun env get_offset get_value ->
          let words = Int32.div (Int32.add bytes 3l) 4l in
          add_guard env guarded get_offset bytes ^^
          Stack.with_words env "temp_ptr" words (fun get_temp_ptr ->
            get_temp_ptr ^^ get_value ^^ store ^^
            get_offset ^^
            get_temp_ptr ^^ G.i (Convert (Wasm.Values.I64 I64Op.ExtendUI32)) ^^
            compile_const_64 (Int64.of_int32 bytes) ^^
            IC.system_call env "stable64_write"))
    | _ -> assert false

  let write_word32 env =
    write env false "word32" I32Type 4l store_unskewed_ptr

  let write_word64 env =
    write env false "word64" I64Type 8l store_unskewed_ptr64

<<<<<<< HEAD
  let read_word32 env =
    read env false "word32" I32Type 4l load_unskewed_ptr
  
  let read_word64 env =
    read env false "word64" I64Type 8l load_unskewed_ptr64
  
=======
  (* read and clear word32 from stable mem offset on stack *)
  let read_and_clear_word32 env =
    match E.mode env with
    | Flags.ICMode | Flags.RefMode ->
      Func.share_code1 Func.Always env "__stablemem_read_and_clear_word32"
        ("offset", I64Type) [I32Type]
        (fun env get_offset ->
          Stack.with_words env "temp_ptr" 1l (fun get_temp_ptr ->
            let (set_word, get_word) = new_local env "word" in
            (* read word *)
            get_temp_ptr ^^ G.i (Convert (Wasm.Values.I64 I64Op.ExtendUI32)) ^^
            get_offset ^^
            compile_const_64 4L ^^
            IC.system_call env "stable64_read" ^^
            get_temp_ptr ^^ load_unskewed_ptr ^^
            set_word ^^
            (* write 0 *)
            get_temp_ptr ^^ compile_unboxed_const 0l ^^ store_unskewed_ptr ^^
            get_offset ^^
            get_temp_ptr ^^ G.i (Convert (Wasm.Values.I64 I64Op.ExtendUI32)) ^^
            compile_const_64 4L ^^
            IC.system_call env "stable64_write" ^^
            (* return word *)
            get_word
        ))
    | _ -> assert false

>>>>>>> 7081e3d7
  (* ensure_pages : ensure at least num pages allocated,
     growing (real) stable memory if needed *)
  let ensure_pages env =
    match E.mode env with
    | Flags.ICMode | Flags.RefMode ->
      Func.share_code1 Func.Always env "__stablemem_ensure_pages"
        ("pages", I64Type) [I64Type]
        (fun env get_pages ->
          let (set_size, get_size) = new_local64 env "size" in
          let (set_pages_needed, get_pages_needed) = new_local64 env "pages_needed" in

          IC.system_call env "stable64_size" ^^
          set_size ^^

          get_pages ^^
          get_size ^^
          G.i (Binary (Wasm.Values.I64 I64Op.Sub)) ^^
          set_pages_needed ^^

          get_pages_needed ^^
          compile_const_64 0L ^^
          G.i (Compare (Wasm.Values.I64 I64Op.GtS)) ^^
          G.if1 I64Type
            (get_pages_needed ^^
             IC.system_call env "stable64_grow")
            get_size)
    | _ -> assert false

      (* ensure stable memory includes [offset..offset+size), assumes size > 0 *)
  let ensure env =
    match E.mode env with
    | Flags.ICMode | Flags.RefMode ->
      Func.share_code2 Func.Always env "__stablemem_ensure"
        (("offset", I64Type), ("size", I64Type)) []
        (fun env get_offset get_size ->
          let (set_sum, get_sum) = new_local64 env "sum" in
          get_offset ^^
          get_size ^^
          G.i (Binary (Wasm.Values.I64 I64Op.Add)) ^^
          set_sum ^^
          (* check for overflow *)
          get_sum ^^
          get_offset ^^
          G.i (Compare (Wasm.Values.I64 I64Op.LtU)) ^^
          E.then_trap_with env "Range overflow" ^^
          (* ensure page *)
          get_sum ^^
          compile_const_64 (Int64.of_int page_size_bits) ^^
          G.i (Binary (Wasm.Values.I64 I64Op.ShrU)) ^^
          compile_add64_const 1L ^^
          ensure_pages env ^^
          (* Check result *)
          compile_const_64 0L ^^
          G.i (Compare (Wasm.Values.I64 I64Op.LtS)) ^^
          E.then_trap_with env "Out of stable memory.")
    | _ -> assert false

  (* low-level grow, respecting --max-stable-pages *)
  let grow env =
    match E.mode env with
    | Flags.ICMode | Flags.RefMode ->
      Func.share_code1 Func.Always env "__stablemem_grow"
        ("pages", I64Type) [I64Type] (fun env get_pages ->
          let (set_size, get_size) = new_local64 env "size" in
          get_mem_size env ^^
          set_size ^^

          (* check within --max-stable-pages *)
          get_size ^^
          get_pages ^^
          G.i (Binary (Wasm.Values.I64 I64Op.Add)) ^^
          compile_const_64 (Int64.of_int (!Flags.max_stable_pages)) ^^
          G.i (Compare (Wasm.Values.I64 I64Op.GtU)) ^^
          G.if1 I64Type
            begin
             compile_const_64 (-1L) ^^
             G.i Return
            end
            begin
              let (set_new_size, get_new_size) = new_local64 env "new_size" in
              get_size ^^
              get_pages ^^
              G.i (Binary (Wasm.Values.I64 I64Op.Add)) ^^
              set_new_size ^^

              (* physical grow if necessary *)
              let (set_ensured, get_ensured) = new_local64 env "ensured" in
              get_new_size ^^
              ensure_pages env ^^
              set_ensured ^^

              (* Check result *)
              get_ensured ^^
              compile_const_64 0L ^^
              G.i (Compare (Wasm.Values.I64 I64Op.LtS)) ^^
              G.if1 I64Type
                ((* propagate failure -1; preserve logical size *)
                 get_ensured)
                ((* update logical size *)
                 get_new_size ^^
                 set_mem_size env ^^
                 (* return old logical size *)
                 get_size)
            end)
   | _ -> assert false

  let load_word32 env =
    read env true "word32" I32Type 4l load_unskewed_ptr
  let store_word32 env =
    write env true "word32" I32Type 4l store_unskewed_ptr

  let load_word8 env =
    read env true "word8" I32Type 1l
      (G.i (Load {ty = I32Type; align = 0; offset = 0l; sz = Some Wasm.Types.(Pack8, ZX)}))
  let store_word8 env =
    write env true "word8" I32Type 1l store_unskewed_ptr

  let load_word16 env =
    read env true "word16" I32Type 2l
      (G.i (Load {ty = I32Type; align = 0; offset = 0l; sz = Some Wasm.Types.(Pack16, ZX)}))
  let store_word16 env =
    write env true "word16" I32Type 2l store_unskewed_ptr

  let load_word64 env =
    read env true "word64" I64Type 8l
      (G.i (Load {ty = I64Type; align = 0; offset = 0l; sz = None }))
  let store_word64 env =
    write env true "word64" I64Type 8l
      (G.i (Store {ty = I64Type; align = 0; offset = 0l; sz = None}))

  let load_float64 env =
    read env true "float64" F64Type 8l
      (G.i (Load {ty = F64Type; align = 0; offset = 0l; sz = None }))
  let store_float64 env =
    write env true "float64" F64Type 8l
      (G.i (Store {ty = F64Type; align = 0; offset = 0l; sz = None}))

  let load_blob env =
    match E.mode env with
    | Flags.ICMode | Flags.RefMode ->
      Func.share_code2 Func.Always env "__stablemem_load_blob"
        (("offset", I64Type), ("len", I32Type)) [I32Type]
        (fun env get_offset get_len ->
          let (set_blob, get_blob) = new_local env "blob" in
          get_offset ^^
          get_len ^^
          guard_range env ^^
          get_len ^^ Blob.alloc env ^^ set_blob ^^
          get_blob ^^ Blob.payload_ptr_unskewed env ^^ G.i (Convert (Wasm.Values.I64 I64Op.ExtendUI32)) ^^
          get_offset ^^
          get_len ^^ G.i (Convert (Wasm.Values.I64 I64Op.ExtendUI32)) ^^
          IC.system_call env "stable64_read" ^^
          get_blob)
    | _ -> assert false

  let store_blob env =
    match E.mode env with
    | Flags.ICMode | Flags.RefMode ->
      Func.share_code2 Func.Always env "__stablemem_store_blob"
        (("offset", I64Type), ("blob", I32Type)) []
        (fun env get_offset get_blob ->
         let (set_len, get_len) = new_local env "len" in
          get_blob ^^ Blob.len env ^^ set_len ^^
          get_offset ^^
          get_len ^^
          guard_range env ^^
          get_offset ^^
          get_blob ^^ Blob.payload_ptr_unskewed env ^^ G.i (Convert (Wasm.Values.I64 I64Op.ExtendUI32)) ^^
          get_len ^^ G.i (Convert (Wasm.Values.I64 I64Op.ExtendUI32)) ^^
          IC.system_call env "stable64_write")
    | _ -> assert false

end (* StableMem *)


(* StableMemoryInterface *)
(* Core, legacy interface to IC stable memory, used to implement prims `stableMemoryXXX` of
   library `ExperimentalStableMemory.mo`.
   Each operation dispatches on the state of `StableMem.get_version()`.
   * StableMem.version_stable_heap_no_regions
     * use StableMem directly.
   * StableMem.version_stable_heap_regions: use Region.mo
*)
module StableMemoryInterface = struct

  (* Helpers *)
  let get_region0 env = E.call_import env "rts" "region0_get"

  let if_regions env args tys is1 is2 =
    StableMem.get_version env ^^
    compile_unboxed_const StableMem.version_stable_heap_regions ^^
    G.i (Compare (Wasm.Values.I32 I32Op.Eq)) ^^
    E.if_ env tys
      (get_region0 env ^^ args ^^ is1 env)
      (args ^^ is2 env)

  (* Prims *)
  let size env =
    Func.share_code0 Func.Always env "__stablememory_size" [I64Type]
      (fun env ->
        if_regions env
          G.nop
          [I64Type]
          Region.size
          StableMem.get_mem_size)

  let grow env =
    Func.share_code1 Func.Always env "__stablememory_grow" ("pages", I64Type) [I64Type]
      (fun env get_pages ->
        if_regions env
          get_pages
          [I64Type]
          Region.grow
          (fun env ->
            (* logical grow *)
            StableMem.grow env))

  let load_blob env =
    Func.share_code2 Func.Never env "__stablememory_load_blob"
      (("offset", I64Type), ("len", I32Type)) [I32Type]
      (fun env offset len ->
        if_regions env
          (offset ^^ len)
          [I32Type]
          Region.load_blob
          StableMem.load_blob)
  let store_blob env =
    Func.share_code2 Func.Never env "__stablememory_store_blob"
      (("offset", I64Type), ("blob", I32Type)) []
      (fun env offset blob ->
        if_regions env
          (offset ^^ blob)
          []
          Region.store_blob
          StableMem.store_blob)

  let load_word8 env =
    Func.share_code1 Func.Never env "__stablememory_load_word8"
      ("offset", I64Type) [I32Type]
      (fun env offset ->
        if_regions env
          offset
          [I32Type]
          Region.load_word8
          StableMem.load_word8)
  let store_word8 env =
    Func.share_code2 Func.Never env "__stablememory_store_word8"
      (("offset", I64Type), ("value", I32Type)) []
      (fun env offset value ->
        if_regions env
          (offset ^^ value)
          []
          Region.store_word8
          StableMem.store_word8)

  let load_word16 env =
    Func.share_code1 Func.Never env "__stablememory_load_word16"
      ("offset", I64Type) [I32Type]
      (fun env offset->
        if_regions env
          offset
          [I32Type]
          Region.load_word16
          StableMem.load_word16)
  let store_word16 env =
    Func.share_code2 Func.Never env "__stablememory_store_word16"
      (("offset", I64Type), ("value", I32Type)) []
      (fun env offset value ->
        if_regions env
          (offset ^^ value)
          []
          Region.store_word16
          StableMem.store_word16)

  let load_word32 env =
    Func.share_code1 Func.Never env "__stablememory_load_word32"
      ("offset", I64Type) [I32Type]
      (fun env offset ->
        if_regions env
          offset
          [I32Type]
          Region.load_word32
          StableMem.load_word32)
  let store_word32 env =
    Func.share_code2 Func.Never env "__stablememory_store_word32"
      (("offset", I64Type), ("value", I32Type)) []
      (fun env offset value ->
        if_regions env
          (offset ^^ value)
          []
          Region.store_word32
          StableMem.store_word32)

  let load_word64 env =
    Func.share_code1 Func.Never env "__stablememory_load_word64" ("offset", I64Type) [I64Type]
      (fun env offset ->
        if_regions env
          offset
          [I64Type]
          Region.load_word64
          StableMem.load_word64)
  let store_word64 env =
    Func.share_code2 Func.Never env "__stablememory_store_word64"
      (("offset", I64Type), ("value", I64Type)) []
      (fun env offset value ->
        if_regions env
          (offset ^^ value)
          []
          Region.store_word64
          StableMem.store_word64)

  let load_float64 env =
    Func.share_code1 Func.Never env "__stablememory_load_float64"
      ("offset", I64Type) [F64Type]
      (fun env offset ->
        if_regions env
          offset
          [F64Type]
          Region.load_float64
          StableMem.load_float64)
  let store_float64 env =
    Func.share_code2 Func.Never env "__stablememory_store_float64"
      (("offset", I64Type), ("value", F64Type)) []
      (fun env offset value ->
        if_regions env
          (offset ^^ value)
          []
          Region.store_float64
          StableMem.store_float64)

end

module RTS_Exports = struct
  let system_exports env =
    let bigint_trap_fi = E.add_fun env "bigint_trap" (
      Func.of_body env [] [] (fun env ->
        E.trap_with env "bigint function error"
      )
    ) in
    E.add_export env (nr {
      name = Lib.Utf8.decode "bigint_trap";
      edesc = nr (FuncExport (nr bigint_trap_fi))
    });

    let rts_trap_fi = E.add_fun env "rts_trap" (
      Func.of_body env ["str", I32Type; "len", I32Type] [] (fun env ->
        let get_str = G.i (LocalGet (nr 0l)) in
        let get_len = G.i (LocalGet (nr 1l)) in
        get_str ^^ get_len ^^ IC.trap_ptr_len env
      )
    ) in
    E.add_export env (nr {
      name = Lib.Utf8.decode "rts_trap";
      edesc = nr (FuncExport (nr rts_trap_fi))
    });

<<<<<<< HEAD
  let ic0_stable64_write_fi =
=======
    (* Keep a memory reserve when in update or init state. 
       This reserve can be used by queries, composite queries, and upgrades. *)
    let keep_memory_reserve_fi = E.add_fun env "keep_memory_reserve" (
      Func.of_body env [] [I32Type] (fun env ->
        Lifecycle.get env ^^
        compile_eq_const Lifecycle.(int_of_state InUpdate) ^^
        Lifecycle.get env ^^
        compile_eq_const Lifecycle.(int_of_state InInit) ^^
        G.i (Binary (Wasm.Values.I32 I32Op.Or))
      )
    ) in
    E.add_export env (nr {
      name = Lib.Utf8.decode "keep_memory_reserve";
      edesc = nr (FuncExport (nr keep_memory_reserve_fi))
    });

    if !Flags.gc_strategy <> Flags.Incremental then
    begin
      let set_hp_fi =
        E.add_fun env "__set_hp" (
        Func.of_body env ["new_hp", I32Type] [] (fun env ->
          G.i (LocalGet (nr 0l)) ^^
          GC.set_heap_pointer env
        )
      ) in
      E.add_export env (nr {
        name = Lib.Utf8.decode "setHP";
        edesc = nr (FuncExport (nr set_hp_fi))
      });

      let get_hp_fi = E.add_fun env "__get_hp" (
        Func.of_body env [] [I32Type] (fun env ->
          GC.get_heap_pointer env
        )
      ) in
      E.add_export env (nr {
        name = Lib.Utf8.decode "getHP";
        edesc = nr (FuncExport (nr get_hp_fi))
      })
    end;

    let ic0_stable64_write_fi =
>>>>>>> 7081e3d7
      if E.mode env = Flags.WASIMode then
        E.add_fun env "ic0_stable64_write" (
            Func.of_body env ["to", I64Type; "from", I64Type; "len", I64Type] []
              (fun env ->
                E.trap_with env "ic0_stable64_write is not supposed to be called in WASI"
              )
          )
      else E.reuse_import env "ic0" "stable64_write" in
    E.add_export env (nr {
      name = Lib.Utf8.decode "ic0_stable64_write";
      edesc = nr (FuncExport (nr ic0_stable64_write_fi))
    });

    let ic0_stable64_read_fi =
      if E.mode env = Flags.WASIMode then
        E.add_fun env "ic0_stable64_read" (
            Func.of_body env ["dst", I64Type; "offset", I64Type; "len", I64Type] []
              (fun env ->
                E.trap_with env "ic0_stable64_read is not supposed to be called in WASI"
              )
          )
      else E.reuse_import env "ic0" "stable64_read" in
    E.add_export env (nr {
      name = Lib.Utf8.decode "ic0_stable64_read";
      edesc = nr (FuncExport (nr ic0_stable64_read_fi))
    });

    let moc_stable_mem_grow_fi =
      E.add_fun env "moc_stable_mem_grow" (
        Func.of_body env ["newPages", I64Type] [I64Type]
          (fun env ->
            match E.mode env with
            | Flags.ICMode | Flags.RefMode ->
              G.i (LocalGet (nr 0l)) ^^
              StableMem.grow env
            | _ ->
              E.trap_with env "moc_stable_mem_grow is not supposed to be called in WASI" (* improve me *)
        ))
    in
    E.add_export env (nr {
      name = Lib.Utf8.decode "moc_stable_mem_grow";
      edesc = nr (FuncExport (nr moc_stable_mem_grow_fi))
    });

    let moc_stable_mem_size_fi =
      E.add_fun env "moc_stable_mem_size" (
        Func.of_body env [] [I64Type]
          (fun env ->
            match E.mode env with
            | Flags.ICMode | Flags.RefMode ->
               StableMem.get_mem_size env
            | _ ->
               E.trap_with env "moc_stable_mem_size is not supposed to be called in WASI" (* improve me *)
          )
        )
    in
    E.add_export env (nr {
      name = Lib.Utf8.decode "moc_stable_mem_size";
      edesc = nr (FuncExport (nr moc_stable_mem_size_fi))
    });

    let moc_stable_mem_get_version_fi =
      E.add_fun env "moc_stable_mem_get_version" (
        Func.of_body env [] [I32Type]
          (fun env ->
            match E.mode env with
            | Flags.ICMode | Flags.RefMode ->
               StableMem.get_version env
            | _ ->
               E.trap_with env "moc_stable_mem_get_version is not supposed to be called in WASI" (* improve me *)
          )
        )
    in
    E.add_export env (nr {
      name = Lib.Utf8.decode "moc_stable_mem_get_version";
      edesc = nr (FuncExport (nr moc_stable_mem_get_version_fi))
    });

    let moc_stable_mem_set_version_fi =
      E.add_fun env "moc_stable_mem_set_version" (
        Func.of_body env ["version", I32Type] []
          (fun env ->
            match E.mode env with
            | Flags.ICMode | Flags.RefMode ->
               G.i (LocalGet (nr 0l)) ^^
               StableMem.set_version env
            | _ ->
               E.trap_with env "moc_stable_mem_set_version is not supposed to be called in WASI" (* improve me *)
          )
        )
    in
    E.add_export env (nr {
      name = Lib.Utf8.decode "moc_stable_mem_set_version";
      edesc = nr (FuncExport (nr moc_stable_mem_set_version_fi))
    })

end (* RTS_Exports *)


(* Below signature is needed by the serialiser to supply the
   methods various formats and auxiliary routines. A stream
   token refers to the stream itself. Depending on the stream's
   methodology, the token can be a (bump) pointer or a handle
   (like a `Blob`). The former needs to be updated at certain
   points because the token will normally reside in locals that
   nested functions won't have access to. *)
module type Stream = sig
  (* Bottleneck routines for streaming in different formats.
     The `code` must be used linearly. `token` is a fragment
     of Wasm that puts the stream token onto the stack.
     Arguments:    env    token  code *)
  val write_byte : E.t -> G.t -> G.t -> G.t
  val write_word_leb : E.t -> G.t -> G.t -> G.t
  val write_word_32 : E.t -> G.t -> G.t -> G.t
  val write_blob : E.t -> G.t -> G.t -> G.t
  val write_text : E.t -> G.t -> G.t -> G.t
  val write_bignum_leb : E.t -> G.t -> G.t -> G.t
  val write_bignum_sleb : E.t -> G.t -> G.t -> G.t

  (* Creates a fresh stream with header, storing stream token.
     Arguments:env    size   setter getter header *)
  val create : E.t -> G.t -> G.t -> G.t -> string -> G.t

  (* Checks the stream's filling, traps if unexpected
     Arguments:      env    token  size *)
  val check_filled : E.t -> G.t -> G.t -> G.t

  (* Pushes the stream's current absolute byte offset on stack.
     The requirement is that the difference between two uses
     of this method must give a correct _relative_ offset.
     Arguments:         env    token *)
  val absolute_offset : E.t -> G.t -> G.t

  (* Finishes the stream, performing consistency checks.
     Leaves two words on stack, whose interpretation depends
     on the Stream.
     Arguments:   env    token  size   header_size *)
  val terminate : E.t -> G.t -> G.t -> int32 -> G.t

  (* Executes code to eliminate the residual buffer
     that `terminate` returns (if at all) *)
  val finalize_buffer : G.t -> G.t

  (* Builds a unique name for a name seed and a type *)
  val name_for : string -> Type.typ list -> string

  (* Opportunity to flush or update the token. Stream token is on stack. *)
  val checkpoint : E.t -> G.t -> G.t

  (* Reserve a small fixed number of bytes in the stream and return an
     address to it. The address is invalidated by a GC, and as such must
     be written to in the next few instructions. *)
  val reserve : E.t -> G.t -> int32 -> G.t
end


module BumpStream : Stream = struct
  let create env get_data_size set_data_buf get_data_buf header =
    let header_size = Int32.of_int (String.length header) in
    get_data_size ^^ compile_add_const header_size ^^
    Blob.dyn_alloc_scratch env ^^ set_data_buf ^^
    get_data_buf ^^
    Blob.lit env header ^^ Blob.payload_ptr_unskewed env ^^
    compile_unboxed_const header_size ^^
    Heap.memcpy env ^^
    get_data_buf ^^ compile_add_const header_size ^^ set_data_buf

  let check_filled env get_data_buf get_data_size =
    get_data_buf ^^ get_data_size ^^ G.i (Binary (Wasm.Values.I32 I32Op.Add)) ^^
    G.i (Compare (Wasm.Values.I32 I32Op.Eq)) ^^
    E.else_trap_with env "data buffer not filled"

  let terminate env get_data_buf get_data_size header_size =
    get_data_buf ^^ compile_sub_const header_size ^^
    get_data_size ^^ compile_add_const header_size

  let finalize_buffer code = code

  let name_for fn_name ts = "@" ^ fn_name ^ "<" ^ Typ_hash.typ_seq_hash ts ^ ">"

  let advance_data_buf get_data_buf =
    get_data_buf ^^ G.i (Binary (Wasm.Values.I32 I32Op.Add)) ^^ G.setter_for get_data_buf

  let absolute_offset _env get_data_buf = get_data_buf

  let checkpoint _env get_data_buf = G.setter_for get_data_buf

  let reserve _env get_data_buf bytes =
    get_data_buf ^^ get_data_buf ^^ compile_add_const bytes ^^ G.setter_for get_data_buf

  let write_word_leb env get_data_buf code =
    let set_word, get_word = new_local env "word" in
    code ^^ set_word ^^
    I32Leb.compile_store_to_data_buf_unsigned env get_word get_data_buf ^^
    advance_data_buf get_data_buf

  let write_word_32 env get_data_buf code =
    get_data_buf ^^ code ^^
    G.i (Store {ty = I32Type; align = 0; offset = 0l; sz = None}) ^^
    compile_unboxed_const Heap.word_size ^^ advance_data_buf get_data_buf

  let write_byte _env get_data_buf code =
    get_data_buf ^^ code ^^
    G.i (Store {ty = I32Type; align = 0; offset = 0l; sz = Some Wasm.Types.Pack8}) ^^
    compile_unboxed_const 1l ^^ advance_data_buf get_data_buf

  let write_blob env get_data_buf get_x =
    let set_len, get_len = new_local env "len" in
    get_x ^^ Blob.len env ^^ set_len ^^
    write_word_leb env get_data_buf get_len ^^
    get_data_buf ^^
    get_x ^^ Blob.payload_ptr_unskewed env ^^
    get_len ^^
    Heap.memcpy env ^^
    get_len ^^ advance_data_buf get_data_buf

  let write_text env get_data_buf get_x =
    let set_len, get_len = new_local env "len" in
    get_x ^^ Text.size env ^^ set_len ^^
    write_word_leb env get_data_buf get_len ^^
    get_x ^^ get_data_buf ^^ Text.to_buf env ^^
    get_len ^^ advance_data_buf get_data_buf

  let write_bignum_leb env get_data_buf get_x =
    get_data_buf ^^
    get_x ^^
    BigNum.compile_store_to_data_buf_unsigned env ^^
    advance_data_buf get_data_buf

  let write_bignum_sleb env get_data_buf get_x =
    get_data_buf ^^
    get_x ^^
    BigNum.compile_store_to_data_buf_signed env ^^
    advance_data_buf get_data_buf

end

module MakeSerialization (Strm : Stream) = struct
  (*
    The general serialization strategy is as follows:
    * We statically generate the IDL type description header.
    * We traverse the data to calculate the size needed for the data buffer and the
      reference buffer.
    * We allocate memory for the data buffer and the reference buffer
      (this memory area is not referenced, so will be dead with the next GC)
    * We copy the IDL type header to the data buffer.
    * We traverse the data and serialize it into the data buffer.
      This is type driven, and we use the `share_code` machinery and names that
      properly encode the type to resolve loops in a convenient way.
    * We externalize all that new data space into a databuf
    * We externalize the reference space into a elembuf
    * We pass both databuf and elembuf to shared functions
      (this mimicks the future system API)

    The deserialization is analogous:
    * We allocate some scratch space, and internalize the databuf and elembuf into it.
    * We parse the data, in a type-driven way, using normal construction and
      allocation, while keeping tabs on the type description header for subtyping.
    * At the end, the scratch space is a hole in the heap, and will be reclaimed
      by the next GC.
  *)

  module Strm = Strm

  (* Globals recording known Candid types
     See Note [Candid subtype checks]
   *)

  let register_delayed_globals env =
    (E.add_global32_delayed env "__typtbl" Immutable,
     E.add_global32_delayed env "__typtbl_end" Immutable,
     E.add_global32_delayed env "__typtbl_size" Immutable,
     E.add_global32_delayed env "__typtbl_idltyps" Immutable)

  let get_typtbl env =
    G.i (GlobalGet (nr (E.get_global env "__typtbl")))
  let get_typtbl_size env =
    G.i (GlobalGet (nr (E.get_global env "__typtbl_size")))
  let get_typtbl_end env =
    G.i (GlobalGet (nr (E.get_global env "__typtbl_end")))
  let get_typtbl_idltyps env =
    G.i (GlobalGet (nr (E.get_global env "__typtbl_idltyps")))

  module Registers = struct
    let register_globals env =
      E.add_global32 env "@@rel_buf_opt" Mutable 0l;
      E.add_global32 env "@@data_buf" Mutable 0l;
      E.add_global32 env "@@ref_buf" Mutable 0l;
      E.add_global32 env "@@typtbl" Mutable 0l;
      E.add_global32 env "@@typtbl_end" Mutable 0l;
      E.add_global32 env "@@typtbl_size" Mutable 0l

    let get_rel_buf_opt env =
      G.i (GlobalGet (nr (E.get_global env "@@rel_buf_opt")))
    let set_rel_buf_opt env =
      G.i (GlobalSet (nr (E.get_global env "@@rel_buf_opt")))

    let get_data_buf env =
      G.i (GlobalGet (nr (E.get_global env "@@data_buf")))
    let set_data_buf env =
      G.i (GlobalSet (nr (E.get_global env "@@data_buf")))

    let get_ref_buf env =
      G.i (GlobalGet (nr (E.get_global env "@@ref_buf")))
    let set_ref_buf env =
      G.i (GlobalSet (nr (E.get_global env "@@ref_buf")))

    let get_typtbl env =
      G.i (GlobalGet (nr (E.get_global env "@@typtbl")))
    let set_typtbl env =
      G.i (GlobalSet (nr (E.get_global env "@@typtbl")))

    let get_typtbl_end env =
      G.i (GlobalGet (nr (E.get_global env "@@typtbl_end")))
    let set_typtbl_end env =
      G.i (GlobalSet (nr (E.get_global env "@@typtbl_end")))

    let get_typtbl_size env =
      G.i (GlobalGet (nr (E.get_global env "@@typtbl_size")))
    let set_typtbl_size env =
      G.i (GlobalSet (nr (E.get_global env "@@typtbl_size")))
  end

  open Typ_hash

  let sort_by_hash fs =
    List.sort
      (fun (h1,_) (h2,_) -> Lib.Uint32.compare h1 h2)
      (List.map (fun f -> (Idllib.Escape.unescape_hash f.Type.lab, f)) fs)

  (* The IDL serialization prefaces the data with a type description.
     We can statically create the type description in Ocaml code,
     store it in the program, and just copy it to the beginning of the message.

     At some point this can be factored into a function from Motoko type to IDL,
     type and a function like this for IDL types. But due to recursion handling
     it is easier to start like this.
  *)

  module TM = Map.Make (Type.Ord)
  let to_idl_prim = let open Type in function
    | Prim Null | Tup [] -> Some 1l
    | Prim Bool -> Some 2l
    | Prim Nat -> Some 3l
    | Prim Int -> Some 4l
    | Prim Nat8 -> Some 5l
    | Prim Nat16 -> Some 6l
    | Prim (Nat32|Char) -> Some 7l
    | Prim Nat64 -> Some 8l
    | Prim Int8 -> Some 9l
    | Prim Int16 -> Some 10l
    | Prim Int32 -> Some 11l
    | Prim Int64 -> Some 12l
    | Prim Float -> Some 14l
    | Prim Text -> Some 15l
    (* NB: Prim Blob does not map to a primitive IDL type *)
    | Any -> Some 16l
    | Non -> Some 17l
    | Prim Principal -> Some 24l
    | Prim Region -> Some 128l
    | _ -> None

  (* some constants, also see rts/idl.c *)
  let idl_opt       = -18l
  let idl_vec       = -19l
  let idl_record    = -20l
  let idl_variant   = -21l
  let idl_func      = -22l
  let idl_service   = -23l
  let idl_alias     = 1l (* see Note [mutable stable values] *)

  (* TODO: use record *)
  let type_desc env ts :
     string * int list * int32 list  (* type_desc, (relative offsets), indices of ts *)
    =
    let open Type in

    (* Type traversal *)
    (* We do a first traversal to find out the indices of non-primitive types *)
    let (typs, idx) =
      let typs = ref [] in
      let idx = ref TM.empty in
      let rec go t =
        let t = Type.normalize t in
        if to_idl_prim t <> None then () else
        if TM.mem t !idx then () else begin
          idx := TM.add t (Lib.List32.length !typs) !idx;
          typs := !typs @ [ t ];
          match t with
          | Tup ts -> List.iter go ts
          | Obj (_, fs) ->
            List.iter (fun f -> go f.typ) fs
          | Array (Mut t) -> go (Array t)
          | Array t -> go t
          | Opt t -> go t
          | Variant vs -> List.iter (fun f -> go f.typ) vs
          | Func (s, c, tbs, ts1, ts2) ->
            List.iter go ts1; List.iter go ts2
          | Prim Blob -> ()
          | Mut t -> go t
          | _ ->
            Printf.eprintf "type_desc: unexpected type %s\n" (string_of_typ t);
            assert false
        end
      in
      List.iter go ts;
      (!typs, !idx)
    in

    (* buffer utilities *)
    let buf = Buffer.create 16 in

    let add_u8 i =
      Buffer.add_char buf (Char.chr (i land 0xff)) in

    let rec add_leb128_32 (i : Lib.Uint32.t) =
      let open Lib.Uint32 in
      let b = logand i (of_int32 0x7fl) in
      if of_int32 0l <= i && i < of_int32 128l
      then add_u8 (to_int b)
      else begin
        add_u8 (to_int (logor b (of_int32 0x80l)));
        add_leb128_32 (shift_right_logical i 7)
      end in

    let add_leb128 i =
      assert (i >= 0);
      add_leb128_32 (Lib.Uint32.of_int i) in

    let rec add_sleb128 (i : int32) =
      let open Int32 in
      let b = logand i 0x7fl in
      if -64l <= i && i < 64l
      then add_u8 (to_int b)
      else begin
        add_u8 (to_int (logor b 0x80l));
        add_sleb128 (shift_right i 7)
      end in

    (* Actual binary data *)

    let add_idx t =
      let t = Type.normalize t in
      match to_idl_prim t with
      | Some i -> add_sleb128 (Int32.neg i)
      | None -> add_sleb128 (TM.find (normalize t) idx) in

    let idx t =
      let t = Type.normalize t in
      match to_idl_prim t with
      | Some i -> Int32.neg i
      | None -> TM.find (normalize t) idx in

    let rec add_typ t =
      match t with
      | Non -> assert false
      | Prim Blob ->
        add_typ Type.(Array (Prim Nat8))
      | Prim Region ->
        add_sleb128 idl_alias; add_idx t
      | Prim _ -> assert false
      | Tup ts ->
        add_sleb128 idl_record;
        add_leb128 (List.length ts);
        List.iteri (fun i t ->
          add_leb128 i;
          add_idx t;
        ) ts
      | Obj ((Object | Memory), fs) ->
        add_sleb128 idl_record;
        add_leb128 (List.length fs);
        List.iter (fun (h, f) ->
          add_leb128_32 h;
          add_idx f.typ
        ) (sort_by_hash fs)
      | Array (Mut t) ->
        add_sleb128 idl_alias; add_idx (Array t)
      | Array t ->
        add_sleb128 idl_vec; add_idx t
      | Opt t ->
        add_sleb128 idl_opt; add_idx t
      | Variant vs ->
        add_sleb128 idl_variant;
        add_leb128 (List.length vs);
        List.iter (fun (h, f) ->
          add_leb128_32 h;
          add_idx f.typ
        ) (sort_by_hash vs)
      | Func (s, c, tbs, ts1, ts2) ->
        assert (Type.is_shared_sort s);
        add_sleb128 idl_func;
        add_leb128 (List.length ts1);
        List.iter add_idx ts1;
        add_leb128 (List.length ts2);
        List.iter add_idx ts2;
        begin match s, c with
          | _, Returns ->
            add_leb128 1; add_u8 2; (* oneway *)
          | Shared Write, _ ->
            add_leb128 0; (* no annotation *)
          | Shared Query, _ ->
            add_leb128 1; add_u8 1; (* query *)
          | Shared Composite, _ ->
            add_leb128 1; add_u8 3; (* composite *)
          | _ -> assert false
        end
      | Obj (Actor, fs) ->
        add_sleb128 idl_service;
        add_leb128 (List.length fs);
        List.iter (fun f ->
          add_leb128 (String.length f.lab);
          Buffer.add_string buf f.lab;
          add_idx f.typ
        ) fs
      | Mut t ->
        add_sleb128 idl_alias; add_idx t
      | _ -> assert false in

    Buffer.add_string buf "DIDL";
    add_leb128 (List.length typs);
    let offsets = List.map (fun typ ->
      let offset = Buffer.length buf in
      add_typ typ;
      offset)
      typs
    in
    add_leb128 (List.length ts);
    List.iter add_idx ts;
    (Buffer.contents buf,
     offsets,
     List.map idx ts)

  (* See Note [Candid subtype checks] *)
  let set_delayed_globals (env : E.t) (set_typtbl, set_typtbl_end, set_typtbl_size, set_typtbl_idltyps) =
    let typdesc, offsets, idltyps = type_desc env (E.get_typtbl_typs env) in
    let static_typedesc = E.add_static_unskewed env [StaticBytes.Bytes typdesc] in
    let static_typtbl =
      let bytes = StaticBytes.i32s
        (List.map (fun offset ->
          Int32.(add static_typedesc (of_int(offset))))
        offsets)
      in
      E.add_static_unskewed env [bytes]
    in
    let static_idltyps = E.add_static_unskewed env [StaticBytes.i32s idltyps] in
    set_typtbl static_typtbl;
    set_typtbl_end Int32.(add static_typedesc (of_int (String.length typdesc)));
    set_typtbl_size (Int32.of_int (List.length offsets));
    set_typtbl_idltyps static_idltyps

  (* Returns data (in bytes) and reference buffer size (in entries) needed *)
  let rec buffer_size env t =
    let open Type in
    let t = Type.normalize t in
    let name = "@buffer_size<" ^ typ_hash t ^ ">" in
    Func.share_code1 Func.Always env name ("x", I32Type) [I32Type; I32Type]
    (fun env get_x ->

      (* Some combinators for writing values *)
      let (set_data_size, get_data_size) = new_local64 env "data_size" in
      let (set_ref_size, get_ref_size) = new_local env "ref_size" in
      compile_const_64 0L ^^ set_data_size ^^
      compile_unboxed_const 0l ^^ set_ref_size ^^

      let inc_data_size code =
        get_data_size ^^
        code ^^ G.i (Convert (Wasm.Values.I64 I64Op.ExtendUI32)) ^^
        G.i (Binary (Wasm.Values.I64 I64Op.Add)) ^^
        set_data_size
      in

      let size_word env code =
        let (set_word, get_word) = new_local env "word" in
        code ^^ set_word ^^
        inc_data_size (I32Leb.compile_leb128_size get_word)
      in

      let size env t =
        let (set_inc, get_inc) = new_local env "inc" in
        buffer_size env t ^^
        get_ref_size ^^ G.i (Binary (Wasm.Values.I32 I32Op.Add)) ^^ set_ref_size ^^
        set_inc ^^ inc_data_size get_inc
      in

      (* the incremental GC leaves array slice information in tag,
         the slice information can be removed and the tag reset to array
         as the GC can resume marking from the array beginning *)
      let clear_array_slicing =
        let (set_temp, get_temp) = new_local env "temp" in
        set_temp ^^
        get_temp ^^ compile_unboxed_const Tagged.(int_of_tag StableSeen) ^^
        G.i (Compare (Wasm.Values.I32 I32Op.Ne)) ^^
        get_temp ^^ compile_unboxed_const Tagged.(int_of_tag CoercionFailure) ^^
        G.i (Compare (Wasm.Values.I32 I32Op.Ne)) ^^
        G.i (Binary (Wasm.Values.I32 I32Op.And)) ^^
        get_temp ^^ compile_unboxed_const Tagged.(int_of_tag ArraySliceMinimum) ^^
        G.i (Compare (Wasm.Values.I32 I32Op.GeU)) ^^
        G.i (Binary (Wasm.Values.I32 I32Op.And)) ^^
        G.if1 I32Type begin
          (compile_unboxed_const Tagged.(int_of_tag Array))
        end begin
          get_temp
        end
      in

      let size_alias size_thing =
        (* see Note [mutable stable values] *)
        let (set_tag, get_tag) = new_local env "tag" in
        get_x ^^ Tagged.load_tag env ^^ clear_array_slicing ^^ set_tag ^^
        (* Sanity check *)
        get_tag ^^ compile_eq_const Tagged.(int_of_tag StableSeen) ^^
        get_tag ^^ compile_eq_const Tagged.(int_of_tag MutBox) ^^
        G.i (Binary (Wasm.Values.I32 I32Op.Or)) ^^
        get_tag ^^ compile_eq_const Tagged.(int_of_tag ObjInd) ^^
        G.i (Binary (Wasm.Values.I32 I32Op.Or)) ^^
        get_tag ^^ compile_eq_const Tagged.(int_of_tag Array) ^^
        G.i (Binary (Wasm.Values.I32 I32Op.Or)) ^^
        get_tag ^^ compile_eq_const Tagged.(int_of_tag Region) ^^
        G.i (Binary (Wasm.Values.I32 I32Op.Or)) ^^
        E.else_trap_with env "object_size/Mut: Unexpected tag." ^^
        (* Check if we have seen this before *)
        get_tag ^^ compile_eq_const Tagged.(int_of_tag StableSeen) ^^
        G.if0 begin
          (* Seen before *)
          (* One byte marker, one word offset *)
          inc_data_size (compile_unboxed_const 5l)
        end begin
          (* Not yet seen *)
          (* One byte marker, two words scratch space *)
          inc_data_size (compile_unboxed_const 9l) ^^
          (* Mark it as seen *)
          get_x ^^ Tagged.(store_tag env StableSeen) ^^
          (* and descend *)
          size_thing ()
        end
      in

      (* Now the actual type-dependent code *)
      begin match t with
      | Prim Nat -> inc_data_size (get_x ^^ BigNum.compile_data_size_unsigned env)
      | Prim Int -> inc_data_size (get_x ^^ BigNum.compile_data_size_signed env)
      | Prim (Int8|Nat8) -> inc_data_size (compile_unboxed_const 1l)
      | Prim (Int16|Nat16) -> inc_data_size (compile_unboxed_const 2l)
      | Prim (Int32|Nat32|Char) -> inc_data_size (compile_unboxed_const 4l)
      | Prim (Int64|Nat64|Float) -> inc_data_size (compile_unboxed_const 8l)
      | Prim Bool -> inc_data_size (compile_unboxed_const 1l)
      | Prim Null -> G.nop
      | Any -> G.nop
      | Tup [] -> G.nop (* e(()) = null *)
      | Tup ts ->
        G.concat_mapi (fun i t ->
          get_x ^^ Tuple.load_n env (Int32.of_int i) ^^
          size env t
          ) ts
      | Obj ((Object | Memory), fs) ->
        G.concat_map (fun (_h, f) ->
          get_x ^^ Object.load_idx_raw env f.Type.lab ^^
          size env f.typ
          ) (sort_by_hash fs)
      | Array (Mut t) ->
        size_alias (fun () -> get_x ^^ size env (Array t))
      | Array t ->
        size_word env (get_x ^^ Arr.len env) ^^
        get_x ^^ Arr.len env ^^
        from_0_to_n env (fun get_i ->
          get_x ^^ get_i ^^ Arr.unsafe_idx env ^^ load_ptr ^^
          size env t
        )
      | Prim Blob ->
        let (set_len, get_len) = new_local env "len" in
        get_x ^^ Blob.len env ^^ set_len ^^
        size_word env get_len ^^
        inc_data_size get_len
      | Prim Text ->
        let (set_len, get_len) = new_local env "len" in
        get_x ^^ Text.size env ^^ set_len ^^
        size_word env get_len ^^
        inc_data_size get_len
      | Opt t ->
        inc_data_size (compile_unboxed_const 1l) ^^ (* one byte tag *)
        get_x ^^ Opt.is_some env ^^
        G.if0 (get_x ^^ Opt.project env ^^ size env t) G.nop
      | Variant vs ->
        List.fold_right (fun (i, {lab = l; typ = t; _}) continue ->
            get_x ^^
            Variant.test_is env l ^^
            G.if0
              ( size_word env (compile_unboxed_const (Int32.of_int i)) ^^
                get_x ^^ Variant.project env ^^ size env t
              ) continue
          )
          ( List.mapi (fun i (_h, f) -> (i,f)) (sort_by_hash vs) )
          ( E.trap_with env "buffer_size: unexpected variant" )
      | Func _ ->
        inc_data_size (compile_unboxed_const 1l) ^^ (* one byte tag *)
        get_x ^^ Arr.load_field env 0l ^^ size env (Obj (Actor, [])) ^^
        get_x ^^ Arr.load_field env 1l ^^ size env (Prim Text)
      | Obj (Actor, _) | Prim Principal ->
        inc_data_size (compile_unboxed_const 1l) ^^ (* one byte tag *)
        get_x ^^ size env (Prim Blob)
      | Non ->
        E.trap_with env "buffer_size called on value of type None"
      | Prim Region ->
         size_alias (fun () ->
          inc_data_size (compile_unboxed_const 12l) ^^ (* |id| + |page_count| = 8 + 4 *)
          get_x ^^ Region.vec_pages env ^^ size env (Prim Blob))
      | Mut t ->
        size_alias (fun () -> get_x ^^ MutBox.load_field env ^^ size env t)
      | _ -> todo "buffer_size" (Arrange_ir.typ t) G.nop
      end ^^
      (* Check 32-bit overflow of buffer_size *)
      get_data_size ^^
      compile_shrU64_const 32L ^^
      G.i (Test (Wasm.Values.I64 I64Op.Eqz)) ^^
      E.else_trap_with env "buffer_size overflow" ^^
      (* Convert to 32-bit *)
      get_data_size ^^
      G.i (Convert (Wasm.Values.I32 I32Op.WrapI64)) ^^
      get_ref_size
    )

  (* Copies x to the data_buffer, storing references after ref_count entries in ref_base *)
  let rec serialize_go env t =
    let open Type in
    let t = Type.normalize t in
    let name = Strm.name_for "serialize_go" [t] in
    Func.share_code3 Func.Always env name (("x", I32Type), ("data_buffer", I32Type), ("ref_buffer", I32Type)) [I32Type; I32Type]
    (fun env get_x get_data_buf get_ref_buf ->
      let set_ref_buf = G.setter_for get_ref_buf in

      (* Some combinators for writing values *)
      let open Strm in

      let write env t =
        get_data_buf ^^
        get_ref_buf ^^
        serialize_go env t ^^
        set_ref_buf ^^
        checkpoint env get_data_buf
      in

      let write_alias write_thing =
        (* see Note [mutable stable values] *)
        (* Check heap tag *)
        let (set_tag, get_tag) = new_local env "tag" in
        get_x ^^ Tagged.load_tag env ^^ set_tag ^^
        get_tag ^^ compile_eq_const Tagged.(int_of_tag StableSeen) ^^
        G.if0
        begin
          (* This is the real data *)
          write_byte env get_data_buf (compile_unboxed_const 0l) ^^
          (* Remember the current offset in the tag word *)
          get_x ^^ Tagged.load_forwarding_pointer env ^^ Strm.absolute_offset env get_data_buf ^^
          Tagged.store_field env Tagged.tag_field ^^
          (* Leave space in the output buffer for the decoder's bookkeeping *)
          write_word_32 env get_data_buf (compile_unboxed_const 0l) ^^
          write_word_32 env get_data_buf (compile_unboxed_const 0l) ^^
          (* Now the data, following the object field mutbox indirection *)
          write_thing ()
        end
        begin
          (* This is a reference *)
          write_byte env get_data_buf (compile_unboxed_const 1l) ^^
          (* Sanity Checks *)
          get_tag ^^ compile_eq_const Tagged.(int_of_tag MutBox) ^^
          E.then_trap_with env "unvisited mutable data in serialize_go (MutBox)" ^^
          get_tag ^^ compile_eq_const Tagged.(int_of_tag ObjInd) ^^
          E.then_trap_with env "unvisited mutable data in serialize_go (ObjInd)" ^^
          get_tag ^^ compile_eq_const Tagged.(int_of_tag Array) ^^
          E.then_trap_with env "unvisited mutable data in serialize_go (Array)" ^^
          get_tag ^^ compile_eq_const Tagged.(int_of_tag Region) ^^
          E.then_trap_with env "unvisited mutable data in serialize_go (Region)" ^^
          (* Second time we see this *)
          (* Calculate relative offset *)
          let set_offset, get_offset = new_local env "offset" in
          get_tag ^^ Strm.absolute_offset env get_data_buf ^^ G.i (Binary (Wasm.Values.I32 I32Op.Sub)) ^^
          set_offset ^^
          (* A sanity check *)
          get_offset ^^ compile_unboxed_const 0l ^^
          G.i (Compare (Wasm.Values.I32 I32Op.LtS)) ^^
          E.else_trap_with env "Odd offset" ^^
          (* Write the offset to the output buffer *)
          write_word_32 env get_data_buf get_offset
        end
      in

      (* Now the actual serialization *)

      begin match t with
      | Prim Nat ->
        write_bignum_leb env get_data_buf get_x
      | Prim Int ->
        write_bignum_sleb env get_data_buf get_x
      | Prim Float ->
        reserve env get_data_buf 8l ^^
        get_x ^^ Float.unbox env ^^
        G.i (Store {ty = F64Type; align = 0; offset = 0l; sz = None})
      | Prim (Int64|Nat64) ->
        reserve env get_data_buf 8l ^^
        get_x ^^ BoxedWord64.unbox env ^^
        G.i (Store {ty = I64Type; align = 0; offset = 0l; sz = None})
      | Prim (Int32|Nat32) ->
        write_word_32 env get_data_buf (get_x ^^ BoxedSmallWord.unbox env)
      | Prim Char ->
        write_word_32 env get_data_buf (get_x ^^ TaggedSmallWord.untag_codepoint)
      | Prim (Int16|Nat16) ->
        reserve env get_data_buf 2l ^^
        get_x ^^ TaggedSmallWord.lsb_adjust Nat16 ^^
        G.i (Store {ty = I32Type; align = 0; offset = 0l; sz = Some Wasm.Types.Pack16})
      | Prim (Int8|Nat8) ->
        write_byte env get_data_buf (get_x ^^ TaggedSmallWord.lsb_adjust Nat8)
      | Prim Bool ->
        write_byte env get_data_buf get_x
      | Tup [] -> (* e(()) = null *)
        G.nop
      | Tup ts ->
        G.concat_mapi (fun i t ->
          get_x ^^ Tuple.load_n env (Int32.of_int i) ^^
          write env t
        ) ts
      | Obj ((Object | Memory), fs) ->
        G.concat_map (fun (_h, f) ->
          get_x ^^ Object.load_idx_raw env f.Type.lab ^^
          write env f.typ
        ) (sort_by_hash fs)
      | Array (Mut t) ->
        write_alias (fun () -> get_x ^^ write env (Array t))
      | Prim Region ->
        write_alias (fun () ->
          reserve env get_data_buf 8l ^^
          get_x ^^ Region.id env ^^
          G.i (Store {ty = I64Type; align = 0; offset = 0l; sz = None}) ^^
          write_word_32 env get_data_buf (get_x ^^ Region.page_count env) ^^
          write_blob env get_data_buf (get_x ^^ Region.vec_pages env)
        )
      | Array t ->
        write_word_leb env get_data_buf (get_x ^^ Arr.len env) ^^
        get_x ^^ Arr.len env ^^
        from_0_to_n env (fun get_i ->
          get_x ^^ get_i ^^ Arr.unsafe_idx env ^^ load_ptr ^^
          write env t
        )
      | Prim Null -> G.nop
      | Any -> G.nop
      | Opt t ->
        get_x ^^
        Opt.is_some env ^^
        G.if0
          (write_byte env get_data_buf (compile_unboxed_const 1l) ^^ get_x ^^ Opt.project env ^^ write env t)
          (write_byte env get_data_buf (compile_unboxed_const 0l))
      | Variant vs ->
        List.fold_right (fun (i, {lab = l; typ = t; _}) continue ->
            get_x ^^
            Variant.test_is env l ^^
            G.if0
              ( write_word_leb env get_data_buf (compile_unboxed_const (Int32.of_int i)) ^^
                get_x ^^ Variant.project env ^^ write env t)
              continue
          )
          ( List.mapi (fun i (_h, f) -> (i,f)) (sort_by_hash vs) )
          ( E.trap_with env "serialize_go: unexpected variant" )
      | Prim Blob ->
        write_blob env get_data_buf get_x
      | Prim Text ->
        write_text env get_data_buf get_x
      | Func _ ->
        write_byte env get_data_buf (compile_unboxed_const 1l) ^^
        get_x ^^ Arr.load_field env 0l ^^ write env (Obj (Actor, [])) ^^
        get_x ^^ Arr.load_field env 1l ^^ write env (Prim Text)
      | Obj (Actor, _) | Prim Principal ->
        write_byte env get_data_buf (compile_unboxed_const 1l) ^^
        get_x ^^ write env (Prim Blob)
      | Non ->
        E.trap_with env "serializing value of type None"
      | Mut t ->
        write_alias (fun () ->
          get_x ^^ MutBox.load_field env ^^ write env t
        )
      | _ -> todo "serialize" (Arrange_ir.typ t) G.nop
      end ^^
      get_data_buf ^^
      get_ref_buf
    )

  (* This value is returned by deserialize_go if deserialization fails in a way
     that should be recoverable by opt parsing.
     It is an (invalid) sentinel pointer value (in skewed format) and can be used for pointer comparison.
     It will be never placed on the heap and must not be dereferenced.
     If unskewed, it refers to the unallocated last Wasm memory page.
  *)
  let coercion_error_value env = 0xffff_fffdl

  (* See Note [Candid subtype checks] *)
  let with_rel_buf_opt env extended get_typtbl_size1 f =
    if extended then
      f (compile_unboxed_const 0l)
    else
      get_typtbl_size1 ^^ get_typtbl_size env ^^
      E.call_import env "rts" "idl_sub_buf_words" ^^
      Stack.dynamic_with_words env "rel_buf" (fun get_ptr ->
        get_ptr ^^ get_typtbl_size1 ^^ get_typtbl_size env ^^
        E.call_import env "rts" "idl_sub_buf_init" ^^
        f get_ptr)

  (* See Note [Candid subtype checks] *)
  let idl_sub env t2 =
    let idx = E.add_typtbl_typ env t2 in
    get_typtbl_idltyps env ^^
    G.i (Load {ty = I32Type; align = 0; offset = Int32.mul idx 4l (*!*); sz = None}) ^^
    Func.share_code6 Func.Always env ("idl_sub")
      (("rel_buf", I32Type),
       ("typtbl1", I32Type),
       ("typtbl_end1", I32Type),
       ("typtbl_size1", I32Type),
       ("idltyp1", I32Type),
       ("idltyp2", I32Type)
      )
      [I32Type]
      (fun env get_rel_buf get_typtbl1 get_typtbl_end1 get_typtbl_size1 get_idltyp1 get_idltyp2 ->
        get_rel_buf ^^
        E.else_trap_with env "null rel_buf" ^^
        get_rel_buf ^^
        get_typtbl1 ^^
        get_typtbl env ^^
        get_typtbl_end1 ^^
        get_typtbl_end env ^^
        get_typtbl_size1 ^^
        get_typtbl_size env ^^
        get_idltyp1 ^^
        get_idltyp2 ^^
        E.call_import env "rts" "idl_sub")

  (* The main deserialization function, generated once per type hash.

     We use a combination of RTS stack locals and registers (Wasm globals) for
     recursive parameter passing to avoid exhausting the Wasm stack, which is instead
     used solely for return values and (implicit) return addresses.

     Its RTS stack parameters are (c.f. module Stack):

       * idltyp:      The idl type (prim type or table index) to decode now
       * depth:       Recursion counter; reset when we make progres on the value
       * can_recover: Whether coercion errors are recoverable, see coercion_failed below

     Its register parameters are (c.f. Registers):
       * rel_buf_opt: The optional subtype check memoization table
          (non-null for untrusted Candid but null for trusted de-stablization (see `with_rel_buf_opt`).)
       * data_buffer: The current position of the input data buffer
       * ref_buffer:  The current position of the input references buffer
       * typtbl:      The type table, as returned by parse_idl_header
       * typtbl_size: The size of the type table, used to limit recursion

     It returns the value of type t (vanilla representation) or coercion_error_value,
     It advances the data_buffer past the decoded value (even if it returns coercion_error_value!)

  *)

  (* symbolic names for arguments passed on RTS stack *)
  module StackArgs = struct
    let idltyp = 0l
    let depth = 1l
    let can_recover = 2l
  end

  let rec deserialize_go env t =
    let open Type in
    let t = Type.normalize t in
    let name = "@deserialize_go<" ^ typ_hash t ^ ">" in
    Func.share_code0 Func.Always env name
      [I32Type]
      (fun env  ->
      let get_idltyp = Stack.get_local env StackArgs.idltyp in
      let get_depth = Stack.get_local env StackArgs.depth in
      let get_can_recover = Stack.get_local env StackArgs.can_recover in
      let get_rel_buf_opt = Registers.get_rel_buf_opt env in
      let get_data_buf = Registers.get_data_buf env in
      let _get_ref_buf = Registers.get_ref_buf env in
      let get_typtbl = Registers.get_typtbl env in
      let get_typtbl_end = Registers.get_typtbl_end env in
      let get_typtbl_size = Registers.get_typtbl_size env in

      (* Check recursion depth (protects against empty record etc.) *)
      (* Factor 2 because at each step, the expected type could go through one
         level of opt that is not present in the value type
      *)
      get_depth ^^
      get_typtbl_size ^^ compile_add_const 1l ^^ compile_mul_const 2l ^^
      G.i (Compare (Wasm.Values.I32 I32Op.LeU)) ^^
      E.else_trap_with env ("IDL error: circular record read") ^^

      (* Remember data buffer position, to detect progress *)
      let (set_old_pos, get_old_pos) = new_local env "old_pos" in
      ReadBuf.get_ptr get_data_buf ^^ set_old_pos ^^

      let go' can_recover env t =
        (* assumes idltyp on stack *)
        Stack.with_frame env "frame_ptr" 3l (fun () ->
          Stack.set_local env StackArgs.idltyp ^^
          (* set up frame arguments *)
          ( (* Reset depth counter if we made progress *)
            ReadBuf.get_ptr get_data_buf ^^ get_old_pos ^^
            G.i (Compare (Wasm.Values.I32 I32Op.Eq)) ^^
            G.if1 I32Type
              (Stack.get_prev_local env 1l ^^ compile_add_const 1l)
              (compile_unboxed_const 0l)
            ) ^^
          Stack.set_local env StackArgs.depth ^^
          (if can_recover
             then compile_unboxed_const 1l
             else Stack.get_prev_local env 2l) ^^
          Stack.set_local env StackArgs.can_recover ^^
          deserialize_go env t)
      in

      let go = go' false in
      let go_can_recover = go' true in

      let skip get_typ =
        get_data_buf ^^ get_typtbl ^^ get_typ ^^ compile_unboxed_const 0l ^^
        E.call_import env "rts" "skip_any"
      in

      (* This flag is set to return a coercion error at the very end
         We cannot use (G.i Return) for early exit, or we’d leak stack space,
         as Stack.with_words is used to allocate scratch space.
      *)
      let (set_failed, get_failed) = new_local env "failed" in
      let set_failure = compile_unboxed_const 1l ^^ set_failed in
      let when_failed f = get_failed ^^ G.if0 f G.nop in

      (* This looks at a value and if it is coercion_error_value, sets the failure flag.
         This propagates the error out of arrays, records, etc.
       *)
      let remember_failure get_val =
          get_val ^^ compile_eq_const (coercion_error_value env) ^^
          G.if0 set_failure G.nop
      in

      (* This sets the failure flag and puts coercion_error_value on the stack *)
      let coercion_failed msg =
        (* If we know that there is no backtracking `opt t` around, then just trap.
           This gives a better error message
        *)
        get_can_recover ^^ E.else_trap_with env msg ^^
        set_failure ^^ compile_unboxed_const (coercion_error_value env) in

      (* returns true if we are looking at primitive type with this id *)
      let check_prim_typ t =
        get_idltyp ^^
        compile_eq_const (Int32.neg (Option.get (to_idl_prim t)))
      in

      let with_prim_typ t f =
        check_prim_typ t ^^
        G.if1 I32Type f
          ( skip get_idltyp ^^
            coercion_failed ("IDL error: unexpected IDL type when parsing " ^ string_of_typ t)
          )
      in

      let read_byte_tagged = function
        | [code0; code1] ->
          ReadBuf.read_byte env get_data_buf ^^
          let (set_b, get_b) = new_local env "b" in
          set_b ^^
          get_b ^^
          compile_eq_const 0l ^^
          G.if1 I32Type
          begin code0
          end begin
            get_b ^^ compile_eq_const 1l ^^
            E.else_trap_with env "IDL error: byte tag not 0 or 1" ^^
            code1
          end
        | _ -> assert false; (* can be generalized later as needed *)
      in

      let read_blob () =
        let (set_len, get_len) = new_local env "len" in
        let (set_x, get_x) = new_local env "x" in
        ReadBuf.read_leb128 env get_data_buf ^^ set_len ^^

        get_len ^^ Blob.alloc env ^^ set_x ^^
        get_x ^^ Blob.payload_ptr_unskewed env ^^
        ReadBuf.read_blob env get_data_buf get_len ^^
        get_x
      in

      let read_principal () =
        let (set_len, get_len) = new_local env "len" in
        let (set_x, get_x) = new_local env "x" in
        ReadBuf.read_leb128 env get_data_buf ^^ set_len ^^

        (* at most 29 bytes, according to
           https://sdk.dfinity.org/docs/interface-spec/index.html#principal
        *)
        get_len ^^ compile_unboxed_const 29l ^^ G.i (Compare (Wasm.Values.I32 I32Op.LeU)) ^^
        E.else_trap_with env "IDL error: principal too long" ^^

        get_len ^^ Blob.alloc env ^^ set_x ^^
        get_x ^^ Blob.payload_ptr_unskewed env ^^
        ReadBuf.read_blob env get_data_buf get_len ^^
        get_x
      in

      let read_text () =
        let (set_len, get_len) = new_local env "len" in
        ReadBuf.read_leb128 env get_data_buf ^^ set_len ^^
        let (set_ptr, get_ptr) = new_local env "x" in
        ReadBuf.get_ptr get_data_buf ^^ set_ptr ^^
        ReadBuf.advance get_data_buf get_len ^^
        (* validate *)
        get_ptr ^^ get_len ^^ E.call_import env "rts" "utf8_validate" ^^
        (* copy *)
        get_ptr ^^ get_len ^^ Text.of_ptr_size env
      in

      let read_actor_data () =
        read_byte_tagged
          [ E.trap_with env "IDL error: unexpected actor reference"
          ; read_principal ()
          ]
      in

      (* returns true if get_arg_typ is a composite type of this id *)
      let check_composite_typ get_arg_typ idl_tycon_id =
        get_arg_typ ^^
        compile_unboxed_const 0l ^^ G.i (Compare (Wasm.Values.I32 I32Op.GeS)) ^^
        G.if1 I32Type
        begin
          ReadBuf.alloc env (fun get_typ_buf ->
            (* Update typ_buf *)
            ReadBuf.set_ptr get_typ_buf (
              get_typtbl ^^
              get_arg_typ ^^ compile_mul_const Heap.word_size ^^
              G.i (Binary (Wasm.Values.I32 I32Op.Add)) ^^
              load_unskewed_ptr
            ) ^^
            ReadBuf.set_end get_typ_buf (ReadBuf.get_end get_data_buf) ^^
            (* read sleb128 *)
            ReadBuf.read_sleb128 env get_typ_buf ^^
            (* Check it is the expected value *)
            compile_eq_const idl_tycon_id
          )
        end
        (compile_unboxed_const 0l)
      in


      (* checks that arg_typ is positive, looks it up in the table,
         creates a fresh typ_buf pointing into the type description,
         reads the type constructor index and traps or fails if it is the wrong one.
         and passes the typ_buf to a subcomputation to read the type arguments *)
      let with_composite_arg_typ get_arg_typ idl_tycon_id f =
        (* make sure index is not negative *)
        get_arg_typ ^^
        compile_unboxed_const 0l ^^ G.i (Compare (Wasm.Values.I32 I32Op.GeS)) ^^
        G.if1 I32Type
        begin
          ReadBuf.alloc env (fun get_typ_buf ->
            (* Update typ_buf *)
            ReadBuf.set_ptr get_typ_buf (
              get_typtbl ^^
              get_arg_typ ^^ compile_mul_const Heap.word_size ^^
              G.i (Binary (Wasm.Values.I32 I32Op.Add)) ^^
              load_unskewed_ptr
            ) ^^
            ReadBuf.set_end get_typ_buf (ReadBuf.get_end get_data_buf) ^^
            (* read sleb128 *)
            ReadBuf.read_sleb128 env get_typ_buf ^^
            (* Check it is the expected type constructor *)
            compile_eq_const idl_tycon_id ^^
            G.if1 I32Type
            begin
              f get_typ_buf
            end
            begin
              skip get_arg_typ ^^
              coercion_failed ("IDL error: unexpected IDL type when parsing " ^ string_of_typ t)
            end
          )
        end
        begin
          skip get_arg_typ ^^
          coercion_failed ("IDL error: unexpected IDL type when parsing " ^ string_of_typ t)
        end
      in

      let with_alias_typ get_arg_typ =
        get_arg_typ ^^
        compile_unboxed_const 0l ^^ G.i (Compare (Wasm.Values.I32 I32Op.GeS)) ^^
        G.if1 I32Type
        begin
            with_composite_arg_typ get_arg_typ idl_alias (ReadBuf.read_sleb128 env)
        end
        begin
          (* sanity check *)
          get_arg_typ ^^
          compile_eq_const (Int32.neg (Option.get (to_idl_prim (Prim Region)))) ^^
          E.else_trap_with env "IDL error: unexpecting primitive alias type" ^^
          get_arg_typ
        end
      in

      let with_composite_typ idl_tycon_id f =
        with_composite_arg_typ get_idltyp idl_tycon_id f
      in

      let with_record_typ f = with_composite_typ idl_record (fun get_typ_buf ->
        Stack.with_words env "get_n_ptr" 1l (fun get_n_ptr ->
          get_n_ptr ^^
          ReadBuf.read_leb128 env get_typ_buf ^^
          store_unskewed_ptr ^^
          f get_typ_buf get_n_ptr
        )
      ) in

      let with_blob_typ env f =
        with_composite_typ idl_vec (fun get_typ_buf ->
          ReadBuf.read_sleb128 env get_typ_buf ^^
          compile_eq_const (-5l) (* Nat8 *) ^^
          G.if1 I32Type
            f
            begin
              skip get_idltyp ^^
              coercion_failed "IDL error: blob not a vector of nat8"
            end
        )
      in

      let read_alias env t read_thing =
        (* see Note [mutable stable values] *)
        let (set_is_ref, get_is_ref) = new_local env "is_ref" in
        let (set_result, get_result) = new_local env "result" in
        let (set_cur, get_cur) = new_local env "cur" in
        let (set_memo, get_memo) = new_local env "memo" in

        let (set_arg_typ, get_arg_typ) = new_local env "arg_typ" in

        with_alias_typ get_idltyp ^^ set_arg_typ ^^

        (* Find out if it is a reference or not *)
        ReadBuf.read_byte env get_data_buf ^^ set_is_ref ^^

        (* If it is a reference, temporarily set the read buffer to that place *)
        get_is_ref ^^
        G.if0 begin
          let (set_offset, get_offset) = new_local env "offset" in
          ReadBuf.read_word32 env get_data_buf ^^ set_offset ^^
          (* A sanity check *)
          get_offset ^^ compile_unboxed_const 0l ^^
          G.i (Compare (Wasm.Values.I32 I32Op.LtS)) ^^
          E.else_trap_with env "Odd offset" ^^

          ReadBuf.get_ptr get_data_buf ^^ set_cur ^^
          ReadBuf.advance get_data_buf (get_offset ^^ compile_add_const (-4l))
        end G.nop ^^

        (* Remember location of ptr *)
        ReadBuf.get_ptr get_data_buf ^^ set_memo ^^
        (* Did we decode this already? *)
        ReadBuf.read_word32 env get_data_buf ^^ set_result ^^
        get_result ^^ compile_eq_const 0l ^^
        G.if0 begin
          (* No, not yet decoded *)
          (* Skip over type hash field *)
          ReadBuf.read_word32 env get_data_buf ^^ compile_eq_const 0l ^^
          E.else_trap_with env "Odd: Type hash scratch space not empty" ^^

          (* Read the content *)
          read_thing get_arg_typ (fun get_thing ->
            (* This is called after allocation, but before descending
               We update the memo location here so that loops work
            *)
            get_thing ^^ set_result ^^
            get_memo ^^ get_result ^^ store_unskewed_ptr ^^
            get_memo ^^ compile_add_const 4l ^^ Blob.lit env (typ_hash t) ^^ store_unskewed_ptr
          )
          end begin
          (* Decoded before. Check type hash *)
          ReadBuf.read_word32 env get_data_buf ^^ Blob.lit env (typ_hash t) ^^
          Blob.compare env (Some Operator.EqOp) ^^
          E.else_trap_with env ("Stable memory error: Aliased at wrong type, expected: " ^ typ_hash t)
        end ^^

        (* If this was a reference, reset read buffer *)
        get_is_ref ^^
        G.if0 (ReadBuf.set_ptr get_data_buf get_cur) G.nop ^^

        get_result
      in


      (* Now the actual deserialization *)
      begin match t with
      (* Primitive types *)
      | Prim Nat ->
        with_prim_typ t
        begin
          BigNum.compile_load_from_data_buf env get_data_buf false
        end
      | Prim Int ->
        (* Subtyping with nat *)
        check_prim_typ (Prim Nat) ^^
        G.if1 I32Type
          begin
            BigNum.compile_load_from_data_buf env get_data_buf false
          end
          begin
            with_prim_typ t
            begin
              BigNum.compile_load_from_data_buf env get_data_buf true
            end
          end
      | Prim Float ->
        with_prim_typ t
        begin
          ReadBuf.read_float64 env get_data_buf ^^
          Float.box env
        end
      | Prim (Int64|Nat64) ->
        with_prim_typ t
        begin
          ReadBuf.read_word64 env get_data_buf ^^
          BoxedWord64.box env
        end
      | Prim (Int32|Nat32) ->
        with_prim_typ t
        begin
          ReadBuf.read_word32 env get_data_buf ^^
          BoxedSmallWord.box env
        end
      | Prim Char ->
        with_prim_typ t
        begin
          ReadBuf.read_word32 env get_data_buf ^^
          TaggedSmallWord.check_and_tag_codepoint env
        end
      | Prim (Int16|Nat16) ->
        with_prim_typ t
        begin
          ReadBuf.read_word16 env get_data_buf ^^
          TaggedSmallWord.msb_adjust Nat16
        end
      | Prim (Int8|Nat8) ->
        with_prim_typ t
        begin
          ReadBuf.read_byte env get_data_buf ^^
          TaggedSmallWord.msb_adjust Nat8
        end
      | Prim Bool ->
        with_prim_typ t
        begin
          read_byte_tagged
            [ Bool.lit false
            ; Bool.lit true
            ]
        end
      | Prim Null ->
        with_prim_typ t (Opt.null_lit env)
      | Any ->
        skip get_idltyp ^^
        (* Any vanilla value works here *)
        Opt.null_lit env
      | Prim Blob ->
        with_blob_typ env (read_blob ())
      | Prim Principal ->
        with_prim_typ t
        begin
          read_byte_tagged
            [ E.trap_with env "IDL error: unexpected principal reference"
            ; read_principal ()
            ]
        end
      | Prim Text ->
        with_prim_typ t (read_text ())
      | Tup [] -> (* e(()) = null *)
        with_prim_typ t (Tuple.from_stack env 0)
      (* Composite types *)
      | Tup ts ->
        with_record_typ (fun get_typ_buf get_n_ptr ->
          let (set_val, get_val) = new_local env "val" in

          G.concat_mapi (fun i t ->
            (* skip all possible intermediate extra fields *)
            get_typ_buf ^^ get_data_buf ^^ get_typtbl ^^ compile_unboxed_const (Int32.of_int i) ^^ get_n_ptr ^^
            E.call_import env "rts" "find_field" ^^
            G.if1 I32Type
              begin
                ReadBuf.read_sleb128 env get_typ_buf ^^
                go env t ^^ set_val ^^
                remember_failure get_val ^^
                get_val
              end
              begin
                match normalize t with
                | Opt _ | Any -> Opt.null_lit env
                | _ -> coercion_failed "IDL error: did not find tuple field in record"
              end
          ) ts ^^

          (* skip all possible trailing extra fields *)
          get_typ_buf ^^ get_data_buf ^^ get_typtbl ^^ get_n_ptr ^^
          E.call_import env "rts" "skip_fields" ^^

          Tuple.from_stack env (List.length ts)
        )
      | Obj ((Object | Memory), fs) ->
        with_record_typ (fun get_typ_buf get_n_ptr ->
          let (set_val, get_val) = new_local env "val" in

          Object.lit_raw env (List.map (fun (h,f) ->
            f.Type.lab, fun () ->
              (* skip all possible intermediate extra fields *)
              get_typ_buf ^^ get_data_buf ^^ get_typtbl ^^ compile_unboxed_const (Lib.Uint32.to_int32 h) ^^ get_n_ptr ^^
              E.call_import env "rts" "find_field" ^^
              G.if1 I32Type
                begin
                  ReadBuf.read_sleb128 env get_typ_buf ^^
                  go env f.typ ^^ set_val ^^
                  remember_failure get_val ^^
                  get_val
                  end
                begin
                  match normalize f.typ with
                  | Opt _ | Any -> Opt.null_lit env
                  | _ -> coercion_failed (Printf.sprintf "IDL error: did not find field %s in record" f.lab)
                end
          ) (sort_by_hash fs)) ^^

          (* skip all possible trailing extra fields *)
          get_typ_buf ^^ get_data_buf ^^ get_typtbl ^^ get_n_ptr ^^
          E.call_import env "rts" "skip_fields"
          )
      | Array (Mut t) ->
        read_alias env (Array (Mut t)) (fun get_array_typ on_alloc ->
          let (set_len, get_len) = new_local env "len" in
          let (set_x, get_x) = new_local env "x" in
          let (set_val, get_val) = new_local env "val" in
          let (set_arg_typ, get_arg_typ) = new_local env "arg_typ" in
          with_composite_arg_typ get_array_typ idl_vec (ReadBuf.read_sleb128 env) ^^ set_arg_typ ^^
          ReadBuf.read_leb128 env get_data_buf ^^ set_len ^^
          get_len ^^ Arr.alloc env ^^ set_x ^^
          on_alloc get_x ^^
          get_len ^^ from_0_to_n env (fun get_i ->
            get_x ^^ get_i ^^ Arr.unsafe_idx env ^^
            get_arg_typ ^^ go env t ^^ set_val ^^
            remember_failure get_val ^^
            get_val ^^ store_ptr
          ) ^^
          get_x ^^
          Tagged.allocation_barrier env ^^
          G.i Drop
        )
      | Prim Region ->
         read_alias env (Prim Region) (fun get_region_typ on_alloc ->
          let (set_region, get_region) = new_local env "region" in
          (* sanity check *)
          get_region_typ ^^
          compile_eq_const (Int32.neg (Option.get (to_idl_prim (Prim Region)))) ^^
          E.else_trap_with env "deserialize_go (Region): unexpected idl_typ" ^^
          (* pre-allocate a region object, with dummy fields *)
          compile_const_64 0L ^^ (* id *)
          compile_unboxed_const 0l ^^ (* pagecount *)
          Blob.lit env "" ^^ (* vec_pages *)
          Region.alloc_region env ^^
          set_region ^^
          on_alloc get_region ^^
          (* read and initialize the region's fields *)
          get_region ^^
          ReadBuf.read_word64 env get_data_buf ^^ (* id *)
          ReadBuf.read_word32 env get_data_buf ^^ (* pagecount *)
          read_blob () ^^ (* vec_pages *)
          Region.init_region env
        )
      | Array t ->
        let (set_len, get_len) = new_local env "len" in
        let (set_x, get_x) = new_local env "x" in
        let (set_val, get_val) = new_local env "val" in
        let (set_arg_typ, get_arg_typ) = new_local env "arg_typ" in
        with_composite_typ idl_vec (ReadBuf.read_sleb128 env) ^^ set_arg_typ ^^
        ReadBuf.read_leb128 env get_data_buf ^^ set_len ^^
        get_len ^^ Arr.alloc env ^^ set_x ^^
        get_len ^^ from_0_to_n env (fun get_i ->
          get_x ^^ get_i ^^ Arr.unsafe_idx env ^^
          get_arg_typ ^^ go env t ^^ set_val ^^
          remember_failure get_val ^^
          get_val ^^ store_ptr
        ) ^^
        get_x ^^
        Tagged.allocation_barrier env
      | Opt t ->
        check_prim_typ (Prim Null) ^^
        G.if1 I32Type (Opt.null_lit env)
        begin
          check_prim_typ Any ^^ (* reserved *)
          G.if1 I32Type (Opt.null_lit env)
          begin
            check_composite_typ get_idltyp idl_opt ^^
            G.if1 I32Type
            begin
              let (set_arg_typ, get_arg_typ) = new_local env "arg_typ" in
              with_composite_typ idl_opt (ReadBuf.read_sleb128 env) ^^ set_arg_typ ^^
              read_byte_tagged
                [ Opt.null_lit env
                ; let (set_val, get_val) = new_local env "val" in
                  get_arg_typ ^^ go_can_recover env t ^^ set_val ^^
                  get_val ^^ compile_eq_const (coercion_error_value env) ^^
                  G.if1 I32Type
                    (* decoding failed, but this is opt, so: return null *)
                    (Opt.null_lit env)
                    (* decoding succeeded, return opt value *)
                    (Opt.inject env get_val)
                ]
            end
            begin
              (* this check corresponds to `not (null <: <t>)` in the spec *)
              match normalize t with
              | Prim Null | Opt _ | Any ->
                (* Ignore and return null *)
                skip get_idltyp ^^
                Opt.null_lit env
              | _ ->
                (* Try constituent type *)
                let (set_val, get_val) = new_local env "val" in
                get_idltyp ^^ go_can_recover env t ^^ set_val ^^
                get_val ^^ compile_eq_const (coercion_error_value env) ^^
                G.if1 I32Type
                  (* decoding failed, but this is opt, so: return null *)
                  (Opt.null_lit env)
                  (* decoding succeeded, return opt value *)
                  (Opt.inject env get_val)
            end
          end
        end
      | Variant vs ->
        let (set_val, get_val) = new_local env "val" in
        with_composite_typ idl_variant (fun get_typ_buf ->
          (* Find the tag *)
          let (set_n, get_n) = new_local env "len" in
          ReadBuf.read_leb128 env get_typ_buf ^^ set_n ^^

          let (set_tagidx, get_tagidx) = new_local env "tagidx" in
          ReadBuf.read_leb128 env get_data_buf ^^ set_tagidx ^^

          get_tagidx ^^ get_n ^^
          G.i (Compare (Wasm.Values.I32 I32Op.LtU)) ^^
          E.else_trap_with env "IDL error: variant index out of bounds" ^^

          (* Zoom past the previous entries *)
          get_tagidx ^^ from_0_to_n env (fun _ ->
            get_typ_buf ^^ E.call_import env "rts" "skip_leb128" ^^
            get_typ_buf ^^ E.call_import env "rts" "skip_leb128"
          ) ^^

          (* Now read the tag *)
          let (set_tag, get_tag) = new_local env "tag" in
          ReadBuf.read_leb128 env get_typ_buf ^^ set_tag ^^
          let (set_arg_typ, get_arg_typ) = new_local env "arg_typ" in
          ReadBuf.read_sleb128 env get_typ_buf ^^ set_arg_typ ^^

          List.fold_right (fun (h, {lab = l; typ = t; _}) continue ->
              get_tag ^^ compile_eq_const (Lib.Uint32.to_int32 h) ^^
              G.if1 I32Type
                ( Variant.inject env l (
                  get_arg_typ ^^ go env t ^^ set_val ^^
                  remember_failure get_val ^^
                  get_val
                ))
                continue
            )
            ( sort_by_hash vs )
            ( coercion_failed "IDL error: unexpected variant tag" )
        )
      | Func _ ->
        (* See Note [Candid subtype checks] *)
        get_rel_buf_opt ^^
        G.if1 I32Type
          begin
            get_rel_buf_opt ^^
            get_typtbl ^^
            get_typtbl_end ^^
            get_typtbl_size ^^
            get_idltyp ^^
            idl_sub env t
          end
          (Bool.lit true) ^^ (* if we don't have a subtype memo table, assume the types are ok *)
        G.if1 I32Type
          (with_composite_typ idl_func (fun _get_typ_buf ->
            read_byte_tagged
              [ E.trap_with env "IDL error: unexpected function reference"
              ; read_actor_data () ^^
                read_text () ^^
                Tuple.from_stack env 2
              ]))
          (skip get_idltyp ^^
           coercion_failed "IDL error: incompatible function type")
      | Obj (Actor, _) ->
        (* See Note [Candid subtype checks] *)
        get_rel_buf_opt ^^
        G.if1 I32Type
          begin
            get_rel_buf_opt ^^
            get_typtbl ^^
            get_typtbl_end ^^
            get_typtbl_size ^^
            get_idltyp ^^
            idl_sub env t
          end
          (Bool.lit true) ^^
        G.if1 I32Type
          (with_composite_typ idl_service
             (fun _get_typ_buf -> read_actor_data ()))
          (skip get_idltyp ^^
           coercion_failed "IDL error: incompatible actor type")
      | Mut t ->
        read_alias env (Mut t) (fun get_arg_typ on_alloc ->
          let (set_result, get_result) = new_local env "result" in
          Tagged.obj env Tagged.ObjInd [ compile_unboxed_const 0l ] ^^ set_result ^^
          on_alloc get_result ^^
          get_result ^^
            get_arg_typ ^^ go env t ^^
          MutBox.store_field env
        )
      | Non ->
        skip get_idltyp ^^
        coercion_failed "IDL error: deserializing value of type None"
      | _ -> todo_trap env "deserialize" (Arrange_ir.typ t)
      end ^^
      (* Parsed value on the stack, return that, unless the failure flag is set *)
      when_failed (compile_unboxed_const (coercion_error_value env) ^^ G.i Return)
    )

  let serialize env ts : G.t =
    let name = Strm.name_for "serialize" ts in
    (* returns data/length pointers (will be GC’ed next time!) *)
    Func.share_code1 Func.Always env name ("x", I32Type) [I32Type; I32Type] (fun env get_x ->
      let (set_data_size, get_data_size) = new_local env "data_size" in
      let (set_refs_size, get_refs_size) = new_local env "refs_size" in

      let (tydesc, _offsets, _idltyps) = type_desc env ts in
      let tydesc_len = Int32.of_int (String.length tydesc) in

      (* Get object sizes *)
      get_x ^^
      buffer_size env (Type.seq ts) ^^
      set_refs_size ^^
      set_data_size ^^
      (* check for overflow *)
      get_data_size ^^
      compile_add_const tydesc_len ^^
      compile_unboxed_const tydesc_len ^^
      G.i (Compare (Wasm.Values.I32 I32Op.LtU)) ^^
      E.then_trap_with env "serialization overflow" ^^

      let (set_data_start, get_data_start) = new_local env "data_start" in
      let (set_refs_start, get_refs_start) = new_local env "refs_start" in

      (* Create a stream with suitable capacity and given header *)
      Strm.create env get_data_size set_data_start get_data_start tydesc ^^
      get_refs_size ^^ compile_mul_const Heap.word_size ^^ Blob.dyn_alloc_scratch env ^^ set_refs_start ^^

      (* Serialize x into the buffer *)
      get_x ^^
      get_data_start ^^
      get_refs_start ^^
      serialize_go env (Type.seq ts) ^^

      (* Sanity check: Did we fill exactly the buffer *)
      get_refs_start ^^ get_refs_size ^^ compile_mul_const Heap.word_size ^^ G.i (Binary (Wasm.Values.I32 I32Op.Add)) ^^
      G.i (Compare (Wasm.Values.I32 I32Op.Eq)) ^^
      E.else_trap_with env "reference buffer not filled" ^^

      (* Verify that the stream is correctly filled *)
      Strm.check_filled env get_data_start get_data_size ^^
      get_refs_size ^^
      compile_eq_const 0l ^^
      E.else_trap_with env "cannot send references on IC System API" ^^

      (* Extract the payload if possible *)
      Strm.terminate env get_data_start get_data_size tydesc_len
    )


  let deserialize_from_blob extended env ts =
    let ts_name = typ_seq_hash ts in
    let name =
      (* TODO(#3185): this specialization on `extended` seems redundant,
         removing it might simplify things *and* share more code in binaries.
         The only tricky bit might be the conditional Stack.dynamic_with_words bit... *)
      if extended
      then "@deserialize_extended<" ^ ts_name ^ ">"
      else "@deserialize<" ^ ts_name ^ ">" in
    Func.share_code2 Func.Always env name (("blob", I32Type), ("can_recover", I32Type)) (List.map (fun _ -> I32Type) ts) (fun env get_blob get_can_recover ->
      let (set_data_size, get_data_size) = new_local env "data_size" in
      let (set_refs_size, get_refs_size) = new_local env "refs_size" in
      let (set_data_start, get_data_start) = new_local env "data_start" in
      let (set_refs_start, get_refs_start) = new_local env "refs_start" in
      let (set_arg_count, get_arg_count) = new_local env "arg_count" in
      let (set_val, get_val) = new_local env "val" in

      get_blob ^^ Blob.len env ^^ set_data_size ^^
      get_blob ^^ Blob.payload_ptr_unskewed env ^^ set_data_start ^^

      (* Allocate space for the reference buffer and copy it *)
      compile_unboxed_const 0l ^^ set_refs_size (* none yet *) ^^

      (* Allocate space for out parameters of parse_idl_header *)
      Stack.with_words env "get_typtbl_size_ptr" 1l (fun get_typtbl_size_ptr ->
      Stack.with_words env "get_typtbl_ptr" 1l (fun get_typtbl_ptr ->
      Stack.with_words env "get_maintyps_ptr" 1l (fun get_maintyps_ptr ->

      (* Set up read buffers *)
      ReadBuf.alloc env (fun get_data_buf -> ReadBuf.alloc env (fun get_ref_buf ->

      ReadBuf.set_ptr get_data_buf get_data_start ^^
      ReadBuf.set_size get_data_buf get_data_size ^^
      ReadBuf.set_ptr get_ref_buf get_refs_start ^^
      ReadBuf.set_size get_ref_buf (get_refs_size ^^ compile_mul_const Heap.word_size) ^^

      (* Go! *)
      Bool.lit extended ^^ get_data_buf ^^ get_typtbl_ptr ^^ get_typtbl_size_ptr ^^ get_maintyps_ptr ^^
      E.call_import env "rts" "parse_idl_header" ^^

      (* Allocate memo table, if necessary *)
      with_rel_buf_opt env extended (get_typtbl_size_ptr ^^ load_unskewed_ptr) (fun get_rel_buf_opt ->

      (* set up a dedicated read buffer for the list of main types *)
      ReadBuf.alloc env (fun get_main_typs_buf ->
        ReadBuf.set_ptr get_main_typs_buf (get_maintyps_ptr ^^ load_unskewed_ptr) ^^
        ReadBuf.set_end get_main_typs_buf (ReadBuf.get_end get_data_buf) ^^
        ReadBuf.read_leb128 env get_main_typs_buf ^^ set_arg_count ^^

        G.concat_map (fun t ->
          let can_recover, default_or_trap = Type.(
            match normalize t with
            | Opt _ | Any ->
              (Bool.lit true, fun msg -> Opt.null_lit env)
            | _ ->
              (get_can_recover, fun msg ->
                get_can_recover ^^
                G.if1 I32Type
                   (compile_unboxed_const (coercion_error_value env))
                   (E.trap_with env msg)))
          in
          get_arg_count ^^
          compile_eq_const 0l ^^
          G.if1 I32Type
           (default_or_trap ("IDL error: too few arguments " ^ ts_name))
           (begin
              begin
                (* set up invariant register arguments *)
                get_rel_buf_opt ^^ Registers.set_rel_buf_opt env ^^
                get_data_buf ^^ Registers.set_data_buf env ^^
                get_ref_buf ^^ Registers.set_ref_buf env ^^
                get_typtbl_ptr ^^ load_unskewed_ptr ^^ Registers.set_typtbl env ^^
                get_maintyps_ptr ^^ load_unskewed_ptr ^^ Registers.set_typtbl_end env ^^
                get_typtbl_size_ptr ^^ load_unskewed_ptr ^^ Registers.set_typtbl_size env
              end ^^
              (* set up variable frame arguments *)
              Stack.with_frame env "frame_ptr" 3l (fun () ->
                (* idltyp *)
                ReadBuf.read_sleb128 env get_main_typs_buf ^^
                Stack.set_local env StackArgs.idltyp ^^
                (* depth *)
                compile_unboxed_const 0l ^^
                Stack.set_local env StackArgs.depth ^^
                (* recovery mode *)
                can_recover ^^
                Stack.set_local env StackArgs.can_recover ^^
                deserialize_go env t
             )
             ^^ set_val ^^
             get_arg_count ^^ compile_sub_const 1l ^^ set_arg_count ^^
             get_val ^^ compile_eq_const (coercion_error_value env) ^^
             (G.if1 I32Type
               (default_or_trap "IDL error: coercion failure encountered")
               get_val)
            end)
        ) ts ^^

        (* Skip any extra arguments *)
        compile_while env
         (get_arg_count ^^ compile_rel_const I32Op.GtU 0l)
         begin
           get_data_buf ^^
           get_typtbl_ptr ^^ load_unskewed_ptr ^^
           ReadBuf.read_sleb128 env get_main_typs_buf ^^
           compile_unboxed_const 0l ^^
           E.call_import env "rts" "skip_any" ^^
           get_arg_count ^^ compile_sub_const 1l ^^ set_arg_count
         end ^^

        ReadBuf.is_empty env get_data_buf ^^
        E.else_trap_with env ("IDL error: left-over bytes " ^ ts_name) ^^
        ReadBuf.is_empty env get_ref_buf ^^
        E.else_trap_with env ("IDL error: left-over references " ^ ts_name)
      ))))))

    ))

  let deserialize env ts =
    IC.arg_data env ^^
    Bool.lit false ^^ (* can't recover *)
    deserialize_from_blob false env ts

(*
Note [speculating for short (S)LEB encoded bignums]
~~~~~~~~~~~~~~~~~~~~~~~~~~~~~~~~~~~~~~~~~~~~~~~~~~~

#3098 highlighted that a lot of heap garbage can be generated while reading in
(S)LEB-encoded bignums. To make heap consumption optimal for every compactly
representable `Int`, we resort to speculatively reading a 64-byte chunk from
the `ReadBuf`. We call it speculative, because it may read past the end of the
buffer (and thus end up containing junk bytes) or even fail because reading
across Wasm page boundaries could cause trapping. (Consider the buffer ending
3 bytes before the last-memory-page boundary and issuing a speculative 64-bit read for the
address 2 bytes less than buffer end.) In case of failure to read data, `-1`
(a sentinel) is returned. (The sentinel could be use-case specific when later
the need arises.)

In most cases the speculative read will come back with valid bytes. How many
of those are relevant, can be judged by consulting the buffer-end pointer or
analysing the 64-bit word directly. In the case of (S)LEB, the continuation and
termination bits can be filtered and thus the encoding's last byte detected when
present in the 64-bit word.

If such a LEB boundary is detected, avenues open up for a much faster (than
bytewise-sequential) parsing.

After the data is interpreted, it's the client's responsibility to adjust the
current buffer position.

 *)

(*
Note [mutable stable values]
~~~~~~~~~~~~~~~~~~~~~~~~~~~~

We currently use a Candid derivative to serialize stable values. In addition to
storing sharable data, we can also store mutable data (records with mutable
fields and mutable arrays), and we need to preserve aliasing.

To that end we extend Candid with a type constructor `alias t`.

In the type table, alias t is represented by type code 1. All Candid type constructors
are represented by negative numbers, so this cannot clash with anything and,
conveniently, makes such values illegal Candid.

The values of `alias t` are either

 * i8(0) 0x00000000 0x00000000 M(v)
   for one (typically the first) occurrence of v
   The first 0x00000000 is the “memo field”, the second is the “type hash field”.
   Both are scratch spaces for the benefit of the decoder.

or

 * i8(1) i32(offset) M(v)
   for all other occurrences of v, where offset is the relative position of the
   above occurrences from this reference.

We map Motoko types to this as follows:

  e([var t]) = alias e([t]) = alias vec e(t)
  e({var field : t}) = record { field : alias e(t) }

Why different? Because we need to alias arrays as a whole (we can’t even alias
their fields, as they are manifestly part of the array heap structure), but
aliasing records does not work, as aliased record values may appear at
different types (due to subtyping), and Candid serialization is type-driven.
Luckily records put all mutable fields behind an indirection (ObjInd), so this
works.

The type-driven code in this module treats `Type.Mut` to always refer to an
`ObjInd`; for arrays the mutable case is handled directly.

To detect and preserve aliasing, these steps are taken:

 * In `buffer_size`, when we see a mutable thing (`Array` or `ObjInd`), the
   first time, we mark it by setting the heap tag to `StableSeen`.
   This way, when we see it a second time, we can skip the value in the size
   calculation.
 * In `serialize`, when we see it a first time (tag still `StableSeen`),
   we serialize it (first form above), and remember the absolute position
   in the output buffer, abusing the heap tag here.
   (Invariant: This absolute position is never `StableSeen`)
   Upon a second visit (tag not `StableSeen`), we can thus fetch that absolute
   position and calculate the offset.
 * In `deserialize`, when we come across a `alias t`, we follow the offset (if
   needed) to find the content.

   If the memo field is still `0x00000000`, this is the first time we read
   this, so we deserialize to the Motoko heap, and remember the heap position
   (vanilla pointer) by overwriting the memo field.
   We also store the type hash of the type we are serializing at in the type
   hash field.

   If it is not `0x00000000` then we can simply read the pointer from there,
   after checking the type hash field to make sure we are aliasing at the same
   type.

 *)

(*
Note [Candid subtype checks]
~~~~~~~~~~~~~~~~~~~~~~~~~~~~

Deserializing Candid values requires a Candid subtype check when
deserializing values of reference types (actors and functions).

The subtype test is performed directly on the expected and actual
candid type tables using RTS functions `idl_sub_buf_words`,
`idl_sub_buf_init` and `idl_sub`.  One type table and vector of types
is generated statically from the list of statically known types
encountered during code generation, the other is determined
dynamically by, e.g. message payload. The latter will vary with
each payload to decode.

The known Motoko types are accumulated in a global list as required
and then, in a final compilation step, encoded to global type table
and sequence of type indices. The encoding is stored as static
data referenced by dedicated wasm globals so that we can generate
code that references the globals before their final definitions are
known.

Deserializing a proper (not extended) Candid value stack allocates a
mutable word buffer, of size determined by `idl_sub_buf_words`.
The word buffer is used to initialize and provide storage for a
Rust memo table (see bitrel.rs) memoizing the result of sub and
super type tests performed during deserialization of a given Candid
value sequence.  The memo table is initialized once, using `idl_sub_buf_init`,
then shared between recursive calls to deserialize, by threading the (possibly
null) wasm address of the word buffer as an optional argument.  The
word buffer is stack allocated in generated code, not Rust, because
it's size is dynamic and Rust doesn't seem to support dynamically-sized
stack allocation.

Currently, we only perform Candid subtype checks when decoding proper
(not extended) Candid values. Extended values are required for
stable variables only: we can omit the check, because compatibility
should already be enforced by the static signature compatibility
check.  We use the `null`-ness of the word buffer pointer to
dynamically determine whether to omit or perform Candid subtype checks.

NB: Extending `idl_sub` to support extended, "stable" types (with mutable,
invariant type constructors) would require extending the polarity argument
from a Boolean to a three-valued argument to efficiently check equality for
invariant type constructors in a single pass.
*)

end (* MakeSerialization *)

module Serialization = MakeSerialization(BumpStream)

(* OldStabilization as migration code: 
  Deserializing a last time from explicit stable memory into the stable heap:
   * stable variables; and
   * virtual stable memory.
   c.f.
   * ../../design/Stable.md
   * ../../design/StableMemory.md
*)
module OldStabilization = struct
  let extend64 code = code ^^ G.i (Convert (Wasm.Values.I64 I64Op.ExtendUI32))
  
  let _read_word32 env =
    StableMem.read env false "word32" I32Type 4l load_unskewed_ptr
  let write_word32 env =
    StableMem.write env false "word32" I32Type 4l store_unskewed_ptr

  (* read and clear word32 from stable mem offset on stack *)
  let read_and_clear_word32 env =
    match E.mode env with
    | Flags.ICMode | Flags.RefMode ->
      Func.share_code1 env "__stablemem_read_and_clear_word32"
        ("offset", I64Type) [I32Type]
        (fun env get_offset ->
          Stack.with_words env "temp_ptr" 1l (fun get_temp_ptr ->
            let (set_word, get_word) = new_local env "word" in
            (* read word *)
            get_temp_ptr ^^ G.i (Convert (Wasm.Values.I64 I64Op.ExtendUI32)) ^^
            get_offset ^^
            compile_const_64 4L ^^
            IC.system_call env "stable64_read" ^^
            get_temp_ptr ^^ load_unskewed_ptr ^^
            set_word ^^
            (* write 0 *)
            get_temp_ptr ^^ compile_unboxed_const 0l ^^ store_unskewed_ptr ^^
            get_offset ^^
            get_temp_ptr ^^ G.i (Convert (Wasm.Values.I64 I64Op.ExtendUI32)) ^^
            compile_const_64 4L ^^
            IC.system_call env "stable64_write" ^^
            (* return word *)
            get_word
        ))
    | _ -> assert false

  (* TODO: rewrite using MemoryFill *)
  let blob_clear env =
    Func.share_code1 env "blob_clear" ("x", I32Type) [] (fun env get_x ->
      let (set_ptr, get_ptr) = new_local env "ptr" in
      let (set_len, get_len) = new_local env "len" in
      get_x ^^
      Blob.as_ptr_len env ^^
      set_len ^^
      set_ptr ^^

      (* round to word size *)
      get_len ^^
      compile_add_const (Int32.sub Heap.word_size 1l) ^^
      compile_divU_const Heap.word_size ^^

      (* clear all words *)
      from_0_to_n env (fun get_i ->
        get_ptr ^^
        compile_unboxed_const 0l ^^
        store_unskewed_ptr ^^
        get_ptr ^^
        compile_add_const Heap.word_size ^^
        set_ptr))

  let old_destabilize env ty save_version =
    match E.mode env with
    | Flags.ICMode | Flags.RefMode ->
      let (set_pages, get_pages) = new_local64 env "pages" in
      IC.system_call env "stable64_size" ^^
      set_pages ^^

      get_pages ^^
      G.i (Test (Wasm.Values.I64 I64Op.Eqz)) ^^
      G.if1 I32Type
        begin
          (* Case: Size zero ==> Nothing in stable memory,
             so result becomes the nil-valued record. *)
          let (_, fs) = Type.as_obj ty in
          let fs' = List.map
           (fun f -> (f.Type.lab, fun () -> Opt.null_lit env))
           fs
          in
          StableMem.get_mem_size env ^^
          G.i (Test (Wasm.Values.I64 I64Op.Eqz)) ^^
          E.else_trap_with env "StableMem.mem_size non-zero" ^^
          compile_unboxed_const StableMem.version_stable_heap_no_regions ^^
          StableMem.set_version env ^^
          Object.lit_raw env fs'
        end
        begin
          (* Case: Non-zero size. *)
          let (set_marker, get_marker) = new_local env "marker" in
          let (set_len, get_len) = new_local env "len" in
          let (set_offset, get_offset) = new_local64 env "offset" in
          compile_const_64 0L ^^
          read_and_clear_word32 env ^^
          set_marker ^^

          get_marker ^^
          G.i (Test (Wasm.Values.I32 I32Op.Eqz)) ^^
          G.if0
            begin
              (* Sub-Case: version 1 or 2:
                 Regions/Experimental API and stable vars. *)
              let (set_M, get_M) = new_local64 env "M" in
              let (set_version, get_version) = new_local env "version" in
              let (set_N, get_N) = new_local64 env "N" in

              IC.system_call env "stable64_size" ^^
              compile_sub64_const 1L ^^
              compile_shl64_const (Int64.of_int page_size_bits) ^^
              set_M ^^

              (* read version *)
              get_M ^^
              compile_add64_const (Int64.sub page_size64 4L) ^^
              read_and_clear_word32 env ^^
              set_version ^^
              get_version ^^
              save_version ^^

              (* check version *)
              get_version ^^
              compile_unboxed_const (StableMem.version_max) ^^
              G.i (Compare (Wasm.Values.I32 I32Op.GtU)) ^^
              E.then_trap_with env (Printf.sprintf
                "higher stable memory version (expected 1..%s)"
                (Int32.to_string StableMem.version_max)) ^^

              (* restore StableMem bytes [0..4) *)
              compile_const_64 0L ^^
              get_M ^^
              compile_add64_const (Int64.sub page_size64 8L) ^^
              read_and_clear_word32 env ^^
              write_word32 env ^^

              (* restore mem_size *)
              get_M ^^
              compile_add64_const (Int64.sub page_size64 12L) ^^
              extend64 (read_and_clear_word32 env) ^^ (*TODO: use 64 bits *)
              StableMem.set_mem_size env ^^

              StableMem.get_mem_size env ^^
              compile_shl64_const (Int64.of_int page_size_bits) ^^
              set_N ^^

              (* set len *)
              get_N ^^
              read_and_clear_word32 env ^^
              set_len ^^

              (* set offset *)
              get_N ^^
              compile_add64_const 4L ^^
              set_offset
            end
            begin
              (* Sub-Case: Version 0.
                 Stable vars with NO Regions/Experimental API. *)
              (* assert mem_size == 0 *)
              StableMem.get_mem_size env ^^
              G.i (Test (Wasm.Values.I64 I64Op.Eqz)) ^^
              E.else_trap_with env "unexpected, non-zero stable memory size" ^^

              (* set len *)
              get_marker ^^
              set_len ^^

              (* set offset *)
              compile_const_64 4L ^^
              set_offset ^^

              compile_unboxed_const (Int32.of_int 0) ^^
              save_version
            end ^^ (* if_ *)

          let (set_blob, get_blob) = new_local env "blob" in
          (* read blob from stable memory *)
          get_len ^^ Blob.alloc env ^^ set_blob ^^
          extend64 (get_blob ^^ Blob.payload_ptr_unskewed env) ^^
          get_offset ^^
          extend64 get_len ^^
          IC.system_call env "stable64_read" ^^

          let (set_val, get_val) = new_local env "val" in
          (* deserialize blob to val *)
          get_blob ^^
          Bool.lit false ^^ (* can't recover *)
          Serialization.deserialize_from_blob true env [ty] ^^
          set_val ^^

          (* clear blob contents *)
          get_blob ^^
          blob_clear env ^^

          (* copy zeros from blob to stable memory *)
          get_offset ^^
          extend64 (get_blob ^^ Blob.payload_ptr_unskewed env) ^^
          extend64 (get_blob ^^ Blob.len env) ^^
          IC.system_call env "stable64_write" ^^

          (* return val *)
          get_val
        end
    | _ -> assert false
end

(* New stable memory layout with new version.
   Prevents forward compatibility of old compiled programs that rely on deserialization.
  If size == 0: empty
  If logical size N > 0:
    [0..N]          <stable memory>
            <zero padding>
    [end-12..end-4] <size N>
    [end-4..end]    <new version>
  ending at page boundary
*)
module NewStableMemory = struct
  let physical_size env =
    IC.system_call env "stable64_size" ^^
    compile_shl64_const (Int64.of_int page_size_bits)

  let store_at_end env offset typ get_value =
    physical_size env ^^
    compile_sub64_const offset ^^
    get_value ^^
    match typ with
    | I32Type -> StableMem.write_word32 env
    | I64Type -> StableMem.write_word64 env
    | _ -> assert false

  let read_from_end env offset typ =
    physical_size env ^^
    compile_sub64_const offset ^^
    match typ with
    | I32Type -> StableMem.read_word32 env
    | I64Type -> StableMem.read_word64 env
    | _ -> assert false

  let clear_at_end env offset typ =
    store_at_end env offset typ 
    (match typ with
    | I32Type -> compile_unboxed_const 0l
    | I64Type -> compile_const_64 0L
    | _ -> assert false
    )

  let logical_size_offset = 12L
  let version_offset = 4L

  let upgrade_version env =
    StableMem.set_version env ^^
    StableMem.get_version env ^^
    compile_eq_const StableMem.legacy_version_no_stable_memory ^^
    StableMem.get_version env ^^
    compile_eq_const StableMem.legacy_version_some_stable_memory ^^
    G.i (Binary (Wasm.Values.I32 I32Op.Or)) ^^
    (G.if0
      (compile_unboxed_const StableMem.version_stable_heap_no_regions ^^
      StableMem.set_version env)
      G.nop) ^^
    StableMem.get_version env ^^
    compile_eq_const StableMem.legacy_version_regions ^^
    (G.if0
      (compile_unboxed_const StableMem.version_stable_heap_regions ^^
      StableMem.set_version env)
      G.nop)
      
  let grow_size env amount =
    StableMem.get_mem_size env ^^
    compile_shl64_const (Int64.of_int page_size_bits) ^^
    compile_const_64 amount ^^
    StableMem.ensure env

  let backup env =
    physical_size env ^^
    G.i (Test (Wasm.Values.I64 I64Op.Eqz)) ^^
    G.if0
      G.nop
      begin
        grow_size env logical_size_offset ^^

        (* backup logical size *)
        store_at_end env logical_size_offset I64Type (StableMem.get_mem_size env) ^^

        (* store the version *)
        store_at_end env version_offset I32Type (StableMem.get_version env)
      end

  let restore env =
    physical_size env ^^
    G.i (Test (Wasm.Values.I64 I64Op.Eqz)) ^^
    G.if0
      begin
        compile_const_64 0L ^^ StableMem.set_mem_size env
      end
      begin
        (* check the version *)
        read_from_end env version_offset I32Type ^^
        StableMem.set_version env ^^
        StableMem.get_version env ^^
        compile_eq_const StableMem.version_stable_heap_no_regions ^^
        StableMem.get_version env ^^
        compile_eq_const StableMem.version_stable_heap_regions ^^
        G.i (Binary (Wasm.Values.I32 I32Op.Or)) ^^
        E.else_trap_with env (Printf.sprintf
          "unsupported stable memory version (expected %s or %s)"
           (Int32.to_string StableMem.version_stable_heap_no_regions)
           (Int32.to_string StableMem.version_stable_heap_regions)) ^^
        
        (* restore logical size *)
        read_from_end env logical_size_offset I64Type ^^
        StableMem.set_mem_size env ^^

        (* clear size and version *)
        clear_at_end env logical_size_offset I64Type ^^
        clear_at_end env version_offset I32Type
      end
end

module Persistence = struct
  let load_stable_actor env = E.call_import env "rts" "load_stable_actor"
    
  let save_stable_actor env = E.call_import env "rts" "save_stable_actor"

  let free_stable_actor env = E.call_import env "rts" "free_stable_actor"

  let register_stable_type env actor_type =
    let (candid_type_desc, type_offsets, type_indices) = Serialization.type_desc env [actor_type] in
    let serialized_offsets = StaticBytes.(as_bytes [i32s (List.map Int32.of_int type_offsets)]) in
    assert ((List.length type_indices) = 1);
    Blob.lit env candid_type_desc ^^
    Blob.lit env serialized_offsets ^^
    compile_unboxed_const (List.nth type_indices 0) ^^
    E.call_import env "rts" "register_stable_type"

  let create_actor env actor_type get_field_value =
    let (_, field_declarations) = Type.as_obj actor_type in
    let field_initializers = List.map
      (fun field -> (field.Type.lab, fun () -> (get_field_value field.Type.lab)))
      field_declarations
    in
    Object.lit_raw env field_initializers

  let recover_actor env actor_type =
    let recover_field field = 
      load_stable_actor env ^^
      Object.contains_field env field ^^
      (G.if1 I32Type
        (load_stable_actor env ^^ Object.load_idx_raw env field)
        (Opt.null_lit env)
      ) in
    create_actor env actor_type recover_field ^^
    free_stable_actor env

  let save env actor_type =
    save_stable_actor env ^^
    NewStableMemory.backup env

  let load env actor_type =
    register_stable_type env actor_type ^^
    load_stable_actor env ^^
    G.i (Test (Wasm.Values.I32 I32Op.Eqz)) ^^
    (G.if1 I32Type
      begin
        OldStabilization.old_destabilize env actor_type (NewStableMemory.upgrade_version env)
      end
      begin
        recover_actor env actor_type ^^
        NewStableMemory.restore env
      end) ^^
    StableMem.region_init env
end

module GCRoots = struct
  let create_root_array env = Func.share_code0 env "create_root_array" [I32Type] (fun env ->
    let length = Int32.to_int (E.count_static_variables env) in
    let variables = Lib.List.table length (fun _ -> MutBox.alloc env) in
    Arr.lit env variables
  )

  let register_static_variables env =
    create_root_array env ^^
    E.call_import env "rts" "set_static_root"

  let get_static_variable env index = 
    E.call_import env "rts" "get_static_root" ^^
    compile_unboxed_const index ^^
    Arr.idx env ^^
    load_ptr
end (* GCRoots *)

module StackRep = struct
  open SR

  (*
     Most expressions have a “preferred”, most optimal, form. Hence,
     compile_exp put them on the stack in that form, and also returns
     the form it chose.

     But the users of compile_exp usually want a specific form as well.
     So they use compile_exp_as, indicating the form they expect.
     compile_exp_as then does the necessary coercions.
   *)

  let of_arity n =
    if n = 1 then Vanilla else UnboxedTuple n

  (* The stack rel of a primitive type, i.e. what the binary operators expect *)
  let of_type t =
    let open Type in
    match normalize t with
    | Prim Bool -> SR.bool
    | Prim (Nat | Int) -> Vanilla
    | Prim (Nat64 | Int64) -> UnboxedWord64
    | Prim (Nat32 | Int32) -> UnboxedWord32
    | Prim (Nat8 | Nat16 | Int8 | Int16 | Char) -> Vanilla
    | Prim (Text | Blob | Principal) -> Vanilla
    | Prim Float -> UnboxedFloat64
    | Obj (Actor, _) -> Vanilla
    | Func (Shared _, _, _, _, _) -> Vanilla
    | p -> todo "StackRep.of_type" (Arrange_ir.typ p) Vanilla

  (* The env looks unused, but will be needed once we can use multi-value, to register
     the complex types in the environment.
     For now, multi-value block returns are handled via FakeMultiVal. *)
  let to_block_type env = function
    | Vanilla -> [I32Type]
    | UnboxedWord64 -> [I64Type]
    | UnboxedWord32 -> [I32Type]
    | UnboxedFloat64 -> [F64Type]
    | UnboxedTuple n -> Lib.List.make n I32Type
    | Const _ -> []
    | Unreachable -> []

  let to_string = function
    | Vanilla -> "Vanilla"
    | UnboxedWord64 -> "UnboxedWord64"
    | UnboxedWord32 -> "UnboxedWord32"
    | UnboxedFloat64 -> "UnboxedFloat64"
    | UnboxedTuple n -> Printf.sprintf "UnboxedTuple %d" n
    | Unreachable -> "Unreachable"
    | Const _ -> "Const"

  let join (sr1 : t) (sr2 : t) = match sr1, sr2 with
    | _, _ when SR.eq sr1 sr2 -> sr1
    | Unreachable, sr2 -> sr2
    | sr1, Unreachable -> sr1

    | Const _, Const _ -> Vanilla
    | Const _, sr2_ -> sr2
    | sr1, Const _ -> sr1

    | _, Vanilla -> Vanilla
    | Vanilla, _ -> Vanilla

    | UnboxedTuple n, UnboxedTuple m when n = m -> sr1

    | _, _ ->
      Printf.eprintf "Invalid stack rep join (%s, %s)\n"
        (to_string sr1) (to_string sr2); sr1

  let joins = List.fold_left join Unreachable

  let drop env (sr_in : t) =
    match sr_in with
    | Vanilla | UnboxedWord64 | UnboxedWord32 | UnboxedFloat64 -> G.i Drop
    | UnboxedTuple n -> G.table n (fun _ -> G.i Drop)
    | Const _ | Unreachable -> G.nop

  let rec materialize_constant env = function
    | Const.Lit (Const.Vanilla value) -> compile_unboxed_const value
    | Const.Lit (Const.Bool number) -> Bool.lit number
    | Const.Lit (Const.Blob payload) -> Blob.lit env payload
    | Const.Lit (Const.Null) -> Opt.null_lit env
    | Const.Lit (Const.BigInt number) -> BigNum.lit env number
    | Const.Lit (Const.Word32 number) -> BoxedSmallWord.lit env number
    | Const.Lit (Const.Word64 number) -> BoxedWord64.lit env number
    | Const.Lit (Const.Float64 number) -> Float.lit env number
    | Const.Opt value -> Opt.inject env (materialize_constant env value)
    | Const.Fun (get_fi, _) -> Closure.alloc env (get_fi ())
    | Const.Message _ -> assert false
    | Const.Unit -> Tuple.compile_unit
    | Const.Tag (tag, value) -> Variant.inject env tag (materialize_constant env value)
    | Const.Array elements -> 
        let materialized_elements = List.map (materialize_constant env) elements in
        Arr.lit env materialized_elements
    | Const.Obj fields -> 
        let materialized_fields = List.map (fun (name, value) -> (name, (fun () -> materialize_constant env value))) fields in
        Object.lit_raw env materialized_fields

  let adjust env (sr_in : t) sr_out =
    if eq sr_in sr_out
    then G.nop
    else match sr_in, sr_out with
    | Unreachable, Unreachable -> G.nop
    | Unreachable, _ -> G.i Unreachable

    | UnboxedTuple n, Vanilla -> Tuple.from_stack env n
    | Vanilla, UnboxedTuple n -> Tuple.to_stack env n

    | UnboxedWord64, Vanilla -> BoxedWord64.box env
    | Vanilla, UnboxedWord64 -> BoxedWord64.unbox env

    | UnboxedWord32, Vanilla -> BoxedSmallWord.box env
    | Vanilla, UnboxedWord32 -> BoxedSmallWord.unbox env

    | UnboxedFloat64, Vanilla -> Float.box env
    | Vanilla, UnboxedFloat64 -> Float.unbox env

    | Const value, Vanilla -> materialize_constant env value
    | Const Const.Lit (Const.Word32 n), UnboxedWord32 -> compile_unboxed_const n
    | Const Const.Lit (Const.Word64 n), UnboxedWord64 -> compile_const_64 n
    | Const Const.Lit (Const.Float64 f), UnboxedFloat64 -> Float.compile_unboxed_const f
    | Const c, UnboxedTuple 0 -> G.nop
    | Const Const.Array cs, UnboxedTuple n ->
      assert (n = List.length cs);
      G.concat_map (fun c -> materialize_constant env c) cs
    | _, _ ->
      Printf.eprintf "Unknown stack_rep conversion %s -> %s\n"
        (to_string sr_in) (to_string sr_out);
      G.nop

end (* StackRep *)

module VarEnv = struct

  (* A type to record where Motoko names are stored. *)
  type varloc =
    (* A Wasm Local of the current function, directly containing the value,
       in the given stackrep (Vanilla, UnboxedWord32, …) so far
       Used for immutable and mutable, non-captured data *)
    | Local of SR.t * int32
    (* A Wasm Local of the current function, that points to memory location,
       which is a MutBox.  Used for mutable captured data *)
    | HeapInd of int32
    (* A static variable accessed by an index via the runtime system, refers to a MutBox,
       belonging to the GC root set *)
    | Static of int32
    (* Constant literals can reside in dynamic heap *)
    | Const of Const.v
    (* public method *)
    | PublicMethod of int32 * string

  let is_non_local : varloc -> bool = function
    | Local _
    | HeapInd _ -> false
    | Static _
    | PublicMethod _
    | Const _ -> true

  type lvl = TopLvl | NotTopLvl

  (*
  The source variable environment:
   - Whether we are on the top level
   - In-scope variables
   - scope jump labels
  *)


  module NameEnv = Env.Make(String)
  type t = {
    lvl : lvl;
    vars : (varloc * Type.typ) NameEnv.t; (* variables ↦ their location and type *)
    labels : G.depth NameEnv.t; (* jump label ↦ their depth *)
  }

  let empty_ae = {
    lvl = TopLvl;
    vars = NameEnv.empty;
    labels = NameEnv.empty;
  }

  (* Creating a local environment, resetting the local fields,
     and removing bindings for local variables (unless they are at global locations)
  *)

  let mk_fun_ae ae = { ae with
    lvl = NotTopLvl;
    vars = NameEnv.filter (fun v (l, _) ->
      let non_local = is_non_local l in
      (* For debugging, enable this:
      (if not non_local then Printf.eprintf "VarEnv.mk_fun_ae: Removing %s\n" v);
      *)
      non_local
    ) ae.vars;
  }
  let lookup ae var =
    match NameEnv.find_opt var ae.vars with
      | Some e -> Some e
      | None   -> Printf.eprintf "Could not find %s\n" var; None

  let lookup_var ae var =
    match lookup ae var with
      | Some (l, _) -> Some l
      | None -> None

  let needs_capture ae var = match lookup_var ae var with
    | Some l -> not (is_non_local l)
    | None -> assert false

  let add_local_with_heap_ind env (ae : t) name typ =
      let i = E.add_anon_local env I32Type in
      E.add_local_name env i name;
      ({ ae with vars = NameEnv.add name ((HeapInd i), typ) ae.vars }, i)

  let add_static_variable (ae : t) name index typ =
      { ae with vars = NameEnv.add name ((Static index), typ) ae.vars }

  let add_local_public_method (ae : t) name (fi, exported_name) typ =
      { ae with vars = NameEnv.add name ((PublicMethod (fi, exported_name) : varloc), typ) ae.vars }

  let add_local_const (ae : t) name cv typ =
      { ae with vars = NameEnv.add name ((Const cv : varloc), typ) ae.vars }

  let add_local_local env (ae : t) name sr i typ =
      { ae with vars = NameEnv.add name ((Local (sr, i)), typ) ae.vars }

  let add_direct_local env (ae : t) name sr typ =
      let i = E.add_anon_local env (SR.to_var_type sr) in
      E.add_local_name env i name;
      (add_local_local env ae name sr i typ, i)

  (* Adds the names to the environment and returns a list of setters *)
  let rec add_arguments env (ae : t) as_local = function
    | [] -> ae
    | ((name, typ) :: remainder) ->
      if as_local name then
        let i = E.add_anon_local env I32Type in
        E.add_local_name env i name;
        let ae' = { ae with vars = NameEnv.add name ((Local (SR.Vanilla, i)), typ) ae.vars } in
        add_arguments env ae' as_local remainder
      else
        let index = E.add_static_variable env in
        let ae' = add_static_variable ae name index typ in
        add_arguments env ae' as_local remainder

  let add_argument_locals env (ae : t) =
    add_arguments env ae (fun _ -> true)

  let add_label (ae : t) name (d : G.depth) =
      { ae with labels = NameEnv.add name d ae.labels }

  let get_label_depth (ae : t) name : G.depth  =
    match NameEnv.find_opt name ae.labels with
      | Some d -> d
      | None   -> raise (CodegenError (Printf.sprintf "Could not find %s\n" name))

end (* VarEnv *)

(* type for wrapping code with context, context is establishment
   of (pattern) binding, argument is the code using the binding,
   result is e.g. the code for `case p e`. *)
type scope_wrap = G.t -> G.t

let unmodified : scope_wrap = fun code -> code

let rec can_be_pointer typ nested_optional =
  Type.(match normalize typ with
  | Mut t -> (can_be_pointer t nested_optional)
  | Opt t -> (if nested_optional then true else (can_be_pointer t true))
  | Prim (Null| Bool | Char | Nat8 | Nat16 | Int8 | Int16) | Non | Tup [] -> false
  | _ -> true)

let potential_pointer typ : bool =
  (* must not eliminate nested optional types as they refer to a heap object for ??null, ???null etc. *)
  can_be_pointer typ false

module Var = struct
  (* This module is all about looking up Motoko variables in the environment,
     and dealing with mutable variables *)

  open VarEnv

  (* Returns desired stack representation, preparation code and code to consume
     the value onto the stack *)
  let set_val env ae var : G.t * SR.t * G.t = match VarEnv.lookup ae var with
    | Some ((Local (sr, i)), _) ->
      G.nop,
      sr,
      G.i (LocalSet (nr i))
    | Some ((HeapInd i), typ) when potential_pointer typ ->
      G.i (LocalGet (nr i)) ^^
      Tagged.load_forwarding_pointer env ^^
      compile_add_const ptr_unskew ^^
      compile_add_const (Int32.mul MutBox.field Heap.word_size),
      SR.Vanilla,
      Tagged.write_with_barrier env
    | Some ((HeapInd i), typ) ->
      G.i (LocalGet (nr i)),
      SR.Vanilla,
      MutBox.store_field env
    | Some ((Static index), typ) when potential_pointer typ ->
      GCRoots.get_static_variable env index ^^
      Tagged.load_forwarding_pointer env ^^
      compile_add_const ptr_unskew ^^
      compile_add_const (Int32.mul MutBox.field Heap.word_size),
      SR.Vanilla,
      Tagged.write_with_barrier env
    | Some ((Static index), typ) ->
      GCRoots.get_static_variable env index,
      SR.Vanilla,
      MutBox.store_field env
    | Some ((Const _), _) -> fatal "set_val: %s is const" var
    | Some ((PublicMethod _), _) -> fatal "set_val: %s is PublicMethod" var
    | None -> fatal "set_val: %s missing" var

  (* Stores the payload. Returns stack preparation code, and code that consumes the values from the stack *)
  let set_val_vanilla env ae var : G.t * G.t =
    let pre_code, sr, code = set_val env ae var in
    pre_code, StackRep.adjust env SR.Vanilla sr ^^ code

  (* Stores the payload (which is found on the stack, in Vanilla stackrep) *)
  let set_val_vanilla_from_stack env ae var : G.t =
    let pre_code, code = set_val_vanilla env ae var in
    if G.is_nop pre_code
    then code
    else
      (* Need to shuffle the stack entries *)
      let (set_x, get_x) = new_local env "var_scrut" in
      set_x ^^
      pre_code ^^
      get_x ^^
      code

  (* Returns the payload (optimized representation) *)
  let get_val (env : E.t) (ae : VarEnv.t) var = match VarEnv.lookup_var ae var with
    | Some (Local (sr, i)) ->
      sr, G.i (LocalGet (nr i))
    | Some (HeapInd i) ->
      SR.Vanilla, G.i (LocalGet (nr i)) ^^ MutBox.load_field env
    | Some (Static index) ->
      SR.Vanilla, 
      GCRoots.get_static_variable env index ^^
      MutBox.load_field env
    | Some (Const c) ->
      SR.Const c, G.nop
    | Some (PublicMethod (_, name)) ->
      SR.Vanilla,
      IC.get_self_reference env ^^
      IC.actor_public_field env name
    | None -> assert false

  (* Returns the payload (vanilla representation) *)
  let get_val_vanilla (env : E.t) (ae : VarEnv.t) var =
    let sr, code = get_val env ae var in
    code ^^ StackRep.adjust env sr SR.Vanilla

  (* Returns the value to put in the closure,
     and code to restore it, including adding to the environment
  *)
  let capture old_env ae0 var : G.t * (E.t -> VarEnv.t -> VarEnv.t * scope_wrap) =
    match VarEnv.lookup ae0 var with
    | Some ((Local (sr, i)), typ) ->
      ( G.i (LocalGet (nr i)) ^^ StackRep.adjust old_env sr SR.Vanilla
      , fun new_env ae1 ->
        (* we use SR.Vanilla in the restored environment. We could use sr;
           like for parameters hard to predict what’s better *)
        let ae2, j = VarEnv.add_direct_local new_env ae1 var SR.Vanilla typ in
        let restore_code = G.i (LocalSet (nr j))
        in ae2, fun body -> restore_code ^^ body
      )
    | Some ((HeapInd i), typ) ->
      ( G.i (LocalGet (nr i))
      , fun new_env ae1 ->
        let ae2, j = VarEnv.add_local_with_heap_ind new_env ae1 var typ in
        let restore_code = G.i (LocalSet (nr j))
        in ae2, fun body -> restore_code ^^ body
      )
    | _ -> assert false

  (* This is used when putting a mutable field into an object.
     In the IR, mutable fields of objects are pre-allocated as MutBox objects,
     to allow the async/await.
     So we expect the variable to be in a HeapInd (pointer to MutBox on the heap),
     or Static (static variable represented as a MutBox that is accessed via the 
     runtime system) and we use the pointer.
  *)
  let get_aliased_box env ae var = match VarEnv.lookup_var ae var with
    | Some (HeapInd i) -> G.i (LocalGet (nr i))
    | Some (Static index) -> GCRoots.get_static_variable env index
    | _ -> assert false

  let capture_aliased_box env ae var = match VarEnv.lookup_var ae var with
    | Some (HeapInd i) ->
      G.i (LocalSet (nr i))
    | _ -> assert false

end (* Var *)

(* Calling well-known prelude functions *)
(* FIXME: calling into the prelude will not work if we ever need to compile a program
   that requires top-level cps conversion;
   use new prims instead *)
module Internals = struct
  let call_prelude_function env ae var =
    match VarEnv.lookup_var ae var with
    | Some (VarEnv.Const Const.Fun (mk_fi, _)) ->
       compile_unboxed_zero ^^ (* A dummy closure *)
       G.i (Call (nr (mk_fi ())))
    | _ -> assert false

  let add_cycles env ae = call_prelude_function env ae "@add_cycles"
  let reset_cycles env ae = call_prelude_function env ae "@reset_cycles"
  let reset_refund env ae = call_prelude_function env ae "@reset_refund"
end

(* This comes late because it also deals with messages *)
module FuncDec = struct
  let bind_args env ae0 first_arg args =
    let rec go i ae = function
    | [] -> ae
    | a::args ->
      (* Function arguments are always vanilla, due to subtyping and uniform representation.
         We keep them as such here for now. We _could_ always unpack those that can be unpacked
         (Nat32 etc.). It is generally hard to predict which strategy is better. *)
      let ae' = VarEnv.add_local_local env ae a.it SR.Vanilla (Int32.of_int i) a.note in
      go (i+1) ae' args in
    go first_arg ae0 args

  (* Create a WebAssembly func from a pattern (for the argument) and the body.
   Parameter `captured` should contain the, well, captured local variables that
   the function will find in the closure. *)
  let compile_local_function outer_env outer_ae restore_env args mk_body ret_tys at =
    let arg_names = List.map (fun a -> a.it, I32Type) args in
    let return_arity = List.length ret_tys in
    let retty = Lib.List.make return_arity I32Type in
    let ae0 = VarEnv.mk_fun_ae outer_ae in
    Func.of_body outer_env (["clos", I32Type] @ arg_names) retty (fun env -> G.with_region at (
      let get_closure = G.i (LocalGet (nr 0l)) ^^ Tagged.load_forwarding_pointer env in

      let ae1, closure_codeW = restore_env env ae0 get_closure in

      (* Add arguments to the environment (shifted by 1) *)
      let ae2 = bind_args env ae1 1 args in

      closure_codeW (mk_body env ae2)
    ))

  let message_start env sort = match sort with
      | Type.Shared Type.Write ->
        Lifecycle.trans env Lifecycle.InUpdate
      | Type.Shared Type.Query ->
        Lifecycle.trans env Lifecycle.InQuery
      | Type.Shared Type.Composite ->
        Lifecycle.trans env Lifecycle.InComposite
      | _ -> assert false

  let message_cleanup env sort = match sort with
      | Type.Shared Type.Write ->
        GC.collect_garbage env ^^
        Lifecycle.trans env Lifecycle.Idle
      | Type.Shared Type.Query ->
        Lifecycle.trans env Lifecycle.PostQuery
      | Type.Shared Type.Composite ->
        (* Stay in composite query state such that callbacks of 
        composite queries can also use the memory reserve. 
        The state is isolated since memory changes of queries 
        are rolled back by the IC runtime system. *)
        Lifecycle.trans env Lifecycle.InComposite
      | _ -> assert false

  let callback_start env =
    Lifecycle.is_in env Lifecycle.InComposite ^^
    G.if0
      (G.nop)
      (message_start env (Type.Shared Type.Write))

  let callback_cleanup env =
    Lifecycle.is_in env Lifecycle.InComposite ^^
    G.if0
      (G.nop)
      (message_cleanup env (Type.Shared Type.Write))
  
  let compile_const_message outer_env outer_ae sort control args mk_body ret_tys at : E.func_with_names =
    let ae0 = VarEnv.mk_fun_ae outer_ae in
    Func.of_body outer_env [] [] (fun env -> G.with_region at (
      message_start env sort ^^
      (* cycles *)
      Internals.reset_cycles env outer_ae ^^
      Internals.reset_refund env outer_ae ^^
      (* reply early for a oneway *)
      (if control = Type.Returns
       then
         Tuple.compile_unit ^^
         Serialization.serialize env [] ^^
         IC.reply_with_data env
       else G.nop) ^^
      (* Deserialize argument and add params to the environment *)
      let arg_list = List.map (fun a -> (a.it, a.note)) args in
      let arg_names = List.map (fun a -> a.it) args in
      let arg_tys = List.map (fun a -> a.note) args in
      let ae1 = VarEnv.add_argument_locals env ae0 arg_list in
      Serialization.deserialize env arg_tys ^^
      G.concat_map (Var.set_val_vanilla_from_stack env ae1) (List.rev arg_names) ^^
      mk_body env ae1 ^^
      message_cleanup env sort
    ))

  (* Compile a closed function declaration (captures no local variables) *)
  let closed pre_env sort control name args mk_body fun_rhs ret_tys at =
    if Type.is_shared_sort sort
    then begin
      let (fi, fill) = E.reserve_fun pre_env name in
      ( Const.Message fi, fun env ae ->
        fill (compile_const_message env ae sort control args mk_body ret_tys at)
      )
    end else begin
      assert (control = Type.Returns);
      let lf = E.make_lazy_function pre_env name in
      ( Const.Fun ((fun () -> Lib.AllocOnUse.use lf), fun_rhs), fun env ae ->
        let restore_no_env _env ae _ = ae, unmodified in
        Lib.AllocOnUse.def lf (lazy (compile_local_function env ae restore_no_env args mk_body ret_tys at))
      )
    end

  (* Compile a closure declaration (captures local variables) *)
  let closure env ae sort control name captured args mk_body ret_tys at =
      let is_local = sort = Type.Local in

      let set_clos, get_clos = new_local env (name ^ "_clos") in

      let len = Wasm.I32.of_int_u (List.length captured) in
      let store_env, restore_env =
        let rec go i = function
          | [] -> (G.nop, fun _env ae1 _ -> ae1, unmodified)
          | (v::vs) ->
              let store_rest, restore_rest = go (i + 1) vs in
              let store_this, restore_this = Var.capture env ae v in
              let store_env =
                get_clos ^^
                store_this ^^
                Closure.store_data env (Wasm.I32.of_int_u i) ^^
                store_rest in
              let restore_env env ae1 get_env =
                let ae2, codeW = restore_this env ae1 in
                let ae3, code_restW = restore_rest env ae2 get_env in
                (ae3,
                 fun body ->
                 get_env ^^
                 Closure.load_data env (Wasm.I32.of_int_u i) ^^
                 codeW (code_restW body)
                )
              in store_env, restore_env in
        go 0 captured in

      let f =
        if is_local
        then compile_local_function env ae restore_env args mk_body ret_tys at
        else assert false (* no first class shared functions yet *) in

      let fi = E.add_fun env name f in

      let code =
        (* Allocate a heap object for the closure *)
        Tagged.alloc env (Int32.add Closure.header_size len) Tagged.Closure ^^
        set_clos ^^

        (* Store the function pointer number: *)
        get_clos ^^
        compile_unboxed_const (E.add_fun_ptr env fi) ^^
        Tagged.store_field env Closure.funptr_field ^^

        (* Store the length *)
        get_clos ^^
        compile_unboxed_const len ^^
        Tagged.store_field env Closure.len_field ^^

        (* Store all captured values *)
        store_env ^^

        get_clos ^^
        Tagged.allocation_barrier env ^^
        G.i Drop
      in

      if is_local
      then
        SR.Vanilla,
        code ^^
        get_clos
      else assert false (* no first class shared functions *)

  let lit env ae name sort control free_vars args mk_body ret_tys at =
    let captured = List.filter (VarEnv.needs_capture ae) free_vars in

    if ae.VarEnv.lvl = VarEnv.TopLvl then assert (captured = []);

    if captured = []
    then
      let (ct, fill) = closed env sort control name args mk_body Const.Complicated ret_tys at in
      fill env ae;
      (SR.Const ct, G.nop)
    else closure env ae sort control name captured args mk_body ret_tys at

  (* Returns a closure corresponding to a future (async block) *)
  let async_body env ae ts free_vars mk_body at =
    (* We compile this as a local, returning function, so set return type to [] *)
    let sr, code = lit env ae "anon_async" Type.Local Type.Returns free_vars [] mk_body [] at in
    code ^^
    StackRep.adjust env sr SR.Vanilla

  (* Takes the reply and reject callbacks, tuples them up (with administrative extras),
     adds them to the continuation table, and returns the two callbacks expected by
     ic.call_new.

     The tupling is necessary because we want to free _both_/_all_ closures
     when the call is answered.

     The reply callback function exists once per type (as it has to do
     deserialization); the reject callback function is unique.
  *)

  let closures_to_reply_reject_callbacks_aux env ts_opt =
    let arity, reply_name, from_arg_data =
      match ts_opt with
      | Some ts ->
        (List.length ts,
         "@callback<" ^ Typ_hash.typ_hash (Type.Tup ts) ^ ">",
         fun env -> Serialization.deserialize env ts)
      | None ->
        (1,
         "@callback",
         (fun env ->
           Blob.of_size_copy env
           (fun env -> IC.system_call env "msg_arg_data_size")
           (fun env -> IC.system_call env "msg_arg_data_copy")
           (fun env -> compile_unboxed_const 0l)))
    in
    Func.define_built_in env reply_name ["env", I32Type] [] (fun env ->
        callback_start env ^^
        (* Look up continuation *)
        let (set_closure, get_closure) = new_local env "closure" in
        G.i (LocalGet (nr 0l)) ^^
        ContinuationTable.recall env ^^
        Arr.load_field env 0l ^^ (* get the reply closure *)
        set_closure ^^
        get_closure ^^
        Closure.prepare_closure_call env ^^

        (* Deserialize/Blobify reply arguments  *)
        from_arg_data env ^^

        get_closure ^^
        Closure.call_closure env arity 0 ^^

        callback_cleanup env
      );

    let reject_name = "@reject_callback" in
    Func.define_built_in env reject_name ["env", I32Type] [] (fun env ->
        callback_start env ^^
        (* Look up continuation *)
        let (set_closure, get_closure) = new_local env "closure" in
        G.i (LocalGet (nr 0l)) ^^
        ContinuationTable.recall env ^^
        Arr.load_field env 1l ^^ (* get the reject closure *)
        set_closure ^^
        get_closure ^^
        Closure.prepare_closure_call env ^^
        (* Synthesize value of type `Text`, the error message
           (The error code is fetched via a prim)
        *)
        IC.error_value env ^^

        get_closure ^^
        Closure.call_closure env 1 0 ^^

        callback_cleanup env
      );

    (* result is a function that accepts a list of closure getters, from which
       the first and second must be the reply and reject continuations. *)
    fun closure_getters ->
      let (set_cb_index, get_cb_index) = new_local env "cb_index" in
      Arr.lit env closure_getters ^^
      ContinuationTable.remember env ^^
      set_cb_index ^^

      (* return arguments for the ic.call *)
      compile_unboxed_const (E.add_fun_ptr env (E.built_in env reply_name)) ^^
      get_cb_index ^^
      compile_unboxed_const (E.add_fun_ptr env (E.built_in env reject_name)) ^^
      get_cb_index

  let closures_to_reply_reject_callbacks env ts =
    closures_to_reply_reject_callbacks_aux env (Some ts)
  let closures_to_raw_reply_reject_callbacks env  =
    closures_to_reply_reject_callbacks_aux env None

  let ignoring_callback env =
    (* for one-way calls, we use an invalid table entry as the callback. this
       way, the callback, when it comes back, will (safely) trap, even if the
       module has completely changed in between. This way, one-way calls do not
       get in the way of safe instantaneous upgrades *)
    compile_unboxed_const (-1l)

  let cleanup_callback env =
    let name = "@cleanup_callback" in
    Func.define_built_in env name ["env", I32Type] [] (fun env ->
        G.i (LocalGet (nr 0l)) ^^
        ContinuationTable.recall env ^^
        G.i Drop);
    compile_unboxed_const (E.add_fun_ptr env (E.built_in env name))

  let ic_call_threaded env purpose get_meth_pair push_continuations
    add_data add_cycles =
    match E.mode env with
    | Flags.ICMode
    | Flags.RefMode ->
      let message = Printf.sprintf "could not perform %s" purpose in
      let (set_cb_index, get_cb_index) = new_local env "cb_index" in
      (* The callee *)
      get_meth_pair ^^ Arr.load_field env 0l ^^ Blob.as_ptr_len env ^^
      (* The method name *)
      get_meth_pair ^^ Arr.load_field env 1l ^^ Blob.as_ptr_len env ^^
      (* The reply and reject callback *)
      push_continuations ^^
      set_cb_index ^^ get_cb_index ^^
      (* initiate call *)
      IC.system_call env "call_new" ^^
      cleanup_callback env ^^ get_cb_index ^^
      IC.system_call env "call_on_cleanup" ^^
      (* the data *)
      add_data get_cb_index ^^
      IC.system_call env "call_data_append" ^^
      (* the cycles *)
      add_cycles ^^
      (* done! *)
      IC.system_call env "call_perform" ^^
      IC.set_call_perform_status env ^^
      Blob.lit env message ^^
      IC.set_call_perform_message env ^^
      IC.get_call_perform_status env ^^
      (* save error code, cleanup on error *)
      G.if0
      begin (* send failed *)
        if !Flags.trap_on_call_error then
          E.trap_with env message
        else
        (* Recall (don't leak) continuations *)
        get_cb_index ^^
        ContinuationTable.recall env ^^
        G.i Drop
      end
      begin (* send succeeded *)
        G.nop
      end
    | _ ->
      E.trap_with env (Printf.sprintf "cannot perform %s when running locally" purpose)

  let ic_call env ts1 ts2 get_meth_pair get_arg get_k get_r =
    ic_call_threaded
      env
      "remote call"
      get_meth_pair
      (closures_to_reply_reject_callbacks env ts2 [get_k; get_r])
      (fun _ -> get_arg ^^ Serialization.serialize env ts1)

  let ic_call_raw env get_meth_pair get_arg get_k get_r =
    ic_call_threaded
      env
      "raw call"
      get_meth_pair
      (closures_to_raw_reply_reject_callbacks env [get_k; get_r])
      (fun _ -> get_arg ^^ Blob.as_ptr_len env)

  let ic_self_call env ts get_meth_pair get_future get_k get_r =
    ic_call_threaded
      env
      "self call"
      get_meth_pair
      (* Storing the tuple away, future_array_index = 2, keep in sync with rts/continuation_table.rs *)
      (closures_to_reply_reject_callbacks env ts [get_k; get_r; get_future])
      (fun get_cb_index ->
        get_cb_index ^^
        BoxedSmallWord.box env ^^
        Serialization.serialize env Type.[Prim Nat32])

  let ic_call_one_shot env ts get_meth_pair get_arg add_cycles =
    match E.mode env with
    | Flags.ICMode
    | Flags.RefMode ->
      (* The callee *)
      get_meth_pair ^^ Arr.load_field env 0l ^^ Blob.as_ptr_len env ^^
      (* The method name *)
      get_meth_pair ^^ Arr.load_field env 1l ^^ Blob.as_ptr_len env ^^
      (* The reply callback *)
      ignoring_callback env ^^
      compile_unboxed_zero ^^
      (* The reject callback *)
      ignoring_callback env ^^
      compile_unboxed_zero ^^
      IC.system_call env "call_new" ^^
      (* the data *)
      get_arg ^^ Serialization.serialize env ts ^^
      IC.system_call env "call_data_append" ^^
      (* the cycles *)
      add_cycles ^^
      IC.system_call env "call_perform" ^^
      (* This is a one-shot function: just remember error code *)
      (if !Flags.trap_on_call_error then
         (* legacy: discard status, proceed as if all well *)
         G.i Drop ^^
         compile_unboxed_zero ^^
         IC.set_call_perform_status env ^^
         Blob.lit env "" ^^
         IC.set_call_perform_message env
       else
         IC.set_call_perform_status env ^^
         Blob.lit env "could not perform oneway" ^^
         IC.set_call_perform_message env)

    | _ -> assert false

  let equate_msgref env =
    let (set_meth_pair1, get_meth_pair1) = new_local env "meth_pair1" in
    let (set_meth_pair2, get_meth_pair2) = new_local env "meth_pair2" in
    set_meth_pair2 ^^ set_meth_pair1 ^^
    get_meth_pair1 ^^ Arr.load_field env 0l ^^
    get_meth_pair2 ^^ Arr.load_field env 0l ^^
    Blob.compare env (Some Operator.EqOp) ^^
    G.if1 I32Type
    begin
      get_meth_pair1 ^^ Arr.load_field env 1l ^^
      get_meth_pair2 ^^ Arr.load_field env 1l ^^
      Blob.compare env (Some Operator.EqOp)
    end
    begin
      Bool.lit false
    end

  let export_async_method env =
    let name = IC.async_method_name in
    begin match E.mode env with
    | Flags.ICMode | Flags.RefMode ->
      Func.define_built_in env name [] [] (fun env ->
        let (set_closure, get_closure) = new_local env "closure" in

        message_start env (Type.Shared Type.Write) ^^

        (* Check that we are calling this *)
        IC.assert_caller_self env ^^

        (* Deserialize and look up continuation argument *)
        Serialization.deserialize env Type.[Prim Nat32] ^^
        BoxedSmallWord.unbox env ^^
        ContinuationTable.peek_future env ^^
        set_closure ^^
        get_closure ^^
        Closure.prepare_closure_call env ^^
        get_closure ^^
        Closure.call_closure env 0 0 ^^
        message_cleanup env (Type.Shared Type.Write)
      );

      let fi = E.built_in env name in
      E.add_export env (nr {
        name = Lib.Utf8.decode ("canister_update " ^ name);
        edesc = nr (FuncExport (nr fi))
      })
    | _ -> ()
    end

end (* FuncDec *)


module PatCode = struct
  (* Pattern failure code on demand.

  Patterns in general can fail, so we want a block around them with a
  jump-label for the fail case. But many patterns cannot fail, in particular
  function arguments that are simple variables. In these cases, we do not want
  to create the block and the (unused) jump label. So we first generate the
  code, either as plain code (CannotFail) or as code with hole for code to run
  in case of failure (CanFail).
  *)

  type patternCode =
    | CannotFail of G.t
    | CanFail of (G.t -> G.t)

  let definiteFail = CanFail (fun fail -> fail)

  let (^^^) : patternCode -> patternCode -> patternCode = function
    | CannotFail is1 ->
      begin function
      | CannotFail is2 -> CannotFail (is1 ^^ is2)
      | CanFail is2 -> CanFail (fun k -> is1 ^^ is2 k)
      end
    | CanFail is1 ->
      begin function
      | CannotFail is2 -> CanFail (fun k ->  is1 k ^^ is2)
      | CanFail is2 -> CanFail (fun k -> is1 k ^^ is2 k)
      end

  let with_fail (fail_code : G.t) : patternCode -> G.t = function
    | CannotFail is -> is
    | CanFail is -> is fail_code

  let orElse : patternCode -> patternCode -> patternCode = function
    | CannotFail is1 -> fun _ -> CannotFail is1
    | CanFail is1 -> function
      | CanFail is2 -> CanFail (fun fail_code ->
          let inner_fail = G.new_depth_label () in
          let inner_fail_code = Bool.lit false ^^ G.branch_to_ inner_fail in
          G.labeled_block1 I32Type inner_fail (is1 inner_fail_code ^^ Bool.lit true) ^^
          G.if0 G.nop (is2 fail_code)
        )
      | CannotFail is2 -> CannotFail (
          let inner_fail = G.new_depth_label () in
          let inner_fail_code = Bool.lit false ^^ G.branch_to_ inner_fail in
          G.labeled_block1 I32Type inner_fail (is1 inner_fail_code ^^ Bool.lit true) ^^
          G.if0 G.nop is2
        )

  let orElses : patternCode list -> patternCode -> patternCode =
    List.fold_right orElse

  let patternFailTrap env = E.trap_with env "pattern failed"

  let orPatternFailure env pcode =
    with_fail (patternFailTrap env) pcode

  let orsPatternFailure env pcodes =
    orPatternFailure env (orElses pcodes definiteFail)

  let with_region at = function
    | CannotFail is -> CannotFail (G.with_region at is)
    | CanFail is -> CanFail (fun k -> G.with_region at (is k))

end (* PatCode *)
open PatCode

(* All the code above is independent of the IR *)
open Ir

module AllocHow = struct
  (*
  When compiling a (recursive) block, we need to do a dependency analysis, to
  find out how the things are allocated. The options are:
  - const:  completely known, constant, not stored anywhere (think static function)
            (no need to mention in a closure)
  - local:  only needed locally, stored in a Wasm local, immutable
            (can be copied into a closure by value)
  - local mutable: only needed locally, stored in a Wasm local, mutable
            (cannot be copied into a closure)
  - heap allocated: stored on the dynamic heap, address in Wasm local
            (can be copied into a closure by reference)
  - static heap: stored on the static heap, address known statically
            (no need to mention in a closure)

  The goal is to avoid dynamic allocation where possible (and use locals), and
  to avoid turning function references into closures.

  The rules are:
  - functions are const, unless they capture something that is not a const
    function or a static heap allocation.
    in particular, top-level functions are always const
  - everything that is captured on the top-level needs to be statically
    heap-allocated
  - everything that is captured before it is defined, or is captured and mutable
    needs to be dynamically heap-allocated
  - the rest can be local
  *)

  module M = Freevars.M
  module S = Freevars.S

  (*
  We represent this as a lattice as follows:
  *)
  type how = Const | LocalImmut of SR.t | LocalMut of SR.t | StoreHeap | StoreStatic
  type allocHow = how M.t

  let disjoint_union : allocHow -> allocHow -> allocHow =
    M.union (fun v _ _ -> fatal "AllocHow.disjoint_union: %s" v)

  let join : allocHow -> allocHow -> allocHow =
    M.union (fun _ x y -> Some (match x, y with
      | StoreStatic, StoreHeap | StoreHeap, StoreStatic
      ->  fatal "AllocHow.join: cannot join StoreStatic and StoreHeap"

      | _, StoreHeap     | StoreHeap,      _ -> StoreHeap
      | _, StoreStatic   | StoreStatic,    _ -> StoreStatic
      | _, LocalMut sr   | LocalMut sr,    _ -> LocalMut sr
      | _, LocalImmut sr | LocalImmut sr,  _ -> LocalImmut sr

      | Const, Const -> Const
    ))
  let joins = List.fold_left join M.empty

  let map_of_set = Freevars.map_of_set
  let set_of_map = Freevars.set_of_map

  (* Various filters used in the set operations below *)
  let is_local_mut _ = function
    | LocalMut _ -> true
    | _ -> false

  let is_local _ = function
    | LocalImmut _ | LocalMut _ -> true
    | _ -> false

  let how_captured lvl how seen captured =
    (* What to do so that we can capture something?
       * For local blocks, put on the dynamic heap:
         - mutable things
         - not yet defined things
       * For top-level blocks, put on the static heap:
         - everything that is non-static (i.e. still in locals)
    *)
    match lvl with
    | VarEnv.NotTopLvl ->
      map_of_set StoreHeap (S.union
        (S.inter (set_of_map (M.filter is_local_mut how)) captured)
        (S.inter (set_of_map (M.filter is_local how)) (S.diff captured seen))
      )
    | VarEnv.TopLvl ->
      map_of_set StoreStatic
        (S.inter (set_of_map (M.filter is_local how)) captured)

  (* A bit like StackRep.of_type, but only for those types and stackreps that
     we support in local variables *)
  let stackrep_of_type t =
    let open Type in
    match normalize t with
    | Prim (Nat32 | Int32) -> SR.UnboxedWord32
    | Prim (Nat64 | Int64) -> SR.UnboxedWord64
    | Prim Float -> SR.UnboxedFloat64
    | _ -> SR.Vanilla

  let dec lvl how_outer (seen, how0) dec =
    let how_all = disjoint_union how_outer how0 in

    let (f,d) = Freevars.dec dec in
    let captured = S.inter (set_of_map how0) (Freevars.captured_vars f) in

    (* Which allocation is required for the things defined here? *)
    let how1 = match dec.it with
      (* Mutable variables are, well, mutable *)
      | VarD _ ->
        M.map (fun t -> LocalMut (stackrep_of_type t)) d

      (* Constant expressions (trusting static_vals.ml) *)
      | LetD (_, e) when e.note.Note.const ->
        M.map (fun _ -> (Const : how)) d

      (* References to mutboxes *)
      | RefD _ ->
        M.map (fun _ -> StoreHeap) d

      (* Everything else needs at least a local *)
      | _ ->
        M.map (fun t -> LocalImmut (stackrep_of_type t)) d in

    (* Which allocation does this require for its captured things? *)
    let how2 = how_captured lvl how_all seen captured in

    let how = joins [how0; how1; how2] in
    let seen' = S.union seen (set_of_map d)
    in (seen', how)

  (* find the allocHow for the variables currently in scope *)
  (* we assume things are mutable, as we do not know better here *)
  let how_of_ae ae : allocHow =
    M.map (fun (l, _) -> match l with
    | VarEnv.Const _        -> (Const : how)
    | VarEnv.Static _       -> StoreStatic
    | VarEnv.HeapInd _      -> StoreHeap
    | VarEnv.Local (sr, _)  -> LocalMut sr (* conservatively assume mutable *)
    | VarEnv.PublicMethod _ -> LocalMut SR.Vanilla
    ) ae.VarEnv.vars

  let decs (ae : VarEnv.t) decs captured_in_body : allocHow =
    let lvl = ae.VarEnv.lvl in
    let how_outer = how_of_ae ae in
    let defined_here = snd (Freevars.decs decs) in (* TODO: implement gather_decs more directly *)
    let how_outer = Freevars.diff how_outer defined_here in (* shadowing *)
    let how0 = M.map (fun _t -> (Const : how)) defined_here in
    let captured = S.inter (set_of_map defined_here) captured_in_body in
    let rec go how =
      let seen, how1 = List.fold_left (dec lvl how_outer) (S.empty, how) decs in
      assert (S.equal seen (set_of_map defined_here));
      let how2 = how_captured lvl how1 seen captured in
      let how' = join how1 how2 in
      if M.equal (=) how how' then how' else go how' in
    go how0

  (* Functions to extend the environment (and possibly allocate memory)
     based on how we want to store them. *)
  let add_local env ae how name typ : VarEnv.t * G.t =
    match M.find name how with
    | (Const : how) -> (ae, G.nop)
    | LocalImmut sr | LocalMut sr ->
      let ae1, _ = VarEnv.add_direct_local env ae name sr typ in
      (ae1, G.nop)
    | StoreHeap ->
      let ae1, i = VarEnv.add_local_with_heap_ind env ae name typ in
      let alloc_code = MutBox.alloc env ^^ G.i (LocalSet (nr i)) in
      (ae1, alloc_code)
    | StoreStatic ->
      let index = E.add_static_variable env in
      let ae1 = VarEnv.add_static_variable ae name index typ in
      (ae1, G.nop)

  let add_local_for_alias env ae how name typ : VarEnv.t * G.t =
    match M.find name how with
    | StoreHeap ->
      let ae1, _ = VarEnv.add_local_with_heap_ind env ae name typ in
      ae1, G.nop
    | _ -> assert false

end (* AllocHow *)

(* The actual compiler code that looks at the AST *)

(* wraps a bigint in range [0…2^32-1] into range [-2^31…2^31-1] *)
let nat32_to_int32 n =
  let open Big_int in
  if ge_big_int n (power_int_positive_int 2 31)
  then sub_big_int n (power_int_positive_int 2 32)
  else n

(* wraps a bigint in range [0…2^64-1] into range [-2^63…2^63-1] *)
let nat64_to_int64 n =
  let open Big_int in
  if ge_big_int n (power_int_positive_int 2 63)
  then sub_big_int n (power_int_positive_int 2 64)
  else n

let const_lit_of_lit : Ir.lit -> Const.lit = function
  | BoolLit b     -> Const.Bool b
  | IntLit n
  | NatLit n      -> Const.BigInt (Numerics.Nat.to_big_int n)
  | Int8Lit n     -> Const.Vanilla (TaggedSmallWord.vanilla_lit Type.Int8 (Numerics.Int_8.to_int n))
  | Nat8Lit n     -> Const.Vanilla (TaggedSmallWord.vanilla_lit Type.Nat8 (Numerics.Nat8.to_int n))
  | Int16Lit n    -> Const.Vanilla (TaggedSmallWord.vanilla_lit Type.Int16 (Numerics.Int_16.to_int n))
  | Nat16Lit n    -> Const.Vanilla (TaggedSmallWord.vanilla_lit Type.Nat16 (Numerics.Nat16.to_int n))
  | Int32Lit n    -> Const.Word32 (Big_int.int32_of_big_int (Numerics.Int_32.to_big_int n))
  | Nat32Lit n    -> Const.Word32 (Big_int.int32_of_big_int (nat32_to_int32 (Numerics.Nat32.to_big_int n)))
  | Int64Lit n    -> Const.Word64 (Big_int.int64_of_big_int (Numerics.Int_64.to_big_int n))
  | Nat64Lit n    -> Const.Word64 (Big_int.int64_of_big_int (nat64_to_int64 (Numerics.Nat64.to_big_int n)))
  | CharLit c     -> Const.Vanilla Int32.(shift_left (of_int c) 8)
  | NullLit       -> Const.Null
  | TextLit t
  | BlobLit t     -> Const.Blob t
  | FloatLit f    -> Const.Float64 f

let const_of_lit lit =
  Const.Lit (const_lit_of_lit lit)

let compile_lit lit =
  SR.Const (const_of_lit lit), G.nop

let compile_lit_as env sr_out lit =
  let sr_in, code = compile_lit lit in
  code ^^ StackRep.adjust env sr_in sr_out

(* helper, traps with message *)
let then_arithmetic_overflow env =
  E.then_trap_with env "arithmetic overflow"

(* The first returned StackRep is for the arguments (expected), the second for the results (produced) *)
let compile_unop env t op =
  let open Operator in
  match op, t with
  | _, Type.Non ->
    SR.Vanilla, SR.Unreachable, G.i Unreachable
  | NegOp, Type.(Prim Int) ->
    SR.Vanilla, SR.Vanilla,
    BigNum.compile_neg env
  | NegOp, Type.(Prim Int64) ->
      SR.UnboxedWord64, SR.UnboxedWord64,
      Func.share_code1 Func.Never env "neg_trap" ("n", I64Type) [I64Type] (fun env get_n ->
        get_n ^^
        compile_eq64_const 0x8000000000000000L ^^
        then_arithmetic_overflow env ^^
        compile_const_64 0L ^^
        get_n ^^
        G.i (Binary (Wasm.Values.I64 I64Op.Sub))
      )
  | NegOp, Type.(Prim (Int8 | Int16 | Int32)) ->
    StackRep.of_type t, StackRep.of_type t,
    Func.share_code1 Func.Never env "neg32_trap" ("n", I32Type) [I32Type] (fun env get_n ->
      get_n ^^
      compile_eq_const 0x80000000l ^^
      then_arithmetic_overflow env ^^
      compile_unboxed_zero ^^
      get_n ^^
      G.i (Binary (Wasm.Values.I32 I32Op.Sub))
    )
  | NegOp, Type.(Prim Float) ->
    SR.UnboxedFloat64, SR.UnboxedFloat64,
    G.i (Unary (Wasm.Values.F64 F64Op.Neg))
  | NotOp, Type.(Prim (Nat64|Int64)) ->
     SR.UnboxedWord64, SR.UnboxedWord64,
     compile_xor64_const (-1L)
  | NotOp, Type.(Prim (Nat8|Nat16|Nat32|Int8|Int16|Int32 as ty)) ->
     StackRep.of_type t, StackRep.of_type t,
     compile_unboxed_const (TaggedSmallWord.mask_of_type ty) ^^
     G.i (Binary (Wasm.Values.I32 I32Op.Xor))
  | _ ->
    todo "compile_unop"
      (Wasm.Sexpr.Node ("BinOp", [ Arrange_ops.unop op ]))
      (SR.Vanilla, SR.Unreachable, E.trap_with env "TODO: compile_unop")

(* Logarithmic helpers for deciding whether we can carry out operations in constant bitwidth *)

(* helper, traps with message *)
let else_arithmetic_overflow env =
  E.else_trap_with env "arithmetic overflow"

(* helpers to decide if Int64 arithmetic can be carried out on the fast path *)
let additiveInt64_shortcut fast env get_a get_b slow =
  get_a ^^ get_a ^^ compile_shl64_const 1L ^^ G.i (Binary (Wasm.Values.I64 I64Op.Xor)) ^^ compile_shrU64_const 63L ^^
  get_b ^^ get_b ^^ compile_shl64_const 1L ^^ G.i (Binary (Wasm.Values.I64 I64Op.Xor)) ^^ compile_shrU64_const 63L ^^
  G.i (Binary (Wasm.Values.I64 I64Op.Or)) ^^
  G.i (Test (Wasm.Values.I64 I64Op.Eqz)) ^^
  G.if1 I64Type
    (get_a ^^ get_b ^^ fast)
    slow

let mulInt64_shortcut fast env get_a get_b slow =
  get_a ^^ get_a ^^ compile_shl64_const 1L ^^ G.i (Binary (Wasm.Values.I64 I64Op.Xor)) ^^ G.i (Unary (Wasm.Values.I64 I64Op.Clz)) ^^
  get_b ^^ get_b ^^ compile_shl64_const 1L ^^ G.i (Binary (Wasm.Values.I64 I64Op.Xor)) ^^ G.i (Unary (Wasm.Values.I64 I64Op.Clz)) ^^
  G.i (Binary (Wasm.Values.I64 I64Op.Add)) ^^
  compile_const_64 65L ^^ G.i (Compare (Wasm.Values.I64 I64Op.GeU)) ^^
  G.if1 I64Type
    (get_a ^^ get_b ^^ fast)
    slow

let powInt64_shortcut fast env get_a get_b slow =
  get_b ^^ G.i (Test (Wasm.Values.I64 I64Op.Eqz)) ^^
  G.if1 I64Type
    (compile_const_64 1L) (* ^0 *)
    begin (* ^(1+n) *)
      get_a ^^ compile_const_64 (-1L) ^^ G.i (Compare (Wasm.Values.I64 I64Op.Eq)) ^^
      G.if1 I64Type
        begin (* -1 ** (1+exp) == if even (1+exp) then 1 else -1 *)
          get_b ^^ compile_const_64 1L ^^
          G.i (Binary (Wasm.Values.I64 I64Op.And)) ^^ G.i (Test (Wasm.Values.I64 I64Op.Eqz)) ^^
          G.if1 I64Type
            (compile_const_64 1L)
            get_a
        end
        begin
          get_a ^^ compile_shrS64_const 1L ^^
          G.i (Test (Wasm.Values.I64 I64Op.Eqz)) ^^
          G.if1 I64Type
            get_a (* {0,1}^(1+n) *)
            begin
              get_b ^^ compile_const_64 64L ^^
              G.i (Compare (Wasm.Values.I64 I64Op.GeU)) ^^ then_arithmetic_overflow env ^^
              get_a ^^ get_a ^^ compile_shl64_const 1L ^^ G.i (Binary (Wasm.Values.I64 I64Op.Xor)) ^^
              G.i (Unary (Wasm.Values.I64 I64Op.Clz)) ^^ compile_sub64_const 63L ^^
              get_b ^^ G.i (Binary (Wasm.Values.I64 I64Op.Mul)) ^^
              compile_const_64 (-63L) ^^ G.i (Compare (Wasm.Values.I64 I64Op.GeS)) ^^
              G.if1 I64Type
                (get_a ^^ get_b ^^ fast)
                slow
            end
        end
    end


(* kernel for Int64 arithmetic, invokes estimator for fast path *)
let compile_Int64_kernel env name op shortcut =
  Func.share_code2 Func.Always env (prim_fun_name Type.Int64 name)
    (("a", I64Type), ("b", I64Type)) [I64Type]
    BigNum.(fun env get_a get_b ->
    shortcut
      env
      get_a
      get_b
      begin
        let (set_res, get_res) = new_local env "res" in
        get_a ^^ from_signed_word64 env ^^
        get_b ^^ from_signed_word64 env ^^
        op env ^^
        set_res ^^ get_res ^^
        fits_signed_bits env 64 ^^
        else_arithmetic_overflow env ^^
        get_res ^^ truncate_to_word64 env
      end)


(* helpers to decide if Nat64 arithmetic can be carried out on the fast path *)
let additiveNat64_shortcut fast env get_a get_b slow =
  get_a ^^ compile_shrU64_const 62L ^^
  get_b ^^ compile_shrU64_const 62L ^^
  G.i (Binary (Wasm.Values.I64 I64Op.Or)) ^^
  G.i (Test (Wasm.Values.I64 I64Op.Eqz)) ^^
  G.if1 I64Type
    (get_a ^^ get_b ^^ fast)
    slow

let mulNat64_shortcut fast env get_a get_b slow =
  get_a ^^ G.i (Unary (Wasm.Values.I64 I64Op.Clz)) ^^
  get_b ^^ G.i (Unary (Wasm.Values.I64 I64Op.Clz)) ^^
  G.i (Binary (Wasm.Values.I64 I64Op.Add)) ^^
  compile_const_64 64L ^^ G.i (Compare (Wasm.Values.I64 I64Op.GeU)) ^^
  G.if1 I64Type
    (get_a ^^ get_b ^^ fast)
    slow

let powNat64_shortcut fast env get_a get_b slow =
  get_b ^^ G.i (Test (Wasm.Values.I64 I64Op.Eqz)) ^^
  G.if1 I64Type
    (compile_const_64 1L) (* ^0 *)
    begin (* ^(1+n) *)
      get_a ^^ compile_shrU64_const 1L ^^
      G.i (Test (Wasm.Values.I64 I64Op.Eqz)) ^^
      G.if1 I64Type
        get_a (* {0,1}^(1+n) *)
        begin
          get_b ^^ compile_const_64 64L ^^ G.i (Compare (Wasm.Values.I64 I64Op.GeU)) ^^ then_arithmetic_overflow env ^^
          get_a ^^ G.i (Unary (Wasm.Values.I64 I64Op.Clz)) ^^ compile_sub64_const 64L ^^
          get_b ^^ G.i (Binary (Wasm.Values.I64 I64Op.Mul)) ^^ compile_const_64 (-64L) ^^ G.i (Compare (Wasm.Values.I64 I64Op.GeS)) ^^
          G.if1 I64Type
            (get_a ^^ get_b ^^ fast)
            slow
        end
    end


(* kernel for Nat64 arithmetic, invokes estimator for fast path *)
let compile_Nat64_kernel env name op shortcut =
  Func.share_code2 Func.Always env (prim_fun_name Type.Nat64 name)
    (("a", I64Type), ("b", I64Type)) [I64Type]
    BigNum.(fun env get_a get_b ->
    shortcut
      env
      get_a
      get_b
      begin
        let (set_res, get_res) = new_local env "res" in
        get_a ^^ from_word64 env ^^
        get_b ^^ from_word64 env ^^
        op env ^^
        set_res ^^ get_res ^^
        fits_unsigned_bits env 64 ^^
        else_arithmetic_overflow env ^^
        get_res ^^ truncate_to_word64 env
      end)


(* Compiling Int/Nat32 ops by conversion to/from i64. *)

(* helper, expects i64 on stack *)
let enforce_32_unsigned_bits env =
  compile_bitand64_const 0xFFFFFFFF00000000L ^^
  G.i (Test (Wasm.Values.I64 I64Op.Eqz)) ^^
  else_arithmetic_overflow env

(* helper, expects two identical i64s on stack *)
let enforce_32_signed_bits env =
  compile_shl64_const 1L ^^
  G.i (Binary (Wasm.Values.I64 I64Op.Xor)) ^^
  enforce_32_unsigned_bits env

let compile_Int32_kernel env name op =
     Func.share_code2 Func.Always env (prim_fun_name Type.Int32 name)
       (("a", I32Type), ("b", I32Type)) [I32Type]
       (fun env get_a get_b ->
         let (set_res, get_res) = new_local64 env "res" in
         get_a ^^ G.i (Convert (Wasm.Values.I64 I64Op.ExtendSI32)) ^^
         get_b ^^ G.i (Convert (Wasm.Values.I64 I64Op.ExtendSI32)) ^^
         G.i (Binary (Wasm.Values.I64 op)) ^^
         set_res ^^ get_res ^^ get_res ^^
         enforce_32_signed_bits env ^^
         get_res ^^ G.i (Convert (Wasm.Values.I32 I32Op.WrapI64)))

let compile_Nat32_kernel env name op =
     Func.share_code2 Func.Always env (prim_fun_name Type.Nat32 name)
       (("a", I32Type), ("b", I32Type)) [I32Type]
       (fun env get_a get_b ->
         let (set_res, get_res) = new_local64 env "res" in
         get_a ^^ G.i (Convert (Wasm.Values.I64 I64Op.ExtendUI32)) ^^
         get_b ^^ G.i (Convert (Wasm.Values.I64 I64Op.ExtendUI32)) ^^
         G.i (Binary (Wasm.Values.I64 op)) ^^
         set_res ^^ get_res ^^
         enforce_32_unsigned_bits env ^^
         get_res ^^ G.i (Convert (Wasm.Values.I32 I32Op.WrapI64)))

(* Customisable kernels for 8/16bit arithmetic via 32 bits. *)

(* helper, expects i32 on stack *)
let enforce_unsigned_bits env n =
  compile_bitand_const Int32.(shift_left minus_one n) ^^
  then_arithmetic_overflow env

let enforce_16_unsigned_bits env = enforce_unsigned_bits env 16

(* helper, expects two identical i32s on stack *)
let enforce_signed_bits env n =
  compile_shl_const 1l ^^ G.i (Binary (Wasm.Values.I32 I32Op.Xor)) ^^
  enforce_unsigned_bits env n

let enforce_16_signed_bits env = enforce_signed_bits env 16

let compile_smallInt_kernel' env ty name op =
  Func.share_code2 Func.Always env (prim_fun_name ty name)
    (("a", I32Type), ("b", I32Type)) [I32Type]
    (fun env get_a get_b ->
      let (set_res, get_res) = new_local env "res" in
      get_a ^^ compile_shrS_const 16l ^^
      get_b ^^ compile_shrS_const 16l ^^
      op ^^
      set_res ^^ get_res ^^ get_res ^^
      enforce_16_signed_bits env ^^
      get_res ^^ compile_shl_const 16l)

let compile_smallInt_kernel env ty name op =
  compile_smallInt_kernel' env ty name (G.i (Binary (Wasm.Values.I32 op)))

let compile_smallNat_kernel' env ty name op =
  Func.share_code2 Func.Always env (prim_fun_name ty name)
    (("a", I32Type), ("b", I32Type)) [I32Type]
    (fun env get_a get_b ->
      let (set_res, get_res) = new_local env "res" in
      get_a ^^ compile_shrU_const 16l ^^
      get_b ^^ compile_shrU_const 16l ^^
      op ^^
      set_res ^^ get_res ^^
      enforce_16_unsigned_bits env ^^
      get_res ^^ compile_shl_const 16l)

let compile_smallNat_kernel env ty name op =
  compile_smallNat_kernel' env ty name (G.i (Binary (Wasm.Values.I32 op)))

(* The first returned StackRep is for the arguments (expected), the second for the results (produced) *)
let compile_binop env t op : SR.t * SR.t * G.t =
  if t = Type.Non then SR.Vanilla, SR.Unreachable, G.i Unreachable else
  StackRep.of_type t,
  StackRep.of_type t,
  Operator.(match t, op with
  | Type.(Prim (Nat | Int)),                  AddOp -> BigNum.compile_add env
  | Type.(Prim (Nat64|Int64)),                WAddOp -> G.i (Binary (Wasm.Values.I64 I64Op.Add))
  | Type.(Prim Int64),                        AddOp ->
    compile_Int64_kernel env "add" BigNum.compile_add
      (additiveInt64_shortcut (G.i (Binary (Wasm.Values.I64 I64Op.Add))))
  | Type.(Prim Nat64),                        AddOp ->
    compile_Nat64_kernel env "add" BigNum.compile_add
      (additiveNat64_shortcut (G.i (Binary (Wasm.Values.I64 I64Op.Add))))
  | Type.(Prim Nat),                          SubOp -> BigNum.compile_unsigned_sub env
  | Type.(Prim Int),                          SubOp -> BigNum.compile_signed_sub env
  | Type.(Prim (Nat | Int)),                  MulOp -> BigNum.compile_mul env
  | Type.(Prim (Nat64|Int64)),                WMulOp -> G.i (Binary (Wasm.Values.I64 I64Op.Mul))
  | Type.(Prim Int64),                        MulOp ->
    compile_Int64_kernel env "mul" BigNum.compile_mul
      (mulInt64_shortcut (G.i (Binary (Wasm.Values.I64 I64Op.Mul))))
  | Type.(Prim Nat64),                        MulOp ->
    compile_Nat64_kernel env "mul" BigNum.compile_mul
      (mulNat64_shortcut (G.i (Binary (Wasm.Values.I64 I64Op.Mul))))
  | Type.(Prim Nat64),                        DivOp -> G.i (Binary (Wasm.Values.I64 I64Op.DivU))
  | Type.(Prim Nat64) ,                       ModOp -> G.i (Binary (Wasm.Values.I64 I64Op.RemU))
  | Type.(Prim Int64),                        DivOp -> G.i (Binary (Wasm.Values.I64 I64Op.DivS))
  | Type.(Prim Int64) ,                       ModOp -> G.i (Binary (Wasm.Values.I64 I64Op.RemS))
  | Type.(Prim Nat),                          DivOp -> BigNum.compile_unsigned_div env
  | Type.(Prim Nat),                          ModOp -> BigNum.compile_unsigned_rem env
  | Type.(Prim (Nat64|Int64)),                WSubOp -> G.i (Binary (Wasm.Values.I64 I64Op.Sub))
  | Type.(Prim Int64),                        SubOp ->
    compile_Int64_kernel env "sub" BigNum.compile_signed_sub
      (additiveInt64_shortcut (G.i (Binary (Wasm.Values.I64 I64Op.Sub))))
  | Type.(Prim Nat64),                        SubOp ->
    compile_Nat64_kernel env "sub" BigNum.compile_unsigned_sub
      (fun env get_a get_b ->
        additiveNat64_shortcut
          (G.i (Compare (Wasm.Values.I64 I64Op.GeU)) ^^
           else_arithmetic_overflow env ^^
           get_a ^^ get_b ^^ G.i (Binary (Wasm.Values.I64 I64Op.Sub)))
          env get_a get_b)
  | Type.(Prim Int),                          DivOp -> BigNum.compile_signed_div env
  | Type.(Prim Int),                          ModOp -> BigNum.compile_signed_mod env

  | Type.Prim Type.(Nat8|Nat16|Nat32|Int8|Int16|Int32),
                                              WAddOp -> G.i (Binary (Wasm.Values.I32 I32Op.Add))
  | Type.(Prim Int32),                        AddOp -> compile_Int32_kernel env "add" I64Op.Add
  | Type.Prim Type.(Int8 | Int16 as ty),      AddOp -> compile_smallInt_kernel env ty "add" I32Op.Add
  | Type.(Prim Nat32),                        AddOp -> compile_Nat32_kernel env "add" I64Op.Add
  | Type.Prim Type.(Nat8 | Nat16 as ty),      AddOp -> compile_smallNat_kernel env ty "add" I32Op.Add
  | Type.(Prim Float),                        AddOp -> G.i (Binary (Wasm.Values.F64 F64Op.Add))
  | Type.Prim Type.(Nat8|Nat16|Nat32|Int8|Int16|Int32),
                                              WSubOp -> G.i (Binary (Wasm.Values.I32 I32Op.Sub))
  | Type.(Prim Int32),                        SubOp -> compile_Int32_kernel env "sub" I64Op.Sub
  | Type.(Prim (Int8|Int16 as ty)),           SubOp -> compile_smallInt_kernel env ty "sub" I32Op.Sub
  | Type.(Prim Nat32),                        SubOp -> compile_Nat32_kernel env "sub" I64Op.Sub
  | Type.(Prim (Nat8|Nat16 as ty)),           SubOp -> compile_smallNat_kernel env ty "sub" I32Op.Sub
  | Type.(Prim Float),                        SubOp -> G.i (Binary (Wasm.Values.F64 F64Op.Sub))
  | Type.Prim Type.(Nat8|Nat16|Nat32|Int8|Int16|Int32 as ty),
                                              WMulOp -> TaggedSmallWord.compile_word_mul env ty
  | Type.(Prim Int32),                        MulOp -> compile_Int32_kernel env "mul" I64Op.Mul
  | Type.(Prim Int16),                        MulOp -> compile_smallInt_kernel env Type.Int16 "mul" I32Op.Mul
  | Type.(Prim Int8),                         MulOp -> compile_smallInt_kernel' env Type.Int8 "mul"
                                                         (compile_shrS_const 8l ^^ G.i (Binary (Wasm.Values.I32 I32Op.Mul)))
  | Type.(Prim Nat32),                        MulOp -> compile_Nat32_kernel env "mul" I64Op.Mul
  | Type.(Prim Nat16),                        MulOp -> compile_smallNat_kernel env Type.Nat16 "mul" I32Op.Mul
  | Type.(Prim Nat8),                         MulOp -> compile_smallNat_kernel' env Type.Nat8 "mul"
                                                         (compile_shrU_const 8l ^^ G.i (Binary (Wasm.Values.I32 I32Op.Mul)))
  | Type.(Prim Float),                        MulOp -> G.i (Binary (Wasm.Values.F64 F64Op.Mul))
  | Type.(Prim (Nat8|Nat16|Nat32 as ty)),     DivOp -> G.i (Binary (Wasm.Values.I32 I32Op.DivU)) ^^
                                                       TaggedSmallWord.msb_adjust ty
  | Type.(Prim (Nat8|Nat16|Nat32)),           ModOp -> G.i (Binary (Wasm.Values.I32 I32Op.RemU))
  | Type.(Prim Int32),                        DivOp -> G.i (Binary (Wasm.Values.I32 I32Op.DivS))
  | Type.(Prim (Int8|Int16 as ty)),           DivOp ->
    Func.share_code2 Func.Always env (prim_fun_name ty "div")
      (("a", I32Type), ("b", I32Type)) [I32Type]
      (fun env get_a get_b ->
        let (set_res, get_res) = new_local env "res" in
        get_a ^^ get_b ^^ G.i (Binary (Wasm.Values.I32 I32Op.DivS)) ^^
        TaggedSmallWord.msb_adjust ty ^^ set_res ^^
        get_a ^^ compile_eq_const 0x80000000l ^^
        E.if_ env (StackRep.to_block_type env SR.UnboxedWord32)
          begin
            get_b ^^ TaggedSmallWord.lsb_adjust ty ^^ compile_eq_const (-1l) ^^
            E.if_ env (StackRep.to_block_type env SR.UnboxedWord32)
              (G.i Unreachable)
              get_res
          end
          get_res)
  | Type.(Prim Float),                        DivOp -> G.i (Binary (Wasm.Values.F64 F64Op.Div))
  | Type.(Prim Float),                        ModOp -> E.call_import env "rts" "fmod" (* musl *)
  | Type.(Prim (Int8|Int16|Int32)),           ModOp -> G.i (Binary (Wasm.Values.I32 I32Op.RemS))
  | Type.(Prim (Nat8|Nat16|Nat32 as ty)),     WPowOp -> TaggedSmallWord.compile_nat_power env ty
  | Type.(Prim (Int8|Int16|Int32 as ty)),     WPowOp -> TaggedSmallWord.compile_int_power env ty
  | Type.(Prim ((Nat8|Nat16) as ty)),         PowOp ->
    Func.share_code2 Func.Always env (prim_fun_name ty "pow")
      (("n", I32Type), ("exp", I32Type)) [I32Type]
      (fun env get_n get_exp ->
        let (set_res, get_res) = new_local env "res" in
        let bits = TaggedSmallWord.bits_of_type ty in
        get_exp ^^
        G.if1 I32Type
          begin
            get_n ^^ compile_shrU_const Int32.(sub 33l (of_int bits)) ^^
            G.if1 I32Type
              begin
                unsigned_dynamics get_n ^^ compile_sub_const (Int32.of_int bits) ^^
                get_exp ^^ TaggedSmallWord.lsb_adjust ty ^^ G.i (Binary (Wasm.Values.I32 I32Op.Mul)) ^^
                compile_unboxed_const (-30l) ^^
                G.i (Compare (Wasm.Values.I32 I32Op.LtS)) ^^ then_arithmetic_overflow env ^^
                get_n ^^ TaggedSmallWord.lsb_adjust ty ^^
                get_exp ^^ TaggedSmallWord.lsb_adjust ty ^^
                TaggedSmallWord.compile_nat_power env Type.Nat32 ^^ set_res ^^
                get_res ^^ enforce_unsigned_bits env bits ^^
                get_res ^^ TaggedSmallWord.msb_adjust ty
              end
              get_n (* n@{0,1} ** (1+exp) == n *)
          end
          (compile_unboxed_const
             Int32.(shift_left one (to_int (TaggedSmallWord.shift_of_type ty))))) (* x ** 0 == 1 *)
  | Type.(Prim Nat32),                        PowOp ->
    Func.share_code2 Func.Always env (prim_fun_name Type.Nat32 "pow")
      (("n", I32Type), ("exp", I32Type)) [I32Type]
      (fun env get_n get_exp ->
        let (set_res, get_res) = new_local64 env "res" in
        get_exp ^^
        G.if1 I32Type
          begin
            get_n ^^ compile_shrU_const 1l ^^
            G.if1 I32Type
              begin
                get_exp ^^ compile_unboxed_const 32l ^^
                G.i (Compare (Wasm.Values.I32 I32Op.GeU)) ^^ then_arithmetic_overflow env ^^
                unsigned_dynamics get_n ^^ compile_sub_const 32l ^^
                get_exp ^^ TaggedSmallWord.lsb_adjust Type.Nat32 ^^ G.i (Binary (Wasm.Values.I32 I32Op.Mul)) ^^
                compile_unboxed_const (-62l) ^^
                G.i (Compare (Wasm.Values.I32 I32Op.LtS)) ^^ then_arithmetic_overflow env ^^
                get_n ^^ G.i (Convert (Wasm.Values.I64 I64Op.ExtendUI32)) ^^
                get_exp ^^ G.i (Convert (Wasm.Values.I64 I64Op.ExtendUI32)) ^^
                Word64.compile_unsigned_pow env ^^
                set_res ^^ get_res ^^ enforce_32_unsigned_bits env ^^
                get_res ^^ G.i (Convert (Wasm.Values.I32 I32Op.WrapI64))
              end
              get_n (* n@{0,1} ** (1+exp) == n *)
          end
          compile_unboxed_one) (* x ** 0 == 1 *)
  | Type.(Prim ((Int8|Int16) as ty)),         PowOp ->
    Func.share_code2 Func.Always env (prim_fun_name ty "pow")
      (("n", I32Type), ("exp", I32Type)) [I32Type]
      (fun env get_n get_exp ->
        let (set_res, get_res) = new_local env "res" in
        let bits = TaggedSmallWord.bits_of_type ty in
        get_exp ^^ compile_unboxed_zero ^^
        G.i (Compare (Wasm.Values.I32 I32Op.LtS)) ^^ E.then_trap_with env "negative power" ^^
        get_exp ^^
        G.if1 I32Type
          begin
            get_n ^^ compile_shrS_const Int32.(sub 33l (of_int bits)) ^^
            G.if1 I32Type
              begin
                signed_dynamics get_n ^^ compile_sub_const (Int32.of_int (bits - 1)) ^^
                get_exp ^^ TaggedSmallWord.lsb_adjust ty ^^ G.i (Binary (Wasm.Values.I32 I32Op.Mul)) ^^
                compile_unboxed_const (-30l) ^^
                G.i (Compare (Wasm.Values.I32 I32Op.LtS)) ^^ then_arithmetic_overflow env ^^
                get_n ^^ TaggedSmallWord.lsb_adjust ty ^^
                get_exp ^^ TaggedSmallWord.lsb_adjust ty ^^
                TaggedSmallWord.compile_nat_power env Type.Nat32 ^^
                set_res ^^ get_res ^^ get_res ^^ enforce_signed_bits env bits ^^
                get_res ^^ TaggedSmallWord.msb_adjust ty
              end
              get_n (* n@{0,1} ** (1+exp) == n *)
          end
          (compile_unboxed_const
             Int32.(shift_left one (to_int (TaggedSmallWord.shift_of_type ty))))) (* x ** 0 == 1 *)
  | Type.(Prim Int32),                        PowOp ->
    Func.share_code2 Func.Always env (prim_fun_name Type.Int32 "pow")
      (("n", I32Type), ("exp", I32Type)) [I32Type]
      (fun env get_n get_exp ->
        let (set_res, get_res) = new_local64 env "res" in
        get_exp ^^ compile_unboxed_zero ^^
        G.i (Compare (Wasm.Values.I32 I32Op.LtS)) ^^ E.then_trap_with env "negative power" ^^
        get_exp ^^
        G.if1 I32Type
          begin
            get_n ^^ compile_unboxed_one ^^ G.i (Compare (Wasm.Values.I32 I32Op.LeS)) ^^
            get_n ^^ compile_unboxed_const (-1l) ^^ G.i (Compare (Wasm.Values.I32 I32Op.GeS)) ^^
            G.i (Binary (Wasm.Values.I32 I32Op.And)) ^^
            G.if1 I32Type
              begin
                get_n ^^ compile_unboxed_zero ^^ G.i (Compare (Wasm.Values.I32 I32Op.LtS)) ^^
                G.if1 I32Type
                  begin
                    (* -1 ** (1+exp) == if even (1+exp) then 1 else -1 *)
                    get_exp ^^ compile_unboxed_one ^^ G.i (Binary (Wasm.Values.I32 I32Op.And)) ^^
                    G.if1 I32Type
                      get_n
                      compile_unboxed_one
                  end
                  get_n (* n@{0,1} ** (1+exp) == n *)
              end
              begin
                get_exp ^^ compile_unboxed_const 32l ^^
                G.i (Compare (Wasm.Values.I32 I32Op.GeU)) ^^ then_arithmetic_overflow env ^^
                signed_dynamics get_n ^^ compile_sub_const 31l ^^
                get_exp ^^ TaggedSmallWord.lsb_adjust Type.Int32 ^^ G.i (Binary (Wasm.Values.I32 I32Op.Mul)) ^^
                compile_unboxed_const (-62l) ^^
                G.i (Compare (Wasm.Values.I32 I32Op.LtS)) ^^ then_arithmetic_overflow env ^^
                get_n ^^ G.i (Convert (Wasm.Values.I64 I64Op.ExtendSI32)) ^^
                get_exp ^^ G.i (Convert (Wasm.Values.I64 I64Op.ExtendSI32)) ^^
                Word64.compile_unsigned_pow env ^^
                set_res ^^ get_res ^^ get_res ^^ enforce_32_signed_bits env ^^
                get_res ^^ G.i (Convert (Wasm.Values.I32 I32Op.WrapI64))
              end
          end
          compile_unboxed_one) (* x ** 0 == 1 *)
  | Type.(Prim Int),                          PowOp ->
    let pow = BigNum.compile_unsigned_pow env in
    let (set_n, get_n) = new_local env "n" in
    let (set_exp, get_exp) = new_local env "exp" in
    set_exp ^^ set_n ^^
    get_exp ^^ BigNum.compile_is_negative env ^^
    E.then_trap_with env "negative power" ^^
    get_n ^^ get_exp ^^ pow
  | Type.(Prim Nat64),                        WPowOp -> Word64.compile_unsigned_pow env
  | Type.(Prim Int64),                        WPowOp -> Word64.compile_signed_wpow env
  | Type.(Prim Nat64),                        PowOp ->
    compile_Nat64_kernel env "pow"
      BigNum.compile_unsigned_pow
      (powNat64_shortcut (Word64.compile_unsigned_pow env))
  | Type.(Prim Int64),                        PowOp ->
    let (set_exp, get_exp) = new_local64 env "exp" in
    set_exp ^^ get_exp ^^
    compile_const_64 0L ^^
    G.i (Compare (Wasm.Values.I64 I64Op.LtS)) ^^
    E.then_trap_with env "negative power" ^^
    get_exp ^^
    compile_Int64_kernel
      env "pow" BigNum.compile_unsigned_pow
      (powInt64_shortcut (Word64.compile_unsigned_pow env))
  | Type.(Prim Nat),                          PowOp -> BigNum.compile_unsigned_pow env
  | Type.(Prim Float),                        PowOp -> E.call_import env "rts" "pow" (* musl *)
  | Type.(Prim (Nat64|Int64)),                AndOp -> G.i (Binary (Wasm.Values.I64 I64Op.And))
  | Type.(Prim (Nat8|Nat16|Nat32|Int8|Int16|Int32)),
                                              AndOp -> G.i (Binary (Wasm.Values.I32 I32Op.And))
  | Type.(Prim (Nat64|Int64)),                OrOp  -> G.i (Binary (Wasm.Values.I64 I64Op.Or))
  | Type.(Prim (Nat8|Nat16|Nat32|Int8|Int16|Int32)),
                                              OrOp  -> G.i (Binary (Wasm.Values.I32 I32Op.Or))
  | Type.(Prim (Nat64|Int64)),                XorOp -> G.i (Binary (Wasm.Values.I64 I64Op.Xor))
  | Type.(Prim (Nat8|Nat16|Nat32|Int8|Int16|Int32)),
                                              XorOp -> G.i (Binary (Wasm.Values.I32 I32Op.Xor))
  | Type.(Prim (Nat64|Int64)),                ShLOp -> G.i (Binary (Wasm.Values.I64 I64Op.Shl))
  | Type.(Prim (Nat8|Nat16|Nat32|Int8|Int16|Int32 as ty)),
                                              ShLOp -> TaggedSmallWord.(
     lsb_adjust ty ^^ clamp_shift_amount ty ^^
     G.i (Binary (Wasm.Values.I32 I32Op.Shl)))
  | Type.(Prim Nat64),                        ShROp -> G.i (Binary (Wasm.Values.I64 I64Op.ShrU))
  | Type.(Prim (Nat8|Nat16|Nat32 as ty)),     ShROp -> TaggedSmallWord.(
     lsb_adjust ty ^^ clamp_shift_amount ty ^^
     G.i (Binary (Wasm.Values.I32 I32Op.ShrU)) ^^
     sanitize_word_result ty)
  | Type.(Prim Int64),                        ShROp -> G.i (Binary (Wasm.Values.I64 I64Op.ShrS))
  | Type.(Prim (Int8|Int16|Int32 as ty)),     ShROp -> TaggedSmallWord.(
     lsb_adjust ty ^^ clamp_shift_amount ty ^^
     G.i (Binary (Wasm.Values.I32 I32Op.ShrS)) ^^
     sanitize_word_result ty)
  | Type.(Prim (Nat64|Int64)),                RotLOp -> G.i (Binary (Wasm.Values.I64 I64Op.Rotl))
  | Type.(Prim (Nat32|Int32)),                RotLOp -> G.i (Binary (Wasm.Values.I32 I32Op.Rotl))
  | Type.(Prim (Nat8|Nat16|Int8|Int16 as ty)),
                                              RotLOp -> TaggedSmallWord.rotl env ty
  | Type.(Prim (Nat64|Int64)),                RotROp -> G.i (Binary (Wasm.Values.I64 I64Op.Rotr))
  | Type.(Prim (Nat32|Int32)),                RotROp -> G.i (Binary (Wasm.Values.I32 I32Op.Rotr))
  | Type.(Prim (Nat8|Nat16|Int8|Int16 as ty)),
                                              RotROp -> TaggedSmallWord.rotr env ty
  | Type.(Prim Text), CatOp -> Text.concat env
  | Type.Non, _ -> G.i Unreachable
  | _ -> todo_trap env "compile_binop" (Wasm.Sexpr.Node ("BinOp", [ Arrange_ops.binop op; Arrange_type.typ t]))
  )

let compile_eq env =
  let open Type in
  function
  | Prim Text -> Text.compare env Operator.EqOp
  | Prim (Blob|Principal) | Obj (Actor, _) -> Blob.compare env (Some Operator.EqOp)
  | Func (Shared _, _, _, _, _) -> FuncDec.equate_msgref env
  | Prim (Nat | Int) -> BigNum.compile_eq env
  | Prim (Int64 | Nat64) -> G.i (Compare (Wasm.Values.I64 I64Op.Eq))
  | Prim (Bool | Int8 | Nat8 | Int16 | Nat16 | Int32 | Nat32 | Char) ->
    G.i (Compare (Wasm.Values.I32 I32Op.Eq))
  | Non -> G.i Unreachable
  | Prim Float -> G.i (Compare (Wasm.Values.F64 F64Op.Eq))
  | t -> todo_trap env "compile_eq" (Arrange_type.typ t)

let get_relops = Operator.(function
  | GeOp -> Ge, I64Op.GeU, I64Op.GeS, I32Op.GeU, I32Op.GeS
  | GtOp -> Gt, I64Op.GtU, I64Op.GtS, I32Op.GtU, I32Op.GtS
  | LeOp -> Le, I64Op.LeU, I64Op.LeS, I32Op.LeU, I32Op.LeS
  | LtOp -> Lt, I64Op.LtU, I64Op.LtS, I32Op.LtU, I32Op.LtS
  | NeqOp -> assert false
  | _ -> failwith "uncovered relop")

let compile_comparison env t op =
  let bigintop, u64op, s64op, u32op, s32op = get_relops op in
  let open Type in
  match t with
    | Nat | Int -> BigNum.compile_relop env bigintop
    | Nat64 -> G.i (Compare (Wasm.Values.I64 u64op))
    | Nat8 | Nat16 | Nat32 | Char -> G.i (Compare (Wasm.Values.I32 u32op))
    | Int64 -> G.i (Compare (Wasm.Values.I64 s64op))
    | Int8 | Int16 | Int32 -> G.i (Compare (Wasm.Values.I32 s32op))
    | _ -> todo_trap env "compile_comparison" (Arrange_type.prim t)

let compile_relop env t op =
  if t = Type.Non then SR.Vanilla, G.i Unreachable else
  StackRep.of_type t,
  let open Operator in
  match t, op with
  | Type.(Prim Text), _ -> Text.compare env op
  | Type.(Prim (Blob|Principal)), _ -> Blob.compare env (Some op)
  | _, EqOp -> compile_eq env t
  | Type.(Prim (Nat | Nat8 | Nat16 | Nat32 | Nat64 | Int | Int8 | Int16 | Int32 | Int64 | Char as t1)), op1 ->
    compile_comparison env t1 op1
  | Type.(Prim Float), GtOp -> G.i (Compare (Wasm.Values.F64 F64Op.Gt))
  | Type.(Prim Float), GeOp -> G.i (Compare (Wasm.Values.F64 F64Op.Ge))
  | Type.(Prim Float), LeOp -> G.i (Compare (Wasm.Values.F64 F64Op.Le))
  | Type.(Prim Float), LtOp -> G.i (Compare (Wasm.Values.F64 F64Op.Lt))
  | _ -> todo_trap env "compile_relop" (Arrange_ops.relop op)

let compile_load_field env typ name =
  Object.load_idx env typ name


(* compile_lexp is used for expressions on the left of an assignment operator.
   Produces
   * preparation code, to run first
   * an expected stack rep
   * code that expects the value to be written in that stackrep, and consumes it
*)
let rec compile_lexp (env : E.t) ae lexp : G.t * SR.t * G.t =
  (fun (code, sr, fill_code) -> G.(with_region lexp.at code, sr, with_region lexp.at fill_code)) @@
  match lexp.it with
  | VarLE var -> Var.set_val env ae var
  | IdxLE (e1, e2) when potential_pointer (Arr.element_type env e1.note.Note.typ) ->
    compile_array_index env ae e1 e2 ^^
    compile_add_const ptr_unskew,
    SR.Vanilla,
    Tagged.write_with_barrier env
  | IdxLE (e1, e2) ->
    compile_array_index env ae e1 e2,
    SR.Vanilla,
    store_ptr
  | DotLE (e, n) when potential_pointer (Object.field_type env e.note.Note.typ n) ->
    compile_exp_vanilla env ae e ^^
    (* Only real objects have mutable fields, no need to branch on the tag *)
    Object.idx env e.note.Note.typ n ^^
    compile_add_const ptr_unskew,
    SR.Vanilla,
    Tagged.write_with_barrier env
  | DotLE (e, n) ->
    compile_exp_vanilla env ae e ^^
    (* Only real objects have mutable fields, no need to branch on the tag *)
    Object.idx env e.note.Note.typ n,
    SR.Vanilla,
    store_ptr

(* Common code for a[e] as lexp and as exp.
Traps or pushes the pointer to the element on the stack
*)
and compile_array_index env ae e1 e2 =
    compile_exp_vanilla env ae e1 ^^ (* offset to array *)
    compile_exp_vanilla env ae e2 ^^ (* idx *)
    Arr.idx_bigint env

and compile_prim_invocation (env : E.t) ae p es at =
  (* for more concise code when all arguments and result use the same sr *)
  let const_sr sr inst = sr, G.concat_map (compile_exp_as env ae sr) es ^^ inst in

  begin match p, es with
  (* Calls *)
  | CallPrim _, [e1; e2] ->
    let sort, control, _, arg_tys, ret_tys = Type.as_func e1.note.Note.typ in
    let n_args = List.length arg_tys in
    let return_arity = match control with
      | Type.Returns -> List.length ret_tys
      | Type.Replies -> 0
      | Type.Promises -> assert false in

    let fun_sr, code1 = compile_exp env ae e1 in

    (* we duplicate this pattern match to emulate pattern guards *)
    let call_as_prim = match fun_sr, sort with
      | SR.Const Const.Fun (mk_fi, Const.PrimWrapper prim), _ ->
         begin match n_args, e2.it with
         | 0, _ -> true
         | 1, _ -> true
         | n, PrimE (TupPrim, es) when List.length es = n -> true
         | _, _ -> false
         end
      | _ -> false in

    begin match fun_sr, sort with
      | SR.Const Const.Fun (mk_fi, Const.PrimWrapper prim), _ when call_as_prim ->
         assert (sort = Type.Local);
         (* Handle argument tuples *)
         begin match n_args, e2.it with
         | 0, _ ->
           let sr, code2 = compile_prim_invocation env ae prim [] at in
           sr,
           code1 ^^
           compile_exp_as env ae (StackRep.of_arity 0) e2 ^^
           code2
         | 1, _ ->
           compile_prim_invocation env ae prim [e2] at
         | n, PrimE (TupPrim, es) ->
           assert (List.length es = n);
           compile_prim_invocation env ae prim es at
         | _, _ ->
           (* ugly case; let's just call this as a function for now *)
           raise (Invalid_argument "call_as_prim was true?")
         end
      | SR.Const Const.Fun (mk_fi, _), _ ->
         assert (sort = Type.Local);
         StackRep.of_arity return_arity,

         code1 ^^
         compile_unboxed_zero ^^ (* A dummy closure *)
         compile_exp_as env ae (StackRep.of_arity n_args) e2 ^^ (* the args *)
         G.i (Call (nr (mk_fi ()))) ^^
         FakeMultiVal.load env (Lib.List.make return_arity I32Type)
      | _, Type.Local ->
         let (set_clos, get_clos) = new_local env "clos" in

         StackRep.of_arity return_arity,
         code1 ^^ StackRep.adjust env fun_sr SR.Vanilla ^^
         set_clos ^^
         get_clos ^^
         Closure.prepare_closure_call env ^^
         compile_exp_as env ae (StackRep.of_arity n_args) e2 ^^
         get_clos ^^
         Closure.call_closure env n_args return_arity
      | _, Type.Shared _ ->
         (* Non-one-shot functions have been rewritten in async.ml *)
         assert (control = Type.Returns);

         let (set_meth_pair, get_meth_pair) = new_local env "meth_pair" in
         let (set_arg, get_arg) = new_local env "arg" in
         let _, _, _, ts, _ = Type.as_func e1.note.Note.typ in
         let add_cycles = Internals.add_cycles env ae in

         StackRep.of_arity return_arity,
         code1 ^^ StackRep.adjust env fun_sr SR.Vanilla ^^
         set_meth_pair ^^
         compile_exp_vanilla env ae e2 ^^ set_arg ^^

         FuncDec.ic_call_one_shot env ts get_meth_pair get_arg add_cycles
    end

  (* Operators *)
  | UnPrim (_, Operator.PosOp), [e1] -> compile_exp env ae e1
  | UnPrim (t, op), [e1] ->
    let sr_in, sr_out, code = compile_unop env t op in
    sr_out,
    compile_exp_as env ae sr_in e1 ^^
    code
  | BinPrim (t, op), [e1;e2] ->
    let sr_in, sr_out, code = compile_binop env t op in
    sr_out,
    compile_exp_as env ae sr_in e1 ^^
    compile_exp_as env ae sr_in e2 ^^
    code
  (* special case: recognize negation *)
  | RelPrim (Type.(Prim Bool), Operator.EqOp), [e1; {it = LitE (BoolLit false); _}] ->
    SR.bool,
    compile_exp_as_test env ae e1 ^^
    G.i (Test (Wasm.Values.I32 I32Op.Eqz))
  | RelPrim (t, op), [e1;e2] ->
    let sr, code = compile_relop env t op in
    SR.bool,
    compile_exp_as env ae sr e1 ^^
    compile_exp_as env ae sr e2 ^^
    code

  (* Tuples *)
  | TupPrim, es ->
    SR.UnboxedTuple (List.length es),
    G.concat_map (compile_exp_vanilla env ae) es
  | ProjPrim n, [e1] ->
    SR.Vanilla,
    compile_exp_vanilla env ae e1 ^^ (* offset to tuple (an array) *)
    Tuple.load_n env (Int32.of_int n)

  | OptPrim, [e] ->
    SR.Vanilla,
    Opt.inject env (compile_exp_vanilla env ae e)
  | TagPrim l, [e] ->
    SR.Vanilla,
    Variant.inject env l (compile_exp_vanilla env ae e)

  | DotPrim name, [e] ->
    let sr, code1 = compile_exp env ae e in
    begin match sr with
    | SR.Const Const.Obj fs ->
      let c = List.assoc name fs in
      SR.Const c, code1
    | _ ->
      SR.Vanilla,
      code1 ^^ StackRep.adjust env sr SR.Vanilla ^^
      Object.load_idx env e.note.Note.typ name
    end
  | ActorDotPrim name, [e] ->
    SR.Vanilla,
    compile_exp_vanilla env ae e ^^
    IC.actor_public_field env name

  | ArrayPrim (m, t), es ->
    SR.Vanilla,
    Arr.lit env (List.map (compile_exp_vanilla env ae) es)
  | IdxPrim, [e1; e2] ->
    SR.Vanilla,
    compile_array_index env ae e1 e2 ^^
    load_ptr
  | NextArrayOffset spacing, [e] ->
    let advance_by =
      match spacing with
      | ElementSize -> Arr.element_size
      | One -> 2l (* 1 : Nat *) in
    SR.Vanilla,
    compile_exp_vanilla env ae e ^^ (* previous byte offset to array *)
    compile_add_const advance_by
  | ValidArrayOffset, [e1; e2] ->
    SR.bool,
    compile_exp_vanilla env ae e1 ^^
    compile_exp_vanilla env ae e2 ^^
    G.i (Compare (Wasm.Values.I32 I32Op.LtU))
  | DerefArrayOffset, [e1; e2] ->
    SR.Vanilla,
    compile_exp_vanilla env ae e1 ^^ (* skewed pointer to array *)
    Tagged.load_forwarding_pointer env ^^
    compile_exp_vanilla env ae e2 ^^ (* byte offset *)
    (* Note: the below two lines compile to `i32.add; i32.load offset=OFFSET`
       with OFFSET = 13 with forwarding pointers and OFFSET = 9 without forwarding pointers,
       thus together also unskewing the pointer and skipping administrative
       fields, effectively arriving at the desired element *)
    G.i (Binary (Wasm.Values.I32 I32Op.Add)) ^^
    (* Not using Tagged.load_field since it is not a proper pointer to the array start *)
    Heap.load_field Arr.header_size (* loads the element at the byte offset *)
  | GetPastArrayOffset spacing, [e] ->
    let shift =
      match spacing with
      | ElementSize -> compile_shl_const 2l (* effectively a multiplication by word_size *)
      | One -> BigNum.from_word30 env in    (* make it a compact bignum *)
    SR.Vanilla,
    compile_exp_vanilla env ae e ^^ (* array *)
    Arr.len env ^^
    shift

  | BreakPrim name, [e] ->
    let d = VarEnv.get_label_depth ae name in
    SR.Unreachable,
    compile_exp_vanilla env ae e ^^
    G.branch_to_ d
  | AssertPrim, [e1] ->
    SR.unit,
    compile_exp_as env ae SR.bool e1 ^^
    G.if0 G.nop (IC.fail_assert env at)
  | RetPrim, [e] ->
    SR.Unreachable,
    compile_exp_as env ae (StackRep.of_arity (E.get_return_arity env)) e ^^
    FakeMultiVal.store env (Lib.List.make (E.get_return_arity env) I32Type) ^^
    G.i Return

  (* Numeric conversions *)
  | NumConvWrapPrim (t1, t2), [e] -> begin
    let open Type in
    match t1, t2 with
    | (Nat|Int), (Nat8|Nat16|Int8|Int16) ->
      SR.Vanilla,
      compile_exp_vanilla env ae e ^^
      Prim.prim_intToWordNShifted env (TaggedSmallWord.shift_of_type t2)

    | (Nat|Int), (Nat32|Int32) ->
      SR.UnboxedWord32,
      compile_exp_vanilla env ae e ^^
      Prim.prim_intToWord32 env

    | (Nat|Int), (Nat64|Int64) ->
      SR.UnboxedWord64,
      compile_exp_vanilla env ae e ^^
      BigNum.truncate_to_word64 env

    | Nat64, Int64 | Int64, Nat64
    | Nat32, Int32 | Int32, Nat32
    | Nat16, Int16 | Int16, Nat16
    | Nat8, Int8 | Int8, Nat8 ->
      compile_exp env ae e

    | Char, Nat32 ->
      SR.UnboxedWord32,
      compile_exp_vanilla env ae e ^^
      TaggedSmallWord.untag_codepoint

    | _ -> SR.Unreachable, todo_trap env "compile_prim_invocation" (Arrange_ir.prim p)
    end

  | NumConvTrapPrim (t1, t2), [e] -> begin
    let open Type in
    match t1, t2 with

    | Int, Int64 ->
      SR.UnboxedWord64,
      compile_exp_vanilla env ae e ^^
      Func.share_code1 Func.Never env "Int->Int64" ("n", I32Type) [I64Type] (fun env get_n ->
        get_n ^^
        BigNum.fits_signed_bits env 64 ^^
        E.else_trap_with env "losing precision" ^^
        get_n ^^
        BigNum.truncate_to_word64 env)

    | Int, (Int8|Int16|Int32 as pty) ->
      StackRep.of_type (Prim pty),
      compile_exp_vanilla env ae e ^^
      Func.share_code1 Func.Never env (prim_fun_name pty "Int->") ("n", I32Type) [I32Type] (fun env get_n ->
        get_n ^^
        BigNum.fits_signed_bits env (TaggedSmallWord.bits_of_type pty) ^^
        E.else_trap_with env "losing precision" ^^
        get_n ^^
        BigNum.truncate_to_word32 env ^^
        TaggedSmallWord.msb_adjust pty)

    | Nat, Nat64 ->
      SR.UnboxedWord64,
      compile_exp_vanilla env ae e ^^
      Func.share_code1 Func.Never env "Nat->Nat64" ("n", I32Type) [I64Type] (fun env get_n ->
        get_n ^^
        BigNum.fits_unsigned_bits env 64 ^^
        E.else_trap_with env "losing precision" ^^
        get_n ^^
        BigNum.truncate_to_word64 env)

    | Nat, (Nat8|Nat16|Nat32 as pty) ->
      StackRep.of_type (Prim pty),
      compile_exp_vanilla env ae e ^^
      Func.share_code1 Func.Never env (prim_fun_name pty "Nat->") ("n", I32Type) [I32Type] (fun env get_n ->
        get_n ^^
        BigNum.fits_unsigned_bits env (TaggedSmallWord.bits_of_type pty) ^^
        E.else_trap_with env "losing precision" ^^
        get_n ^^
        BigNum.truncate_to_word32 env ^^
        TaggedSmallWord.msb_adjust pty)

    | (Nat8|Nat16), Nat ->
      SR.Vanilla,
      compile_exp_vanilla env ae e ^^
      Prim.prim_shiftWordNtoUnsigned env (TaggedSmallWord.shift_of_type t1)

    | (Int8|Int16), Int ->
      SR.Vanilla,
      compile_exp_vanilla env ae e ^^
      Prim.prim_shiftWordNtoSigned env (TaggedSmallWord.shift_of_type t1)

    | Nat32, Nat ->
      SR.Vanilla,
      compile_exp_as env ae SR.UnboxedWord32 e ^^
      Prim.prim_word32toNat env

    | Int32, Int ->
      SR.Vanilla,
      compile_exp_as env ae SR.UnboxedWord32 e ^^
      Prim.prim_word32toInt env

    | Nat64, Nat ->
      SR.Vanilla,
      compile_exp_as env ae SR.UnboxedWord64 e ^^
      BigNum.from_word64 env

    | Int64, Int ->
      SR.Vanilla,
      compile_exp_as env ae SR.UnboxedWord64 e ^^
      BigNum.from_signed_word64 env

    | Nat32, Char ->
      SR.Vanilla,
      compile_exp_as env ae SR.UnboxedWord32 e ^^
      TaggedSmallWord.check_and_tag_codepoint env

    | Float, Int ->
      SR.Vanilla,
      compile_exp_as env ae SR.UnboxedFloat64 e ^^
      E.call_import env "rts" "bigint_of_float64"

    | Int, Float ->
      SR.UnboxedFloat64,
      compile_exp_vanilla env ae e ^^
      E.call_import env "rts" "bigint_to_float64"

    | Float, Int64 ->
      SR.UnboxedWord64,
      compile_exp_as env ae SR.UnboxedFloat64 e ^^
      G.i (Convert (Wasm.Values.I64 I64Op.TruncSF64))

    | Int64, Float ->
      SR.UnboxedFloat64,
      compile_exp_as env ae SR.UnboxedWord64 e ^^
      G.i (Convert (Wasm.Values.F64 F64Op.ConvertSI64))
    | Nat8, Nat16 ->
      SR.Vanilla,
      compile_exp_vanilla env ae e ^^
      compile_shrU_const 8l
    | Nat16, Nat32 ->
      SR.Vanilla,
      compile_exp_vanilla env ae e ^^
      compile_shrU_const 15l (* resulting Nat32 will always be unboxed *)
    | Nat32, Nat64 ->
      SR.UnboxedWord64,
      compile_exp_as env ae SR.UnboxedWord32 e ^^
      G.i (Convert (Wasm.Values.I64 I64Op.ExtendUI32))
    | Nat16, (Nat8 as pty) ->
      SR.Vanilla,
      let num_bits = (TaggedSmallWord.bits_of_type pty) in
      let set_val, get_val = new_local env "convertee" in
      compile_exp_vanilla env ae e ^^
      set_val ^^
      get_val ^^
      compile_shrU_const (Int32.of_int (32 - num_bits)) ^^
      E.then_trap_with env "losing precision" ^^
      get_val ^^
      compile_shl_const (Int32.of_int num_bits)
    | Nat32, (Nat16 as pty) ->
      SR.Vanilla,
      let num_bits = Int32.of_int (TaggedSmallWord.bits_of_type pty) in
      let set_val, get_val = new_local env "convertee" in
      compile_exp_as env ae SR.UnboxedWord32 e ^^
      set_val ^^
      get_val ^^
      compile_shrU_const num_bits ^^
      E.then_trap_with env "losing precision" ^^
      get_val ^^
      compile_shl_const num_bits
    | Nat64, (Nat32 as pty) ->
      SR.UnboxedWord32,
      let num_bits = Int64.of_int (TaggedSmallWord.bits_of_type pty) in
      let set_val, get_val = new_local64 env "convertee" in
      compile_exp_as env ae SR.UnboxedWord64 e ^^
      set_val ^^
      get_val ^^
      compile_shrU64_const num_bits ^^
      G.i (Convert (Wasm.Values.I32 I32Op.WrapI64)) ^^
      E.then_trap_with env "losing precision" ^^
      get_val ^^
      G.i (Convert (Wasm.Values.I32 I32Op.WrapI64))
    | Int8, Int16 ->
      SR.Vanilla,
      compile_exp_vanilla env ae e ^^
      compile_shrS_const 8l
    | Int16, Int32 ->
      SR.Vanilla,
      compile_exp_vanilla env ae e ^^
      compile_shrS_const 15l (* resulting Int32 will always be unboxed *)
    | Int32, Int64 ->
      SR.UnboxedWord64,
      compile_exp_as env ae SR.UnboxedWord32 e ^^
      G.i (Convert (Wasm.Values.I64 I64Op.ExtendSI32))
    | Int16, (Int8 as pty) ->
      SR.Vanilla,
      let num_bits = (TaggedSmallWord.bits_of_type pty) in
      let set_val, get_val = new_local env "convertee" in
      compile_exp_vanilla env ae e ^^
      set_val ^^
      get_val ^^
      compile_shl_const (Int32.of_int num_bits) ^^
      compile_shrS_const (Int32.of_int num_bits) ^^
      get_val ^^
      compile_eq env Type.(Prim Nat16) ^^
      E.else_trap_with env "losing precision" ^^
      get_val ^^
      compile_shl_const (Int32.of_int num_bits)
    | Int32, (Int16 as pty) ->
      SR.Vanilla,
      let num_bits = (TaggedSmallWord.bits_of_type pty) in
      let set_val, get_val = new_local env "convertee" in
      compile_exp_as env ae SR.UnboxedWord32 e ^^
      set_val ^^
      get_val ^^
      compile_shl_const (Int32.of_int num_bits) ^^
      compile_shrS_const (Int32.of_int num_bits) ^^
      get_val ^^
      compile_eq env Type.(Prim Nat32) ^^
      E.else_trap_with env "losing precision" ^^
      get_val ^^
      compile_shl_const (Int32.of_int num_bits)
    | Int64, (Int32 as pty) ->
      SR.UnboxedWord32,
      let num_bits = (TaggedSmallWord.bits_of_type pty) in
      let set_val, get_val = new_local64 env "convertee" in
      compile_exp_as env ae SR.UnboxedWord64 e ^^
      set_val ^^
      get_val ^^
      compile_shl64_const (Int64.of_int num_bits) ^^
      compile_shrS64_const (Int64.of_int num_bits) ^^
      get_val ^^
      compile_eq env Type.(Prim Nat64) ^^
      E.else_trap_with env "losing precision" ^^
      get_val ^^
      G.i (Convert (Wasm.Values.I32 I32Op.WrapI64))
    | _ -> SR.Unreachable, todo_trap env "compile_prim_invocation" (Arrange_ir.prim p)
    end

  | SerializePrim ts, [e] ->
    SR.Vanilla,
    compile_exp_vanilla env ae e ^^
    Serialization.serialize env ts ^^
    Blob.of_ptr_size env

  | DeserializePrim ts, [e] ->
    StackRep.of_arity (List.length ts),
    compile_exp_vanilla env ae e ^^
    Bool.lit false ^^ (* can't recover *)
    Serialization.deserialize_from_blob false env ts

  | DeserializeOptPrim ts, [e] ->
    SR.Vanilla,
    compile_exp_vanilla env ae e ^^
    Bool.lit true ^^ (* can (!) recover *)
    Serialization.deserialize_from_blob false env ts ^^
    begin match ts with
    | [] ->
      (* return some () *)
      Opt.inject env Tuple.compile_unit
    | [t] ->
      (* save to local, propagate error as null or return some value *)
      let (set_val, get_val) = new_local env "val" in
      set_val ^^
      get_val ^^
      compile_eq_const (Serialization.coercion_error_value env) ^^
      G.if1 I32Type
        (Opt.null_lit env)
        (Opt.inject env get_val)
    | ts ->
      (* propagate any errors as null or return some tuples using shared code *)
      let n = List.length ts in
      let name = Printf.sprintf "to_opt_%i_tuple" n in
      let args = Lib.List.table n (fun i -> (Printf.sprintf "arg%i" i, I32Type)) in
      Func.share_code Func.Always env name args [I32Type] (fun env getters ->
        let locals =
          Lib.List.table n (fun i -> List.nth getters i) in
        let rec go ls =
          match ls with
          | get_val::ls' ->
            get_val ^^
            compile_eq_const (Serialization.coercion_error_value env) ^^
            G.if1 I32Type
              (Opt.null_lit env)
              (go ls')
          | [] ->
            Opt.inject env (Arr.lit env locals)
        in
        go locals)
    end

  | ICPerformGC, [] ->
    SR.unit,
    GC.collect_garbage env

  | ICStableSize t, [e] ->
    SR.UnboxedWord64,
    let (tydesc, _, _) = Serialization.type_desc env [t] in
    let tydesc_len = Int32.of_int (String.length tydesc) in
    compile_exp_vanilla env ae e ^^
    Serialization.buffer_size env t ^^
    G.i Drop ^^
    compile_add_const tydesc_len ^^
    G.i (Convert (Wasm.Values.I64 I64Op.ExtendUI32))

  (* Other prims, unary *)

  | OtherPrim "array_len", [e] ->
    SR.Vanilla,
    compile_exp_vanilla env ae e ^^
    Arr.len env ^^
    BigNum.from_word30 env

  | OtherPrim "text_len", [e] ->
    SR.Vanilla, compile_exp_vanilla env ae e ^^ Text.len_nat env
  | OtherPrim "text_iter", [e] ->
    SR.Vanilla, compile_exp_vanilla env ae e ^^ Text.iter env
  | OtherPrim "text_iter_done", [e] ->
    SR.bool, compile_exp_vanilla env ae e ^^ Text.iter_done env
  | OtherPrim "text_iter_next", [e] ->
    SR.Vanilla, compile_exp_vanilla env ae e ^^ Text.iter_next env
  | OtherPrim "text_compare", [e1; e2] ->
    SR.Vanilla,
    compile_exp_vanilla env ae e1 ^^
    compile_exp_vanilla env ae e2 ^^
    E.call_import env "rts" "text_compare" ^^
    TaggedSmallWord.msb_adjust Type.Int8
  | OtherPrim "blob_compare", [e1; e2] ->
    SR.Vanilla,
    compile_exp_vanilla env ae e1 ^^
    compile_exp_vanilla env ae e2 ^^
    Blob.compare env None

  | OtherPrim "blob_size", [e] ->
    SR.Vanilla, compile_exp_vanilla env ae e ^^ Blob.len_nat env
  | OtherPrim "blob_vals_iter", [e] ->
    SR.Vanilla, compile_exp_vanilla env ae e ^^ Blob.iter env
  | OtherPrim "blob_iter_done", [e] ->
    SR.bool, compile_exp_vanilla env ae e ^^ Blob.iter_done env
  | OtherPrim "blob_iter_next", [e] ->
    SR.Vanilla, compile_exp_vanilla env ae e ^^ Blob.iter_next env

  | OtherPrim "lsh_Nat", [e1; e2] ->
    SR.Vanilla,
    compile_exp_vanilla env ae e1 ^^
    compile_exp_as env ae SR.UnboxedWord32 e2 ^^
    BigNum.compile_lsh env

  | OtherPrim "rsh_Nat", [e1; e2] ->
    SR.Vanilla,
    compile_exp_vanilla env ae e1 ^^
    compile_exp_as env ae SR.UnboxedWord32 e2 ^^
    BigNum.compile_rsh env

  | OtherPrim "abs", [e] ->
    SR.Vanilla,
    compile_exp_vanilla env ae e ^^
    BigNum.compile_abs env

  | OtherPrim "fabs", [e] ->
    SR.UnboxedFloat64,
    compile_exp_as env ae SR.UnboxedFloat64 e ^^
    G.i (Unary (Wasm.Values.F64 F64Op.Abs))

  | OtherPrim "fsqrt", [e] ->
    SR.UnboxedFloat64,
    compile_exp_as env ae SR.UnboxedFloat64 e ^^
    G.i (Unary (Wasm.Values.F64 F64Op.Sqrt))

  | OtherPrim "fceil", [e] ->
    SR.UnboxedFloat64,
    compile_exp_as env ae SR.UnboxedFloat64 e ^^
    G.i (Unary (Wasm.Values.F64 F64Op.Ceil))

  | OtherPrim "ffloor", [e] ->
    SR.UnboxedFloat64,
    compile_exp_as env ae SR.UnboxedFloat64 e ^^
    G.i (Unary (Wasm.Values.F64 F64Op.Floor))

  | OtherPrim "ftrunc", [e] ->
    SR.UnboxedFloat64,
    compile_exp_as env ae SR.UnboxedFloat64 e ^^
    G.i (Unary (Wasm.Values.F64 F64Op.Trunc))

  | OtherPrim "fnearest", [e] ->
    SR.UnboxedFloat64,
    compile_exp_as env ae SR.UnboxedFloat64 e ^^
    G.i (Unary (Wasm.Values.F64 F64Op.Nearest))

  | OtherPrim "fmin", [e; f] ->
    SR.UnboxedFloat64,
    compile_exp_as env ae SR.UnboxedFloat64 e ^^
    compile_exp_as env ae SR.UnboxedFloat64 f ^^
    G.i (Binary (Wasm.Values.F64 F64Op.Min))

  | OtherPrim "fmax", [e; f] ->
    SR.UnboxedFloat64,
    compile_exp_as env ae SR.UnboxedFloat64 e ^^
    compile_exp_as env ae SR.UnboxedFloat64 f ^^
    G.i (Binary (Wasm.Values.F64 F64Op.Max))

  | OtherPrim "fcopysign", [e; f] ->
    SR.UnboxedFloat64,
    compile_exp_as env ae SR.UnboxedFloat64 e ^^
    compile_exp_as env ae SR.UnboxedFloat64 f ^^
    G.i (Binary (Wasm.Values.F64 F64Op.CopySign))

  | OtherPrim "Float->Text", [e] ->
    SR.Vanilla,
    compile_exp_as env ae SR.UnboxedFloat64 e ^^
    compile_unboxed_const (TaggedSmallWord.vanilla_lit Type.Nat8 6) ^^
    compile_unboxed_const (TaggedSmallWord.vanilla_lit Type.Nat8 0) ^^
    E.call_import env "rts" "float_fmt"

  | OtherPrim "fmtFloat->Text", [f; prec; mode] ->
    SR.Vanilla,
    compile_exp_as env ae SR.UnboxedFloat64 f ^^
    compile_exp_vanilla env ae prec ^^
    compile_exp_vanilla env ae mode ^^
    E.call_import env "rts" "float_fmt"

  | OtherPrim "fsin", [e] ->
    SR.UnboxedFloat64,
    compile_exp_as env ae SR.UnboxedFloat64 e ^^
    E.call_import env "rts" "sin" (* musl *)

  | OtherPrim "fcos", [e] ->
    SR.UnboxedFloat64,
    compile_exp_as env ae SR.UnboxedFloat64 e ^^
    E.call_import env "rts" "cos" (* musl *)

  | OtherPrim "ftan", [e] ->
    SR.UnboxedFloat64,
    compile_exp_as env ae SR.UnboxedFloat64 e ^^
    E.call_import env "rts" "tan" (* musl *)

  | OtherPrim "fasin", [e] ->
    SR.UnboxedFloat64,
    compile_exp_as env ae SR.UnboxedFloat64 e ^^
    E.call_import env "rts" "asin" (* musl *)

  | OtherPrim "facos", [e] ->
    SR.UnboxedFloat64,
    compile_exp_as env ae SR.UnboxedFloat64 e ^^
    E.call_import env "rts" "acos" (* musl *)

  | OtherPrim "fatan", [e] ->
    SR.UnboxedFloat64,
    compile_exp_as env ae SR.UnboxedFloat64 e ^^
    E.call_import env "rts" "atan" (* musl *)

  | OtherPrim "fatan2", [y; x] ->
    SR.UnboxedFloat64,
    compile_exp_as env ae SR.UnboxedFloat64 y ^^
    compile_exp_as env ae SR.UnboxedFloat64 x ^^
    E.call_import env "rts" "atan2" (* musl *)

  | OtherPrim "fexp", [e] ->
    SR.UnboxedFloat64,
    compile_exp_as env ae SR.UnboxedFloat64 e ^^
    E.call_import env "rts" "exp" (* musl *)

  | OtherPrim "flog", [e] ->
    SR.UnboxedFloat64,
    compile_exp_as env ae SR.UnboxedFloat64 e ^^
    E.call_import env "rts" "log" (* musl *)

  (* Other prims, nullary *)

  | SystemTimePrim, [] ->
    SR.UnboxedWord64,
    IC.get_system_time env

  | OtherPrim "call_perform_status", [] ->
    SR.UnboxedWord32,
    IC.get_call_perform_status env

  | OtherPrim "call_perform_message", [] ->
    SR.Vanilla,
    IC.get_call_perform_message env

  | OtherPrim "rts_version", [] ->
    SR.Vanilla,
    E.call_import env "rts" "version"

  | OtherPrim "rts_heap_size", [] ->
    SR.Vanilla,
    Heap.get_heap_size env ^^ Prim.prim_word32toNat env

  | OtherPrim "rts_memory_size", [] ->
    SR.Vanilla,
    Heap.get_memory_size ^^ BigNum.from_word64 env

  | OtherPrim "rts_total_allocation", [] ->
    SR.Vanilla,
    Heap.get_total_allocation env ^^ BigNum.from_word64 env

  | OtherPrim "rts_reclaimed", [] ->
    SR.Vanilla,
    Heap.get_reclaimed env ^^ BigNum.from_word64 env

  | OtherPrim "rts_max_live_size", [] ->
    SR.Vanilla,
    Heap.get_max_live_size env ^^ BigNum.from_word32 env

  | OtherPrim "rts_max_stack_size", [] ->
    SR.Vanilla,
    Stack.get_max_stack_size env ^^ Prim.prim_word32toNat env

  | OtherPrim "rts_callback_table_count", [] ->
    SR.Vanilla,
    ContinuationTable.count env ^^ Prim.prim_word32toNat env

  | OtherPrim "rts_callback_table_size", [] ->
    SR.Vanilla,
    ContinuationTable.size env ^^ Prim.prim_word32toNat env

  | OtherPrim "rts_mutator_instructions", [] ->
    SR.Vanilla,
    GC.get_mutator_instructions env ^^ BigNum.from_word64 env

  | OtherPrim "rts_collector_instructions", [] ->
    SR.Vanilla,
    GC.get_collector_instructions env ^^ BigNum.from_word64 env

  | OtherPrim "rts_stable_memory_size", [] ->
    SR.Vanilla,
    IC.ic_system_call "stable64_size" env ^^ BigNum.from_word64 env

  | OtherPrim "rts_logical_stable_memory_size", [] ->
    SR.Vanilla,
    StableMem.get_mem_size env ^^ BigNum.from_word64 env

  (* Regions *)

  | OtherPrim "regionNew", [] ->
    SR.Vanilla,
    Region.new_ env

  | OtherPrim "regionId", [e0] ->
     SR.Vanilla,
     compile_exp_as env ae SR.Vanilla e0 ^^
     Region.id env ^^
     BigNum.from_word64 env

  | OtherPrim ("regionGrow"), [e0; e1] ->
    SR.UnboxedWord64,
    compile_exp_as env ae SR.Vanilla e0 ^^
    compile_exp_as env ae SR.UnboxedWord64 e1 ^^
    Region.grow env

  | OtherPrim "regionSize", [e0] ->
    SR.UnboxedWord64,
    compile_exp_as env ae SR.Vanilla e0 ^^
    Region.size env

  | OtherPrim ("regionLoadBlob"), [e0; e1; e2] ->
    SR.Vanilla,
    compile_exp_as env ae SR.Vanilla e0 ^^
    compile_exp_as env ae SR.UnboxedWord64 e1 ^^
    compile_exp_as env ae SR.Vanilla e2 ^^
    Blob.lit env "Blob size out of bounds" ^^
    BigNum.to_word32_with env ^^
    Region.load_blob env

  | OtherPrim ("regionStoreBlob"), [e0; e1; e2] ->
    SR.unit,
    compile_exp_as env ae SR.Vanilla e0 ^^
    compile_exp_as env ae SR.UnboxedWord64 e1 ^^
    compile_exp_as env ae SR.Vanilla e2 ^^
    Region.store_blob env

  | OtherPrim ("regionLoadNat8"), [e0; e1] ->
    SR.Vanilla,
    compile_exp_as env ae SR.Vanilla e0 ^^
    compile_exp_as env ae SR.UnboxedWord64 e1 ^^
    Region.load_word8 env ^^
    TaggedSmallWord.msb_adjust Type.Nat8

  | OtherPrim ("regionStoreNat8"), [e0; e1; e2] ->
    SR.unit,
    compile_exp_as env ae SR.Vanilla e0 ^^
    compile_exp_as env ae SR.UnboxedWord64 e1 ^^
    compile_exp_as env ae SR.Vanilla e2 ^^
    TaggedSmallWord.lsb_adjust Type.Nat8 ^^
    Region.store_word8 env

  | OtherPrim ("regionLoadNat16"), [e0; e1] ->
    SR.Vanilla,
    compile_exp_as env ae SR.Vanilla e0 ^^
    compile_exp_as env ae SR.UnboxedWord64 e1 ^^
    Region.load_word16 env ^^
    TaggedSmallWord.msb_adjust Type.Nat16

  | OtherPrim ("regionStoreNat16"), [e0; e1; e2] ->
    SR.unit,
    compile_exp_as env ae SR.Vanilla e0 ^^
    compile_exp_as env ae SR.UnboxedWord64 e1 ^^
    compile_exp_as env ae SR.Vanilla e2 ^^
    TaggedSmallWord.lsb_adjust Type.Nat16 ^^
    Region.store_word16 env

  | OtherPrim ("regionLoadNat32" | "regionLoadInt32"), [e0; e1] ->
    SR.Vanilla,
    compile_exp_as env ae SR.Vanilla e0 ^^
    compile_exp_as env ae SR.UnboxedWord64 e1 ^^
    Region.load_word32 env

  | OtherPrim ("regionStoreNat32" | "regionStoreInt32"), [e0; e1; e2] ->
    SR.unit,
    compile_exp_as env ae SR.Vanilla e0 ^^
    compile_exp_as env ae SR.UnboxedWord64 e1 ^^
    compile_exp_as env ae SR.Vanilla e2 ^^
    Region.store_word32 env

  | OtherPrim ("regionLoadNat64" | "regionLoadInt64"), [e0; e1] ->
    SR.UnboxedWord64,
    compile_exp_as env ae SR.Vanilla e0 ^^
    compile_exp_as env ae SR.UnboxedWord64 e1 ^^
    Region.load_word64 env

  | OtherPrim ("regionStoreNat64" | "regionStoreInt64"), [e0; e1; e2] ->
    SR.unit,
    compile_exp_as env ae SR.Vanilla e0 ^^
    compile_exp_as env ae SR.UnboxedWord64 e1 ^^
    compile_exp_as env ae SR.UnboxedWord64 e2 ^^
    Region.store_word64 env

  | OtherPrim ("regionLoadFloat64"), [e0; e1] ->
    SR.UnboxedFloat64,
    compile_exp_as env ae SR.Vanilla e0 ^^
    compile_exp_as env ae SR.UnboxedWord64 e1 ^^
    Region.load_float64 env

  | OtherPrim ("regionStoreFloat64"), [e0; e1; e2] ->
    SR.unit,
    compile_exp_as env ae SR.Vanilla e0 ^^
    compile_exp_as env ae SR.UnboxedWord64 e1 ^^
    compile_exp_as env ae SR.UnboxedFloat64 e2 ^^
    Region.store_float64 env

  (* Other prims, unary *)

  | OtherPrim "global_timer_set", [e] ->
    SR.UnboxedWord64,
    compile_exp_as env ae SR.UnboxedWord64 e ^^
    IC.system_call env "global_timer_set"

  | OtherPrim "is_controller", [e] ->
    SR.Vanilla,
    let set_principal, get_principal = new_local env "principal" in
    compile_exp_vanilla env ae e ^^
    set_principal ^^ get_principal ^^
    Blob.payload_ptr_unskewed env ^^
    get_principal ^^
    Blob.len env ^^
    IC.is_controller env

  | OtherPrim "canister_version", [] ->
    SR.UnboxedWord64,
    IC.canister_version env

  | OtherPrim "crc32Hash", [e] ->
    SR.UnboxedWord32,
    compile_exp_vanilla env ae e ^^
    E.call_import env "rts" "compute_crc32"

  | OtherPrim "idlHash", [e] ->
    SR.Vanilla,
    E.trap_with env "idlHash only implemented in interpreter"


  | OtherPrim "popcnt8", [e] ->
    SR.Vanilla,
    compile_exp_vanilla env ae e ^^
    G.i (Unary (Wasm.Values.I32 I32Op.Popcnt)) ^^
    TaggedSmallWord.msb_adjust Type.Nat8
  | OtherPrim "popcnt16", [e] ->
    SR.Vanilla,
    compile_exp_vanilla env ae e ^^
    G.i (Unary (Wasm.Values.I32 I32Op.Popcnt)) ^^
    TaggedSmallWord.msb_adjust Type.Nat16
  | OtherPrim "popcnt32", [e] ->
    SR.UnboxedWord32,
    compile_exp_as env ae SR.UnboxedWord32 e ^^
    G.i (Unary (Wasm.Values.I32 I32Op.Popcnt))
  | OtherPrim "popcnt64", [e] ->
    SR.UnboxedWord64,
    compile_exp_as env ae SR.UnboxedWord64 e ^^
    G.i (Unary (Wasm.Values.I64 I64Op.Popcnt))
  | OtherPrim "clz8", [e] -> SR.Vanilla, compile_exp_vanilla env ae e ^^ TaggedSmallWord.clz_kernel Type.Nat8
  | OtherPrim "clz16", [e] -> SR.Vanilla, compile_exp_vanilla env ae e ^^ TaggedSmallWord.clz_kernel Type.Nat16
  | OtherPrim "clz32", [e] -> SR.UnboxedWord32, compile_exp_as env ae SR.UnboxedWord32 e ^^ G.i (Unary (Wasm.Values.I32 I32Op.Clz))
  | OtherPrim "clz64", [e] -> SR.UnboxedWord64, compile_exp_as env ae SR.UnboxedWord64 e ^^ G.i (Unary (Wasm.Values.I64 I64Op.Clz))
  | OtherPrim "ctz8", [e] -> SR.Vanilla, compile_exp_vanilla env ae e ^^ TaggedSmallWord.ctz_kernel Type.Nat8
  | OtherPrim "ctz16", [e] -> SR.Vanilla, compile_exp_vanilla env ae e ^^ TaggedSmallWord.ctz_kernel Type.Nat16
  | OtherPrim "ctz32", [e] -> SR.UnboxedWord32, compile_exp_as env ae SR.UnboxedWord32 e ^^ G.i (Unary (Wasm.Values.I32 I32Op.Ctz))
  | OtherPrim "ctz64", [e] -> SR.UnboxedWord64, compile_exp_as env ae SR.UnboxedWord64 e ^^ G.i (Unary (Wasm.Values.I64 I64Op.Ctz))

  | OtherPrim "conv_Char_Text", [e] ->
    SR.Vanilla,
    compile_exp_vanilla env ae e ^^
    Text.prim_showChar env

  | OtherPrim "char_to_upper", [e] ->
    compile_char_to_char_rts env ae e "char_to_upper"

  | OtherPrim "char_to_lower", [e] ->
    compile_char_to_char_rts env ae e "char_to_lower"

  | OtherPrim "char_is_whitespace", [e] ->
    compile_char_to_bool_rts env ae e "char_is_whitespace"

  | OtherPrim "char_is_lowercase", [e] ->
    compile_char_to_bool_rts env ae e "char_is_lowercase"

  | OtherPrim "char_is_uppercase", [e] ->
    compile_char_to_bool_rts env ae e "char_is_uppercase"

  | OtherPrim "char_is_alphabetic", [e] ->
    compile_char_to_bool_rts env ae e "char_is_alphabetic"

  | OtherPrim "print", [e] ->
    SR.unit,
    compile_exp_vanilla env ae e ^^
    IC.print_text env

  | OtherPrim "performanceCounter", [e] ->
    SR.UnboxedWord64,
    compile_exp_as env ae SR.UnboxedWord32 e ^^
    IC.performance_counter env

  | OtherPrim "trap", [e] ->
    SR.Unreachable,
    compile_exp_vanilla env ae e ^^
    IC.trap_text env

  | OtherPrim ("blobToArray" | "blobToArrayMut"), e ->
    const_sr SR.Vanilla (Arr.ofBlob env)
  | OtherPrim ("arrayToBlob" | "arrayMutToBlob"), e ->
    const_sr SR.Vanilla (Arr.toBlob env)

  | OtherPrim ("stableMemoryLoadNat32" | "stableMemoryLoadInt32"), [e] ->
    SR.UnboxedWord32,
    compile_exp_as env ae SR.UnboxedWord64 e ^^
    StableMemoryInterface.load_word32 env

  | OtherPrim ("stableMemoryStoreNat32" | "stableMemoryStoreInt32"), [e1; e2] ->
    SR.unit,
    compile_exp_as env ae SR.UnboxedWord64 e1 ^^
    compile_exp_as env ae SR.UnboxedWord32 e2 ^^
    StableMemoryInterface.store_word32 env

  | OtherPrim "stableMemoryLoadNat8", [e] ->
    SR.Vanilla,
    compile_exp_as env ae SR.UnboxedWord64 e ^^
    StableMemoryInterface.load_word8 env ^^
    TaggedSmallWord.msb_adjust Type.Nat8

  | OtherPrim "stableMemoryLoadInt8", [e] ->
    SR.Vanilla,
    compile_exp_as env ae SR.UnboxedWord64 e ^^
    StableMemoryInterface.load_word8 env
    ^^
    TaggedSmallWord.msb_adjust Type.Int8

  (* Other prims, binary *)

  | OtherPrim "stableMemoryStoreNat8", [e1; e2] ->
    SR.unit,
    compile_exp_as env ae SR.UnboxedWord64 e1 ^^
    compile_exp_as env ae SR.Vanilla e2 ^^ TaggedSmallWord.lsb_adjust Type.Nat8 ^^
    StableMemoryInterface.store_word8 env

  | OtherPrim "stableMemoryStoreInt8", [e1; e2] ->
    SR.unit,
    compile_exp_as env ae SR.UnboxedWord64 e1 ^^
    compile_exp_as env ae SR.Vanilla e2 ^^ TaggedSmallWord.lsb_adjust Type.Int8 ^^
    StableMemoryInterface.store_word8 env

  | OtherPrim "stableMemoryLoadNat16", [e] ->
    SR.Vanilla,
    compile_exp_as env ae SR.UnboxedWord64 e ^^
    StableMemoryInterface.load_word16 env ^^
    TaggedSmallWord.msb_adjust Type.Nat16

  | OtherPrim "stableMemoryLoadInt16", [e] ->
    SR.Vanilla,
    compile_exp_as env ae SR.UnboxedWord64 e ^^
    StableMemoryInterface.load_word16 env ^^
    TaggedSmallWord.msb_adjust Type.Int16

  | OtherPrim "stableMemoryStoreNat16", [e1; e2] ->
    SR.unit,
    compile_exp_as env ae SR.UnboxedWord64 e1 ^^
    compile_exp_as env ae SR.Vanilla e2 ^^ TaggedSmallWord.lsb_adjust Type.Nat16 ^^
    StableMemoryInterface.store_word16 env

  | OtherPrim "stableMemoryStoreInt16", [e1; e2] ->
    SR.unit,
    compile_exp_as env ae SR.UnboxedWord64 e1 ^^
    compile_exp_as env ae SR.Vanilla e2 ^^ TaggedSmallWord.lsb_adjust Type.Int16 ^^
    StableMemoryInterface.store_word16 env

  | OtherPrim ("stableMemoryLoadNat64" | "stableMemoryLoadInt64"), [e] ->
    SR.UnboxedWord64,
    compile_exp_as env ae SR.UnboxedWord64 e ^^
    StableMemoryInterface.load_word64 env

  | OtherPrim ("stableMemoryStoreNat64" | "stableMemoryStoreInt64"), [e1; e2] ->
    SR.unit,
    compile_exp_as env ae SR.UnboxedWord64 e1 ^^
    compile_exp_as env ae SR.UnboxedWord64 e2 ^^
    StableMemoryInterface.store_word64 env

  | OtherPrim "stableMemoryLoadFloat", [e] ->
    SR.UnboxedFloat64,
    compile_exp_as env ae SR.UnboxedWord64 e ^^
    StableMemoryInterface.load_float64 env

  | OtherPrim "stableMemoryStoreFloat", [e1; e2] ->
    SR.unit,
    compile_exp_as env ae SR.UnboxedWord64 e1 ^^
    compile_exp_as env ae SR.UnboxedFloat64 e2 ^^
    StableMemoryInterface.store_float64 env

  | OtherPrim "stableMemoryLoadBlob", [e1; e2] ->
    SR.Vanilla,
    compile_exp_as env ae SR.UnboxedWord64 e1 ^^
    compile_exp_as env ae SR.Vanilla e2 ^^
    Blob.lit env "Blob size out of bounds" ^^
    BigNum.to_word32_with env ^^
    StableMemoryInterface.load_blob env

  | OtherPrim "stableMemoryStoreBlob", [e1; e2] ->
    SR.unit,
    compile_exp_as env ae SR.UnboxedWord64 e1 ^^
    compile_exp_as env ae SR.Vanilla e2 ^^
    StableMemoryInterface.store_blob env

  | OtherPrim "stableMemorySize", [] ->
    SR.UnboxedWord64,
    StableMemoryInterface.size env

  | OtherPrim "stableMemoryGrow", [e] ->
    SR.UnboxedWord64,
    compile_exp_as env ae SR.UnboxedWord64 e ^^
    StableMemoryInterface.grow env

  | OtherPrim "stableVarQuery", [] ->
    SR.UnboxedTuple 2,
    IC.get_self_reference env ^^
    Blob.lit env Type.(motoko_stable_var_info_fld.lab)

  (* Other prims, binary*)
  | OtherPrim "Array.init", [_;_] ->
    const_sr SR.Vanilla (Arr.init env)
  | OtherPrim "Array.tabulate", [_;_] ->
    const_sr SR.Vanilla (Arr.tabulate env)
  | OtherPrim "btst8", [_;_] ->
    (* TODO: btstN returns Bool, not a small value *)
    const_sr SR.Vanilla (TaggedSmallWord.btst_kernel env Type.Nat8)
  | OtherPrim "btst16", [_;_] ->
    const_sr SR.Vanilla (TaggedSmallWord.btst_kernel env Type.Nat16)
  | OtherPrim "btst32", [_;_] ->
    const_sr SR.UnboxedWord32 (TaggedSmallWord.btst_kernel env Type.Nat32)
  | OtherPrim "btst64", [_;_] ->
    const_sr SR.UnboxedWord64 (
      let (set_b, get_b) = new_local64 env "b" in
      set_b ^^ compile_const_64 1L ^^ get_b ^^ G.i (Binary (Wasm.Values.I64 I64Op.Shl)) ^^
      G.i (Binary (Wasm.Values.I64 I64Op.And))
    )

  (* Coercions for abstract types *)
  | CastPrim (_,_), [e] ->
    compile_exp env ae e

  | DecodeUtf8, [_] ->
    const_sr SR.Vanilla (Text.of_blob env)
  | EncodeUtf8, [_] ->
    const_sr SR.Vanilla (Text.to_blob env)

  (* textual to bytes *)
  | BlobOfIcUrl, [_] ->
    const_sr SR.Vanilla (E.call_import env "rts" "blob_of_principal")
  (* The other direction *)
  | IcUrlOfBlob, [_] ->
    const_sr SR.Vanilla (E.call_import env "rts" "principal_of_blob")

  (* Actor ids are blobs in the RTS *)
  | ActorOfIdBlob _, [e] ->
    compile_exp env ae e

  | SelfRef _, [] ->
    SR.Vanilla, IC.get_self_reference env

  | ICArgDataPrim, [] ->
    SR.Vanilla, IC.arg_data env

  | ICReplyPrim ts, [e] ->
    SR.unit, begin match E.mode env with
    | Flags.ICMode | Flags.RefMode ->
      compile_exp_vanilla env ae e ^^
      (* TODO: We can try to avoid the boxing and pass the arguments to
        serialize individually *)
      Serialization.serialize env ts ^^
      IC.reply_with_data env
    | _ ->
      E.trap_with env (Printf.sprintf "cannot reply when running locally")
    end

  | ICRejectPrim, [e] ->
    SR.unit, IC.reject env (compile_exp_vanilla env ae e)

  | ICCallerPrim, [] ->
    SR.Vanilla, IC.caller env

  | ICCallPrim, [f;e;k;r] ->
    SR.unit, begin
    (* TBR: Can we do better than using the notes? *)
    let _, _, _, ts1, _ = Type.as_func f.note.Note.typ in
    let _, _, _, ts2, _ = Type.as_func k.note.Note.typ in
    let (set_meth_pair, get_meth_pair) = new_local env "meth_pair" in
    let (set_arg, get_arg) = new_local env "arg" in
    let (set_k, get_k) = new_local env "k" in
    let (set_r, get_r) = new_local env "r" in
    let add_cycles = Internals.add_cycles env ae in
    compile_exp_vanilla env ae f ^^ set_meth_pair ^^
    compile_exp_vanilla env ae e ^^ set_arg ^^
    compile_exp_vanilla env ae k ^^ set_k ^^
    compile_exp_vanilla env ae r ^^ set_r ^^
    FuncDec.ic_call env ts1 ts2 get_meth_pair get_arg get_k get_r add_cycles
    end
  | ICCallRawPrim, [p;m;a;k;r] ->
    SR.unit, begin
    let (set_meth_pair, get_meth_pair) = new_local env "meth_pair" in
    let (set_arg, get_arg) = new_local env "arg" in
    let (set_k, get_k) = new_local env "k" in
    let (set_r, get_r) = new_local env "r" in
    let add_cycles = Internals.add_cycles env ae in
    compile_exp_vanilla env ae p ^^
    compile_exp_vanilla env ae m ^^ Text.to_blob env ^^
    Tagged.load_forwarding_pointer env ^^
    Tuple.from_stack env 2 ^^ set_meth_pair ^^
    compile_exp_vanilla env ae a ^^ set_arg ^^
    compile_exp_vanilla env ae k ^^ set_k ^^
    compile_exp_vanilla env ae r ^^ set_r ^^
    FuncDec.ic_call_raw env get_meth_pair get_arg get_k get_r add_cycles
    end

  | ICMethodNamePrim, [] ->
    SR.Vanilla, IC.method_name env

  | ICStableRead ty, [] ->
    SR.Vanilla,
    Persistence.load env ty
  | ICStableWrite ty, [e] ->
    SR.unit,
    compile_exp_vanilla env ae e ^^
    Persistence.save env ty

  (* Cycles *)
  | SystemCyclesBalancePrim, [] ->
    SR.Vanilla, Cycles.balance env
  | SystemCyclesAddPrim, [e1] ->
    SR.unit, compile_exp_vanilla env ae e1 ^^ Cycles.add env
  | SystemCyclesAcceptPrim, [e1] ->
    SR.Vanilla, compile_exp_vanilla env ae e1 ^^ Cycles.accept env
  | SystemCyclesAvailablePrim, [] ->
    SR.Vanilla, Cycles.available env
  | SystemCyclesRefundedPrim, [] ->
    SR.Vanilla, Cycles.refunded env

  | SetCertifiedData, [e1] ->
    SR.unit, compile_exp_vanilla env ae e1 ^^ IC.set_certified_data env
  | GetCertificate, [] ->
    SR.Vanilla,
    IC.get_certificate env

  (* Unknown prim *)
  | _ -> SR.Unreachable, todo_trap env "compile_prim_invocation" (Arrange_ir.prim p)
  end

(* Compile, infer and return stack representation *)
and compile_exp (env : E.t) ae exp =
  compile_exp_with_hint env ae None exp

(* Compile to given stack representation *)
and compile_exp_as env ae sr_out e =
  let sr_in, code = compile_exp_with_hint env ae (Some sr_out) e in
  code ^^ StackRep.adjust env sr_in sr_out

and single_case e (cs : Ir.case list) =
  match cs, e.note.Note.typ with
  | [{it={pat={it=TagP (l, _);_}; _}; _}], Type.(Variant [{lab; _}]) -> l = lab
  | _ -> false

and known_tag_pat p = TagP ("", p)

and simplify_cases e (cs : Ir.case list) =
  match cs, e.note.Note.typ with
  (* for a 2-cased variant type, the second comparison can be omitted when the first pattern
     (with irrefutable subpattern) didn't match, and the pattern types line up *)
  | [{it={pat={it=TagP (l1, ip); _}; _}; _} as c1; {it={pat={it=TagP (l2, pat'); _} as pat2; exp}; _} as c2], Type.(Variant [{lab=el1; _}; {lab=el2; _}])
       when Ir_utils.is_irrefutable ip
            && (l1 = el1 || l1 = el2)
            && (l2 = el1 || l2 = el2) ->
     [c1; {c2 with it = {exp; pat = {pat2 with it = known_tag_pat pat'}}}]
  | _ -> cs

(* Compile, infer and return stack representation, taking the hint into account *)
and compile_exp_with_hint (env : E.t) ae sr_hint exp =
  (fun (sr,code) -> (sr, G.with_region exp.at code)) @@
  if exp.note.Note.const
  then let (c, fill) = compile_const_exp env ae exp in fill env ae; (SR.Const c, G.nop)
  else match exp.it with
  | PrimE (p, es) when List.exists (fun e -> Type.is_non e.note.Note.typ) es ->
    (* Handle dead code separately, so that we can rely on useful type
       annotations below *)
    SR.Unreachable,
    G.concat_map (compile_exp_ignore env ae) es ^^
    G.i Unreachable

  | PrimE (p, es) ->
    compile_prim_invocation (env : E.t) ae p es exp.at
  | VarE var ->
    Var.get_val env ae var
  | AssignE (e1,e2) ->
    SR.unit,
    let (prepare_code, sr, store_code) = compile_lexp env ae e1 in
    prepare_code ^^
    compile_exp_as env ae sr e2 ^^
    store_code
  | LitE l ->
    compile_lit l
  | IfE (scrut, e1, e2) ->
    let code_scrut = compile_exp_as_test env ae scrut in
    let sr1, code1 = compile_exp_with_hint env ae sr_hint e1 in
    let sr2, code2 = compile_exp_with_hint env ae sr_hint e2 in
    (* Use the expected stackrep, if given, else infer from the branches *)
    let sr = match sr_hint with
      | Some sr -> sr
      | None -> StackRep.join sr1 sr2
    in
    sr,
    code_scrut ^^
    FakeMultiVal.if_ env
      (StackRep.to_block_type env sr)
      (code1 ^^ StackRep.adjust env sr1 sr)
      (code2 ^^ StackRep.adjust env sr2 sr)
  | BlockE (decs, exp) ->
    let captured = Freevars.captured_vars (Freevars.exp exp) in
    let ae', codeW1 = compile_decs env ae decs captured in
    let (sr, code2) = compile_exp_with_hint env ae' sr_hint exp in
    (sr, codeW1 code2)
  | LabelE (name, _ty, e) ->
    (* The value here can come from many places -- the expression,
       or any of the nested returns. Hard to tell which is the best
       stack representation here.
       So let’s go with Vanilla. *)
    SR.Vanilla,
    E.block_ env (StackRep.to_block_type env SR.Vanilla) (
      G.with_current_depth (fun depth ->
        let ae1 = VarEnv.add_label ae name depth in
        compile_exp_vanilla env ae1 e
      )
    )
  | LoopE e ->
    SR.Unreachable,
    let ae' = VarEnv.{ ae with lvl = NotTopLvl } in
    G.loop0 (compile_exp_unit env ae' e ^^ G.i (Br (nr 0l))
    )
    ^^
   G.i Unreachable

  | SwitchE (e, cs) when single_case e cs ->
    let code1 = compile_exp_vanilla env ae e in
    let [@warning "-8"] [{it={pat={it=TagP (_, pat');_} as pat; exp}; _}] = cs in
    let ae1, pat_code = compile_pat_local env ae {pat with it = known_tag_pat pat'} in
    let sr, rhs_code = compile_exp_with_hint env ae1 sr_hint exp in

    (* Use the expected stackrep, if given, else infer from the branches *)
    let final_sr = match sr_hint with
      | Some sr -> sr
      | None -> sr
    in

    final_sr,
    (* Run rest in block to exit from *)
    FakeMultiVal.block_ env (StackRep.to_block_type env final_sr) (fun branch_code ->
       orsPatternFailure env (List.map (fun (sr, c) ->
          c ^^^ CannotFail (StackRep.adjust env sr final_sr ^^ branch_code)
       ) [sr, CannotFail code1 ^^^ pat_code ^^^ CannotFail rhs_code]) ^^
       G.i Unreachable (* We should always exit using the branch_code *)
    )

  | SwitchE (e, cs) ->
    let code1 = compile_exp_vanilla env ae e in
    let (set_i, get_i) = new_local env "switch_in" in

    (* compile subexpressions and collect the provided stack reps *)
    let codes = List.map (fun {it={pat; exp=e}; _} ->
      let (ae1, pat_code) = compile_pat_local env ae pat in
      let (sr, rhs_code) = compile_exp_with_hint env ae1 sr_hint e in
      (sr, CannotFail get_i ^^^ pat_code ^^^ CannotFail rhs_code)
      ) (simplify_cases e cs) in

    (* Use the expected stackrep, if given, else infer from the branches *)
    let final_sr = match sr_hint with
      | Some sr -> sr
      | None -> StackRep.joins (List.map fst codes)
    in

    final_sr,
    (* Run scrut *)
    code1 ^^ set_i ^^
    (* Run rest in block to exit from *)
    FakeMultiVal.block_ env (StackRep.to_block_type env final_sr) (fun branch_code ->
       orsPatternFailure env (List.map (fun (sr, c) ->
          c ^^^ CannotFail (StackRep.adjust env sr final_sr ^^ branch_code)
       ) codes) ^^
       G.i Unreachable (* We should always exit using the branch_code *)
    )
  (* Async-wait lowering support features *)
  | DeclareE (name, typ, e) ->
    let ae1, i = VarEnv.add_local_with_heap_ind env ae name typ in
    let sr, code = compile_exp env ae1 e in
    sr,
    MutBox.alloc env ^^ G.i (LocalSet (nr i)) ^^
    code
  | DefineE (name, _, e) ->
    SR.unit,
    let pre_code, sr, code = Var.set_val env ae name in
    pre_code ^^
    compile_exp_as env ae sr e ^^
    code
  | FuncE (x, sort, control, typ_binds, args, res_tys, e) ->
    let captured = Freevars.captured exp in
    let return_tys = match control with
      | Type.Returns -> res_tys
      | Type.Replies -> []
      | Type.Promises -> assert false in
    let return_arity = List.length return_tys in
    let mk_body env1 ae1 = compile_exp_as env1 ae1 (StackRep.of_arity return_arity) e in
    FuncDec.lit env ae x sort control captured args mk_body return_tys exp.at
  | SelfCallE (ts, exp_f, exp_k, exp_r) ->
    SR.unit,
    let (set_future, get_future) = new_local env "future" in
    let (set_k, get_k) = new_local env "k" in
    let (set_r, get_r) = new_local env "r" in
    let mk_body env1 ae1 = compile_exp_as env1 ae1 SR.unit exp_f in
    let captured = Freevars.captured exp_f in
    let add_cycles = Internals.add_cycles env ae in
    FuncDec.async_body env ae ts captured mk_body exp.at ^^
    Tagged.load_forwarding_pointer env ^^
    set_future ^^

    compile_exp_vanilla env ae exp_k ^^ set_k ^^
    compile_exp_vanilla env ae exp_r ^^ set_r ^^

    FuncDec.ic_self_call env ts
      IC.(get_self_reference env ^^
          actor_public_field env async_method_name)
      get_future
      get_k
      get_r
      add_cycles
  | ActorE (ds, fs, _, _) ->
    fatal "Local actors not supported by backend"
  | NewObjE (Type.(Object | Module | Memory) as _sort, fs, _) ->
    (*
    We can enable this warning once we treat everything as static that
    mo_frontend/static.ml accepts, including _all_ literals.
    if sort = Type.Module then Printf.eprintf "%s" "Warning: Non-static module\n";
    *)
    SR.Vanilla,
    let fs' = fs |> List.map
      (fun (f : Ir.field) -> (f.it.name, fun () ->
        if Type.is_mut f.note
        then Var.get_aliased_box env ae f.it.var
        else Var.get_val_vanilla env ae f.it.var)) in
    Object.lit_raw env fs'
  | _ -> SR.unit, todo_trap env "compile_exp" (Arrange_ir.exp exp)

and compile_exp_ignore env ae e =
  let sr, code = compile_exp env ae e in
  code ^^ StackRep.drop env sr

and compile_exp_as_opt env ae sr_out_o e =
  let sr_in, code = compile_exp_with_hint env ae sr_out_o e in
  G.with_region e.at (
    code ^^
    match sr_out_o with
    | None -> StackRep.drop env sr_in
    | Some sr_out -> StackRep.adjust env sr_in sr_out
  )

and compile_exp_vanilla (env : E.t) ae exp =
  compile_exp_as env ae SR.Vanilla exp

and compile_exp_unit (env : E.t) ae exp =
  compile_exp_as env ae SR.unit exp

(* compiles to something that works with IfE or Eqz
   (SR.UnboxedWord32 or SR.Vanilla are _both_ ok)
*)
and compile_exp_as_test env ae e =
  let sr, code = compile_exp env ae e in
  code ^^
  (if sr != SR.bool then StackRep.adjust env sr SR.Vanilla else G.nop)

(* Compile a prim of type Char -> Char to a RTS call. *)
and compile_char_to_char_rts env ae exp rts_fn =
  SR.Vanilla,
  compile_exp_vanilla env ae exp ^^
  TaggedSmallWord.untag_codepoint ^^
  E.call_import env "rts" rts_fn ^^
  TaggedSmallWord.tag_codepoint

(* Compile a prim of type Char -> Bool to a RTS call. The RTS function should
   have type int32_t -> int32_t where the return value is 0 for 'false' and 1
   for 'true'. *)
and compile_char_to_bool_rts (env : E.t) (ae : VarEnv.t) exp rts_fn =
  SR.bool,
  compile_exp_vanilla env ae exp ^^
  TaggedSmallWord.untag_codepoint ^^
  (* The RTS function returns Motoko True/False values (which are represented as
     1 and 0, respectively) so we don't need any marshalling *)
  E.call_import env "rts" rts_fn

(*
The compilation of declarations (and patterns!) needs to handle mutual recursion.
This requires conceptually three passes:
 1. First we need to collect all names bound in a block,
    and find locations for then (which extends the environment).
    The environment is extended monotonically: The type-checker ensures that
    a Block does not bind the same name twice.
    We would not need to pass in the environment, just out ... but because
    it is bundled in the E.t type, threading it through is also easy.

 2. We need to allocate memory for them, and store the pointer in the
    WebAssembly local, so that they can be captured by closures.

 3. We go through the declarations, generate the actual code and fill the
    allocated memory.
    This includes creating the actual closure references.

We could do this in separate functions, but I chose to do it in one
 * it means all code related to one constructor is in one place and
 * when generating the actual code, we still “know” the id of the local that
   has the memory location, and don’t have to look it up in the environment.

The first phase works with the `pre_env` passed to `compile_dec`,
while the third phase is a function that expects the final environment. This
enabled mutual recursion.
*)


and compile_lit_pat env l =
  match l with
  | NullLit ->
    compile_lit_as env SR.Vanilla l ^^
    G.i (Compare (Wasm.Values.I32 I32Op.Eq))
  | BoolLit true ->
    G.nop
  | BoolLit false ->
    G.i (Test (Wasm.Values.I32 I32Op.Eqz))
  | (NatLit _ | IntLit _) ->
    compile_lit_as env SR.Vanilla l ^^
    BigNum.compile_eq env
  | Nat8Lit _ ->
    compile_lit_as env SR.Vanilla l ^^
    compile_eq env Type.(Prim Nat8)
  | Nat16Lit _ ->
    compile_lit_as env SR.Vanilla l ^^
    compile_eq env Type.(Prim Nat16)
  | Nat32Lit _ ->
    BoxedSmallWord.unbox env ^^
    compile_lit_as env SR.UnboxedWord32 l ^^
    compile_eq env Type.(Prim Nat32)
  | Nat64Lit _ ->
    BoxedWord64.unbox env ^^
    compile_lit_as env SR.UnboxedWord64 l ^^
    compile_eq env Type.(Prim Nat64)
  | Int8Lit _ ->
    compile_lit_as env SR.Vanilla l ^^
    compile_eq env Type.(Prim Int8)
  | Int16Lit _ ->
    compile_lit_as env SR.Vanilla l ^^
    compile_eq env Type.(Prim Int16)
  | Int32Lit _ ->
    BoxedSmallWord.unbox env ^^
    compile_lit_as env SR.UnboxedWord32 l ^^
    compile_eq env Type.(Prim Int32)
  | Int64Lit _ ->
    BoxedWord64.unbox env ^^
    compile_lit_as env SR.UnboxedWord64 l ^^
    compile_eq env Type.(Prim Int64)
  | CharLit _ ->
    compile_lit_as env SR.Vanilla l ^^
    compile_eq env Type.(Prim Char)
  | TextLit t
  | BlobLit t ->
    compile_lit_as env SR.Vanilla l ^^
    Text.compare env Operator.EqOp
  | FloatLit _ ->
    todo_trap env "compile_lit_pat" (Arrange_ir.lit l)

and fill_pat env ae pat : patternCode =
  PatCode.with_region pat.at @@
  match pat.it with
  | _ when Ir_utils.is_irrefutable_nonbinding pat -> CannotFail (G.i Drop)
  | WildP -> assert false (* matched above *)
  | OptP p when Ir_utils.is_irrefutable_nonbinding p ->
      CanFail (fun fail_code ->
        Opt.is_some env ^^
        G.if0 G.nop fail_code)
  | OptP p ->
      let (set_x, get_x) = new_local env "opt_scrut" in
      CanFail (fun fail_code ->
        set_x ^^
        get_x ^^
        Opt.is_some env ^^
        G.if0
          ( get_x ^^
            Opt.project env ^^
            with_fail fail_code (fill_pat env ae p)
          )
          fail_code
      )
  | TagP ("", p) -> (* these only come from known_tag_pat *)
    if Ir_utils.is_irrefutable_nonbinding p
    then CannotFail (G.i Drop)
    else CannotFail (Variant.project env) ^^^ fill_pat env ae p
  | TagP (l, p) when Ir_utils.is_irrefutable_nonbinding p ->
      CanFail (fun fail_code ->
        Variant.test_is env l ^^
        G.if0 G.nop fail_code)
  | TagP (l, p) ->
      let (set_x, get_x) = new_local env "tag_scrut" in
      CanFail (fun fail_code ->
        set_x ^^
        get_x ^^
        Variant.test_is env l ^^
        G.if0
          ( get_x ^^
            Variant.project env ^^
            with_fail fail_code (fill_pat env ae p)
          )
          fail_code
      )
  | LitP l ->
      CanFail (fun fail_code ->
        compile_lit_pat env l ^^
        G.if0 G.nop fail_code)
  | VarP name ->
      CannotFail (Var.set_val_vanilla_from_stack env ae name)
  | TupP ps ->
      let (set_i, get_i) = new_local env "tup_scrut" in
      let rec go i = function
        | [] -> CannotFail G.nop
        | p::ps ->
          let code1 = fill_pat env ae p in
          let code2 = go (Int32.add i 1l) ps in
          CannotFail (get_i ^^ Tuple.load_n env i) ^^^ code1 ^^^ code2 in
      CannotFail set_i ^^^ go 0l ps
  | ObjP pfs ->
      let project = compile_load_field env pat.note in
      let (set_i, get_i) = new_local env "obj_scrut" in
      let rec go = function
        | [] -> CannotFail G.nop
        | {it={name; pat}; _}::pfs' ->
          let code1 = fill_pat env ae pat in
          let code2 = go pfs' in
          CannotFail (get_i ^^ project name) ^^^ code1 ^^^ code2 in
      CannotFail set_i ^^^ go pfs
  | AltP (p1, p2) ->
      let code1 = fill_pat env ae p1 in
      let code2 = fill_pat env ae p2 in
      let (set_i, get_i) = new_local env "alt_scrut" in
      CannotFail set_i ^^^
      orElse (CannotFail get_i ^^^ code1)
             (CannotFail get_i ^^^ code2)

and alloc_pat_local env ae pat =
  let d = Freevars.pat pat in
  AllocHow.M.fold (fun v typ ae ->
    let (ae1, _i) = VarEnv.add_direct_local env ae v SR.Vanilla typ
    in ae1
  ) d ae

and alloc_pat env ae how pat : VarEnv.t * G.t  =
  (fun (ae, code) -> (ae, G.with_region pat.at code)) @@
  let d = Freevars.pat pat in
  AllocHow.M.fold (fun v typ (ae, code0) ->
    let ae1, code1 = AllocHow.add_local env ae how v typ
    in (ae1, code0 ^^ code1)
  ) d (ae, G.nop)

and compile_pat_local env ae pat : VarEnv.t * patternCode =
  (* It returns:
     - the extended environment
     - the patternCode to do the pattern matching.
       This expects the  undestructed value is on top of the stack,
       consumes it, and fills the heap.
       If the pattern matches, execution continues (with nothing on the stack).
       If the pattern does not match, it fails (in the sense of PatCode.CanFail)
  *)
  let ae1 = alloc_pat_local env ae pat in
  let fill_code = fill_pat env ae1 pat in
  (ae1, fill_code)

(* Used for let patterns:
   If the pattern can consume its scrutinee in a better form than vanilla (e.g.
   unboxed tuple, unboxed 32/64), lets do that.
*)
and compile_unboxed_pat env ae how pat
  : VarEnv.t * G.t * G.t * SR.t option * G.t =
  (* It returns:
     - the extended environment
     - the code to allocate memory
     - the code to prepare the stack (e.g. push destination addresses)
       before the scrutinee is pushed
     - the desired stack rep. None means: Do not even push the scrutinee.
     - the code to do the pattern matching.
       This expects the undestructed value is on top of the stack,
       consumes it, and fills the heap
       If the pattern does not match, it traps with pattern failure
  *)
  let (ae1, alloc_code) = alloc_pat env ae how pat in
  let pre_code, sr, fill_code = match pat.it with
    (* Nothing to match: Do not even put something on the stack *)
    | WildP -> G.nop, None, G.nop
    (* Tuple patterns *)
    | TupP ps when List.length ps <> 1 ->
      G.nop,
      Some (SR.UnboxedTuple (List.length ps)),
      (* We have to fill the pattern in reverse order, to take things off the
         stack. This is only ok as long as patterns have no side effects.
      *)
      G.concat_mapi (fun i p -> orPatternFailure env (fill_pat env ae1 p)) (List.rev ps)
    (* Variable patterns *)
    | VarP name ->
      let pre_code, sr, code = Var.set_val env ae1 name in
      pre_code, Some sr, code
    (* The general case: Create a single value, match that. *)
    | _ ->
      G.nop,
      Some SR.Vanilla,
      orPatternFailure env (fill_pat env ae1 pat) in
  let pre_code = G.with_region pat.at pre_code in
  let fill_code = G.with_region pat.at fill_code in
  (ae1, alloc_code, pre_code, sr, fill_code)

and compile_dec env pre_ae how v2en dec : VarEnv.t * G.t * (VarEnv.t -> scope_wrap) =
  (fun (pre_ae, alloc_code, mk_code, wrap) ->
       G.(pre_ae, with_region dec.at alloc_code, fun ae body_code ->
          with_region dec.at (mk_code ae) ^^ wrap body_code)) @@

  match dec.it with
  (* A special case for public methods *)
  (* This relies on the fact that in the top-level mutually recursive group, no shadowing happens. *)
  | LetD ({it = VarP v; _}, e) when E.NameEnv.mem v v2en ->
    let (const, fill) = compile_const_exp env pre_ae e in
    let fi = match const with
      | Const.Message fi -> fi
      | _ -> assert false in
    let pre_ae1 = VarEnv.add_local_public_method pre_ae v (fi, (E.NameEnv.find v v2en)) e.note.Note.typ in
    G.( pre_ae1, nop, (fun ae -> fill env ae; nop), unmodified)

  (* A special case for constant expressions *)
  | LetD (p, e) when e.note.Note.const ->
    (* constant expression matching with patterns is fully decidable *)
    if const_exp_matches_pat env pre_ae p e then (* not refuted *)
      let extend, fill = compile_const_dec env pre_ae dec in
      G.(extend pre_ae, nop, (fun ae -> fill env ae; nop), unmodified)
    else (* refuted *)
      (pre_ae, G.nop, (fun _ -> PatCode.patternFailTrap env), unmodified)

  | LetD (p, e) ->
    let (pre_ae1, alloc_code, pre_code, sr, fill_code) = compile_unboxed_pat env pre_ae how p in
    ( pre_ae1, alloc_code,
      (fun ae -> pre_code ^^ compile_exp_as_opt env ae sr e ^^ fill_code),
      unmodified
    )

  | VarD (name, content_typ, e) ->
    assert AllocHow.(match M.find_opt name how with
                     | Some (LocalMut _ | StoreHeap | StoreStatic) -> true
                     | _ -> false);
    let var_typ = Type.Mut content_typ in
    let pre_ae1, alloc_code = AllocHow.add_local env pre_ae how name var_typ in
    ( pre_ae1,
      alloc_code,
      (fun ae -> let pre_code, sr, code = Var.set_val env ae name in
                 pre_code ^^ compile_exp_as env ae sr e ^^ code),
      unmodified
    )

  | RefD (name, typ, { it = DotLE (e, n); _ }) ->
    let pre_ae1, alloc_code = AllocHow.add_local_for_alias env pre_ae how name typ in

    ( pre_ae1,
      alloc_code,
      (fun ae ->
        compile_exp_vanilla env ae e ^^
        Object.load_idx_raw env n ^^
        Var.capture_aliased_box env ae name),
      unmodified
    )
  | RefD _ -> assert false

and compile_decs_public env pre_ae decs v2en captured_in_body : VarEnv.t * scope_wrap =
  let how = AllocHow.decs pre_ae decs captured_in_body in
  let rec go pre_ae = function
    | []        -> (pre_ae, G.nop, fun _ -> unmodified)
    | [dec]     -> compile_dec env pre_ae how v2en dec
    | dec::decs ->
        let (pre_ae1, alloc_code1, mk_codeW1) = compile_dec env pre_ae how v2en dec in
        let (pre_ae2, alloc_code2, mk_codeW2) = go              pre_ae1 decs in
        ( pre_ae2,
          alloc_code1 ^^ alloc_code2,
          fun ae -> let codeW1 = mk_codeW1 ae in
                    let codeW2 = mk_codeW2 ae in
                    fun body_code -> codeW1 (codeW2 body_code)
        ) in
  let (ae1, alloc_code, mk_codeW) = go pre_ae decs in
  (ae1, fun body_code -> alloc_code ^^ mk_codeW ae1 body_code)

and compile_decs env ae decs captured_in_body : VarEnv.t * scope_wrap =
  compile_decs_public env ae decs E.NameEnv.empty captured_in_body

(* This compiles expressions determined to be const as per the analysis in
   ir_passes/const.ml. See there for more details.
*)
and compile_const_exp env pre_ae exp : Const.v * (E.t -> VarEnv.t -> unit) =
  match exp.it with
  | FuncE (name, sort, control, typ_binds, args, res_tys, e) ->
    let fun_rhs =

      (* a few prims cannot be safely inlined *)
      let inlineable_prim = function
      | RetPrim -> false
      | BreakPrim _ -> false
      | ThrowPrim -> fatal "internal error: left-over ThrowPrim"
      | _ -> true in

      match sort, control, typ_binds, e.it with
      (* Special cases for prim-wrapping functions *)

      | Type.Local, Type.Returns, [], PrimE (prim, prim_args) when
          inlineable_prim prim &&
          List.length args = List.length prim_args &&
          List.for_all2 (fun p a -> a.it = VarE p.it) args prim_args ->
        Const.PrimWrapper prim
      | _, _, _, _ -> Const.Complicated
    in
    let return_tys = match control with
      | Type.Returns -> res_tys
      | Type.Replies -> []
      | Type.Promises -> assert false in
    let mk_body env ae =
      List.iter (fun v ->
        if not (VarEnv.NameEnv.mem v ae.VarEnv.vars)
        then fatal "internal error: const \"%s\": captures \"%s\", not found in static environment\n" name v
      ) (Freevars.M.keys (Freevars.exp e));
      compile_exp_as env ae (StackRep.of_arity (List.length return_tys)) e in
    FuncDec.closed env sort control name args mk_body fun_rhs return_tys exp.at
  | BlockE (decs, e) ->
    let (extend, fill1) = compile_const_decs env pre_ae decs in
    let ae' = extend pre_ae in
    let (c, fill2) = compile_const_exp env ae' e in
    (c, fun env ae ->
      let ae' = extend ae in
      fill1 env ae';
      fill2 env ae')
  | VarE v ->
    let c =
      match VarEnv.lookup_var pre_ae v with
      | Some (VarEnv.Const c) -> c
      | _ -> fatal "compile_const_exp/VarE: \"%s\" not found" v
    in
    (c, fun _ _ -> ())
  | NewObjE (Type.(Object | Module | Memory), fs, _) ->
    let static_fs = List.map (fun f ->
          let st =
            match VarEnv.lookup_var pre_ae f.it.var with
            | Some (VarEnv.Const c) -> c
            | _ -> fatal "compile_const_exp/ObjE: \"%s\" not found" f.it.var
          in f.it.name, st) fs
    in
    (Const.Obj static_fs), fun _ _ -> ()
  | PrimE (DotPrim name, [e]) ->
    let (object_ct, fill) = compile_const_exp env pre_ae e in
    let fs = match object_ct with
      | Const.Obj fs -> fs
      | _ -> fatal "compile_const_exp/DotE: not a static object" in
    let member_ct = List.assoc name fs in
    (member_ct, fill)
  | PrimE (ProjPrim i, [e]) ->
    let (object_ct, fill) = compile_const_exp env pre_ae e in
    let cs = match object_ct with
      | Const.Array cs -> cs
      | _ -> fatal "compile_const_exp/ProjE: not a static tuple" in
    (List.nth cs i, fill)
  | LitE l -> Const.(Lit (const_lit_of_lit l)), (fun _ _ -> ())
  | PrimE (TupPrim, []) -> Const.Unit, (fun _ _ -> ())
  | PrimE (ArrayPrim (Const, _), es)
  | PrimE (TupPrim, es) ->
    let (cs, fills) = List.split (List.map (compile_const_exp env pre_ae) es) in
    (Const.Array cs),
    (fun env ae -> List.iter (fun fill -> fill env ae) fills)
  | PrimE (TagPrim i, [e]) ->
    let (arg_ct, fill) = compile_const_exp env pre_ae e in
    (Const.Tag (i, arg_ct)),
    fill
  | PrimE (OptPrim, [e]) ->
    let (arg_ct, fill) = compile_const_exp env pre_ae e in
    (Const.Opt arg_ct),
    fill

  | _ -> assert false

and compile_const_decs env pre_ae decs : (VarEnv.t -> VarEnv.t) * (E.t -> VarEnv.t -> unit) =
  let rec go pre_ae = function
    | []          -> (fun ae -> ae), (fun _ _ -> ())
    | [dec]       -> compile_const_dec env pre_ae dec
    | (dec::decs) ->
        let (extend1, fill1) = compile_const_dec env pre_ae dec in
        let pre_ae1 = extend1 pre_ae in
        let (extend2, fill2) = go                    pre_ae1 decs in
        (fun ae -> extend2 (extend1 ae)),
        (fun env ae -> fill1 env ae; fill2 env ae) in
  go pre_ae decs

and const_exp_matches_pat env ae pat exp : bool =
  assert exp.note.Note.const;
  let c, _ = compile_const_exp env ae exp in
  match destruct_const_pat VarEnv.empty_ae pat c with Some _ -> true | _ -> false

and destruct_const_pat ae pat const : VarEnv.t option = match pat.it with
  | WildP -> Some ae
  | VarP v -> Some (VarEnv.add_local_const ae v const pat.note)
  | ObjP pfs ->
    let fs = match const with Const.Obj fs -> fs | _ -> assert false in
    List.fold_left (fun ae (pf : pat_field) ->
      match ae, List.find_opt (fun (n, _) -> pf.it.name = n) fs with
      | None, _ -> None
      | Some ae, Some (_, c) -> destruct_const_pat ae pf.it.pat c
      | _, None -> assert false
    ) (Some ae) pfs
  | AltP (p1, p2) ->
    let l = destruct_const_pat ae p1 const in
    if l = None then destruct_const_pat ae p2 const
    else l
  | TupP ps ->
    let cs = match const with Const.Array cs -> cs | Const.Unit -> [] | _ -> assert false in
    let go ae p c = match ae with
      | Some ae -> destruct_const_pat ae p c
      | _ -> None in
    List.fold_left2 go (Some ae) ps cs
  | LitP lp ->
    begin match const with
    | Const.Lit lc when Const.lit_eq (const_lit_of_lit lp) lc -> Some ae
    | _ -> None
    end
  | OptP p ->
    begin match const with
      | Const.Opt c -> destruct_const_pat ae p c
      | Const.(Lit Null) -> None
      | _ -> assert false
    end
  | TagP (i, p) ->
     match const with
     | Const.Tag (ic, c) when i = ic -> destruct_const_pat ae p c
     | Const.Tag _ -> None
     | _ -> assert false

and compile_const_dec env pre_ae dec : (VarEnv.t -> VarEnv.t) * (E.t -> VarEnv.t -> unit) =
  (* This returns a _function_ to extend the VarEnv, instead of doing it, because
  it needs to be extended twice: Once during the pass that gets the outer, static values
  (no forward references), and then to implement the `fill`, which compiles the bodies
  of functions (may contain forward references.) *)
  match dec.it with
  (* This should only contain constants (cf. is_const_exp) *)
  | LetD (p, e) ->
    let (const, fill) = compile_const_exp env pre_ae e in
    (fun ae -> match destruct_const_pat ae p const with Some ae -> ae | _ -> assert false),
    (fun env ae -> fill env ae)
  | VarD _ | RefD _ -> fatal "compile_const_dec: Unexpected VarD/RefD"

and compile_init_func mod_env ((cu, flavor) : Ir.prog) =
  assert (not flavor.has_typ_field);
  assert (not flavor.has_poly_eq);
  assert (not flavor.has_show);
  assert (not flavor.has_await);
  assert (not flavor.has_async_typ);
  match cu with
  | LibU _ -> fatal "compile_start_func: Cannot compile library"
  | ProgU ds ->
    Func.define_built_in mod_env "init" [] [] (fun env ->
      let _ae, codeW = compile_decs env VarEnv.empty_ae ds Freevars.S.empty in
      codeW G.nop
    )
  | ActorU (as_opt, ds, fs, up, _t) ->
    main_actor as_opt mod_env ds fs up

and export_actor_field env  ae (f : Ir.field) =
  (* A public actor field is guaranteed to be compiled as a PublicMethod *)
  let fi =
    match VarEnv.lookup_var ae f.it.var with
    | Some (VarEnv.PublicMethod (fi, _)) -> fi
    | _ -> assert false in

  E.add_export env (nr {
    name = Lib.Utf8.decode (match E.mode env with
      | Flags.ICMode | Flags.RefMode ->
        Mo_types.Type.(
        match normalize f.note with
        |  Func(Shared sort,_,_,_,_) ->
           (match sort with
            | Write -> "canister_update " ^ f.it.name
            | Query -> "canister_query " ^ f.it.name
            | Composite -> "canister_composite_query " ^ f.it.name
           )
        | _ -> assert false)
      | _ -> assert false);
    edesc = nr (FuncExport (nr fi))
  })

(* Main actor *)
and main_actor as_opt mod_env ds fs up =
  Func.define_built_in mod_env "init" [] [] (fun env ->
    let ae0 = VarEnv.empty_ae in

    let captured = Freevars.captured_vars (Freevars.actor ds fs up) in
    (* Add any params to the environment *)
    (* Captured ones need to go into static memory, the rest into locals *)
    let args = match as_opt with None -> [] | Some as_ -> as_ in
    let arg_list = List.map (fun a -> (a.it, a.note)) args in
    let arg_names = List.map (fun a -> a.it) args in
    let arg_tys = List.map (fun a -> a.note) args in
    let as_local n = not (Freevars.S.mem n captured) in
    let ae1 = VarEnv.add_arguments env ae0 as_local arg_list in

    (* Reverse the fs, to a map from variable to exported name *)
    let v2en = E.NameEnv.from_list (List.map (fun f -> (f.it.var, f.it.name)) fs) in

    (* Compile the declarations *)
    let ae2, decls_codeW = compile_decs_public env ae1 ds v2en
      Freevars.(captured_vars (system up))
    in

    (* Export the public functions *)
    List.iter (export_actor_field env ae2) fs;

    (* Export upgrade hooks *)
    Func.define_built_in env "pre_exp" [] [] (fun env ->
      compile_exp_as env ae2 SR.unit up.preupgrade);
    Func.define_built_in env "post_exp" [] [] (fun env ->
      compile_exp_as env ae2 SR.unit up.postupgrade);
    IC.export_upgrade_methods env;

    (* Export heartbeat (but only when required) *)
    begin match up.heartbeat.it with
     | Ir.PrimE (Ir.TupPrim, []) -> ()
     | _ ->
       Func.define_built_in env "heartbeat_exp" [] [] (fun env ->
         compile_exp_as env ae2 SR.unit up.heartbeat);
       IC.export_heartbeat env;
    end;

    (* Export timer (but only when required) *)
    begin match up.timer.it with
     | Ir.PrimE (Ir.TupPrim, []) -> ()
     | _ ->
       Func.define_built_in env "timer_exp" [] [] (fun env ->
         compile_exp_as env ae2 SR.unit up.timer);
       IC.export_timer env;
    end;

    (* Export inspect (but only when required) *)
    begin match up.inspect.it with
     | Ir.PrimE (Ir.TupPrim, []) -> ()
     | _ ->
       Func.define_built_in env "inspect_exp" [] [] (fun env ->
         compile_exp_as env ae2 SR.unit up.inspect);
       IC.export_inspect env;
    end;

    (* Export metadata *)
    env.E.stable_types := metadata "motoko:stable-types" up.meta.sig_;
    env.E.service := metadata "candid:service" up.meta.candid.service;
    env.E.args := metadata "candid:args" up.meta.candid.args;

    (* Deserialize any arguments *)
    begin match as_opt with
      | None
      | Some [] ->
        (* Liberally accept empty as well as unit argument *)
        assert (arg_tys = []);
        IC.system_call env "msg_arg_data_size" ^^
        G.if0 (Serialization.deserialize env arg_tys) G.nop
      | Some (_ :: _) ->
        Serialization.deserialize env arg_tys ^^
        G.concat_map (Var.set_val_vanilla_from_stack env ae1) (List.rev arg_names)
    end ^^
    begin
      if up.timer.at <> no_region then
        (* initiate a timer pulse *)
        compile_const_64 1L ^^
        IC.system_call env "global_timer_set" ^^
        G.i Drop
      else
        G.nop
    end ^^
    IC.init_globals env ^^
    (* Continue with decls *)
    decls_codeW G.nop
  )

and metadata name value =
  if List.mem name !Flags.omit_metadata_names then None
  else Some (
           List.mem name !Flags.public_metadata_names,
           value)

and conclude_module env set_serialization_globals start_fi_o =

  FuncDec.export_async_method env;

  (* See Note [Candid subtype checks] *)
  Serialization.set_delayed_globals env set_serialization_globals;

  (* declare before building GC *)

  (* add beginning-of-heap pointer, may be changed by linker *)
  (* needs to happen here now that we know the size of static memory *)
  let set_heap_base = E.add_global32_delayed env "__heap_base" Immutable in
  E.export_global env "__heap_base";

  Heap.register env;
  IC.register env;

  set_heap_base (E.get_end_of_static_memory env);

  (* Wrap the start function with the RTS initialization *)
  let rts_start_fi = E.add_fun env "rts_start" (Func.of_body env [] [] (fun env1 ->
    E.call_import env "rts" ("initialize_incremental_gc") ^^
    GCRoots.register_static_variables env ^^
    match start_fi_o with
    | Some fi ->
      G.i (Call fi)
    | None ->
      Lifecycle.set env Lifecycle.PreInit
  )) in

  IC.default_exports env;

  let func_imports = E.get_func_imports env in
  let ni = List.length func_imports in
  let ni' = Int32.of_int ni in

  let other_imports = E.get_other_imports env in

  let memories = [nr {mtype = MemoryType {min = E.mem_size env; max = None}} ] in

  let funcs = E.get_funcs env in

  let data = List.map (fun (offset, init) -> nr {
    index = nr 0l;
    offset = nr (G.to_instr_list (compile_unboxed_const offset));
    init;
    }) (E.get_static_memory env) in

  let elems = List.map (fun (fi, fp) -> nr {
    index = nr 0l;
    offset = nr (G.to_instr_list (compile_unboxed_const fp));
    init = [ nr fi ];
    }) (E.get_elems env) in

  let table_sz = E.get_end_of_table env in

  let module_ = {
      types = List.map nr (E.get_types env);
      funcs = List.map (fun (f,_,_) -> f) funcs;
      tables = [ nr { ttype = TableType ({min = table_sz; max = Some table_sz}, FuncRefType) } ];
      elems;
      start = Some (nr rts_start_fi);
      globals = E.get_globals env;
      memories;
      imports = func_imports @ other_imports;
      exports = E.get_exports env;
      data
    } in

  let emodule =
    let open Wasm_exts.CustomModule in
    { module_;
      dylink = None;
      name = { empty_name_section with function_names =
                 List.mapi (fun i (f,n,_) -> Int32.(add ni' (of_int i), n)) funcs;
               locals_names =
                 List.mapi (fun i (f,_,ln) -> Int32.(add ni' (of_int i), ln)) funcs; };
      motoko = {
        labels = E.get_labs env;
        stable_types = !(env.E.stable_types);
        compiler = metadata "motoko:compiler" (Lib.Option.get Source_id.release Source_id.id)
      };
      candid = {
        args = !(env.E.args);
        service = !(env.E.service);
      };
      source_mapping_url = None;
    } in

  match E.get_rts env with
  | None -> emodule
  | Some rts -> Linking.LinkModule.link emodule "rts" rts

let compile mode rts (prog : Ir.prog) : Wasm_exts.CustomModule.extended_module =
  let env = E.mk_global mode rts IC.trap_with (Lifecycle.end_ ()) in

  IC.register_globals env;
  Stack.register_globals env;
  GC.register_globals env;
  StableMem.register_globals env;
  Serialization.Registers.register_globals env;

  (* See Note [Candid subtype checks] *)
  let set_serialization_globals = Serialization.register_delayed_globals env in

  IC.system_imports env;
  RTS.system_imports env;
  RTS_Exports.system_exports env;

  compile_init_func env prog;
  let start_fi_o = match E.mode env with
    | Flags.ICMode | Flags.RefMode ->
      IC.export_init env;
      None
    | Flags.WASIMode ->
      IC.export_wasi_start env;
      None
    | Flags.WasmMode ->
      Some (nr (E.built_in env "init"))
  in

  conclude_module env set_serialization_globals start_fi_o<|MERGE_RESOLUTION|>--- conflicted
+++ resolved
@@ -1608,22 +1608,8 @@
   let alloc env size tag =
     assert (size > 1l);
     let name = Printf.sprintf "alloc_size<%d>_tag<%d>" (Int32.to_int size) (Int32.to_int (int_of_tag tag)) in
-<<<<<<< HEAD
-
-    Func.share_code0 env name [I32Type] (fun env ->
-=======
-    (* Computes a (conservative) mask for the bumped HP, so that the existence of non-zero bits under it
-       guarantees that a page boundary crossing didn't happen (i.e. no ripple-carry). *)
-    let overflow_mask increment =
-      let n = Int32.to_int increment in
-      assert (n > 0 && n < 0x8000);
-      let page_mask = Int32.sub page_size 1l in
-      (* We can extend the mask to the right if the bump increment is a power of two. *)
-      let ext = if Numerics.Nat16.(to_int (popcnt (of_int n))) = 1 then increment else 0l in
-      Int32.(logor ext (logand page_mask (shift_left minus_one (16 - Numerics.Nat16.(to_int (clz (of_int n))))))) in
-    (* always inline *)
+
     Func.share_code0 Func.Never env name [I32Type] (fun env ->
->>>>>>> 7081e3d7
       let set_object, get_object = new_local env "new_object" in
       Heap.alloc env size ^^
       set_object ^^ get_object ^^
@@ -1648,23 +1634,10 @@
     Heap.load_field tag_field
 
   let check_forwarding env unskewed =
-<<<<<<< HEAD
     let name = "check_forwarding_" ^ if unskewed then "unskewed" else "skewed" in
-    Func.share_code1 env name ("object", I32Type) [I32Type] (fun env get_object ->
+    Func.share_code1 Func.Always env name ("object", I32Type) [I32Type] (fun env get_object ->
       let set_object = G.setter_for get_object in
       (if unskewed then
-=======
-    (if !Flags.gc_strategy = Flags.Incremental then
-      let name = "check_forwarding_" ^ if unskewed then "unskewed" else "skewed" in
-      Func.share_code1 Func.Always env name ("object", I32Type) [I32Type] (fun env get_object ->
-        let set_object = G.setter_for get_object in
-        (if unskewed then
-          get_object ^^
-          compile_unboxed_const ptr_skew ^^
-          G.i (Binary (Wasm.Values.I32 I32Op.Add)) ^^
-          set_object
-        else G.nop) ^^
->>>>>>> 7081e3d7
         get_object ^^
         compile_unboxed_const ptr_skew ^^
         G.i (Binary (Wasm.Values.I32 I32Op.Add)) ^^
@@ -2065,7 +2038,6 @@
     get_i ^^
     Tagged.allocation_barrier env
 
-<<<<<<< HEAD
   let lit env i =
     if BitTagged.can_tag_const i
     then 
@@ -2073,10 +2045,7 @@
     else
       compile_box env (compile_const_64 i)
 
-  let box env = Func.share_code1 env "box_i64" ("n", I64Type) [I32Type] (fun env get_n ->
-=======
   let box env = Func.share_code1 Func.Never env "box_i64" ("n", I64Type) [I32Type] (fun env get_n ->
->>>>>>> 7081e3d7
       get_n ^^ BitTagged.if_can_tag_i64 env [I32Type]
         (get_n ^^ BitTagged.tag)
         (compile_box env get_n)
@@ -2425,16 +2394,7 @@
 
   let compile_unboxed_const f = G.i (Const (nr (Wasm.Values.F64 f)))
 
-<<<<<<< HEAD
-  let box env = Func.share_code1 env "box_f64" ("f", F64Type) [I32Type] (fun env get_f ->
-=======
-  let vanilla_lit env f =
-    Tagged.shared_static_obj env Tagged.Bits64 StaticBytes.[
-      I64 (Wasm.F64.to_bits f)
-    ]
-
   let box env = Func.share_code1 Func.Never env "box_f64" ("f", F64Type) [I32Type] (fun env get_f ->
->>>>>>> 7081e3d7
     let (set_i, get_i) = new_local env "boxed_f64" in
     let size = Int32.add Tagged.header_size  2l in
     Tagged.alloc env size Tagged.Bits64 ^^
@@ -3371,207 +3331,6 @@
     TaggedSmallWord.shift_leftWordNtoI32 b
 end (* Prim *)
 
-<<<<<<< HEAD
-=======
-module Object = struct
- (* An object with a mutable field1 and immutable field 2 has the following
-    heap layout:
-
-    ┌──────┬─────┬──────────┬──────────┬─────────┬─────────────┬───┐
-    │ obj header │ n_fields │ hash_ptr │ ind_ptr │ field2_data │ … │
-    └──────┴─────┴──────────┴┬─────────┴┬────────┴─────────────┴───┘
-         ┌───────────────────┘          │
-         │   ┌──────────────────────────┘
-         │   ↓
-         │  ╶─┬────────┬─────────────┐
-         │    │ ObjInd │ field1_data │
-         ↓    └────────┴─────────────┘
-        ╶─┬─────────────┬─────────────┬───┐
-          │ field1_hash │ field2_hash │ … │
-          └─────────────┴─────────────┴───┘
-
-    The object header includes the object tag (Object) and the forwarding pointer.
-    The forwarding pointer is only reserved if compiled for the incremental GC.
-
-    The field hash array lives in static memory (so no size header needed).
-    The hash_ptr is skewed.
-
-    The field2_data for immutable fields is a vanilla word.
-
-    The field1_data for mutable fields are pointers to either an ObjInd, or a
-    MutBox (they have the same layout). This indirection is a consequence of
-    how we compile object literals with `await` instructions, as these mutable
-    fields need to be able to alias local mutable variables.
-
-    We could alternatively switch to an allocate-first approach in the
-    await-translation of objects, and get rid of this indirection -- if it were
-    not for the implementing of sharing of mutable stable values.
-  *)
-
-  let header_size env = Int32.add (Tagged.header_size env) 2l
-
-  (* Number of object fields *)
-  let size_field env = Int32.add (Tagged.header_size env) 0l
-  let hash_ptr_field env = Int32.add (Tagged.header_size env) 1l
-
-  module FieldEnv = Env.Make(String)
-
-  (* This is for static objects *)
-  let vanilla_lit env (fs : (string * int32) list) : int32 =
-    let (hashes, ptrs) = fs
-      |> List.map (fun (n, ptr) -> (Mo_types.Hash.hash n,ptr))
-      |> List.sort compare
-      |> List.split
-    in
-
-    let hash_ptr = E.add_static env StaticBytes.[ i32s hashes ] in
-
-    Tagged.shared_static_obj env Tagged.Object StaticBytes.[
-      I32 (Int32.of_int (List.length fs));
-      I32 hash_ptr;
-      i32s ptrs;
-    ]
-
-  (* This is for non-recursive objects, i.e. ObjNewE *)
-  (* The instructions in the field already create the indirection if needed *)
-  let lit_raw env (fs : (string * (unit -> G.t)) list ) =
-    let name_pos_map =
-      fs |>
-      (* We could store only public fields in the object, but
-         then we need to allocate separate boxes for the non-public ones:
-         List.filter (fun (_, vis, f) -> vis.it = Public) |>
-      *)
-      List.map (fun (n,_) -> (E.hash env n, n)) |>
-      List.sort compare |>
-      List.mapi (fun i (_h,n) -> (n,Int32.of_int i)) |>
-      List.fold_left (fun m (n,i) -> FieldEnv.add n i m) FieldEnv.empty in
-
-    let sz = Int32.of_int (FieldEnv.cardinal name_pos_map) in
-
-    (* Create hash array *)
-    let hashes = fs |>
-      List.map (fun (n,_) -> E.hash env n) |>
-      List.sort compare in
-    let hash_ptr = E.add_static env StaticBytes.[ i32s hashes ] in
-
-    (* Allocate memory *)
-    let (set_ri, get_ri, ri) = new_local_ env I32Type "obj" in
-    Tagged.alloc env (Int32.add (header_size env) sz) Tagged.Object ^^
-    set_ri ^^
-
-    (* Set size *)
-    get_ri ^^
-    compile_unboxed_const sz ^^
-    Tagged.store_field env (size_field env) ^^
-
-    (* Set hash_ptr *)
-    get_ri ^^
-    compile_unboxed_const hash_ptr ^^
-    Tagged.store_field env (hash_ptr_field env) ^^
-
-    (* Write all the fields *)
-    let init_field (name, mk_is) : G.t =
-      (* Write the pointer to the indirection *)
-      get_ri ^^
-      mk_is () ^^
-      let i = FieldEnv.find name name_pos_map in
-      let offset = Int32.add (header_size env) i in
-      Tagged.store_field env offset
-    in
-    G.concat_map init_field fs ^^
-
-    (* Return the pointer to the object *)
-    get_ri ^^
-    Tagged.allocation_barrier env
-
-  (* Returns a pointer to the object field (without following the field indirection) *)
-  let idx_hash_raw env low_bound =
-    let name = Printf.sprintf "obj_idx<%d>" low_bound  in
-    Func.share_code2 Func.Always env name (("x", I32Type), ("hash", I32Type)) [I32Type] (fun env get_x get_hash ->
-      let set_x = G.setter_for get_x in
-      let set_h_ptr, get_h_ptr = new_local env "h_ptr" in
-
-      get_x ^^ Tagged.load_forwarding_pointer env ^^ set_x ^^
-
-      get_x ^^ Tagged.load_field env (hash_ptr_field env) ^^
-
-      (* Linearly scan through the fields (binary search can come later) *)
-      (* unskew h_ptr and advance both to low bound *)
-      compile_add_const Int32.(add ptr_unskew (mul Heap.word_size (of_int low_bound))) ^^
-      set_h_ptr ^^
-      get_x ^^
-      compile_add_const Int32.(mul Heap.word_size (add (header_size env) (of_int low_bound))) ^^
-      set_x ^^
-      G.loop0 (
-          get_h_ptr ^^ load_unskewed_ptr ^^
-          get_hash ^^ G.i (Compare (Wasm.Values.I32 I32Op.Eq)) ^^
-          G.if0
-            (get_x ^^ G.i Return)
-            (get_h_ptr ^^ compile_add_const Heap.word_size ^^ set_h_ptr ^^
-             get_x ^^ compile_add_const Heap.word_size ^^ set_x ^^
-             G.i (Br (nr 1l)))
-        ) ^^
-      G.i Unreachable
-    )
-
-  (* Returns a pointer to the object field (possibly following the indirection) *)
-  let idx_hash env low_bound indirect =
-    if indirect
-    then
-      let name = Printf.sprintf "obj_idx_ind<%d>" low_bound in
-      Func.share_code2 Func.Never env name (("x", I32Type), ("hash", I32Type)) [I32Type] (fun env get_x get_hash ->
-      get_x ^^ get_hash ^^
-      idx_hash_raw env low_bound ^^
-      load_ptr ^^ Tagged.load_forwarding_pointer env ^^
-      compile_add_const (Int32.mul (MutBox.field env) Heap.word_size)
-    )
-    else idx_hash_raw env low_bound
-
-  let field_type env obj_type s =
-    let _, fields = Type.as_obj_sub [s] obj_type in
-    Type.lookup_val_field s fields
-
-  (* Determines whether the field is mutable (and thus needs an indirection) *)
-  let is_mut_field env obj_type s =
-    let _, fields = Type.as_obj_sub [s] obj_type in
-    Type.is_mut (Type.lookup_val_field s fields)
-
-  (* Computes a lower bound for the positional index of a field in an object *)
-  let field_lower_bound env obj_type s =
-    let open Type in
-    let _, fields = as_obj_sub [s] obj_type in
-    List.iter (function {typ = Typ _; _} -> assert false | _ -> ()) fields;
-    let sorted_by_hash =
-      List.sort
-        (fun (h1, _) (h2, _) -> Lib.Uint32.compare h1 h2)
-        (List.map (fun f -> Lib.Uint32.of_int32 (E.hash env f.lab), f) fields) in
-    match Lib.List.index_of s (List.map (fun (_, {lab; _}) -> lab) sorted_by_hash) with
-    | Some i -> i
-    | _ -> assert false
-
-  (* Returns a pointer to the object field (without following the indirection) *)
-  let idx_raw env f =
-    compile_unboxed_const (E.hash env f) ^^
-    idx_hash_raw env 0
-
-  (* Returns a pointer to the object field (possibly following the indirection) *)
-  let idx env obj_type f =
-    compile_unboxed_const (E.hash env f) ^^
-    idx_hash env (field_lower_bound env obj_type f) (is_mut_field env obj_type f)
-
-  (* load the value (or the mutbox) *)
-  let load_idx_raw env f =
-    idx_raw env f ^^
-    load_ptr
-
-  (* load the actual value (dereferencing the mutbox) *)
-  let load_idx env obj_type f =
-    idx env obj_type f ^^
-    load_ptr
-
-end (* Object *)
-
->>>>>>> 7081e3d7
 module Blob = struct
   (* The layout of a blob object is
 
@@ -3619,7 +3378,6 @@
     Tagged.load_forwarding_pointer env ^^
     compile_add_const (unskewed_payload_offset env)
 
-<<<<<<< HEAD
   let lit env s = 
     let blob_length = Int32.of_int (String.length s) in
     let (set_new_blob, get_new_blob) = new_local env "new_blob" in
@@ -3630,10 +3388,7 @@
     Heap.memcpy env ^^
     get_new_blob
 
-  let as_ptr_len env = Func.share_code1 env "as_ptr_size" ("x", I32Type) [I32Type; I32Type] (
-=======
   let as_ptr_len env = Func.share_code1 Func.Never env "as_ptr_size" ("x", I32Type) [I32Type; I32Type] (
->>>>>>> 7081e3d7
     fun env get_x ->
       get_x ^^ payload_ptr_unskewed env ^^
       get_x ^^ len env
@@ -3774,7 +3529,6 @@
 
   let dyn_alloc_scratch env = alloc env ^^ payload_ptr_unskewed env
 
-<<<<<<< HEAD
 end (* Blob *)
 
 module Object = struct
@@ -3898,13 +3652,6 @@
       (* unskew h_ptr and advance both to low bound *)
       compile_add_const Int32.(mul Heap.word_size (of_int low_bound)) ^^
       set_h_ptr ^^
-=======
-  (* TODO: rewrite using MemoryFill *)
-  let clear env =
-    Func.share_code1 Func.Always env "blob_clear" ("x", I32Type) [] (fun env get_x ->
-      let (set_ptr, get_ptr) = new_local env "ptr" in
-      let (set_len, get_len) = new_local env "len" in
->>>>>>> 7081e3d7
       get_x ^^
       compile_add_const Int32.(mul Heap.word_size (add header_size (of_int low_bound))) ^^
       set_x ^^
@@ -5226,42 +4973,12 @@
   let write_word64 env =
     write env false "word64" I64Type 8l store_unskewed_ptr64
 
-<<<<<<< HEAD
   let read_word32 env =
     read env false "word32" I32Type 4l load_unskewed_ptr
   
   let read_word64 env =
     read env false "word64" I64Type 8l load_unskewed_ptr64
   
-=======
-  (* read and clear word32 from stable mem offset on stack *)
-  let read_and_clear_word32 env =
-    match E.mode env with
-    | Flags.ICMode | Flags.RefMode ->
-      Func.share_code1 Func.Always env "__stablemem_read_and_clear_word32"
-        ("offset", I64Type) [I32Type]
-        (fun env get_offset ->
-          Stack.with_words env "temp_ptr" 1l (fun get_temp_ptr ->
-            let (set_word, get_word) = new_local env "word" in
-            (* read word *)
-            get_temp_ptr ^^ G.i (Convert (Wasm.Values.I64 I64Op.ExtendUI32)) ^^
-            get_offset ^^
-            compile_const_64 4L ^^
-            IC.system_call env "stable64_read" ^^
-            get_temp_ptr ^^ load_unskewed_ptr ^^
-            set_word ^^
-            (* write 0 *)
-            get_temp_ptr ^^ compile_unboxed_const 0l ^^ store_unskewed_ptr ^^
-            get_offset ^^
-            get_temp_ptr ^^ G.i (Convert (Wasm.Values.I64 I64Op.ExtendUI32)) ^^
-            compile_const_64 4L ^^
-            IC.system_call env "stable64_write" ^^
-            (* return word *)
-            get_word
-        ))
-    | _ -> assert false
-
->>>>>>> 7081e3d7
   (* ensure_pages : ensure at least num pages allocated,
      growing (real) stable memory if needed *)
   let ensure_pages env =
@@ -5618,52 +5335,7 @@
       edesc = nr (FuncExport (nr rts_trap_fi))
     });
 
-<<<<<<< HEAD
   let ic0_stable64_write_fi =
-=======
-    (* Keep a memory reserve when in update or init state. 
-       This reserve can be used by queries, composite queries, and upgrades. *)
-    let keep_memory_reserve_fi = E.add_fun env "keep_memory_reserve" (
-      Func.of_body env [] [I32Type] (fun env ->
-        Lifecycle.get env ^^
-        compile_eq_const Lifecycle.(int_of_state InUpdate) ^^
-        Lifecycle.get env ^^
-        compile_eq_const Lifecycle.(int_of_state InInit) ^^
-        G.i (Binary (Wasm.Values.I32 I32Op.Or))
-      )
-    ) in
-    E.add_export env (nr {
-      name = Lib.Utf8.decode "keep_memory_reserve";
-      edesc = nr (FuncExport (nr keep_memory_reserve_fi))
-    });
-
-    if !Flags.gc_strategy <> Flags.Incremental then
-    begin
-      let set_hp_fi =
-        E.add_fun env "__set_hp" (
-        Func.of_body env ["new_hp", I32Type] [] (fun env ->
-          G.i (LocalGet (nr 0l)) ^^
-          GC.set_heap_pointer env
-        )
-      ) in
-      E.add_export env (nr {
-        name = Lib.Utf8.decode "setHP";
-        edesc = nr (FuncExport (nr set_hp_fi))
-      });
-
-      let get_hp_fi = E.add_fun env "__get_hp" (
-        Func.of_body env [] [I32Type] (fun env ->
-          GC.get_heap_pointer env
-        )
-      ) in
-      E.add_export env (nr {
-        name = Lib.Utf8.decode "getHP";
-        edesc = nr (FuncExport (nr get_hp_fi))
-      })
-    end;
-
-    let ic0_stable64_write_fi =
->>>>>>> 7081e3d7
       if E.mode env = Flags.WASIMode then
         E.add_fun env "ic0_stable64_write" (
             Func.of_body env ["to", I64Type; "from", I64Type; "len", I64Type] []
