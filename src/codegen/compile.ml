(*
This module is the backend of the Motoko compiler. It takes a program in
the intermediate representation (ir.ml), and produces a WebAssembly module,
with DFINITY extensions (customModule.ml). An important helper module is
instrList.ml, which provides a more convenient way of assembling WebAssembly
instruction lists, as it takes care of (1) source locations and (2) labels.

This file is split up in a number of modules, purely for namespacing and
grouping. Every module has a high-level prose comment explaining the concept;
this keeps documentation close to the code (a lesson learned from Simon PJ).
*)

open Ir_def
open Mo_values
open Mo_types
open Mo_config

open Wasm_exts.Ast
open Wasm.Types
open Source
(* Re-shadow Source.(@@), to get Stdlib.(@@) *)
let (@@) = Stdlib.(@@)

module G = InstrList
let (^^) = G.(^^) (* is this how we import a single operator from a module that we otherwise use qualified? *)

(* WebAssembly pages are 64kb. *)
let page_size = Int32.of_int (64*1024)

(*
Pointers are skewed (translated) -1 relative to the actual offset.
See documentation of module BitTagged for more detail.
*)
let ptr_skew = -1l
let ptr_unskew = 1l

(* Helper functions to produce annotated terms (Wasm.AST) *)
let nr x = { Wasm.Source.it = x; Wasm.Source.at = Wasm.Source.no_region }

let todo fn se x = Printf.eprintf "%s: %s" fn (Wasm.Sexpr.to_string 80 se); x

exception CodegenError of string
let fatal fmt = Printf.ksprintf (fun s -> raise (CodegenError s)) fmt

module StaticBytes = struct
  (* A very simple DSL to describe static memory *)

  type t_ =
    | I32 of int32
    | I64 of int64
    | Seq of t
    | Bytes of string

  and t = t_ list

  let i32s is = Seq (List.map (fun i -> I32 i) is)

  let rec add : Buffer.t -> t_ -> unit = fun buf -> function
    | I32 i -> Buffer.add_int32_le buf i
    | I64 i -> Buffer.add_int64_le buf i
    | Seq xs -> List.iter (add buf) xs
    | Bytes b -> Buffer.add_string buf b

  let as_bytes : t -> string = fun xs ->
    let buf = Buffer.create 16 in
    List.iter (add buf) xs;
    Buffer.contents buf

end (* StaticBytes *)

module Const = struct

  (* Literals, as used in constant values. This is a projection of Ir.Lit,
     combining cases whose details we no longer care about.
     Should be still precise enough to map to the cases supported by SR.t.

     In other words: It is the smallest type that allows these three functions:

       (* projection of Ir.list. NB: pure, no access to env *)
       const_lit_of_lit : Ir.lit -> Const.lit (* NB: pure, no access to env *)

       (* creates vanilla representation (e.g. to put in static data structures *)
       vanilla_lit : E.env -> Const.lit -> i32

       (* creates efficient stack representation *)
       compile_lit : E.env -> Const.lit -> (SR.t, code)

  *)

  type lit =
    | Vanilla of int32 (* small words, no static data, already in vanilla format *)
    | BigInt of Big_int.big_int
    | Word32 of int32
    | Word64 of int64
    | Float64 of Value.Float.t
    | Blob of string

  (* Constant known values.

     These are values that
     * are completely known constantly
     * do not require Wasm code to be be executed (e.g. in `start`)
     * can be used directly (e.g. Call, not CallIndirect)
     * can be turned into Vanilla heap data on demand

     See ir_passes/const.ml for what precisely we can compile as const now.
  *)

  type v =
    | Fun of int32
    | Message of int32 (* anonymous message, only temporary *)
    | Obj of (string * t) list
    | Unit
    | Array of t list (* also tuples, but not nullary *)
    | Lit of lit

  (* A constant known value together with a vanilla pointer.
     Typically a static memory location, could be an unboxed scalar.
     Filled on demand.
   *)
  and t = (int32 Lib.Promise.t * v)

  let t_of_v v = (Lib.Promise.make (), v)

end (* Const *)

module SR = struct
  (* This goes with the StackRep module, but we need the types earlier *)


  (* Value representation on the stack:

     Compiling an expression means putting its value on the stack. But
     there are various ways of putting a value onto the stack -- unboxed,
     tupled etc.
   *)
  type t =
    | Vanilla
    | UnboxedTuple of int
    | UnboxedWord64
    | UnboxedWord32
    | UnboxedFloat64
    | Unreachable
    | Const of Const.t

  let unit = UnboxedTuple 0

  let bool = Vanilla

  (* Because t contains Const.t, and that contains Const.v, and that contains
     Const.lit, and that contains Big_int, we cannot just use normal `=`. So we
     have to write our own equality.

     This equalty is, I believe, used when joining branches. So for Const, we
     just compare the promises, and do not descend into the Const.v. This is
     conservative; the only downside is that if a branch returns different
     Const.t with (semantically) the same Const.v we do not propagate that as
     Const, but materialize before the branch.
     Which is not really expected or important.
  *)
  let eq (t1 : t) (t2 : t) = match t1, t2 with
    | Const (p1, _), Const (p2, _) -> p1 == p2
    | _ -> t1 = t2

end (* SR *)

(*

** The compiler environment.

Of course, as we go through the code we have to track a few things; these are
put in the compiler environment, type `E.t`. Some fields are valid globally, some
only make sense locally, i.e. within a single function (but we still put them
in one big record, for convenience).

The fields fall into the following categories:

 1. Static global fields. Never change.
    Example: whether we are compiling with -no-system-api

 2. Mutable global fields. Change only monotonically.
    These are used to register things like functions. This should be monotone
    in the sense that entries are only added, and that the order should not
    matter in a significant way. In some instances, the list contains futures
    so that we can reserve and know the _position_ of the thing before we have
    to actually fill it in.

 3. Static local fields. Never change within a function.
    Example: number of parameters and return values

 4. Mutable local fields. See above
    Example: Name and type of locals.

**)

(* Before we can define the environment, we need some auxillary types *)

module E = struct

  (* Utilities, internal to E *)
  let reg (ref : 'a list ref) (x : 'a) : int32 =
      let i = Wasm.I32.of_int_u (List.length !ref) in
      ref := !ref @ [ x ];
      i

  let reserve_promise (ref : 'a Lib.Promise.t list ref) _s : (int32 * ('a -> unit)) =
      let p = Lib.Promise.make () in (* For debugging with named promises, use s here *)
      let i = Wasm.I32.of_int_u (List.length !ref) in
      ref := !ref @ [ p ];
      (i, Lib.Promise.fulfill p)


  (* The environment type *)
  module NameEnv = Env.Make(String)
  module StringEnv = Env.Make(String)
  module FunEnv = Env.Make(Int32)
  type local_names = (int32 * string) list (* For the debug section: Names of locals *)
  type func_with_names = func * local_names
  type lazy_built_in =
    | Declared of int32 * (func_with_names -> unit)
    | Defined of int32
    | Pending of (unit -> func_with_names)
  type t = {
    (* Global fields *)
    (* Static *)
    mode : Flags.compile_mode;
    rts : Wasm_exts.CustomModule.extended_module option; (* The rts. Re-used when compiling actors *)
    trap_with : t -> string -> G.t;
      (* Trap with message; in the env for dependency injection *)

    (* Immutable *)

    (* Mutable *)
    func_types : func_type list ref;
    func_imports : import list ref;
    other_imports : import list ref;
    exports : export list ref;
    funcs : (func * string * local_names) Lib.Promise.t list ref;
    func_ptrs : int32 FunEnv.t ref;
    end_of_table : int32 ref;
    globals : (global * string) list ref;
    global_names : int32 NameEnv.t ref;
    built_in_funcs : lazy_built_in NameEnv.t ref;
    static_strings : int32 StringEnv.t ref;
    end_of_static_memory : int32 ref; (* End of statically allocated memory *)
    static_memory : (int32 * string) list ref; (* Content of static memory *)
    static_memory_frozen : bool ref;
      (* Sanity check: Nothing should bump end_of_static_memory once it has been read *)
    static_roots : int32 list ref;
      (* GC roots in static memory. (Everything that may be mutable.) *)

    (* Local fields (only valid/used inside a function) *)
    (* Static *)
    n_param : int32; (* Number of parameters (to calculate indices of locals) *)
    return_arity : int; (* Number of return values (for type of Return) *)

    (* Mutable *)
    locals : value_type list ref; (* Types of locals *)
    local_names : (int32 * string) list ref; (* Names of locals *)
  }


  (* The initial global environment *)
  let mk_global mode rts trap_with dyn_mem : t = {
    mode;
    rts;
    trap_with;
    func_types = ref [];
    func_imports = ref [];
    other_imports = ref [];
    exports = ref [];
    funcs = ref [];
    func_ptrs = ref FunEnv.empty;
    end_of_table = ref 0l;
    globals = ref [];
    global_names = ref NameEnv.empty;
    built_in_funcs = ref NameEnv.empty;
    static_strings = ref StringEnv.empty;
    end_of_static_memory = ref dyn_mem;
    static_memory = ref [];
    static_memory_frozen = ref false;
    static_roots = ref [];
    (* Actually unused outside mk_fun_env: *)
    n_param = 0l;
    return_arity = 0;
    locals = ref [];
    local_names = ref [];
  }


  let mk_fun_env env n_param return_arity =
    { env with
      n_param;
      return_arity;
      locals = ref [];
      local_names = ref [];
    }

  (* We avoid accessing the fields of t directly from outside of E, so here are a
     bunch of accessors. *)

  let mode (env : t) = env.mode


  let add_anon_local (env : t) ty =
      let i = reg env.locals ty in
      Wasm.I32.add env.n_param i

  let add_local_name (env : t) li name =
      let _ = reg env.local_names (li, name) in ()

  let get_locals (env : t) = !(env.locals)
  let get_local_names (env : t) : (int32 * string) list = !(env.local_names)

  let _add_other_import (env : t) m =
    ignore (reg env.other_imports m)

  let add_export (env : t) e =
    ignore (reg env.exports e)

  let add_global (env : t) name g =
    assert (not (NameEnv.mem name !(env.global_names)));
    let gi = reg env.globals (g, name) in
    env.global_names := NameEnv.add name gi !(env.global_names)

  let add_global32 (env : t) name mut init =
    add_global env name (
      nr { gtype = GlobalType (I32Type, mut);
        value = nr (G.to_instr_list (G.i (Const (nr (Wasm.Values.I32 init)))))
      })

  let add_global64 (env : t) name mut init =
    add_global env name (
      nr { gtype = GlobalType (I64Type, mut);
        value = nr (G.to_instr_list (G.i (Const (nr (Wasm.Values.I64 init)))))
      })

  let get_global (env : t) name : int32 =
    match NameEnv.find_opt name !(env.global_names) with
    | Some gi -> gi
    | None -> raise (Invalid_argument (Printf.sprintf "No global named %s declared" name))

  let get_global32_lazy (env : t) name mut init : int32 =
    match NameEnv.find_opt name !(env.global_names) with
    | Some gi -> gi
    | None -> add_global32 env name mut init; get_global env name

  let export_global env name =
    add_export env (nr {
      name = Wasm.Utf8.decode name;
      edesc = nr (GlobalExport (nr (get_global env name)))
    })

  let get_globals (env : t) = List.map (fun (g,n) -> g) !(env.globals)

  let reserve_fun (env : t) name =
    let (j, fill) = reserve_promise env.funcs name in
    let n = Int32.of_int (List.length !(env.func_imports)) in
    let fi = Int32.add j n in
    let fill_ (f, local_names) = fill (f, name, local_names) in
    (fi, fill_)

  let add_fun (env : t) name (f, local_names) =
    let (fi, fill) = reserve_fun env name in
    fill (f, local_names);
    fi

  let built_in (env : t) name : int32 =
    match NameEnv.find_opt name !(env.built_in_funcs) with
    | None ->
        let (fi, fill) = reserve_fun env name in
        env.built_in_funcs := NameEnv.add name (Declared (fi, fill)) !(env.built_in_funcs);
        fi
    | Some (Declared (fi, _)) -> fi
    | Some (Defined fi) -> fi
    | Some (Pending mk_fun) ->
        let (fi, fill) = reserve_fun env name in
        env.built_in_funcs := NameEnv.add name (Defined fi) !(env.built_in_funcs);
        fill (mk_fun ());
        fi

  let define_built_in (env : t) name mk_fun : unit =
    match NameEnv.find_opt name !(env.built_in_funcs) with
    | None ->
        env.built_in_funcs := NameEnv.add name (Pending mk_fun) !(env.built_in_funcs);
    | Some (Declared (fi, fill)) ->
        env.built_in_funcs := NameEnv.add name (Defined fi) !(env.built_in_funcs);
        fill (mk_fun ());
    | Some (Defined fi) ->  ()
    | Some (Pending mk_fun) -> ()

  let get_return_arity (env : t) = env.return_arity

  let get_func_imports (env : t) = !(env.func_imports)
  let get_other_imports (env : t) = !(env.other_imports)
  let get_exports (env : t) = !(env.exports)
  let get_funcs (env : t) = List.map Lib.Promise.value !(env.funcs)

  let func_type (env : t) ty =
    let rec go i = function
      | [] -> env.func_types := !(env.func_types) @ [ ty ]; Int32.of_int i
      | ty'::tys when ty = ty' -> Int32.of_int i
      | _ :: tys -> go (i+1) tys
       in
    go 0 !(env.func_types)

  let get_types (env : t) = !(env.func_types)

  let add_func_import (env : t) modname funcname arg_tys ret_tys =
    if !(env.funcs) = []
    then
      let i = {
        module_name = Wasm.Utf8.decode modname;
        item_name = Wasm.Utf8.decode funcname;
        idesc = nr (FuncImport (nr (func_type env (FuncType (arg_tys, ret_tys)))))
      } in
      let fi = reg env.func_imports (nr i) in
      let name = modname ^ "." ^ funcname in
      assert (not (NameEnv.mem name !(env.built_in_funcs)));
      env.built_in_funcs := NameEnv.add name (Defined fi) !(env.built_in_funcs);
    else assert false (* "add all imports before all functions!" *)

  let call_import (env : t) modname funcname =
    let name = modname ^ "." ^ funcname in
    match NameEnv.find_opt name !(env.built_in_funcs) with
      | Some (Defined fi) -> G.i (Call (nr fi))
      | _ ->
        Printf.eprintf "Function import not declared: %s\n" name;
        G.i Unreachable

  let get_rts (env : t) = env.rts

  let trap_with env msg = env.trap_with env msg
  let then_trap_with env msg = G.if_ [] (trap_with env msg) G.nop
  let else_trap_with env msg = G.if_ [] G.nop (trap_with env msg)

  let reserve_static_memory (env : t) size : int32 =
    if !(env.static_memory_frozen) then assert false (* "Static memory frozen" *);
    let ptr = !(env.end_of_static_memory) in
    let aligned = Int32.logand (Int32.add size 3l) (Int32.lognot 3l) in
    env.end_of_static_memory := Int32.add ptr aligned;
    ptr

  let add_mutable_static_bytes (env : t) data : int32 =
    let ptr = reserve_static_memory env (Int32.of_int (String.length data)) in
    env.static_memory := !(env.static_memory) @ [ (ptr, data) ];
    Int32.(add ptr ptr_skew) (* Return a skewed pointer *)

  let add_fun_ptr (env : t) fi : int32 =
    match FunEnv.find_opt fi !(env.func_ptrs) with
    | Some fp -> fp
    | None ->
      let fp = !(env.end_of_table) in
      env.func_ptrs := FunEnv.add fi fp !(env.func_ptrs);
      env.end_of_table := Int32.add !(env.end_of_table) 1l;
      fp

  let get_elems env =
    FunEnv.bindings !(env.func_ptrs)

  let get_end_of_table env : int32 =
    !(env.end_of_table)

  let add_static (env : t) (data : StaticBytes.t) : int32 =
    let b = StaticBytes.as_bytes data in
    match StringEnv.find_opt b !(env.static_strings)  with
    | Some ptr -> ptr
    | None ->
      let ptr = add_mutable_static_bytes env b  in
      env.static_strings := StringEnv.add b ptr !(env.static_strings);
      ptr

  let get_end_of_static_memory env : int32 =
    env.static_memory_frozen := true;
    !(env.end_of_static_memory)

  let add_static_root (env : t) ptr =
    env.static_roots := ptr :: !(env.static_roots)

  let get_static_roots (env : t) =
    !(env.static_roots)

  let get_static_memory env =
    !(env.static_memory)

  let mem_size env =
    Int32.(add (div (get_end_of_static_memory env) page_size) 1l)
end


(* General code generation functions:
   Rule of thumb: Here goes stuff that independent of the Motoko AST.
*)

(* Function called compile_* return a list of instructions (and maybe other stuff) *)

let compile_unboxed_const i = G.i (Const (nr (Wasm.Values.I32 i)))
let compile_const_64 i = G.i (Const (nr (Wasm.Values.I64 i)))
let compile_unboxed_zero = compile_unboxed_const 0l
let compile_unboxed_one = compile_unboxed_const 1l

(* Some common arithmetic, used for pointer and index arithmetic *)
let compile_op_const op i =
    compile_unboxed_const i ^^
    G.i (Binary (Wasm.Values.I32 op))
let compile_add_const = compile_op_const I32Op.Add
let compile_sub_const = compile_op_const I32Op.Sub
let compile_mul_const = compile_op_const I32Op.Mul
let compile_divU_const = compile_op_const I32Op.DivU
let compile_shrU_const = compile_op_const I32Op.ShrU
let compile_shrS_const = compile_op_const I32Op.ShrS
let compile_shl_const = compile_op_const I32Op.Shl
let compile_rotr_const = compile_op_const I32Op.Rotr
let compile_rotl_const = compile_op_const I32Op.Rotl
let compile_bitand_const = compile_op_const I32Op.And
let compile_bitor_const = function
  | 0l -> G.nop | n -> compile_op_const I32Op.Or n
let compile_rel_const rel i =
  compile_unboxed_const i ^^
  G.i (Compare (Wasm.Values.I32 rel))
let compile_eq_const = compile_rel_const I32Op.Eq

let compile_op64_const op i =
    compile_const_64 i ^^
    G.i (Binary (Wasm.Values.I64 op))
let _compile_add64_const = compile_op64_const I64Op.Add
let compile_sub64_const = compile_op64_const I64Op.Sub
let _compile_mul64_const = compile_op64_const I64Op.Mul
let _compile_divU64_const = compile_op64_const I64Op.DivU
let compile_shrU64_const = function
  | 0L -> G.nop | n -> compile_op64_const I64Op.ShrU n
let compile_shrS64_const = function
  | 0L -> G.nop | n -> compile_op64_const I64Op.ShrS n
let compile_shl64_const = function
  | 0L -> G.nop | n -> compile_op64_const I64Op.Shl n
let compile_bitand64_const = compile_op64_const I64Op.And
let _compile_bitor64_const = function
  | 0L -> G.nop | n -> compile_op64_const I64Op.Or n
let compile_eq64_const i =
  compile_const_64 i ^^
  G.i (Compare (Wasm.Values.I64 I64Op.Eq))

(* more random utilities *)

let bytes_of_int32 (i : int32) : string =
  let b = Buffer.create 4 in
  let i = Int32.to_int i in
  Buffer.add_char b (Char.chr (i land 0xff));
  Buffer.add_char b (Char.chr ((i lsr 8) land 0xff));
  Buffer.add_char b (Char.chr ((i lsr 16) land 0xff));
  Buffer.add_char b (Char.chr ((i lsr 24) land 0xff));
  Buffer.contents b

(* A common variant of todo *)

let todo_trap env fn se = todo fn se (E.trap_with env ("TODO: " ^ fn))
let _todo_trap_SR env fn se = todo fn se (SR.Unreachable, E.trap_with env ("TODO: " ^ fn))

(* Locals *)

let new_local_ env t name =
  let i = E.add_anon_local env t in
  E.add_local_name env i name;
  ( G.i (LocalSet (nr i))
  , G.i (LocalGet (nr i))
  , i
  )

let new_local env name =
  let (set_i, get_i, _) = new_local_ env I32Type name
  in (set_i, get_i)

let new_local64 env name =
  let (set_i, get_i, _) = new_local_ env I64Type name
  in (set_i, get_i)

let new_float_local env name =
  let (set_i, get_i, _) = new_local_ env F64Type name
  in (set_i, get_i)

(* Some common code macros *)

(* Iterates while cond is true. *)
let compile_while cond body =
    G.loop_ [] (
      cond ^^ G.if_ [] (body ^^ G.i (Br (nr 1l))) G.nop
    )

(* Expects a number on the stack. Iterates from zero to below that number. *)
let from_0_to_n env mk_body =
    let (set_n, get_n) = new_local env "n" in
    let (set_i, get_i) = new_local env "i" in
    set_n ^^
    compile_unboxed_zero ^^
    set_i ^^

    compile_while
      ( get_i ^^
        get_n ^^
        G.i (Compare (Wasm.Values.I32 I32Op.LtU))
      ) (
        mk_body get_i ^^

        get_i ^^
        compile_add_const 1l ^^
        set_i
      )


(* Pointer reference and dereference  *)

let load_unskewed_ptr : G.t =
  G.i (Load {ty = I32Type; align = 2; offset = 0l; sz = None})

let store_unskewed_ptr : G.t =
  G.i (Store {ty = I32Type; align = 2; offset = 0l; sz = None})

let load_ptr : G.t =
  G.i (Load {ty = I32Type; align = 2; offset = ptr_unskew; sz = None})

let store_ptr : G.t =
  G.i (Store {ty = I32Type; align = 2; offset = ptr_unskew; sz = None})

module FakeMultiVal = struct
  (* For some use-cases (e.g. processing the compiler output with analysis
     tools) it is useful to avoid the multi-value extension.

     This module provides mostly transparent wrappers that put multiple values
     in statically allocated globals and pull them off again.

     So far only does I32Type (but that could be changed).

     If the multi_value flag is on, these do not do anything.
  *)
  let ty tys =
    if !Flags.multi_value || List.length tys <= 1
    then tys
    else []

  let global env i =
    E.get_global32_lazy env (Printf.sprintf "multi_val_%d" i) Mutable 0l

  let store env tys =
    if !Flags.multi_value || List.length tys <= 1 then G.nop else
    G.concat_mapi (fun i _ ->
      G.i (GlobalSet (nr (global env i)))
    ) tys

  let load env tys =
    if !Flags.multi_value || List.length tys <= 1 then G.nop else
    let n = List.length tys - 1 in
    G.concat_mapi (fun i _ ->
      G.i (GlobalGet (nr (global env (n - i))))
    ) tys

end (* FakeMultiVal *)

module Func = struct
  (* This module contains basic bookkeeping functionality to define functions,
     in particular creating the environment, and finally adding it to the environment.
  *)

  let of_body env params retty mk_body =
    let env1 = E.mk_fun_env env (Int32.of_int (List.length params)) (List.length retty) in
    List.iteri (fun i (n,_t) -> E.add_local_name env1 (Int32.of_int i) n) params;
    let ty = FuncType (List.map snd params, FakeMultiVal.ty retty) in
    let body = G.to_instr_list (
      mk_body env1 ^^ FakeMultiVal.store env1 retty
    ) in
    (nr { ftype = nr (E.func_type env ty);
          locals = E.get_locals env1;
          body }
    , E.get_local_names env1)

  let define_built_in env name params retty mk_body =
    E.define_built_in env name (fun () -> of_body env params retty mk_body)

  (* (Almost) transparently lift code into a function and call this function. *)
  (* Also add a hack to support multiple return values *)
  let share_code env name params retty mk_body =
    define_built_in env name params retty mk_body;
    G.i (Call (nr (E.built_in env name))) ^^
    FakeMultiVal.load env retty


  (* Shorthands for various arities *)
  let share_code0 env name retty mk_body =
    share_code env name [] retty (fun env -> mk_body env)
  let share_code1 env name p1 retty mk_body =
    share_code env name [p1] retty (fun env -> mk_body env
        (G.i (LocalGet (nr 0l)))
    )
  let share_code2 env name (p1,p2) retty mk_body =
    share_code env name [p1; p2] retty (fun env -> mk_body env
        (G.i (LocalGet (nr 0l)))
        (G.i (LocalGet (nr 1l)))
    )
  let share_code3 env name (p1, p2, p3) retty mk_body =
    share_code env name [p1; p2; p3] retty (fun env -> mk_body env
        (G.i (LocalGet (nr 0l)))
        (G.i (LocalGet (nr 1l)))
        (G.i (LocalGet (nr 2l)))
    )
  let share_code4 env name (p1, p2, p3, p4) retty mk_body =
    share_code env name [p1; p2; p3; p4] retty (fun env -> mk_body env
        (G.i (LocalGet (nr 0l)))
        (G.i (LocalGet (nr 1l)))
        (G.i (LocalGet (nr 2l)))
        (G.i (LocalGet (nr 3l)))
    )

end (* Func *)

module RTS = struct
  (* The connection to the C parts of the RTS *)
  let system_imports env =
    E.add_func_import env "rts" "as_memcpy" [I32Type; I32Type; I32Type] [];
    E.add_func_import env "rts" "as_memcmp" [I32Type; I32Type; I32Type] [I32Type];
    E.add_func_import env "rts" "version" [] [I32Type];
    E.add_func_import env "rts" "parse_idl_header" [I32Type; I32Type; I32Type; I32Type] [];
    E.add_func_import env "rts" "read_u32_of_leb128" [I32Type] [I32Type];
    E.add_func_import env "rts" "read_i32_of_sleb128" [I32Type] [I32Type];
    E.add_func_import env "rts" "bigint_of_word32" [I32Type] [I32Type];
    E.add_func_import env "rts" "bigint_of_word32_signed" [I32Type] [I32Type];
    E.add_func_import env "rts" "bigint_to_word32_wrap" [I32Type] [I32Type];
    E.add_func_import env "rts" "bigint_to_word32_trap" [I32Type] [I32Type];
    E.add_func_import env "rts" "bigint_to_word32_trap_with" [I32Type; I32Type] [I32Type];
    E.add_func_import env "rts" "bigint_to_word32_signed_trap" [I32Type] [I32Type];
    E.add_func_import env "rts" "bigint_of_word64" [I64Type] [I32Type];
    E.add_func_import env "rts" "bigint_of_word64_signed" [I64Type] [I32Type];
    E.add_func_import env "rts" "bigint_to_word64_wrap" [I32Type] [I64Type];
    E.add_func_import env "rts" "bigint_to_word64_trap" [I32Type] [I64Type];
    E.add_func_import env "rts" "bigint_to_word64_signed_trap" [I32Type] [I64Type];
    E.add_func_import env "rts" "bigint_eq" [I32Type; I32Type] [I32Type];
    E.add_func_import env "rts" "bigint_ne" [I32Type; I32Type] [I32Type];
    E.add_func_import env "rts" "bigint_isneg" [I32Type] [I32Type];
    E.add_func_import env "rts" "bigint_count_bits" [I32Type] [I32Type];
    E.add_func_import env "rts" "bigint_2complement_bits" [I32Type] [I32Type];
    E.add_func_import env "rts" "bigint_lt" [I32Type; I32Type] [I32Type];
    E.add_func_import env "rts" "bigint_gt" [I32Type; I32Type] [I32Type];
    E.add_func_import env "rts" "bigint_le" [I32Type; I32Type] [I32Type];
    E.add_func_import env "rts" "bigint_ge" [I32Type; I32Type] [I32Type];
    E.add_func_import env "rts" "bigint_add" [I32Type; I32Type] [I32Type];
    E.add_func_import env "rts" "bigint_sub" [I32Type; I32Type] [I32Type];
    E.add_func_import env "rts" "bigint_mul" [I32Type; I32Type] [I32Type];
    E.add_func_import env "rts" "bigint_rem" [I32Type; I32Type] [I32Type];
    E.add_func_import env "rts" "bigint_div" [I32Type; I32Type] [I32Type];
    E.add_func_import env "rts" "bigint_pow" [I32Type; I32Type] [I32Type];
    E.add_func_import env "rts" "bigint_neg" [I32Type] [I32Type];
    E.add_func_import env "rts" "bigint_lsh" [I32Type; I32Type] [I32Type];
    E.add_func_import env "rts" "bigint_abs" [I32Type] [I32Type];
    E.add_func_import env "rts" "bigint_leb128_size" [I32Type] [I32Type];
    E.add_func_import env "rts" "bigint_leb128_encode" [I32Type; I32Type] [];
    E.add_func_import env "rts" "bigint_leb128_decode" [I32Type] [I32Type];
    E.add_func_import env "rts" "bigint_sleb128_size" [I32Type] [I32Type];
    E.add_func_import env "rts" "bigint_sleb128_encode" [I32Type; I32Type] [];
    E.add_func_import env "rts" "bigint_sleb128_decode" [I32Type] [I32Type];
    E.add_func_import env "rts" "leb128_encode" [I32Type; I32Type] [];
    E.add_func_import env "rts" "sleb128_encode" [I32Type; I32Type] [];
    E.add_func_import env "rts" "utf8_validate" [I32Type; I32Type] [];
    E.add_func_import env "rts" "skip_leb128" [I32Type] [];
    E.add_func_import env "rts" "skip_any" [I32Type; I32Type; I32Type; I32Type] [];
    E.add_func_import env "rts" "find_field" [I32Type; I32Type; I32Type; I32Type; I32Type] [I32Type];
    E.add_func_import env "rts" "skip_fields" [I32Type; I32Type; I32Type; I32Type] [];
    E.add_func_import env "rts" "remember_closure" [I32Type] [I32Type];
    E.add_func_import env "rts" "recall_closure" [I32Type] [I32Type];
    E.add_func_import env "rts" "closure_count" [] [I32Type];
    E.add_func_import env "rts" "closure_table_loc" [] [I32Type];
    E.add_func_import env "rts" "closure_table_size" [] [I32Type];
    E.add_func_import env "rts" "blob_of_text" [I32Type] [I32Type];
    E.add_func_import env "rts" "text_compare" [I32Type; I32Type] [I32Type];
    E.add_func_import env "rts" "text_concat" [I32Type; I32Type] [I32Type];
    E.add_func_import env "rts" "text_iter_done" [I32Type] [I32Type];
    E.add_func_import env "rts" "text_iter" [I32Type] [I32Type];
    E.add_func_import env "rts" "text_iter_next" [I32Type] [I32Type];
    E.add_func_import env "rts" "text_len" [I32Type] [I32Type];
    E.add_func_import env "rts" "text_of_ptr_size" [I32Type; I32Type] [I32Type];
    E.add_func_import env "rts" "text_singleton" [I32Type] [I32Type];
    E.add_func_import env "rts" "text_size" [I32Type] [I32Type];
    E.add_func_import env "rts" "text_to_buf" [I32Type; I32Type] [];
    E.add_func_import env "rts" "blob_of_ic_url" [I32Type] [I32Type];
    E.add_func_import env "rts" "ic_url_of_blob" [I32Type] [I32Type];
    E.add_func_import env "rts" "compute_crc32" [I32Type] [I32Type];
    E.add_func_import env "rts" "blob_iter_done" [I32Type] [I32Type];
    E.add_func_import env "rts" "blob_iter" [I32Type] [I32Type];
    E.add_func_import env "rts" "blob_iter_next" [I32Type] [I32Type];
    E.add_func_import env "rts" "float_pow" [F64Type; F64Type] [F64Type];
    E.add_func_import env "rts" "float_sin" [F64Type] [F64Type];
    E.add_func_import env "rts" "float_cos" [F64Type] [F64Type];
    E.add_func_import env "rts" "float_fmt" [F64Type] [I32Type];
    ()

end (* RTS *)

module Heap = struct
  (* General heap object functionality (allocation, setting fields, reading fields) *)

  (* Memory addresses are 32 bit (I32Type). *)
  let word_size = 4l

  (* The heap base global can only be used late, see conclude_module
     and GHC.register *)
  let get_heap_base env =
    G.i (GlobalGet (nr (E.get_global env "__heap_base")))

  (* We keep track of the end of the used heap in this global, and bump it if
     we allocate stuff. This is the actual memory offset, not-skewed yet *)
  let get_heap_ptr env =
    G.i (GlobalGet (nr (E.get_global env "end_of_heap")))
  let set_heap_ptr env =
    G.i (GlobalSet (nr (E.get_global env "end_of_heap")))
  let get_skewed_heap_ptr env = get_heap_ptr env ^^ compile_add_const ptr_skew

  let register_globals env =
    (* end-of-heap pointer, we set this to __heap_base upon start *)
    E.add_global32 env "end_of_heap" Mutable 0xDEADBEEFl;

    (* counter for total allocations *)
    E.add_global64 env "allocations" Mutable 0L;

    (* counter for total reclaimed bytes *)
    E.add_global64 env "reclaimed" Mutable 0L;

    (* counter for max live bytes *)
    E.add_global64 env "max_live" Mutable 0L

  let count_allocations env =
    (* assumes number of allocated bytes on the stack *)
    G.i (Convert (Wasm.Values.I64 I64Op.ExtendUI32)) ^^
    G.i (GlobalGet (nr (E.get_global env "allocations"))) ^^
    G.i (Binary (Wasm.Values.I64 I64Op.Add)) ^^
    G.i (GlobalSet (nr (E.get_global env "allocations")))

  let get_total_allocation env =
    G.i (GlobalGet (nr (E.get_global env "allocations")))

  let add_reclaimed env =
    (* assumes number of reclaimed bytes on the stack *)
    G.i (Convert (Wasm.Values.I64 I64Op.ExtendUI32)) ^^
    G.i (GlobalGet (nr (E.get_global env "reclaimed"))) ^^
    G.i (Binary (Wasm.Values.I64 I64Op.Add)) ^^
    G.i (GlobalSet (nr (E.get_global env "reclaimed")))

  let get_reclaimed env =
    G.i (GlobalGet (nr (E.get_global env "reclaimed")))

  let get_memory_size =
    G.i MemorySize ^^
    compile_mul_const page_size

  let note_live_size env =
    (* assumes size of live set on the stack *)
    let (set_live_size, get_live_size) = new_local env "live_size" in
    set_live_size ^^
    get_live_size ^^ G.i (Convert (Wasm.Values.I64 I64Op.ExtendUI32)) ^^
    G.i (GlobalGet (nr (E.get_global env "max_live"))) ^^
    G.i (Compare (Wasm.Values.I64 I64Op.LtU)) ^^
    G.if_ [] G.nop begin
      get_live_size ^^ G.i (Convert (Wasm.Values.I64 I64Op.ExtendUI32)) ^^
      G.i (GlobalSet (nr (E.get_global env "max_live")))
    end

  let get_max_live_size env =
    G.i (GlobalGet (nr (E.get_global env "max_live")))


  (* Page allocation. Ensures that the memory up to the given unskewed pointer is allocated. *)
  let grow_memory env =
    Func.share_code1 env "grow_memory" ("ptr", I32Type) [] (fun env get_ptr ->
      let (set_pages_needed, get_pages_needed) = new_local env "pages_needed" in
      get_ptr ^^ compile_divU_const page_size ^^
      compile_add_const 1l ^^
      G.i MemorySize ^^
      G.i (Binary (Wasm.Values.I32 I32Op.Sub)) ^^
      set_pages_needed ^^

      (* Check that the new heap pointer is within the memory *)
      get_pages_needed ^^
      compile_unboxed_zero ^^
      G.i (Compare (Wasm.Values.I32 I32Op.GtS)) ^^
      G.if_ []
        ( get_pages_needed ^^
          G.i MemoryGrow ^^
          (* Check result *)
          compile_unboxed_zero ^^
          G.i (Compare (Wasm.Values.I32 I32Op.LtS)) ^^
          E.then_trap_with env "Cannot grow memory."
        ) G.nop
      )

  let dyn_alloc_words env = G.i (Call (nr (E.built_in env "alloc_words")))
  let dyn_alloc_bytes env = G.i (Call (nr (E.built_in env "alloc_bytes")))

  let declare_alloc_functions env =
    (* Dynamic allocation *)
    Func.define_built_in env "alloc_words" [("n", I32Type)] [I32Type] (fun env ->
      (* expects the size (in words), returns the skewed pointer *)
      let get_n = G.i (LocalGet (nr 0l)) in
      (* return the current pointer (skewed) *)
      get_skewed_heap_ptr env ^^

      (* Count allocated bytes *)
      get_n ^^ compile_mul_const word_size ^^
      count_allocations env ^^

      (* Update heap pointer *)
      get_heap_ptr env ^^
      get_n ^^ compile_mul_const word_size ^^
      G.i (Binary (Wasm.Values.I32 I32Op.Add)) ^^
      set_heap_ptr env ^^

      (* grow memory if needed *)
      get_heap_ptr env ^^ grow_memory env
    );
    Func.define_built_in env "alloc_bytes" [("n", I32Type)] [I32Type] (fun env ->
      let get_n = G.i (LocalGet (nr 0l)) in
      (* Round up to next multiple of the word size and convert to words *)
      get_n ^^
      compile_add_const 3l ^^
      compile_divU_const word_size ^^
      dyn_alloc_words env
    )

  (* Static allocation (always words)
     (uses dynamic allocation for smaller and more readable code) *)
  let alloc env (n : int32) : G.t =
    compile_unboxed_const n  ^^
    dyn_alloc_words env

  (* Heap objects *)

  (* At this level of abstraction, heap objects are just flat arrays of words *)

  let load_field (i : int32) : G.t =
    let offset = Int32.(add (mul word_size i) ptr_unskew) in
    G.i (Load {ty = I32Type; align = 2; offset; sz = None})

  let store_field (i : int32) : G.t =
    let offset = Int32.(add (mul word_size i) ptr_unskew) in
    G.i (Store {ty = I32Type; align = 2; offset; sz = None})

  (* Although we occasionally want to treat two 32 bit fields as one 64 bit number *)

  let load_field64 (i : int32) : G.t =
    let offset = Int32.(add (mul word_size i) ptr_unskew) in
    G.i (Load {ty = I64Type; align = 2; offset; sz = None})

  let store_field64 (i : int32) : G.t =
    let offset = Int32.(add (mul word_size i) ptr_unskew) in
    G.i (Store {ty = I64Type; align = 2; offset; sz = None})

  (* Or even as a single 64 bit float *)

  let load_field_float64 (i : int32) : G.t =
    let offset = Int32.(add (mul word_size i) ptr_unskew) in
    G.i (Load {ty = F64Type; align = 2; offset; sz = None})

  let store_field_float64 (i : int32) : G.t =
    let offset = Int32.(add (mul word_size i) ptr_unskew) in
    G.i (Store {ty = F64Type; align = 2; offset; sz = None})

  (* Create a heap object with instructions that fill in each word *)
  let obj env element_instructions : G.t =
    let (set_heap_obj, get_heap_obj) = new_local env "heap_object" in

    let n = List.length element_instructions in
    alloc env (Wasm.I32.of_int_u n) ^^
    set_heap_obj ^^

    let init_elem idx instrs : G.t =
      get_heap_obj ^^
      instrs ^^
      store_field (Wasm.I32.of_int_u idx)
    in
    G.concat_mapi init_elem element_instructions ^^
    get_heap_obj

  (* Convenience functions related to memory *)
  (* Copying bytes (works on unskewed memory addresses) *)
  let memcpy env = E.call_import env "rts" "as_memcpy"
  (* Comparing bytes (works on unskewed memory addresses) *)
  let memcmp env = E.call_import env "rts" "as_memcmp"

  (* Copying words (works on skewed memory addresses) *)
  let memcpy_words_skewed env =
    Func.share_code3 env "memcpy_words_skewed" (("to", I32Type), ("from", I32Type), ("n", I32Type)) [] (fun env get_to get_from get_n ->
      get_n ^^
      from_0_to_n env (fun get_i ->
          get_to ^^
          get_i ^^ compile_mul_const word_size ^^
          G.i (Binary (Wasm.Values.I32 I32Op.Add)) ^^

          get_from ^^
          get_i ^^ compile_mul_const word_size ^^
          G.i (Binary (Wasm.Values.I32 I32Op.Add)) ^^
          load_ptr ^^

          store_ptr
      )
    )

end (* Heap *)

module Stack = struct
  (* The RTS includes C code which requires a shadow stack in linear memory.
     We reserve some space for it at the beginning of memory space (just like
     wasm-l would), this way stack overflow would cause out-of-memory, and not
     just overwrite static data.

     We sometimes use the stack space if we need small amounts of scratch space.

     All pointers here are unskewed.
  *)

  let end_ = page_size (* 64k of stack *)

  let register_globals env =
    (* stack pointer *)
    E.add_global32 env "__stack_pointer" Mutable end_;
    E.export_global env "__stack_pointer"

  let get_stack_ptr env =
    G.i (GlobalGet (nr (E.get_global env "__stack_pointer")))
  let set_stack_ptr env =
    G.i (GlobalSet (nr (E.get_global env "__stack_pointer")))

  let alloc_words env n =
    get_stack_ptr env ^^
    compile_unboxed_const (Int32.mul n Heap.word_size) ^^
    G.i (Binary (Wasm.Values.I32 I32Op.Sub)) ^^
    set_stack_ptr env ^^
    get_stack_ptr env

  let free_words env n =
    get_stack_ptr env ^^
    compile_unboxed_const (Int32.mul n Heap.word_size) ^^
    G.i (Binary (Wasm.Values.I32 I32Op.Add)) ^^
    set_stack_ptr env

  let with_words env name n f =
    let (set_x, get_x) = new_local env name in
    alloc_words env n ^^ set_x ^^
    f get_x ^^
    free_words env n

end (* Stack *)

module ClosureTable = struct
  (* See rts/closure-table.c *)
  let remember env : G.t = E.call_import env "rts" "remember_closure"
  let recall env : G.t = E.call_import env "rts" "recall_closure"
  let count env : G.t = E.call_import env "rts" "closure_count"
  let size env : G.t = E.call_import env "rts" "closure_table_size"
  let root env : G.t = E.call_import env "rts" "closure_table_loc"
end (* ClosureTable *)

module Bool = struct
  (* Boolean literals are either 0 or 1
     Both are recognized as unboxed scalars anyways,
     This allows us to use the result of the WebAssembly comparison operators
     directly, and to use the booleans directly with WebAssembly’s If.
  *)
  let vanilla_lit = function
    | false -> 0l
    | true -> 1l

  let lit b =
    compile_unboxed_const (vanilla_lit b)

  let neg = G.i (Test (Wasm.Values.I32 I32Op.Eqz))

end (* Bool *)


module BitTagged = struct

  (* This module takes care of pointer tagging:

     A pointer to an object at offset `i` on the heap is represented as
     `i-1`, so the low two bits of the pointer are always set. We call
     `i-1` a *skewed* pointer, in a feeble attempt to avoid the term shifted,
     which may sound like a logical shift.

     We use the constants ptr_skew and ptr_unskew to change a pointer as a
     signpost where we switch between raw pointers to skewed ones.

     This means we can store a small unboxed scalar x as (x `rotl` 2), and still
     tell it apart from a pointer.

     We actually use the *second* lowest bit to tell a pointer apart from a
     scalar.

     It means that 0 and 1 are also recognized as non-pointers, and we can use
     these for false and true, matching the result of WebAssembly’s comparison
     operators.
  *)
  let scalar_shift = 2l

  let if_unboxed env retty is1 is2 =
    Func.share_code1 env "is_unboxed" ("x", I32Type) [I32Type] (fun env get_x ->
      (* Get bit *)
      get_x ^^
      compile_bitand_const 0x2l ^^
      (* Check bit *)
      G.i (Test (Wasm.Values.I32 I32Op.Eqz))
    ) ^^
    G.if_ retty is1 is2

  (* With two bit-tagged pointers on the stack, decide
     whether both are scalars and invoke is1 (the fast path)
     if so, and otherwise is2 (the slow path).
  *)
  let if_both_unboxed env retty is1 is2 =
    G.i (Binary (Wasm.Values.I32 I32Op.Or)) ^^
    if_unboxed env retty is1 is2

  let can_unbox (n : int64) =
    let lower_bound = 0L in (* TBR *)
    let upper_bound = Int64.shift_left 1L 30 in
    lower_bound <= n && n < upper_bound

  (* The untag_scalar and tag functions expect 64 bit numbers *)
  let untag_scalar env =
    compile_shrU_const scalar_shift ^^
    G.i (Convert (Wasm.Values.I64 I64Op.ExtendUI32))

  let tag =
    G.i (Convert (Wasm.Values.I32 I32Op.WrapI64)) ^^
    compile_shl_const scalar_shift

  (* The untag_i32 and tag_i32 functions expect 32 bit numbers *)
  let untag_i32 env =
    compile_shrU_const scalar_shift

  let tag_i32 =
    compile_unboxed_const scalar_shift ^^
    G.i (Binary (Wasm.Values.I32 I32Op.Shl))

end (* BitTagged *)

module Tagged = struct
  (* Tagged objects have, well, a tag to describe their runtime type.
     This tag is used to traverse the heap (serialization, GC), but also
     for objectification of arrays.

     The tag is a word at the beginning of the object.

     All tagged heap objects have a size of at least two words
     (important for GC, which replaces them with an Indirection).

     Attention: This mapping is duplicated in rts/rts.c, so update both!
   *)

  type tag =
    | Object
    | ObjInd (* The indirection used for object fields *)
    | Array (* Also a tuple *)
    | Bits64 (* Contains a 64 bit number *)
    | MutBox (* used for mutable heap-allocated variables *)
    | Closure
    | Some (* For opt *)
    | Variant
    | Blob
    | Indirection
    | Bits32 (* Contains a 32 bit unsigned number *)
    | BigInt
    | Concat (* String concatenation, used by rts/text.c *)
    | StableSeen (* Marker that we have seen this thing before *)

  (* Let's leave out tag 0 to trap earlier on invalid memory *)
  let int_of_tag = function
    | Object -> 1l
    | ObjInd -> 2l
    | Array -> 3l
    | Bits64 -> 5l
    | MutBox -> 6l
    | Closure -> 7l
    | Some -> 8l
    | Variant -> 9l
    | Blob -> 10l
    | Indirection -> 11l
    | Bits32 -> 12l
    | BigInt -> 13l
    | Concat -> 14l
    | StableSeen -> 0xffffffffl

  (* The tag *)
  let header_size = 1l
  let tag_field = 0l

  (* Assumes a pointer to the object on the stack *)
  let store tag =
    compile_unboxed_const (int_of_tag tag) ^^
    Heap.store_field tag_field

  let load =
    Heap.load_field tag_field

  (* Branches based on the tag of the object pointed to,
     leaving the object on the stack afterwards. *)
  let branch_default env retty def (cases : (tag * G.t) list) : G.t =
    let (set_tag, get_tag) = new_local env "tag" in

    let rec go = function
      | [] -> def
      | ((tag, code) :: cases) ->
        get_tag ^^
        compile_eq_const (int_of_tag tag) ^^
        G.if_ retty code (go cases)
    in
    load ^^
    set_tag ^^
    go cases

  (* like branch_default but the tag is known statically *)
  let branch env retty = function
    | [] -> G.i Unreachable
    | [_, code] -> G.i Drop ^^ code
    | (_, code) :: cases -> branch_default env retty code cases

  (* like branch_default but also pushes the scrutinee on the stack for the
   * branch's consumption *)
  let _branch_default_with env retty def cases =
    let (set_o, get_o) = new_local env "o" in
    let prep (t, code) = (t, get_o ^^ code)
    in set_o ^^ get_o ^^ branch_default env retty def (List.map prep cases)

  (* like branch_default_with but the tag is known statically *)
  let branch_with env retty = function
    | [] -> G.i Unreachable
    | [_, code] -> code
    | (_, code) :: cases ->
       let (set_o, get_o) = new_local env "o" in
       let prep (t, code) = (t, get_o ^^ code)
       in set_o ^^ get_o ^^ branch_default env retty (get_o ^^ code) (List.map prep cases)

  (* Can a value of this type be represented by a heap object with this tag? *)
  (* Needs to be conservative, i.e. return `true` if unsure *)
  (* This function can also be used as assertions in a lint mode, e.g. in compile_exp *)
  let can_have_tag ty tag =
    let open Mo_types.Type in
    match (tag : tag) with
    | Array ->
      begin match normalize ty with
      | (Con _ | Any) -> true
      | (Array _ | Tup _) -> true
      | (Prim _ |  Obj _ | Opt _ | Variant _ | Func _ | Non) -> false
      | (Pre | Async _ | Mut _ | Var _ | Typ _) -> assert false
      end
    | Blob ->
      begin match normalize ty with
      | (Con _ | Any) -> true
      | (Prim (Text|Blob|Principal)) -> true
      | (Prim _ | Obj _ | Array _ | Tup _ | Opt _ | Variant _ | Func _ | Non) -> false
      | (Pre | Async _ | Mut _ | Var _ | Typ _) -> assert false
      end
    | Object ->
      begin match normalize ty with
      | (Con _ | Any) -> true
      | (Obj _) -> true
      | (Prim _ | Array _ | Tup _ | Opt _ | Variant _ | Func _ | Non) -> false
      | (Pre | Async _ | Mut _ | Var _ | Typ _) -> assert false
      end
    | _ -> true

  (* like branch_with but with type information to statically skip some branches *)
  let _branch_typed_with env ty retty branches =
    branch_with env retty (List.filter (fun (tag,c) -> can_have_tag ty tag) branches)

  let obj env tag element_instructions : G.t =
    Heap.obj env @@
      compile_unboxed_const (int_of_tag tag) ::
      element_instructions

end (* Tagged *)

module MutBox = struct
  (* Mutable heap objects *)

  let field = Tagged.header_size
end


module Opt = struct
  (* The Option type. Not much interesting to see here. Structure for
     Some:

       ┌─────┬─────────┐
       │ tag │ payload │
       └─────┴─────────┘

    A None value is simply an unboxed scalar.

  *)

  let payload_field = Tagged.header_size

  (* This needs to be disjoint from all pointers, i.e. tagged as a scalar. *)
  let null_vanilla_lit = 5l
  let null_lit = compile_unboxed_const null_vanilla_lit

  let is_some env =
    null_lit ^^
    G.i (Compare (Wasm.Values.I32 I32Op.Ne))

  let inject env e = Tagged.obj env Tagged.Some [e]
  let project = Heap.load_field payload_field

end (* Opt *)

module Variant = struct
  (* The Variant type. We store the variant tag in a first word; we can later
     optimize and squeeze it in the Tagged tag. We can also later support unboxing
     variants with an argument of type ().

       ┌─────────┬────────────┬─────────┐
       │ heaptag │ varianttag │ payload │
       └─────────┴────────────┴─────────┘

  *)

  let tag_field = Tagged.header_size
  let payload_field = Int32.add Tagged.header_size 1l

  let hash_variant_label : Mo_types.Type.lab -> int32 =
    Mo_types.Hash.hash

  let inject env l e =
    Tagged.obj env Tagged.Variant [compile_unboxed_const (hash_variant_label l); e]

  let get_tag = Heap.load_field tag_field
  let project = Heap.load_field payload_field

  (* Test if the top of the stacks points to a variant with this label *)
  let test_is env l =
    get_tag ^^
    compile_eq_const (hash_variant_label l)

end (* Variant *)


module Closure = struct
  (* In this module, we deal with closures, i.e. functions that capture parts
     of their environment.

     The structure of a closure is:

       ┌─────┬───────┬──────┬──────────────┐
       │ tag │ funid │ size │ captured ... │
       └─────┴───────┴──────┴──────────────┘

  *)
  let header_size = Int32.add Tagged.header_size 2l

  let funptr_field = Tagged.header_size
  let len_field = Int32.add 1l Tagged.header_size

  let load_data i = Heap.load_field (Int32.add header_size i)
  let store_data i = Heap.store_field (Int32.add header_size i)

  (* Expect on the stack
     * the function closure
     * and arguments (n-ary!)
     * the function closure again!
  *)
  let call_closure env n_args n_res =
    (* Calculate the wasm type for a given calling convention.
       An extra first argument for the closure! *)
    let ty = E.func_type env (FuncType (
      I32Type :: Lib.List.make n_args I32Type,
      FakeMultiVal.ty (Lib.List.make n_res I32Type))) in
    (* get the table index *)
    Heap.load_field funptr_field ^^
    (* All done: Call! *)
    G.i (CallIndirect (nr ty)) ^^
    FakeMultiVal.load env (Lib.List.make n_res I32Type)

  let static_closure env fi : int32 =
    E.add_static env StaticBytes.[
      I32 Tagged.(int_of_tag Closure);
      I32 (E.add_fun_ptr env fi);
      I32 0l
    ]

end (* Closure *)


module BoxedWord64 = struct
  (* We store large word64s, nat64s and int64s in immutable boxed 64bit heap objects.

     Small values (just <2^5 for now, so that both code paths are well-tested)
     are stored unboxed, tagged, see BitTagged.

     The heap layout of a BoxedWord64 is:

       ┌─────┬─────┬─────┐
       │ tag │    i64    │
       └─────┴─────┴─────┘

  *)

  let payload_field = Tagged.header_size

  let vanilla_lit env i =
    if BitTagged.can_unbox i
    then Int32.(logor (shift_left (Int64.to_int32 i) 2) (shift_right_logical (Int64.to_int32 i) 31))
    else
      E.add_static env StaticBytes.[
        I32 Tagged.(int_of_tag Bits64);
        I64 i
      ]

  let compile_box env compile_elem : G.t =
    let (set_i, get_i) = new_local env "boxed_i64" in
    Heap.alloc env 3l ^^
    set_i ^^
    get_i ^^ Tagged.(store Bits64) ^^
    get_i ^^ compile_elem ^^ Heap.store_field64 payload_field ^^
    get_i

  let box env = Func.share_code1 env "box_i64" ("n", I64Type) [I32Type] (fun env get_n ->
      get_n ^^ compile_const_64 (Int64.of_int (1 lsl 5)) ^^
      G.i (Compare (Wasm.Values.I64 I64Op.LtU)) ^^
      G.if_ [I32Type]
        (get_n ^^ BitTagged.tag)
        (compile_box env get_n)
    )

  let unbox env = Func.share_code1 env "unbox_i64" ("n", I32Type) [I64Type] (fun env get_n ->
      get_n ^^
      BitTagged.if_unboxed env [I64Type]
        ( get_n ^^ BitTagged.untag_scalar env)
        ( get_n ^^ Heap.load_field64 payload_field)
    )

  let _box32 env =
    G.i (Convert (Wasm.Values.I64 I64Op.ExtendSI32)) ^^ box env

  let _lit env n = compile_const_64 n ^^ box env

  let compile_add env = G.i (Binary (Wasm.Values.I64 I64Op.Add))
  let compile_signed_sub env = G.i (Binary (Wasm.Values.I64 I64Op.Sub))
  let compile_mul env = G.i (Binary (Wasm.Values.I64 I64Op.Mul))
  let compile_signed_div env = G.i (Binary (Wasm.Values.I64 I64Op.DivS))
  let compile_signed_mod env = G.i (Binary (Wasm.Values.I64 I64Op.RemS))
  let compile_unsigned_div env = G.i (Binary (Wasm.Values.I64 I64Op.DivU))
  let compile_unsigned_rem env = G.i (Binary (Wasm.Values.I64 I64Op.RemU))
  let compile_unsigned_sub env =
    Func.share_code2 env "nat_sub" (("n1", I64Type), ("n2", I64Type)) [I64Type] (fun env get_n1 get_n2 ->
      get_n1 ^^ get_n2 ^^ G.i (Compare (Wasm.Values.I64 I64Op.LtU)) ^^
      E.then_trap_with env "Natural subtraction underflow" ^^
      get_n1 ^^ get_n2 ^^ G.i (Binary (Wasm.Values.I64 I64Op.Sub))
    )

  let compile_unsigned_pow env =
    let rec pow () = Func.share_code2 env "pow"
                       (("n", I64Type), ("exp", I64Type)) [I64Type]
                       Wasm.Values.(fun env get_n get_exp ->
         let one = compile_const_64 1L in
         let (set_res, get_res) = new_local64 env "res" in
         let square_recurse_with_shifted =
           get_n ^^ get_exp ^^ one ^^
           G.i (Binary (I64 I64Op.ShrU)) ^^
           pow () ^^ set_res ^^ get_res ^^ get_res ^^ G.i (Binary (Wasm.Values.I64 I64Op.Mul))
         in get_exp ^^ G.i (Test (I64 I64Op.Eqz)) ^^
            G.if_ [I64Type]
             one
             (get_exp ^^ one ^^ G.i (Binary (I64 I64Op.And)) ^^ G.i (Test (I64 I64Op.Eqz)) ^^
              G.if_ [I64Type]
                square_recurse_with_shifted
                (get_n ^^
                 square_recurse_with_shifted ^^
                 G.i (Binary (Wasm.Values.I64 I64Op.Mul)))))
    in pow ()

  let compile_eq env = G.i (Compare (Wasm.Values.I64 I64Op.Eq))
  let compile_relop env i64op = G.i (Compare (Wasm.Values.I64 i64op))

end (* BoxedWord64 *)


module BoxedSmallWord = struct
  (* We store proper 32bit Word32 in immutable boxed 32bit heap objects.

     Small values (just <2^10 for now, so that both code paths are well-tested)
     are stored unboxed, tagged, see BitTagged.

     The heap layout of a BoxedSmallWord is:

       ┌─────┬─────┐
       │ tag │ i32 │
       └─────┴─────┘

  *)

  let payload_field = Tagged.header_size

  let vanilla_lit env i =
    if BitTagged.can_unbox (Int64.of_int (Int32.to_int i))
    then Int32.(logor (shift_left i 2) (shift_right_logical i 31))
    else
      E.add_static env StaticBytes.[
        I32 Tagged.(int_of_tag Bits32);
        I32 i
      ]

  let compile_box env compile_elem : G.t =
    let (set_i, get_i) = new_local env "boxed_i32" in
    Heap.alloc env 2l ^^
    set_i ^^
    get_i ^^ Tagged.(store Bits32) ^^
    get_i ^^ compile_elem ^^ Heap.store_field payload_field ^^
    get_i

  let box env = Func.share_code1 env "box_i32" ("n", I32Type) [I32Type] (fun env get_n ->
      get_n ^^ compile_unboxed_const (Int32.of_int (1 lsl 10)) ^^
      G.i (Compare (Wasm.Values.I32 I32Op.LtU)) ^^
      G.if_ [I32Type]
        (get_n ^^ BitTagged.tag_i32)
        (compile_box env get_n)
    )

  let unbox env = Func.share_code1 env "unbox_i32" ("n", I32Type) [I32Type] (fun env get_n ->
      get_n ^^
      BitTagged.if_unboxed env [I32Type]
        ( get_n ^^ BitTagged.untag_i32 env)
        ( get_n ^^ Heap.load_field payload_field)
    )

  let _lit env n = compile_unboxed_const n ^^ box env

end (* BoxedSmallWord *)

module UnboxedSmallWord = struct
  (* While smaller-than-32bit words are treated as i32 from the WebAssembly perspective,
     there are certain differences that are type based. This module provides helpers to abstract
     over those. *)

  let bits_of_type = function
    | Type.(Int8|Nat8|Word8) -> 8
    | Type.(Int16|Nat16|Word16) -> 16
    | _ -> 32

  let shift_of_type ty = Int32.of_int (32 - bits_of_type ty)

  let bitwidth_mask_of_type = function
    | Type.Word8 -> 0b111l
    | Type.Word16 -> 0b1111l
    | p -> todo "bitwidth_mask_of_type" (Arrange_type.prim p) 0l

  let const_of_type ty n = Int32.(shift_left n (to_int (shift_of_type ty)))

  let padding_of_type ty = Int32.(sub (const_of_type ty 1l) one)

  let mask_of_type ty = Int32.lognot (padding_of_type ty)

  let name_of_type ty seed = match Arrange_type.prim ty with
    | Wasm.Sexpr.Atom s -> seed ^ "<" ^ s ^ ">"
    | wtf -> todo "name_of_type" wtf seed

  (* Makes sure that we only shift/rotate the maximum number of bits available in the word. *)
  let clamp_shift_amount = function
    | Type.Word32 -> G.nop
    | ty -> compile_bitand_const (bitwidth_mask_of_type ty)

  let shift_leftWordNtoI32 = compile_shl_const

  (* Makes sure that the word payload (e.g. shift/rotate amount) is in the LSB bits of the word. *)
  let lsb_adjust = function
    | Type.(Int32|Nat32|Word32) -> G.nop
    | Type.(Nat8|Word8|Nat16|Word16) as ty -> compile_shrU_const (shift_of_type ty)
    | Type.(Int8|Int16) as ty -> compile_shrS_const (shift_of_type ty)
    | _ -> assert false

  (* Makes sure that the word payload (e.g. operation result) is in the MSB bits of the word. *)
  let msb_adjust = function
    | Type.(Int32|Nat32|Word32) -> G.nop
    | ty -> shift_leftWordNtoI32 (shift_of_type ty)

  (* Makes sure that the word representation invariant is restored. *)
  let sanitize_word_result = function
    | Type.Word32 -> G.nop
    | ty -> compile_bitand_const (mask_of_type ty)

  (* Sets the number (according to the type's word invariant) of LSBs. *)
  let compile_word_padding = function
    | Type.Word32 -> G.nop
    | ty -> compile_bitor_const (padding_of_type ty)

  (* Kernel for counting leading zeros, according to the word invariant. *)
  let clz_kernel ty =
    compile_word_padding ty ^^
    G.i (Unary (Wasm.Values.I32 I32Op.Clz)) ^^
    msb_adjust ty

  (* Kernel for counting trailing zeros, according to the word invariant. *)
  let ctz_kernel ty =
    compile_word_padding ty ^^
    compile_rotr_const (shift_of_type ty) ^^
    G.i (Unary (Wasm.Values.I32 I32Op.Ctz)) ^^
    msb_adjust ty

  (* Kernel for testing a bit position, according to the word invariant. *)
  let btst_kernel env ty =
    let (set_b, get_b) = new_local env "b"
    in lsb_adjust ty ^^ set_b ^^ lsb_adjust ty ^^
       compile_unboxed_one ^^ get_b ^^ clamp_shift_amount ty ^^
       G.i (Binary (Wasm.Values.I32 I32Op.Shl)) ^^
       G.i (Binary (Wasm.Values.I32 I32Op.And))

  (* Code points occupy 21 bits, no alloc needed in vanilla SR. *)
  let unbox_codepoint = compile_shrU_const 8l
  let box_codepoint = compile_shl_const 8l

  (* Checks (n < 0xD800 || 0xE000 ≤ n ≤ 0x10FFFF),
     ensuring the codepoint range and the absence of surrogates. *)
  let check_and_box_codepoint env get_n =
    get_n ^^ compile_unboxed_const 0xD800l ^^
    G.i (Compare (Wasm.Values.I32 I32Op.GeU)) ^^
    get_n ^^ compile_unboxed_const 0xE000l ^^
    G.i (Compare (Wasm.Values.I32 I32Op.LtU)) ^^
    G.i (Binary (Wasm.Values.I32 I32Op.And)) ^^
    get_n ^^ compile_unboxed_const 0x10FFFFl ^^
    G.i (Compare (Wasm.Values.I32 I32Op.GtU)) ^^
    G.i (Binary (Wasm.Values.I32 I32Op.Or)) ^^
    E.then_trap_with env "codepoint out of range" ^^
    get_n ^^ box_codepoint

  let vanilla_lit ty v =
    Int32.(shift_left (of_int v) (to_int (shift_of_type ty)))

  (* Wrapping implementation for multiplication and exponentiation. *)

  let compile_word_mul env ty =
    lsb_adjust ty ^^
    G.i (Binary (Wasm.Values.I32 I32Op.Mul))

  let compile_word_power env ty =
    let rec pow () = Func.share_code2 env (name_of_type ty "pow")
                       (("n", I32Type), ("exp", I32Type)) [I32Type]
                       Wasm.Values.(fun env get_n get_exp ->
        let one = compile_unboxed_const (const_of_type ty 1l) in
        let (set_res, get_res) = new_local env "res" in
        let mul = compile_word_mul env ty in
        let square_recurse_with_shifted sanitize =
          get_n ^^ get_exp ^^ compile_shrU_const 1l ^^ sanitize ^^
          pow () ^^ set_res ^^ get_res ^^ get_res ^^ mul
        in get_exp ^^ G.i (Test (I32 I32Op.Eqz)) ^^
           G.if_ [I32Type]
             one
             (get_exp ^^ one ^^ G.i (Binary (I32 I32Op.And)) ^^ G.i (Test (I32 I32Op.Eqz)) ^^
              G.if_ [I32Type]
                (square_recurse_with_shifted G.nop)
                (get_n ^^
                 square_recurse_with_shifted (sanitize_word_result ty) ^^
                 mul)))
    in pow ()

end (* UnboxedSmallWord *)


module Float = struct
  (* We store floats (C doubles) in immutable boxed 64bit heap objects.

     The heap layout of a Float is:

       ┌─────┬─────┬─────┐
       │ tag │    f64    │
       └─────┴─────┴─────┘

     For now the tag stored is that of a Bits64, because the payload is
     treated opaquely by the RTS. We'll introduce a separate tag when the need of
     debug inspection (or GC representation change) arises.

  *)

  let payload_field = Tagged.header_size

  let compile_unboxed_const f = G.i (Const (nr (Wasm.Values.F64 f)))
  let lit f = compile_unboxed_const (Wasm.F64.of_float f)
  let compile_unboxed_zero = lit 0.0

  let vanilla_lit env f =
    E.add_static env StaticBytes.[
      I32 Tagged.(int_of_tag Bits64);
      I64 (Wasm.F64.to_bits f)
    ]

  let box env = Func.share_code1 env "box_f64" ("f", F64Type) [I32Type] (fun env get_f ->
    let (set_i, get_i) = new_local env "boxed_f64" in
    Heap.alloc env 3l ^^
    set_i ^^
    get_i ^^ Tagged.(store Bits64) ^^
    get_i ^^ get_f ^^ Heap.store_field_float64 payload_field ^^
    get_i
    )

  let unbox env = Heap.load_field_float64 payload_field

end (* Float *)


module ReadBuf = struct
  (*
  Combinators to safely read from a dynamic buffer.

  We represent a buffer by a pointer to two words in memory (usually allocated
  on the shadow stack): The first is a pointer to the current position of the buffer,
  the second one a pointer to the end (to check out-of-bounds).

  Code that reads from this buffer will update the former, i.e. it is mutable.

  The format is compatible with C (pointer to a struct) and avoids the need for the
  multi-value extension that we used before to return both parse result _and_
  updated pointer.

  All pointers here are unskewed!

  This module is mostly for serialization, but because there are bits of
  serialization code in the BigNumType implementations, we put it here.
  *)

  let get_ptr get_buf =
    get_buf ^^ G.i (Load {ty = I32Type; align = 2; offset = 0l; sz = None})
  let get_end get_buf =
    get_buf ^^ G.i (Load {ty = I32Type; align = 2; offset = Heap.word_size; sz = None})
  let set_ptr get_buf new_val =
    get_buf ^^ new_val ^^ G.i (Store {ty = I32Type; align = 2; offset = 0l; sz = None})
  let set_end get_buf new_val =
    get_buf ^^ new_val ^^ G.i (Store {ty = I32Type; align = 2; offset = Heap.word_size; sz = None})
  let set_size get_buf get_size =
    set_end get_buf
      (get_ptr get_buf ^^ get_size ^^ G.i (Binary (Wasm.Values.I32 I32Op.Add)))

  let alloc env f = Stack.with_words env "buf" 2l f

  let advance get_buf get_delta =
    set_ptr get_buf (get_ptr get_buf ^^ get_delta ^^ G.i (Binary (Wasm.Values.I32 I32Op.Add)))

  let read_leb128 env get_buf =
    get_buf ^^ E.call_import env "rts" "read_u32_of_leb128"

  let read_sleb128 env get_buf =
    get_buf ^^ E.call_import env "rts" "read_i32_of_sleb128"

  let check_space env get_buf get_delta =
    get_delta ^^
    get_end get_buf ^^ get_ptr get_buf ^^ G.i (Binary (Wasm.Values.I32 I32Op.Sub)) ^^
    G.i (Compare (Wasm.Values.I32 I64Op.LeU)) ^^
    E.else_trap_with env "IDL error: out of bounds read"

  let is_empty env get_buf =
    get_end get_buf ^^ get_ptr get_buf ^^
    G.i (Compare (Wasm.Values.I32 I64Op.Eq))

  let read_byte env get_buf =
    check_space env get_buf (compile_unboxed_const 1l) ^^
    get_ptr get_buf ^^
    G.i (Load {ty = I32Type; align = 0; offset = 0l; sz = Some Wasm.Types.(Pack8, ZX)}) ^^
    advance get_buf (compile_unboxed_const 1l)

  let read_word16 env get_buf =
    check_space env get_buf (compile_unboxed_const 2l) ^^
    get_ptr get_buf ^^
    G.i (Load {ty = I32Type; align = 0; offset = 0l; sz = Some Wasm.Types.(Pack16, ZX)}) ^^
    advance get_buf (compile_unboxed_const 2l)

  let read_word32 env get_buf =
    check_space env get_buf (compile_unboxed_const 4l) ^^
    get_ptr get_buf ^^
    G.i (Load {ty = I32Type; align = 0; offset = 0l; sz = None}) ^^
    advance get_buf (compile_unboxed_const 4l)

  let read_word64 env get_buf =
    check_space env get_buf (compile_unboxed_const 8l) ^^
    get_ptr get_buf ^^
    G.i (Load {ty = I64Type; align = 0; offset = 0l; sz = None}) ^^
    advance get_buf (compile_unboxed_const 8l)

  let read_float64 env get_buf =
    check_space env get_buf (compile_unboxed_const 8l) ^^
    get_ptr get_buf ^^
    G.i (Load {ty = F64Type; align = 0; offset = 0l; sz = None}) ^^
    advance get_buf (compile_unboxed_const 8l)

  let read_blob env get_buf get_len =
    check_space env get_buf get_len ^^
    (* Already has destination address on the stack *)
    get_ptr get_buf ^^
    get_len ^^
    Heap.memcpy env ^^
    advance get_buf get_len

end (* Buf *)


type comparator = Lt | Le | Ge | Gt | Ne

module type BigNumType =
sig
  (* word from SR.Vanilla, trapping, unsigned semantics *)
  val to_word32 : E.t -> G.t
  val to_word64 : E.t -> G.t
  val to_word32_with : E.t -> G.t (* with error message on stack (ptr/len) *)

  (* word from SR.Vanilla, lossy, raw bits *)
  val truncate_to_word32 : E.t -> G.t
  val truncate_to_word64 : E.t -> G.t

  (* unsigned word to SR.Vanilla *)
  val from_word32 : E.t -> G.t
  val from_word64 : E.t -> G.t

  (* signed word to SR.Vanilla *)
  val from_signed_word32 : E.t -> G.t
  val from_signed_word64 : E.t -> G.t

  (* buffers *)
  (* given a numeric object on stack (vanilla),
     push the number (i32) of bytes necessary
     to externalize the numeric object *)
  val compile_data_size_signed : E.t -> G.t
  val compile_data_size_unsigned : E.t -> G.t
  (* given on stack
     - numeric object (vanilla, TOS)
     - data buffer
    store the binary representation of the numeric object into the data buffer,
    and push the number (i32) of bytes stored onto the stack
   *)
  val compile_store_to_data_buf_signed : E.t -> G.t
  val compile_store_to_data_buf_unsigned : E.t -> G.t
  (* given a ReadBuf on stack, consume bytes from it,
     deserializing to a numeric object
     and leave it on the stack (vanilla).
     The boolean argument is true if the value to be read is signed.
   *)
  val compile_load_from_data_buf : E.t -> bool -> G.t

  (* literals *)
  val vanilla_lit : E.t -> Big_int.big_int -> int32

  (* arithmetic *)
  val compile_abs : E.t -> G.t
  val compile_neg : E.t -> G.t
  val compile_add : E.t -> G.t
  val compile_signed_sub : E.t -> G.t
  val compile_unsigned_sub : E.t -> G.t
  val compile_mul : E.t -> G.t
  val compile_signed_div : E.t -> G.t
  val compile_signed_mod : E.t -> G.t
  val compile_unsigned_div : E.t -> G.t
  val compile_unsigned_rem : E.t -> G.t
  val compile_unsigned_pow : E.t -> G.t

  (* comparisons *)
  val compile_eq : E.t -> G.t
  val compile_is_negative : E.t -> G.t
  val compile_relop : E.t -> comparator -> G.t

  (* representation checks *)
  (* given a numeric object on the stack as skewed pointer, check whether
     it can be faithfully stored in N bits, including a leading sign bit
     leaves boolean result on the stack
     N must be 2..64
   *)
  val fits_signed_bits : E.t -> int -> G.t
  (* given a numeric object on the stack as skewed pointer, check whether
     it can be faithfully stored in N unsigned bits
     leaves boolean result on the stack
     N must be 1..64
   *)
  val fits_unsigned_bits : E.t -> int -> G.t
end

let i64op_from_relop = function
  | Lt -> I64Op.LtS
  | Le -> I64Op.LeS
  | Ge -> I64Op.GeS
  | Gt -> I64Op.GtS
  | Ne -> I64Op.Ne

let name_from_relop = function
  | Lt -> "B_lt"
  | Le -> "B_le"
  | Ge -> "B_ge"
  | Gt -> "B_gt"
  | Ne -> "B_ne"

(* helper, measures the dynamics of the unsigned i32, returns (32 - effective bits) *)
let unsigned_dynamics get_x =
  get_x ^^
  G.i (Unary (Wasm.Values.I32 I32Op.Clz))

(* helper, measures the dynamics of the signed i32, returns (32 - effective bits) *)
let signed_dynamics get_x =
  get_x ^^ compile_shl_const 1l ^^
  get_x ^^
  G.i (Binary (Wasm.Values.I32 I32Op.Xor)) ^^
  G.i (Unary (Wasm.Values.I32 I32Op.Clz))

module I32Leb = struct
  let compile_size dynamics get_x =
    get_x ^^ G.if_ [I32Type]
      begin
        compile_unboxed_const 38l ^^
        dynamics get_x ^^
        G.i (Binary (Wasm.Values.I32 I32Op.Sub)) ^^
        compile_divU_const 7l
      end
      compile_unboxed_one

  let compile_leb128_size get_x = compile_size unsigned_dynamics get_x
  let compile_sleb128_size get_x = compile_size signed_dynamics get_x

  let compile_store_to_data_buf_unsigned env get_x get_buf =
    get_x ^^ get_buf ^^ E.call_import env "rts" "leb128_encode" ^^
    compile_leb128_size get_x

  let compile_store_to_data_buf_signed env get_x get_buf =
    get_x ^^ get_buf ^^ E.call_import env "rts" "sleb128_encode" ^^
    compile_sleb128_size get_x

end

module MakeCompact (Num : BigNumType) : BigNumType = struct

  (* Compact BigNums are a representation of signed 31-bit bignums (of the
     underlying boxed representation `Num`), that fit into an i32.
     The bits are encoded as

       ┌──────────┬───┬──────┐
       │ mantissa │ 0 │ sign │  = i32
       └──────────┴───┴──────┘
     The 2nd LSBit makes unboxed bignums distinguishable from boxed ones,
     the latter always being skewed pointers.

     By a right rotation one obtains the signed (right-zero-padded) representation,
     which is usable for arithmetic (e.g. addition-like operators). For some
     operations (e.g. multiplication) the second argument needs to be furthermore
     right-shifted. Similarly, for division the result must be left-shifted.

     Generally all operations begin with checking whether both arguments are
     already in unboxed form. If so, the arithmetic can be performed in machine
     registers (fast path). Otherwise one or both arguments need boxing and the
     arithmetic needs to be carried out on the underlying boxed representation
     (slow path).

     The result appears as a boxed number in the latter case, so a check is
     performed for possible compactification of the result. Conversely in the
     former case the 64-bit result is either compactable or needs to be boxed.

     Manipulation of the result is unnecessary for the comparison predicates.

     For the `pow` operation the check that both arguments are unboxed is not
     sufficient. Here we count and multiply effective bitwidths to figure out
     whether the operation will overflow 64 bits, and if so, we fall back to the
     slow path.
   *)

  (* TODO: There is some unnecessary result shifting when the div result needs
     to be boxed. Is this possible at all to happen? With (/-1) maybe! *)

  (* TODO: Does the result of the rem/mod fast path ever needs boxing? *)

  (* examine the skewed pointer and determine if number fits into 31 bits *)
  let fits_in_vanilla env = Num.fits_signed_bits env 31

  (* input right-padded with 0 *)
  let extend =
    compile_rotr_const 1l

  (* input right-padded with 0 *)
  let extend64 =
    extend ^^
    G.i (Convert (Wasm.Values.I64 I64Op.ExtendSI32))

  (* predicate for i64 signed value, checking whether
     the compact representation is viable;
     bits should be 31 for right-aligned
     and 32 for right-0-padded values *)
  let speculate_compact64 bits =
    compile_shl64_const 1L ^^
    G.i (Binary (Wasm.Values.I64 I64Op.Xor)) ^^
    compile_const_64 Int64.(shift_left minus_one bits) ^^
    G.i (Binary (Wasm.Values.I64 I64Op.And)) ^^
    G.i (Test (Wasm.Values.I64 I64Op.Eqz))

  (* input is right-padded with 0 *)
  let compress32 = compile_rotl_const 1l

  (* input is right-padded with 0
     precondition: upper 32 bits must be same as 32-bit sign,
     i.e. speculate_compact64 is valid
   *)
  let compress64 =
    G.i (Convert (Wasm.Values.I32 I32Op.WrapI64)) ^^
    compress32

  let speculate_compact =
    compile_shl_const 1l ^^
    G.i (Binary (Wasm.Values.I32 I32Op.Xor)) ^^
    compile_unboxed_const Int32.(shift_left minus_one 31) ^^
    G.i (Binary (Wasm.Values.I32 I32Op.And)) ^^
    G.i (Test (Wasm.Values.I32 I32Op.Eqz))

  let compress =
    compile_shl_const 1l ^^ compress32

  (* creates a boxed bignum from a right-0-padded signed i64 *)
  let box64 env = compile_shrS64_const 1L ^^ Num.from_signed_word64 env

  (* creates a boxed bignum from an unboxed 31-bit signed (and rotated) value *)
  let extend_and_box64 env = extend64 ^^ box64 env

  (* check if both arguments are compact (i.e. unboxed),
     if so, promote to signed i64 (with right bit (i.e. LSB) zero) and perform the fast path.
     Otherwise make sure that both arguments are in heap representation,
     and run the slow path on them.
     In both cases bring the results into normal form.
   *)
  let try_unbox2 name fast slow env =
    Func.share_code2 env name (("a", I32Type), ("b", I32Type)) [I32Type]
      (fun env get_a get_b ->
        let set_res, get_res = new_local env "res" in
        let set_res64, get_res64 = new_local64 env "res64" in
        get_a ^^ get_b ^^
        BitTagged.if_both_unboxed env [I32Type]
          begin
            get_a ^^ extend64 ^^
            get_b ^^ extend64 ^^
            fast env ^^ set_res64 ^^
            get_res64 ^^ get_res64 ^^ speculate_compact64 32 ^^
            G.if_ [I32Type]
              (get_res64 ^^ compress64)
              (get_res64 ^^ box64 env)
          end
          begin
            get_a ^^ BitTagged.if_unboxed env [I32Type]
              (get_a ^^ extend_and_box64 env)
              get_a ^^
            get_b ^^ BitTagged.if_unboxed env [I32Type]
              (get_b ^^ extend_and_box64 env)
              get_b ^^
            slow env ^^ set_res ^^ get_res ^^
            fits_in_vanilla env ^^
            G.if_ [I32Type]
              (get_res ^^ Num.truncate_to_word32 env ^^ compress)
              get_res
          end)

  let compile_add = try_unbox2 "B_add" BoxedWord64.compile_add Num.compile_add

  let adjust_arg2 code env = compile_shrS64_const 1L ^^ code env
  let adjust_result code env = code env ^^ compile_shl64_const 1L

  let compile_mul = try_unbox2 "B_mul" (adjust_arg2 BoxedWord64.compile_mul) Num.compile_mul
  let compile_signed_sub = try_unbox2 "B+sub" BoxedWord64.compile_signed_sub Num.compile_signed_sub
  let compile_signed_div = try_unbox2 "B+div" (adjust_result BoxedWord64.compile_signed_div) Num.compile_signed_div
  let compile_signed_mod = try_unbox2 "B_mod" BoxedWord64.compile_signed_mod Num.compile_signed_mod
  let compile_unsigned_div = try_unbox2 "B_div" (adjust_result BoxedWord64.compile_unsigned_div) Num.compile_unsigned_div
  let compile_unsigned_rem = try_unbox2 "B_rem" BoxedWord64.compile_unsigned_rem Num.compile_unsigned_rem
  let compile_unsigned_sub = try_unbox2 "B_sub" BoxedWord64.compile_unsigned_sub Num.compile_unsigned_sub

  let compile_unsigned_pow env =
    Func.share_code2 env "B_pow" (("a", I32Type), ("b", I32Type)) [I32Type]
    (fun env get_a get_b ->
    let set_res, get_res = new_local env "res" in
    let set_a64, get_a64 = new_local64 env "a64" in
    let set_b64, get_b64 = new_local64 env "b64" in
    let set_res64, get_res64 = new_local64 env "res64" in
    get_a ^^ get_b ^^
    BitTagged.if_both_unboxed env [I32Type]
      begin
        (* estimate bitcount of result: `bits(a) * b <= 65` guarantees
           the absence of overflow in 64-bit arithmetic *)
        get_a ^^ extend64 ^^ set_a64 ^^ compile_const_64 64L ^^
        get_a64 ^^ get_a64 ^^ compile_shrS64_const 1L ^^
        G.i (Binary (Wasm.Values.I64 I64Op.Xor)) ^^
        G.i (Unary (Wasm.Values.I64 I64Op.Clz)) ^^ G.i (Binary (Wasm.Values.I64 I64Op.Sub)) ^^
        get_b ^^ extend64 ^^ set_b64 ^^ get_b64 ^^
        G.i (Binary (Wasm.Values.I64 I64Op.Mul)) ^^
        compile_const_64 130L ^^ G.i (Compare (Wasm.Values.I64 I64Op.LeU)) ^^
        G.if_ [I32Type]
          begin
            get_a64 ^^ compile_shrS64_const 1L ^^
            get_b64 ^^ compile_shrS64_const 1L ^^
            BoxedWord64.compile_unsigned_pow env ^^
            compile_shl64_const 1L ^^ set_res64 ^^
            get_res64 ^^ get_res64 ^^ speculate_compact64 32 ^^
            G.if_ [I32Type]
              (get_res64 ^^ compress64)
              (get_res64 ^^ box64 env)
          end
          begin
            get_a64 ^^ box64 env ^^
            get_b64 ^^ box64 env ^^
            Num.compile_unsigned_pow env ^^ set_res ^^ get_res ^^
            fits_in_vanilla env ^^
            G.if_ [I32Type]
              (get_res ^^ Num.truncate_to_word32 env ^^ compress)
              get_res
          end
      end
      begin
        get_a ^^ BitTagged.if_unboxed env [I32Type]
          (get_a ^^ extend_and_box64 env)
          get_a ^^
        get_b ^^ BitTagged.if_unboxed env [I32Type]
          (get_b ^^ extend_and_box64 env)
          get_b ^^
        Num.compile_unsigned_pow env ^^ set_res ^^ get_res ^^
        fits_in_vanilla env ^^
        G.if_ [I32Type]
          (get_res ^^ Num.truncate_to_word32 env ^^ compress)
          get_res
      end)

  let compile_is_negative env =
    let set_n, get_n = new_local env "n" in
    set_n ^^ get_n ^^
    BitTagged.if_unboxed env [I32Type]
      (get_n ^^ compile_bitand_const 1l)
      (get_n ^^ Num.compile_is_negative env)

  let can_unbox (n : int) =
    (* NB: This code is only correct on 64 bit build architectures *)
    let open Int32 in
    let lower_bound = to_int (shift_left 3l 30) in (* actually a negative number *)
    let upper_bound = to_int (shift_right_logical minus_one 2) in
    lower_bound <= n && n <= upper_bound

  let vanilla_lit env = function
    | n when Big_int.is_int_big_int n && can_unbox (Big_int.int_of_big_int n) ->
      let i = Int32.of_int (Big_int.int_of_big_int n) in
      Int32.(logor (shift_left i 2) (shift_right_logical i 31))
    | n -> Num.vanilla_lit env n

  let compile_neg env =
    Func.share_code1 env "B_neg" ("n", I32Type) [I32Type] (fun env get_n ->
      get_n ^^ BitTagged.if_unboxed env [I32Type]
        begin
          get_n ^^ compile_unboxed_one ^^
          G.i (Compare (Wasm.Values.I32 I32Op.Eq)) ^^
          G.if_ [I32Type]
            (compile_unboxed_const (vanilla_lit env (Big_int.big_int_of_int 0x40000000)))
            begin
              compile_unboxed_zero ^^
              get_n ^^ extend ^^
              G.i (Binary (Wasm.Values.I32 I32Op.Sub)) ^^
              compress32
            end
        end
        (get_n ^^ Num.compile_neg env)
    )

  let try_comp_unbox2 name fast slow env =
    Func.share_code2 env name (("a", I32Type), ("b", I32Type)) [I32Type]
      (fun env get_a get_b ->
        get_a ^^ get_b ^^
        BitTagged.if_both_unboxed env [I32Type]
          begin
            get_a ^^ extend64 ^^
            get_b ^^ extend64 ^^
            fast env
          end
          begin
            get_a ^^ BitTagged.if_unboxed env [I32Type]
              (get_a ^^ extend_and_box64 env)
              get_a ^^
            get_b ^^ BitTagged.if_unboxed env [I32Type]
              (get_b ^^ extend_and_box64 env)
              get_b ^^
            slow env
          end)

  let compile_eq = try_comp_unbox2 "B_eq" BoxedWord64.compile_eq Num.compile_eq
  let compile_relop env bigintop =
    try_comp_unbox2 (name_from_relop bigintop)
      (fun env' -> BoxedWord64.compile_relop env' (i64op_from_relop bigintop))
      (fun env' -> Num.compile_relop env' bigintop)
      env

  let try_unbox iN fast slow env =
    let set_a, get_a = new_local env "a" in
    set_a ^^ get_a ^^
    BitTagged.if_unboxed env [iN]
      (get_a ^^ fast env)
      (get_a ^^ slow env)

  let fits_unsigned_bits env n =
    try_unbox I32Type
      (fun _ -> match n with
                | _ when n >= 31 -> G.i Drop ^^ Bool.lit true
                | 30 -> compile_bitand_const 1l ^^ G.i (Test (Wasm.Values.I32 I32Op.Eqz))
                | _ ->
                  compile_bitand_const
                    Int32.(logor 1l (shift_left minus_one (n + 2))) ^^
                  G.i (Test (Wasm.Values.I32 I32Op.Eqz)))
      (fun env -> Num.fits_unsigned_bits env n)
      env

  let fits_signed_bits env n =
    let set_a, get_a = new_local env "a" in
    try_unbox I32Type
      (fun _ -> match n with
                | _ when n >= 31 -> G.i Drop ^^ Bool.lit true
                | 30 ->
                  set_a ^^ get_a ^^ compile_shrU_const 31l ^^
                    get_a ^^ compile_bitand_const 1l ^^
                    G.i (Binary (Wasm.Values.I32 I32Op.And)) ^^
                    G.i (Test (Wasm.Values.I32 I32Op.Eqz))
                | _ -> set_a ^^ get_a ^^ compile_rotr_const 1l ^^ set_a ^^
                       get_a ^^ get_a ^^ compile_shrS_const 1l ^^
                       G.i (Binary (Wasm.Values.I32 I32Op.Xor)) ^^
                       compile_bitand_const
                         Int32.(shift_left minus_one n) ^^
                       G.i (Test (Wasm.Values.I32 I32Op.Eqz)))
      (fun env -> Num.fits_signed_bits env n)
      env

  let compile_abs env =
    try_unbox I32Type
      begin
        fun _ ->
        let set_a, get_a = new_local env "a" in
        set_a ^^ get_a ^^
        compile_bitand_const 1l ^^
        G.if_ [I32Type]
          begin
            get_a ^^
            compile_unboxed_one ^^ (* i.e. -(2**30) == -1073741824 *)
            G.i (Compare (Wasm.Values.I32 I32Op.Eq)) ^^
            G.if_ [I32Type]
              (compile_unboxed_const 0x40000000l ^^ Num.from_word32 env) (* is non-representable *)
              begin
                get_a ^^
                compile_unboxed_const Int32.minus_one ^^ G.i (Binary (Wasm.Values.I32 I32Op.Xor)) ^^
                compile_unboxed_const 2l ^^ G.i (Binary (Wasm.Values.I32 I32Op.Add))
              end
          end
          get_a
      end
      Num.compile_abs
      env

  let compile_load_from_data_buf env signed =
    let set_res, get_res = new_local env "res" in
    Num.compile_load_from_data_buf env signed ^^
    set_res ^^
    get_res ^^ fits_in_vanilla env ^^
    G.if_ [I32Type]
      (get_res ^^ Num.truncate_to_word32 env ^^ compress)
      get_res

  let compile_store_to_data_buf_unsigned env =
    let set_x, get_x = new_local env "x" in
    let set_buf, get_buf = new_local env "buf" in
    set_x ^^ set_buf ^^
    get_x ^^
    try_unbox I32Type
      (fun env ->
        extend ^^ compile_shrS_const 1l ^^ set_x ^^
        I32Leb.compile_store_to_data_buf_unsigned env get_x get_buf
      )
      (fun env ->
        G.i Drop ^^
        get_buf ^^ get_x ^^ Num.compile_store_to_data_buf_unsigned env)
      env

  let compile_store_to_data_buf_signed env =
    let set_x, get_x = new_local env "x" in
    let set_buf, get_buf = new_local env "buf" in
    set_x ^^ set_buf ^^
    get_x ^^
    try_unbox I32Type
      (fun env ->
        extend ^^ compile_shrS_const 1l ^^ set_x ^^
        I32Leb.compile_store_to_data_buf_signed env get_x get_buf
      )
      (fun env ->
        G.i Drop ^^
        get_buf ^^ get_x ^^ Num.compile_store_to_data_buf_signed env)
      env

  let compile_data_size_unsigned env =
    try_unbox I32Type
      (fun _ ->
        let set_x, get_x = new_local env "x" in
        extend ^^ compile_shrS_const 1l ^^ set_x ^^
        I32Leb.compile_leb128_size get_x
      )
      (fun env -> Num.compile_data_size_unsigned env)
      env

  let compile_data_size_signed env =
    try_unbox I32Type
      (fun _ ->
        let set_x, get_x = new_local env "x" in
        extend ^^ compile_shrS_const 1l ^^ set_x ^^
        I32Leb.compile_sleb128_size get_x
      )
      (fun env -> Num.compile_data_size_signed env)
      env

  let from_signed_word32 env =
    let set_a, get_a = new_local env "a" in
    set_a ^^ get_a ^^ get_a ^^
    speculate_compact ^^
    G.if_ [I32Type]
      (get_a ^^ compress)
      (get_a ^^ Num.from_signed_word32 env)

  let from_signed_word64 env =
    let set_a, get_a = new_local64 env "a" in
    set_a ^^ get_a ^^ get_a ^^
    speculate_compact64 31 ^^
    G.if_ [I32Type]
      (get_a ^^ compile_shl64_const 1L ^^ compress64)
      (get_a ^^ Num.from_signed_word64 env)

  let from_word32 env =
    let set_a, get_a = new_local env "a" in
    set_a ^^ get_a ^^
    compile_unboxed_const Int32.(shift_left minus_one 30) ^^
    G.i (Binary (Wasm.Values.I32 I32Op.And)) ^^
    G.i (Test (Wasm.Values.I32 I32Op.Eqz)) ^^
    G.if_ [I32Type]
      (get_a ^^ compile_rotl_const 2l)
      (get_a ^^ G.i (Convert (Wasm.Values.I64 I64Op.ExtendUI32)) ^^ Num.from_word64 env)

  let from_word64 env =
    let set_a, get_a = new_local64 env "a" in
    set_a ^^ get_a ^^
    compile_const_64 Int64.(shift_left minus_one 30) ^^
    G.i (Binary (Wasm.Values.I64 I64Op.And)) ^^
    G.i (Test (Wasm.Values.I64 I64Op.Eqz)) ^^
    G.if_ [I32Type]
      (get_a ^^ G.i (Convert (Wasm.Values.I32 I32Op.WrapI64)) ^^ compile_rotl_const 2l)
      (get_a ^^ Num.from_word64 env)

  let truncate_to_word64 env =
    let set_a, get_a = new_local env "a" in
    set_a ^^ get_a ^^
    BitTagged.if_unboxed env [I64Type]
      begin
        get_a ^^ extend ^^ compile_unboxed_one ^^
        G.i (Binary (Wasm.Values.I32 I32Op.ShrS)) ^^
        G.i (Convert (Wasm.Values.I64 I64Op.ExtendSI32))
      end
      (get_a ^^ Num.truncate_to_word64 env)
  let truncate_to_word32 env =
    let set_a, get_a = new_local env "a" in
    set_a ^^ get_a ^^
    BitTagged.if_unboxed env [I32Type]
      (get_a ^^ extend ^^ compile_unboxed_one ^^ G.i (Binary (Wasm.Values.I32 I32Op.ShrS)))
      (get_a ^^ Num.truncate_to_word32 env)

  let to_word64 env =
    let set_a, get_a = new_local env "a" in
    set_a ^^ get_a ^^
    BitTagged.if_unboxed env [I64Type]
      (get_a ^^ extend64 ^^ compile_shrS64_const 1L)
      (get_a ^^ Num.to_word64 env)
  let to_word32 env =
    let set_a, get_a = new_local env "a" in
    set_a ^^ get_a ^^
    BitTagged.if_unboxed env [I32Type]
      (get_a ^^ extend ^^ compile_unboxed_one ^^ G.i (Binary (Wasm.Values.I32 I32Op.ShrS)))
      (get_a ^^ Num.to_word32 env)
  let to_word32_with env =
    let set_a, get_a = new_local env "a" in
    let set_err_msg, get_err_msg = new_local env "err_msg" in
    set_err_msg ^^ set_a ^^
    get_a ^^
    BitTagged.if_unboxed env [I32Type]
      (get_a ^^ extend ^^ compile_unboxed_one ^^ G.i (Binary (Wasm.Values.I32 I32Op.ShrS)))
      (get_a ^^ get_err_msg ^^ Num.to_word32_with env)
end

module BigNumLibtommath : BigNumType = struct

  let to_word32 env = E.call_import env "rts" "bigint_to_word32_trap"
  let to_word64 env = E.call_import env "rts" "bigint_to_word64_trap"
  let to_word32_with env = E.call_import env "rts" "bigint_to_word32_trap_with"

  let truncate_to_word32 env = E.call_import env "rts" "bigint_to_word32_wrap"
  let truncate_to_word64 env = E.call_import env "rts" "bigint_to_word64_wrap"

  let from_word32 env = E.call_import env "rts" "bigint_of_word32"
  let from_word64 env = E.call_import env "rts" "bigint_of_word64"
  let from_signed_word32 env = E.call_import env "rts" "bigint_of_word32_signed"
  let from_signed_word64 env = E.call_import env "rts" "bigint_of_word64_signed"

  let compile_data_size_unsigned env = E.call_import env "rts" "bigint_leb128_size"
  let compile_data_size_signed env = E.call_import env "rts" "bigint_sleb128_size"

  let compile_store_to_data_buf_unsigned env =
    let (set_buf, get_buf) = new_local env "buf" in
    let (set_n, get_n) = new_local env "n" in
    set_n ^^ set_buf ^^
    get_n ^^ get_buf ^^ E.call_import env "rts" "bigint_leb128_encode" ^^
    get_n ^^ E.call_import env "rts" "bigint_leb128_size"
  let compile_store_to_data_buf_signed env =
    let (set_buf, get_buf) = new_local env "buf" in
    let (set_n, get_n) = new_local env "n" in
    set_n ^^ set_buf ^^
    get_n ^^ get_buf ^^ E.call_import env "rts" "bigint_sleb128_encode" ^^
    get_n ^^ E.call_import env "rts" "bigint_sleb128_size"

  let compile_load_from_data_buf env = function
    | false -> E.call_import env "rts" "bigint_leb128_decode"
    | true -> E.call_import env "rts" "bigint_sleb128_decode"

  let vanilla_lit env n =
    (* See enum mp_sign *)
    let sign = if Big_int.sign_big_int n >= 0 then 0l else 1l in

    let n = Big_int.abs_big_int n in

    (* copied from Blob *)
    let header_size = Int32.add Tagged.header_size 1l in
    let unskewed_payload_offset = Int32.(add ptr_unskew (mul Heap.word_size header_size)) in

    let limbs =
      (* see MP_DIGIT_BIT *)
      let twoto28 = Big_int.power_int_positive_int 2 28 in
      let rec go n =
        if Big_int.sign_big_int n = 0
        then []
        else
          let (a, b) = Big_int.quomod_big_int n twoto28 in
          [ Int32.of_int (Big_int.int_of_big_int b) ] @ go a
      in go n
    in
    (* how many 32 bit digits *)
    let size = Int32.of_int (List.length limbs) in

    let data_blob = E.add_static env StaticBytes.[
      I32 Tagged.(int_of_tag Blob);
      I32 Int32.(mul Heap.word_size size);
      i32s limbs
    ] in
    let data_ptr = Int32.(add data_blob unskewed_payload_offset) in

    (* cf. mp_int in tommath.h *)
    let ptr = E.add_static env StaticBytes.[
      I32 Tagged.(int_of_tag BigInt);
      I32 size;
      I32 size; (* alloc *)
      I32 sign;
      I32 data_ptr;
    ] in
    ptr

  let assert_nonneg env =
    Func.share_code1 env "assert_nonneg" ("n", I32Type) [I32Type] (fun env get_n ->
      get_n ^^
      E.call_import env "rts" "bigint_isneg" ^^
      E.then_trap_with env "Natural subtraction underflow" ^^
      get_n
    )

  let compile_abs env = E.call_import env "rts" "bigint_abs"
  let compile_neg env = E.call_import env "rts" "bigint_neg"
  let compile_add env = E.call_import env "rts" "bigint_add"
  let compile_mul env = E.call_import env "rts" "bigint_mul"
  let compile_signed_sub env = E.call_import env "rts" "bigint_sub"
  let compile_signed_div env = E.call_import env "rts" "bigint_div"
  let compile_signed_mod env = E.call_import env "rts" "bigint_rem"
  let compile_unsigned_sub env = E.call_import env "rts" "bigint_sub" ^^ assert_nonneg env
  let compile_unsigned_rem env = E.call_import env "rts" "bigint_rem"
  let compile_unsigned_div env = E.call_import env "rts" "bigint_div"
  let compile_unsigned_pow env = E.call_import env "rts" "bigint_pow"

  let compile_eq env = E.call_import env "rts" "bigint_eq"
  let compile_is_negative env = E.call_import env "rts" "bigint_isneg"
  let compile_relop env = function
      | Lt -> E.call_import env "rts" "bigint_lt"
      | Le -> E.call_import env "rts" "bigint_le"
      | Ge -> E.call_import env "rts" "bigint_ge"
      | Gt -> E.call_import env "rts" "bigint_gt"
      | Ne -> E.call_import env "rts" "bigint_ne"

  let fits_signed_bits env bits =
    E.call_import env "rts" "bigint_2complement_bits" ^^
    compile_unboxed_const (Int32.of_int bits) ^^
    G.i (Compare (Wasm.Values.I32 I32Op.LeU))
  let fits_unsigned_bits env bits =
    E.call_import env "rts" "bigint_count_bits" ^^
    compile_unboxed_const (Int32.of_int bits) ^^
    G.i (Compare (Wasm.Values.I32 I32Op.LeU))

end (* BigNumLibtommath *)

module BigNum = MakeCompact(BigNumLibtommath)

(* Primitive functions *)
module Prim = struct
  (* The Word8 and Word16 bits sit in the MSBs of the i32, in this manner
     we can perform almost all operations, with the exception of
     - Mul (needs shr of one operand)
     - Shr (needs masking of result)
     - Rot (needs duplication into LSBs, masking of amount and masking of result)
     - ctz (needs shr of operand or sub from result)

     Both Word8/16 easily fit into the vanilla stackrep, so no boxing is necessary.
     This MSB-stored schema is also essentially what the interpreter is using.
  *)
  let prim_word32toNat env = BigNum.from_word32 env
  let prim_shiftWordNtoUnsigned env b =
    compile_shrU_const b ^^
    prim_word32toNat env
  let prim_word32toInt env = BigNum.from_signed_word32 env
  let prim_shiftWordNtoSigned env b =
    compile_shrS_const b ^^
    prim_word32toInt env
  let prim_intToWord32 env = BigNum.truncate_to_word32 env
  let prim_shiftToWordN env b =
    prim_intToWord32 env ^^
    UnboxedSmallWord.shift_leftWordNtoI32 b
end (* Prim *)

module Object = struct
 (* An object with a mutable field1 and immutable field 2 has the following
    heap layout:

    ┌────────┬──────────┬──────────┬─────────┬─────────────┬───┐
    │ Object │ n_fields │ hash_ptr │ ind_ptr │ field2_data │ … │
    └────────┴──────────┴┬─────────┴┬────────┴─────────────┴───┘
         ┌───────────────┘          │
         │   ┌──────────────────────┘
         │   ↓
         │  ╶─┬────────┬─────────────┐
         │    │ ObjInd │ field1_data │
         ↓    └────────┴─────────────┘
        ╶─┬─────────────┬─────────────┬───┐
          │ field1_hash │ field2_hash │ … │
          └─────────────┴─────────────┴───┘


    The field hash array lives in static memory (so no size header needed).
    The hash_ptr is skewed.

    The field2_data for immutable fields is a vanilla word.

    The field1_data for mutable fields are pointers to either an ObjInd, or a
    MutBox (they have the same layout). This indirection is a consequence of
    how we compile object literals with `await` instructions, as these mutable
    fields need to be able to alias local mutal variables.

    We could alternatively switch to an allocate-first approach in the
    await-translation of objects, and get rid of this indirection -- if it were
    not for the implemenating of sharing of mutable stable values.
  *)

  let header_size = Int32.add Tagged.header_size 2l

  (* Number of object fields *)
  let size_field = Int32.add Tagged.header_size 0l
  let hash_ptr_field = Int32.add Tagged.header_size 1l

  module FieldEnv = Env.Make(String)

  (* This is for static objects *)
  let vanilla_lit env (fs : (string * int32) list) : int32 =
    let open List in
    let (hashes, ptrs) = fs
      |> map (fun (n, ptr) -> (Mo_types.Hash.hash n,ptr))
      |> sort compare
      |> split
    in

    let hash_ptr = E.add_static env StaticBytes.[ i32s hashes ] in

    E.add_static env StaticBytes.[
      I32 Tagged.(int_of_tag Object);
      I32 (Int32.of_int (List.length fs));
      I32 hash_ptr;
      i32s ptrs;
    ]

  (* This is for non-recursive objects, i.e. ObjNewE *)
  (* The instructions in the field already create the indirection if needed *)
  let lit_raw env (fs : (string * (unit -> G.t)) list ) =
    let name_pos_map =
      fs |>
      (* We could store only public fields in the object, but
         then we need to allocate separate boxes for the non-public ones:
         List.filter (fun (_, vis, f) -> vis.it = Public) |>
      *)
      List.map (fun (n,_) -> (Mo_types.Hash.hash n, n)) |>
      List.sort compare |>
      List.mapi (fun i (_h,n) -> (n,Int32.of_int i)) |>
      List.fold_left (fun m (n,i) -> FieldEnv.add n i m) FieldEnv.empty in

    let sz = Int32.of_int (FieldEnv.cardinal name_pos_map) in

    (* Create hash array *)
    let hashes = fs |>
      List.map (fun (n,_) -> Mo_types.Hash.hash n) |>
      List.sort compare in
    let hash_ptr = E.add_static env StaticBytes.[ i32s hashes ] in

    (* Allocate memory *)
    let (set_ri, get_ri, ri) = new_local_ env I32Type "obj" in
    Heap.alloc env (Int32.add header_size sz) ^^
    set_ri ^^

    (* Set tag *)
    get_ri ^^
    Tagged.(store Object) ^^

    (* Set size *)
    get_ri ^^
    compile_unboxed_const sz ^^
    Heap.store_field size_field ^^

    (* Set hash_ptr *)
    get_ri ^^
    compile_unboxed_const hash_ptr ^^
    Heap.store_field hash_ptr_field ^^

    (* Write all the fields *)
    let init_field (name, mk_is) : G.t =
      (* Write the pointer to the indirection *)
      get_ri ^^
      mk_is () ^^
      let i = FieldEnv.find name name_pos_map in
      let offset = Int32.add header_size i in
      Heap.store_field offset
    in
    G.concat_map init_field fs ^^

    (* Return the pointer to the object *)
    get_ri

  (* Returns a pointer to the object field (without following the indirection) *)
  let idx_hash_raw env =
    Func.share_code2 env "obj_idx" (("x", I32Type), ("hash", I32Type)) [I32Type] (fun env get_x get_hash ->
      let (set_h_ptr, get_h_ptr) = new_local env "h_ptr" in

      get_x ^^ Heap.load_field hash_ptr_field ^^ set_h_ptr ^^

      get_x ^^ Heap.load_field size_field ^^
      (* Linearly scan through the fields (binary search can come later) *)
      from_0_to_n env (fun get_i ->
        get_i ^^
        compile_mul_const Heap.word_size  ^^
        get_h_ptr ^^
        G.i (Binary (Wasm.Values.I32 I32Op.Add)) ^^
        Heap.load_field 0l ^^
        get_hash ^^
        G.i (Compare (Wasm.Values.I32 I32Op.Eq)) ^^
        G.if_ []
          ( get_i ^^
            compile_add_const header_size ^^
            compile_mul_const Heap.word_size ^^
            get_x ^^
            G.i (Binary (Wasm.Values.I32 I32Op.Add)) ^^
            G.i Return
          ) G.nop
      ) ^^
      E.trap_with env "internal error: object field not found"
    )

  (* Returns a pointer to the object field (possibly following the indirection) *)
  let idx_hash env indirect =
    if indirect
    then Func.share_code2 env "obj_idx_ind" (("x", I32Type), ("hash", I32Type)) [I32Type] (fun env get_x get_hash ->
      get_x ^^ get_hash ^^
      idx_hash_raw env ^^
      load_ptr ^^ compile_add_const Heap.word_size
    )
    else idx_hash_raw env

  (* Determines whether the field is mutable (and thus needs an indirection) *)
  let is_mut_field env obj_type s =
    let _, fields = Type.as_obj_sub [s] obj_type in
    Type.is_mut (Type.lookup_val_field s fields)

  (* Returns a pointer to the object field (without following the indirection) *)
  let idx_raw env f =
    compile_unboxed_const (Mo_types.Hash.hash f) ^^
    idx_hash_raw env

  (* Returns a pointer to the object field (possibly following the indirection) *)
  let idx env obj_type f =
    compile_unboxed_const (Mo_types.Hash.hash f) ^^
    idx_hash env (is_mut_field env obj_type f)

  (* load the value (or the mutbox) *)
  let load_idx_raw env f =
    idx_raw env f ^^
    load_ptr

  (* load the actual value (dereferencing the mutbox) *)
  let load_idx env obj_type f =
    idx env obj_type f ^^
    load_ptr

end (* Object *)

module Blob = struct
  (* The layout of a blob object is

     ┌─────┬─────────┬──────────────────┐
     │ tag │ n_bytes │ bytes (padded) … │
     └─────┴─────────┴──────────────────┘

    This heap object is used for various kinds of binary, non-pointer data.

    When used for Text values, the bytes are UTF-8 encoded code points from
    Unicode.
  *)

  let header_size = Int32.add Tagged.header_size 1l

  let len_field = Int32.add Tagged.header_size 0l

  let vanilla_lit env s =
    E.add_static env StaticBytes.[
      I32 Tagged.(int_of_tag Blob);
      I32 (Int32.of_int (String.length s));
      Bytes s;
    ]

  let lit env s = compile_unboxed_const (vanilla_lit env s)

  let lit_ptr_len env s =
    compile_unboxed_const (Int32.add ptr_unskew (E.add_static env StaticBytes.[Bytes s])) ^^
    compile_unboxed_const (Int32.of_int (String.length s))

  let alloc env = Func.share_code1 env "blob_alloc" ("len", I32Type) [I32Type] (fun env get_len ->
      let (set_x, get_x) = new_local env "x" in
      compile_unboxed_const (Int32.mul Heap.word_size header_size) ^^
      get_len ^^
      G.i (Binary (Wasm.Values.I32 I32Op.Add)) ^^
      Heap.dyn_alloc_bytes env ^^
      set_x ^^

      get_x ^^ Tagged.(store Blob) ^^
      get_x ^^ get_len ^^ Heap.store_field len_field ^^
      get_x
   )

  let unskewed_payload_offset = Int32.(add ptr_unskew (mul Heap.word_size header_size))
  let payload_ptr_unskewed = compile_add_const unskewed_payload_offset

  let as_ptr_len env = Func.share_code1 env "as_ptr_size" ("x", I32Type) [I32Type; I32Type] (
    fun env get_x ->
      get_x ^^ payload_ptr_unskewed ^^
      get_x ^^ Heap.load_field len_field
    )


  (* Lexicographic blob comparison. Expects two blobs on the stack *)
  let rec compare env op =
    let open Operator in
    let name = match op with
        | LtOp -> "Blob.compare_lt"
        | LeOp -> "Blob.compare_le"
        | GeOp -> "Blob.compare_ge"
        | GtOp -> "Blob.compare_gt"
        | EqOp -> "Blob.compare_eq"
        | NeqOp -> "Blob.compare_ne" in
    Func.share_code2 env name (("x", I32Type), ("y", I32Type)) [I32Type] (fun env get_x get_y ->
      match op with
        (* Some operators can be reduced to the negation of other operators *)
        | LtOp ->  get_x ^^ get_y ^^ compare env GeOp ^^ Bool.neg
        | GtOp ->  get_x ^^ get_y ^^ compare env LeOp ^^ Bool.neg
        | NeqOp -> get_x ^^ get_y ^^ compare env EqOp ^^ Bool.neg
        | _ ->
      begin
        let (set_len1, get_len1) = new_local env "len1" in
        let (set_len2, get_len2) = new_local env "len2" in
        let (set_len, get_len) = new_local env "len" in
        let (set_a, get_a) = new_local env "a" in
        let (set_b, get_b) = new_local env "b" in

        get_x ^^ Heap.load_field len_field ^^ set_len1 ^^
        get_y ^^ Heap.load_field len_field ^^ set_len2 ^^

        (* Find mininum length *)
        begin if op = EqOp then
          (* Early exit for equality *)
          get_len1 ^^ get_len2 ^^ G.i (Compare (Wasm.Values.I32 I32Op.Eq)) ^^
          G.if_ [] G.nop (Bool.lit false ^^ G.i Return) ^^

          get_len1 ^^ set_len
        else
          get_len1 ^^ get_len2 ^^ G.i (Compare (Wasm.Values.I32 I32Op.LeU)) ^^
          G.if_ []
            (get_len1 ^^ set_len)
            (get_len2 ^^ set_len)
        end ^^

        (* We could do word-wise comparisons if we know that the trailing bytes
           are zeroed *)
        get_len ^^
        from_0_to_n env (fun get_i ->
          get_x ^^
          payload_ptr_unskewed ^^
          get_i ^^
          G.i (Binary (Wasm.Values.I32 I32Op.Add)) ^^
          G.i (Load {ty = I32Type; align = 0; offset = 0l; sz = Some Wasm.Types.(Pack8, ZX)}) ^^
          set_a ^^


          get_y ^^
          payload_ptr_unskewed ^^
          get_i ^^
          G.i (Binary (Wasm.Values.I32 I32Op.Add)) ^^
          G.i (Load {ty = I32Type; align = 0; offset = 0l; sz = Some Wasm.Types.(Pack8, ZX)}) ^^
          set_b ^^

          get_a ^^ get_b ^^ G.i (Compare (Wasm.Values.I32 I32Op.Eq)) ^^
          G.if_ [] G.nop (
            (* first non-equal elements *)
            begin match op with
            | LeOp -> get_a ^^ get_b ^^ G.i (Compare (Wasm.Values.I32 I32Op.LeU))
            | GeOp -> get_a ^^ get_b ^^ G.i (Compare (Wasm.Values.I32 I32Op.GeU))
            | EqOp -> Bool.lit false
            |_ -> assert false
            end ^^
            G.i Return
          )
        ) ^^
        (* Common prefix is same *)
        match op with
        | LeOp -> get_len1 ^^ get_len2 ^^ G.i (Compare (Wasm.Values.I32 I32Op.LeU))
        | GeOp -> get_len1 ^^ get_len2 ^^ G.i (Compare (Wasm.Values.I32 I32Op.GeU))
        | EqOp -> Bool.lit true
        |_ -> assert false
      end
  )

  let len env =
    Heap.load_field len_field ^^ BigNum.from_word32 env
  let iter env =
    E.call_import env "rts" "blob_iter"
  let iter_done env =
    E.call_import env "rts" "blob_iter_done"
  let iter_next env =
    E.call_import env "rts" "blob_iter_next" ^^
    UnboxedSmallWord.msb_adjust Type.Word8

  let dyn_alloc_scratch env = alloc env ^^ payload_ptr_unskewed

end (* Blob *)

module Text = struct
  (*
  Most of the heavy lifting around text values is in rts/text.c
  *)

  (* The layout of a concatenation node is

     ┌─────┬─────────┬───────┬───────┐
     │ tag │ n_bytes │ text1 │ text2 │
     └─────┴─────────┴───────┴───────┘

    This is internal to rts/text.c, with the exception of GC-related code.
  *)

  let concat_field1 = Int32.add Tagged.header_size 1l
  let concat_field2 = Int32.add Tagged.header_size 2l

  let of_ptr_size env =
    E.call_import env "rts" "text_of_ptr_size"
  let concat env =
    E.call_import env "rts" "text_concat"
  let size env =
    E.call_import env "rts" "text_size"
  let to_buf env =
    E.call_import env "rts" "text_to_buf"
  let len env =
    E.call_import env "rts" "text_len" ^^ BigNum.from_word32 env
  let prim_showChar env =
    UnboxedSmallWord.unbox_codepoint ^^
    E.call_import env "rts" "text_singleton"
  let to_blob env = E.call_import env "rts" "blob_of_text"
  let iter env =
    E.call_import env "rts" "text_iter"
  let iter_done env =
    E.call_import env "rts" "text_iter_done"
  let iter_next env =
    E.call_import env "rts" "text_iter_next" ^^
    UnboxedSmallWord.box_codepoint

  let compare env op =
    let open Operator in
    let name = match op with
        | LtOp -> "Text.compare_lt"
        | LeOp -> "Text.compare_le"
        | GeOp -> "Text.compare_ge"
        | GtOp -> "Text.compare_gt"
        | EqOp -> "Text.compare_eq"
        | NeqOp -> "Text.compare_ne" in
    Func.share_code2 env name (("x", I32Type), ("y", I32Type)) [I32Type] (fun env get_x get_y ->
      get_x ^^ get_y ^^ E.call_import env "rts" "text_compare" ^^
      compile_unboxed_const 0l ^^
      match op with
        | LtOp -> G.i (Compare (Wasm.Values.I32 I32Op.LtS))
        | LeOp -> G.i (Compare (Wasm.Values.I32 I32Op.LeS))
        | GtOp -> G.i (Compare (Wasm.Values.I32 I32Op.GtS))
        | GeOp -> G.i (Compare (Wasm.Values.I32 I32Op.GeS))
        | EqOp -> G.i (Compare (Wasm.Values.I32 I32Op.Eq))
        | NeqOp -> G.i (Compare (Wasm.Values.I32 I32Op.Eq)) ^^ Bool.neg
    )


end (* Text *)

module Arr = struct
  (* Object layout:

     ┌─────┬──────────┬────────┬───┐
     │ tag │ n_fields │ field1 │ … │
     └─────┴──────────┴────────┴───┘

     No difference between mutable and immutable arrays.
  *)

  let header_size = Int32.add Tagged.header_size 1l
  let element_size = 4l
  let len_field = Int32.add Tagged.header_size 0l

  (* Static array access. No checking *)
  let load_field n = Heap.load_field Int32.(add n header_size)

  (* Dynamic array access. Returns the address (not the value) of the field.
     Does bounds checking *)
  let idx env =
    Func.share_code2 env "Array.idx" (("array", I32Type), ("idx", I32Type)) [I32Type] (fun env get_array get_idx ->
      (* No need to check the lower bound, we interpret idx as unsigned *)
      (* Check the upper bound *)
      get_idx ^^
      get_array ^^ Heap.load_field len_field ^^
      G.i (Compare (Wasm.Values.I32 I32Op.LtU)) ^^
      E.else_trap_with env "Array index out of bounds" ^^

      get_idx ^^
      compile_add_const header_size ^^
      compile_mul_const element_size ^^
      get_array ^^
      G.i (Binary (Wasm.Values.I32 I32Op.Add))
    )

  (* As above, but taking a bigint (Nat), and reporting overflow as out of bounds *)
  let idx_bigint env =
    Func.share_code2 env "Array.idx_bigint" (("array", I32Type), ("idx", I32Type)) [I32Type] (fun env get_array get_idx ->
      get_array ^^
      get_idx ^^
      Blob.lit env "Array index out of bounds" ^^
      BigNum.to_word32_with env ^^
      idx env
  )


  let vanilla_lit env ptrs =
    E.add_static env StaticBytes.[
      I32 Tagged.(int_of_tag Array);
      I32 (Int32.of_int (List.length ptrs));
      i32s ptrs;
    ]

  (* Compile an array literal. *)
  let lit env element_instructions =
    Tagged.obj env Tagged.Array
     ([ compile_unboxed_const (Wasm.I32.of_int_u (List.length element_instructions))
      ] @ element_instructions)

  (* Does not initialize the fields! *)
  let alloc env =
    let (set_len, get_len) = new_local env "len" in
    let (set_r, get_r) = new_local env "r" in
    set_len ^^

    (* Check size (should not be larger than half the memory space) *)
    get_len ^^
    compile_unboxed_const Int32.(shift_left 1l (32-2-1)) ^^
    G.i (Compare (Wasm.Values.I32 I32Op.LtU)) ^^
    E.else_trap_with env "Array allocation too large" ^^

    (* Allocate *)
    get_len ^^
    compile_add_const header_size ^^
    Heap.dyn_alloc_words env ^^
    set_r ^^

    (* Write header *)
    get_r ^^
    Tagged.(store Array) ^^
    get_r ^^
    get_len ^^
    Heap.store_field len_field ^^

    get_r

  (* The primitive operations *)
  (* No need to wrap them in RTS functions: They occur only once, in the prelude. *)
  let init env =
    let (set_len, get_len) = new_local env "len" in
    let (set_x, get_x) = new_local env "x" in
    let (set_r, get_r) = new_local env "r" in
    set_x ^^
    BigNum.to_word32 env ^^
    set_len ^^

    (* Allocate *)
    get_len ^^
    alloc env ^^
    set_r ^^

    (* Write fields *)
    get_len ^^
    from_0_to_n env (fun get_i ->
      get_r ^^
      get_i ^^
      idx env ^^
      get_x ^^
      store_ptr
    ) ^^
    get_r

  let tabulate env =
    let (set_len, get_len) = new_local env "len" in
    let (set_f, get_f) = new_local env "f" in
    let (set_r, get_r) = new_local env "r" in
    set_f ^^
    BigNum.to_word32 env ^^
    set_len ^^

    (* Allocate *)
    get_len ^^
    alloc env ^^
    set_r ^^

    (* Write fields *)
    get_len ^^
    from_0_to_n env (fun get_i ->
      (* Where to store *)
      get_r ^^ get_i ^^ idx env ^^
      (* The closure *)
      get_f ^^
      (* The arg *)
      get_i ^^
      BigNum.from_word32 env ^^
      (* The closure again *)
      get_f ^^
      (* Call *)
      Closure.call_closure env 1 1 ^^
      store_ptr
    ) ^^
    get_r

end (* Array *)

module Tuple = struct
  (* Tuples use the same object representation (and same tag) as arrays.
     Even though we know the size statically, we still need the size
     information for the GC.

     One could introduce tags for small tuples, to save one word.
  *)

  (* We represent the boxed empty tuple as the unboxed scalar 0, i.e. simply as
     number (but really anything is fine, we never look at this) *)
  let unit_vanilla_lit = 1l
  let compile_unit = compile_unboxed_const unit_vanilla_lit

  (* Expects on the stack the pointer to the array. *)
  let load_n n = Heap.load_field (Int32.add Arr.header_size n)

  (* Takes n elements of the stack and produces an argument tuple *)
  let from_stack env n =
    if n = 0 then compile_unit
    else
      let name = Printf.sprintf "to_%i_tuple" n in
      let args = Lib.List.table n (fun i -> Printf.sprintf "arg%i" i, I32Type) in
      Func.share_code env name args [I32Type] (fun env ->
        Arr.lit env (Lib.List.table n (fun i -> G.i (LocalGet (nr (Int32.of_int i)))))
      )

  (* Takes an argument tuple and puts the elements on the stack: *)
  let to_stack env n =
    if n = 0 then G.i Drop else
    begin
      let name = Printf.sprintf "from_%i_tuple" n in
      let retty = Lib.List.make n I32Type in
      Func.share_code1 env name ("tup", I32Type) retty (fun env get_tup ->
        G.table n (fun i -> get_tup ^^ load_n (Int32.of_int i))
      )
    end

end (* Tuple *)

module Lifecycle = struct
  (*
  This module models the life cycle of a canister as a very simple state machine,
  keeps track of the current state of the canister, and traps noisily if an
  unexpected transition happens. Such a transition would either be a bug in the
  underlying system, or in our RTS.
  *)

  type state =
    | PreInit
  (* We do not use the (start) function when compiling canisters, so skip
     these two:
    | InStart
    | Started (* (start) has run *)
  *)
    | InInit (* canister_init *)
    | Idle (* basic steady state *)
    | InUpdate
    | InQuery
    | PostQuery (* an invalid state *)
    | InPreUpgrade
    | PostPreUpgrade (* an invalid state *)
    | InPostUpgrade

  let string_of_state state = match state with
    | PreInit -> "PreInit"
    | InInit -> "InInit"
    | Idle -> "Idle"
    | InUpdate -> "InUpdate"
    | InQuery -> "InQuery"
    | PostQuery -> "PostQuery"
    | InPreUpgrade -> "InPreUpgrade"
    | PostPreUpgrade -> "PostPreUpgrade"
    | InPostUpgrade -> "InPostUpgrade"

  let int_of_state = function
    | PreInit -> 0l (* Automatically null *)
    (*
    | InStart -> 1l
    | Started -> 2l
    *)
    | InInit -> 3l
    | Idle -> 4l
    | InUpdate -> 5l
    | InQuery -> 6l
    | PostQuery -> 7l
    | InPreUpgrade -> 8l
    | PostPreUpgrade -> 9l
    | InPostUpgrade -> 10l

  let ptr = Stack.end_
  let end_ = Int32.add Stack.end_ Heap.word_size

  (* Which states may come before this *)
  let pre_states = function
    | PreInit -> []
    (*
    | InStart -> [PreInit]
    | Started -> [InStart]
    *)
    | InInit -> [PreInit]
    | Idle -> [InInit; InUpdate; InPostUpgrade]
    | InUpdate -> [Idle]
    | InQuery -> [Idle]
    | PostQuery -> [InQuery]
    | InPreUpgrade -> [Idle]
    | PostPreUpgrade -> [InPreUpgrade]
    | InPostUpgrade -> [Idle]

  let get env =
    compile_unboxed_const ptr ^^
    load_unskewed_ptr

  let set env new_state =
    compile_unboxed_const ptr ^^
    compile_unboxed_const (int_of_state new_state) ^^
    store_unskewed_ptr

  let trans env new_state =
    let name = "trans_state" ^ Int32.to_string (int_of_state new_state) in
    Func.share_code0 env name [] (fun env ->
      G.block_ [] (
        let rec go = function
        | [] -> E.trap_with env
          ("internal error: unexpected state entering " ^ string_of_state new_state)
        | (s::ss) ->
          get env ^^ compile_eq_const (int_of_state s) ^^
          G.if_ [] (G.i (Br (nr 1l))) G.nop ^^
          go ss
        in go (pre_states new_state)
        ) ^^
      set env new_state
    )

end (* Lifecycle *)


module Dfinity = struct
  (* Dfinity-specific stuff: System imports, databufs etc. *)

  let i32s n = Lib.List.make n I32Type

  let import_ic0 env =
      E.add_func_import env "ic0" "call_simple" (i32s 10) [I32Type];
      E.add_func_import env "ic0" "canister_self_copy" (i32s 3) [];
      E.add_func_import env "ic0" "canister_self_size" [] [I32Type];
      E.add_func_import env "ic0" "debug_print" (i32s 2) [];
      E.add_func_import env "ic0" "msg_arg_data_copy" (i32s 3) [];
      E.add_func_import env "ic0" "msg_arg_data_size" [] [I32Type];
      E.add_func_import env "ic0" "msg_caller_copy" (i32s 3) [];
      E.add_func_import env "ic0" "msg_caller_size" [] [I32Type];
      E.add_func_import env "ic0" "msg_reject_code" [] [I32Type];
      E.add_func_import env "ic0" "msg_reject_msg_size" [] [I32Type];
      E.add_func_import env "ic0" "msg_reject_msg_copy" (i32s 3) [];
      E.add_func_import env "ic0" "msg_reject" (i32s 2) [];
      E.add_func_import env "ic0" "msg_reply_data_append" (i32s 2) [];
      E.add_func_import env "ic0" "msg_reply" [] [];
      E.add_func_import env "ic0" "trap" (i32s 2) [];
      E.add_func_import env "ic0" "stable_write" (i32s 3) [];
      E.add_func_import env "ic0" "stable_read" (i32s 3) [];
      E.add_func_import env "ic0" "stable_size" [] [I32Type];
      E.add_func_import env "ic0" "stable_grow" [I32Type] [I32Type];
      ()

  let system_imports env =
    match E.mode env with
    | Flags.ICMode ->
      import_ic0 env
    | Flags.RefMode  ->
      import_ic0 env
    | Flags.WASIMode ->
      E.add_func_import env "wasi_unstable" "fd_write" [I32Type; I32Type; I32Type; I32Type] [I32Type];
    | Flags.WasmMode -> ()

  let system_call env modname funcname = E.call_import env modname funcname

  let print_ptr_len env =
    match E.mode env with
    | Flags.WasmMode -> G.i Drop ^^ G.i Drop
    | Flags.ICMode | Flags.RefMode -> system_call env "ic0" "debug_print"
    | Flags.WASIMode ->
      Func.share_code2 env "print_ptr" (("ptr", I32Type), ("len", I32Type)) [] (fun env get_ptr get_len ->
        Stack.with_words env "io_vec" 6l (fun get_iovec_ptr ->
          (* We use the iovec functionality to append a newline *)
          get_iovec_ptr ^^
          get_ptr ^^
          G.i (Store {ty = I32Type; align = 2; offset = 0l; sz = None}) ^^

          get_iovec_ptr ^^
          get_len ^^
          G.i (Store {ty = I32Type; align = 2; offset = 4l; sz = None}) ^^

          get_iovec_ptr ^^
          get_iovec_ptr ^^ compile_add_const 16l ^^
          G.i (Store {ty = I32Type; align = 2; offset = 8l; sz = None}) ^^

          get_iovec_ptr ^^
          compile_unboxed_const 1l ^^
          G.i (Store {ty = I32Type; align = 2; offset = 12l; sz = None}) ^^

          get_iovec_ptr ^^
          compile_unboxed_const (Int32.of_int (Char.code '\n')) ^^
          G.i (Store {ty = I32Type; align = 0; offset = 16l; sz = Some Wasm.Types.Pack8}) ^^

          (* Call fd_write twice to work around
             https://github.com/bytecodealliance/wasmtime/issues/629
          *)

          compile_unboxed_const 1l (* stdout *) ^^
          get_iovec_ptr ^^
          compile_unboxed_const 1l (* one string segment (2 doesn't work) *) ^^
          get_iovec_ptr ^^ compile_add_const 20l ^^ (* out for bytes written, we ignore that *)
          E.call_import env "wasi_unstable" "fd_write" ^^
          G.i Drop ^^

          compile_unboxed_const 1l (* stdout *) ^^
          get_iovec_ptr ^^ compile_add_const 8l ^^
          compile_unboxed_const 1l (* one string segment *) ^^
          get_iovec_ptr ^^ compile_add_const 20l ^^ (* out for bytes written, we ignore that *)
          E.call_import env "wasi_unstable" "fd_write" ^^
          G.i Drop
        )
      )

  let print_text env =
    Func.share_code1 env "print_text" ("str", I32Type) [] (fun env get_str ->
      let (set_blob, get_blob) = new_local env "blob" in
      get_str ^^ Text.to_blob env ^^ set_blob ^^
      get_blob ^^ Blob.payload_ptr_unskewed ^^
      get_blob ^^ Heap.load_field Blob.len_field ^^
      print_ptr_len env
    )

  (* For debugging *)
  let _compile_static_print env s =
    Blob.lit_ptr_len env s ^^ print_ptr_len env

  let ic_trap env = system_call env "ic0" "trap"

  let trap_ptr_len env =
    match E.mode env with
    | Flags.WasmMode -> G.i Unreachable
    | Flags.WASIMode -> print_ptr_len env ^^ G.i Unreachable
    | Flags.ICMode | Flags.RefMode -> ic_trap env ^^ G.i Unreachable

  let trap_with env s =
    Blob.lit_ptr_len env s ^^ trap_ptr_len env

  let _trap_text env  =
    Text.to_blob env ^^ Blob.as_ptr_len env ^^ trap_ptr_len env

  let default_exports env =
    (* these exports seem to be wanted by the hypervisor/v8 *)
    E.add_export env (nr {
      name = Wasm.Utf8.decode (
        match E.mode env with
        | Flags.WASIMode -> "memory"
        | _  -> "mem"
      );
      edesc = nr (MemoryExport (nr 0l))
    });
    E.add_export env (nr {
      name = Wasm.Utf8.decode "table";
      edesc = nr (TableExport (nr 0l))
    })

  let export_init env start_fi =
    assert (E.mode env = Flags.ICMode || E.mode env = Flags.RefMode);
    let empty_f = Func.of_body env [] [] (fun env1 ->
      Lifecycle.trans env Lifecycle.InInit ^^

      G.i (Call (nr start_fi)) ^^
      (* Collect garbage *)
      G.i (Call (nr (E.built_in env1 "collect"))) ^^

      Lifecycle.trans env Lifecycle.Idle
    ) in
    let fi = E.add_fun env "canister_init" empty_f in
    E.add_export env (nr {
      name = Wasm.Utf8.decode "canister_init";
      edesc = nr (FuncExport (nr fi))
      });
    fi

  let export_wasi_start env start_fi =
    assert (E.mode env = Flags.WASIMode);
    let empty_f = Func.of_body env [] [] (fun env1 ->
      Lifecycle.trans env Lifecycle.InInit ^^
      G.i (Call (nr start_fi)) ^^
      Lifecycle.trans env Lifecycle.Idle
    ) in
    let fi = E.add_fun env "_start" empty_f in
    E.add_export env (nr {
      name = Wasm.Utf8.decode "_start";
      edesc = nr (FuncExport (nr fi))
      });
    fi

  let get_self_reference env =
    match E.mode env with
    | Flags.ICMode | Flags.RefMode ->
      Func.share_code0 env "canister_self" [I32Type] (fun env ->
        let (set_len, get_len) = new_local env "len" in
        let (set_blob, get_blob) = new_local env "blob" in
        system_call env "ic0" "canister_self_size" ^^
        set_len ^^

        get_len ^^ Blob.alloc env ^^ set_blob ^^
        get_blob ^^ Blob.payload_ptr_unskewed ^^
        compile_unboxed_const 0l ^^
        get_len ^^
        system_call env "ic0" "canister_self_copy" ^^

        get_blob
      )
    | _ ->
      E.trap_with env (Printf.sprintf "cannot get self-actor-reference when running locally")

  let caller env =
    SR.Vanilla,
    match E.mode env with
    | Flags.ICMode | Flags.RefMode ->
      let (set_len, get_len) = new_local env "len" in
      let (set_blob, get_blob) = new_local env "blob" in
      system_call env "ic0" "msg_caller_size" ^^
      set_len ^^

      get_len ^^ Blob.alloc env ^^ set_blob ^^
      get_blob ^^ Blob.payload_ptr_unskewed ^^
      compile_unboxed_const 0l ^^
      get_len ^^
      system_call env "ic0" "msg_caller_copy" ^^

      get_blob
    | _ -> assert false

  let reject env arg_instrs =
    match E.mode env with
    | Flags.ICMode | Flags.RefMode ->
      arg_instrs ^^
      Blob.as_ptr_len env ^^
      system_call env "ic0" "msg_reject"
    | _ ->
      E.trap_with env (Printf.sprintf "cannot reject when running locally")

  let error_code env =
     Func.share_code0 env "error_code" [I32Type] (fun env ->
      let (set_code, get_code) = new_local env "code" in
      system_call env "ic0" "msg_reject_code" ^^ set_code ^^
      List.fold_right (fun (tag, const) code ->
        get_code ^^ compile_unboxed_const const ^^
        G.i (Compare (Wasm.Values.I32 I32Op.Eq)) ^^
        G.if_ [I32Type]
          (Variant.inject env tag Tuple.compile_unit)
          code)
        ["system_fatal", 1l;
         "system_transient", 2l;
         "destination_invalid", 3l;
         "canister_reject", 4l;
         "canister_error", 5l]
        (Variant.inject env "future" (get_code ^^ BoxedSmallWord.box env)))
  let error_message env =
    Func.share_code0 env "error_message" [I32Type] (fun env ->
      let (set_len, get_len) = new_local env "len" in
      let (set_blob, get_blob) = new_local env "blob" in
      system_call env "ic0" "msg_reject_msg_size" ^^
      set_len ^^

      get_len ^^ Blob.alloc env ^^ set_blob ^^
      get_blob ^^ Blob.payload_ptr_unskewed ^^
      compile_unboxed_const 0l ^^
      get_len ^^
      system_call env "ic0" "msg_reject_msg_copy" ^^

      get_blob)

  let error_value env =
    Func.share_code0 env "error_value" [I32Type] (fun env ->
      error_code env ^^
      error_message env ^^
      Tuple.from_stack env 2
    )

  let reply_with_data env =
    Func.share_code2 env "reply_with_data" (("start", I32Type), ("size", I32Type)) [] (
      fun env get_data_start get_data_size ->
        get_data_start ^^
        get_data_size ^^
        system_call env "ic0" "msg_reply_data_append" ^^
        system_call env "ic0" "msg_reply"
    )

  (* Actor reference on the stack *)
  let actor_public_field env name =
    match E.mode env with
    | Flags.ICMode | Flags.RefMode ->
      (* simply tuple canister name and function name *)
      Blob.lit env name ^^
      Tuple.from_stack env 2
    | Flags.WasmMode ->
      E.trap_with env (Printf.sprintf "cannot access actor with --no-system-api")
    | Flags.WASIMode ->
      E.trap_with env (Printf.sprintf "cannot access actor with --no-system-api")

  let fail_assert env at =
    E.trap_with env (Printf.sprintf "assertion failed at %s" (string_of_region at))

  let async_method_name = "__motoko_async_helper"

  let assert_caller_self env =
    let (set_len1, get_len1) = new_local env "len1" in
    let (set_len2, get_len2) = new_local env "len2" in
    let (set_str1, get_str1) = new_local env "str1" in
    let (set_str2, get_str2) = new_local env "str2" in
    system_call env "ic0" "canister_self_size" ^^ set_len1 ^^
    system_call env "ic0" "msg_caller_size" ^^ set_len2 ^^
    get_len1 ^^ get_len2 ^^ G.i (Compare (Wasm.Values.I32 I32Op.Eq)) ^^
    E.else_trap_with env "not a self-call" ^^

    get_len1 ^^ Blob.dyn_alloc_scratch env ^^ set_str1 ^^
    get_str1 ^^ compile_unboxed_const 0l ^^ get_len1 ^^
    system_call env "ic0" "canister_self_copy" ^^

    get_len2 ^^ Blob.dyn_alloc_scratch env ^^ set_str2 ^^
    get_str2 ^^ compile_unboxed_const 0l ^^ get_len2 ^^
    system_call env "ic0" "msg_caller_copy" ^^


    get_str1 ^^ get_str2 ^^ get_len1 ^^ Heap.memcmp env ^^
    compile_unboxed_const 0l ^^ G.i (Compare (Wasm.Values.I32 I32Op.Eq)) ^^
    E.else_trap_with env "not a self-call"

let export_upgrade_methods env init_fi =
  if E.mode env = Flags.ICMode || E.mode env = Flags.RefMode then

  let pre_upgrade_fi = E.add_fun env "pre_upgrade" (Func.of_body env [] [] (fun env ->
      Lifecycle.trans env Lifecycle.InPreUpgrade ^^

      (match E.NameEnv.find_opt "pre_exp" !(env.E.built_in_funcs) with
      | Some _ -> G.i (Call (nr (E.built_in env "pre_exp")))
      | None -> G.nop) ^^

      Lifecycle.trans env Lifecycle.PostPreUpgrade))
  in

  let post_upgrade_fi = E.add_fun env "post_upgrade" (Func.of_body env [] [] (fun env ->

      G.i (Call (nr init_fi)) ^^

      Lifecycle.trans env Lifecycle.InPostUpgrade ^^

      (match E.NameEnv.find_opt "post_exp" !(env.E.built_in_funcs) with
      | Some _ -> G.i (Call (nr (E.built_in env "post_exp")))
      | None -> G.nop) ^^

      Lifecycle.trans env Lifecycle.Idle))
  in

  E.add_export env (nr {
    name = Wasm.Utf8.decode "canister_pre_upgrade";
    edesc = nr (FuncExport (nr pre_upgrade_fi))
  });

  E.add_export env (nr {
    name = Wasm.Utf8.decode "canister_post_upgrade";
    edesc = nr (FuncExport (nr post_upgrade_fi))
  })


end (* Dfinity *)

module RTS_Exports = struct
  let system_exports env =
    Heap.declare_alloc_functions env;
    E.add_export env (nr {
      name = Wasm.Utf8.decode "alloc_bytes";
      edesc = nr (FuncExport (nr (E.built_in env "alloc_bytes")))
    });
    E.add_export env (nr {
      name = Wasm.Utf8.decode "alloc_words";
      edesc = nr (FuncExport (nr (E.built_in env "alloc_words")))
    });
    let bigint_trap_fi = E.add_fun env "bigint_trap" (
      Func.of_body env [] [] (fun env ->
        E.trap_with env "bigint function error"
      )
    ) in
    E.add_export env (nr {
      name = Wasm.Utf8.decode "bigint_trap";
      edesc = nr (FuncExport (nr bigint_trap_fi))
    });
    let rts_trap_fi = E.add_fun env "rts_trap" (
      Func.of_body env ["str", I32Type; "len", I32Type] [] (fun env ->
        let get_str = G.i (LocalGet (nr 0l)) in
        let get_len = G.i (LocalGet (nr 1l)) in
        get_str ^^ get_len ^^ Dfinity.trap_ptr_len env
      )
    ) in
    E.add_export env (nr {
      name = Wasm.Utf8.decode "rts_trap";
      edesc = nr (FuncExport (nr rts_trap_fi))
    })

end (* RTS_Exports *)


module HeapTraversal = struct
  (* Returns the object size (in words) *)
  let object_size env =
    Func.share_code1 env "object_size" ("x", I32Type) [I32Type] (fun env get_x ->
      get_x ^^
      Tagged.branch env [I32Type]
        [ Tagged.Bits64,
          compile_unboxed_const 3l
        ; Tagged.Bits32,
          compile_unboxed_const 2l
        ; Tagged.BigInt,
          compile_unboxed_const 5l (* HeapTag + sizeof(mp_int) *)
        ; Tagged.Some,
          compile_unboxed_const 2l
        ; Tagged.Variant,
          compile_unboxed_const 3l
        ; Tagged.ObjInd,
          compile_unboxed_const 2l
        ; Tagged.MutBox,
          compile_unboxed_const 2l
        ; Tagged.Array,
          get_x ^^
          Heap.load_field Arr.len_field ^^
          compile_add_const Arr.header_size
        ; Tagged.Blob,
          get_x ^^
          Heap.load_field Blob.len_field ^^
          compile_add_const 3l ^^
          compile_divU_const Heap.word_size ^^
          compile_add_const Blob.header_size
        ; Tagged.Object,
          get_x ^^
          Heap.load_field Object.size_field ^^
          compile_add_const Object.header_size
        ; Tagged.Closure,
          get_x ^^
          Heap.load_field Closure.len_field ^^
          compile_add_const Closure.header_size
        ; Tagged.Concat,
          compile_unboxed_const 4l
        ]
        (* Indirections have unknown size. *)
    )

  let walk_heap_from_to env compile_from compile_to mk_code =
      let (set_x, get_x) = new_local env "x" in
      compile_from ^^ set_x ^^
      compile_while
        (* While we have not reached the end of the area *)
        ( get_x ^^
          compile_to ^^
          G.i (Compare (Wasm.Values.I32 I32Op.LtU))
        )
        ( mk_code get_x ^^
          get_x ^^
          get_x ^^ object_size env ^^ compile_mul_const Heap.word_size ^^
          G.i (Binary (Wasm.Values.I32 I32Op.Add)) ^^
          set_x
        )

  let for_each_array_elem env get_array mk_code =
      get_array ^^
      Heap.load_field Arr.len_field ^^
      from_0_to_n env (fun get_i ->
        mk_code (
          get_array ^^
          get_i ^^
          Arr.idx env
        )
      )

  (* Calls mk_code for each pointer in the object pointed to by get_x,
     passing code get the address of the pointer,
     and code to get the offset of the pointer (for the BigInt payload field). *)
  let for_each_pointer env get_x mk_code mk_code_offset =
    let (set_ptr_loc, get_ptr_loc) = new_local env "ptr_loc" in
    let code = mk_code get_ptr_loc in
    let code_offset = mk_code_offset get_ptr_loc in
    get_x ^^
    Tagged.branch_default env [] G.nop
      [ Tagged.MutBox,
        get_x ^^
        compile_add_const (Int32.mul Heap.word_size MutBox.field) ^^
        set_ptr_loc ^^
        code
      ; Tagged.BigInt,
        get_x ^^
        compile_add_const (Int32.mul Heap.word_size 4l) ^^
        set_ptr_loc ^^
        code_offset Blob.unskewed_payload_offset
      ; Tagged.Some,
        get_x ^^
        compile_add_const (Int32.mul Heap.word_size Opt.payload_field) ^^
        set_ptr_loc ^^
        code
      ; Tagged.Variant,
        get_x ^^
        compile_add_const (Int32.mul Heap.word_size Variant.payload_field) ^^
        set_ptr_loc ^^
        code
      ; Tagged.ObjInd,
        get_x ^^
        compile_add_const (Int32.mul Heap.word_size 1l) ^^
        set_ptr_loc ^^
        code
      ; Tagged.Array,
        for_each_array_elem env get_x (fun get_elem_ptr ->
          get_elem_ptr ^^
          set_ptr_loc ^^
          code
        )
      ; Tagged.Object,
        get_x ^^
        Heap.load_field Object.size_field ^^

        from_0_to_n env (fun get_i ->
          get_i ^^
          compile_add_const Object.header_size ^^
          compile_mul_const Heap.word_size ^^
          get_x ^^
          G.i (Binary (Wasm.Values.I32 I32Op.Add)) ^^
          set_ptr_loc ^^
          code
        )
      ; Tagged.Closure,
        get_x ^^
        Heap.load_field Closure.len_field ^^

        from_0_to_n env (fun get_i ->
          get_i ^^
          compile_add_const Closure.header_size ^^
          compile_mul_const Heap.word_size ^^
          get_x ^^
          G.i (Binary (Wasm.Values.I32 I32Op.Add)) ^^
          set_ptr_loc ^^
          code
        )
      ; Tagged.Concat,
        get_x ^^
        compile_add_const (Int32.mul Heap.word_size Text.concat_field1) ^^
        set_ptr_loc ^^
        code ^^
        get_x ^^
        compile_add_const (Int32.mul Heap.word_size Text.concat_field2) ^^
        set_ptr_loc ^^
        code
      ]

end (* HeapTraversal *)

module Serialization = struct
  (*
    The general serialization strategy is as follows:
    * We statically generate the IDL type description header.
    * We traverse the data to calculate the size needed for the data buffer and the
      reference buffer.
    * We allocate memory for the data buffer and the reference buffer
      (this memory area is not referenced, so will be dead with the next GC)
    * We copy the IDL type header to the data buffer.
    * We traverse the data and serialize it into the data buffer.
      This is type driven, and we use the `share_code` machinery and names that
      properly encode the type to resolve loops in a convenient way.
    * We externalize all that new data space into a databuf
    * We externalize the reference space into a elembuf
    * We pass both databuf and elembuf to shared functions
      (this mimicks the future system API)

    The deserialization is analogous:
    * We allocate some scratch space, and internalize the databuf and elembuf into it.
    * We parse the data, in a type-driven way, using normal construction and
      allocation, while keeping tabs on the type description header for subtyping.
    * At the end, the scratch space is a hole in the heap, and will be reclaimed
      by the next GC.
  *)

  open Typ_hash

  let sort_by_hash fs =
    List.sort
      (fun (h1,_) (h2,_) -> Lib.Uint32.compare h1 h2)
      (List.map (fun f -> (Idllib.Escape.unescape_hash f.Type.lab, f)) fs)

  (* The IDL serialization prefaces the data with a type description.
     We can statically create the type description in Ocaml code,
     store it in the program, and just copy it to the beginning of the message.

     At some point this can be factored into a function from AS type to IDL type,
     and a function like this for IDL types. But due to recursion handling
     it is easier to start like this.
  *)

  module TM = Map.Make (struct type t = Type.typ let compare = compare end)
  let to_idl_prim = let open Type in function
    | Prim Null | Tup [] -> Some 1l
    | Prim Bool -> Some 2l
    | Prim Nat -> Some 3l
    | Prim Int -> Some 4l
    | Prim (Nat8|Word8) -> Some 5l
    | Prim (Nat16|Word16) -> Some 6l
    | Prim (Nat32|Word32|Char) -> Some 7l
    | Prim (Nat64|Word64) -> Some 8l
    | Prim Int8 -> Some 9l
    | Prim Int16 -> Some 10l
    | Prim Int32 -> Some 11l
    | Prim Int64 -> Some 12l
    | Prim Float -> Some 14l
    | Prim Text -> Some 15l
    (* NB: Prim Blob does not map to a primitive IDL type *)
    | Any -> Some 16l
    | Non -> Some 17l
    | Prim Principal -> Some 24l
    | _ -> None

  (* some constants, also see rts/idl.c *)
  let idl_opt       = -18l
  let idl_vec       = -19l
  let idl_record    = -20l
  let idl_variant   = -21l
  let idl_func      = -22l
  let idl_service   = -23l
  let idl_alias     = 1l (* see Note [mutable stable values] *)


  let type_desc env ts : string =
    let open Type in

    (* Type traversal *)
    (* We do a first traversal to find out the indices of non-primitive types *)
    let (typs, idx) =
      let typs = ref [] in
      let idx = ref TM.empty in
      let rec go t =
        let t = Type.normalize t in
        if to_idl_prim t <> None then () else
        if TM.mem t !idx then () else begin
          idx := TM.add t (Lib.List32.length !typs) !idx;
          typs := !typs @ [ t ];
          match t with
          | Tup ts -> List.iter go ts
          | Obj (_, fs) ->
            List.iter (fun f -> go f.typ) fs
          | Array (Mut t) -> go (Array t)
          | Array t -> go t
          | Opt t -> go t
          | Variant vs -> List.iter (fun f -> go f.typ) vs
          | Func (s, c, tbs, ts1, ts2) ->
            List.iter go ts1; List.iter go ts2
          | Prim Blob -> ()
          | Mut t -> go t
          | _ ->
            Printf.eprintf "type_desc: unexpected type %s\n" (string_of_typ t);
            assert false
        end
      in
      List.iter go ts;
      (!typs, !idx)
    in

    (* buffer utilities *)
    let buf = Buffer.create 16 in

    let add_u8 i =
      Buffer.add_char buf (Char.chr (i land 0xff)) in

    let rec add_leb128_32 (i : Lib.Uint32.t) =
      let open Lib.Uint32 in
      let b = logand i (of_int32 0x7fl) in
      if of_int32 0l <= i && i < of_int32 128l
      then add_u8 (to_int b)
      else begin
        add_u8 (to_int (logor b (of_int32 0x80l)));
        add_leb128_32 (shift_right_logical i 7)
      end in

    let add_leb128 i =
      assert (i >= 0);
      add_leb128_32 (Lib.Uint32.of_int i) in

    let rec add_sleb128 (i : int32) =
      let open Int32 in
      let b = logand i 0x7fl in
      if -64l <= i && i < 64l
      then add_u8 (to_int b)
      else begin
        add_u8 (to_int (logor b 0x80l));
        add_sleb128 (shift_right i 7)
      end in

    (* Actual binary data *)

    let add_idx t =
      let t = Type.normalize t in
      match to_idl_prim t with
      | Some i -> add_sleb128 (Int32.neg i)
      | None -> add_sleb128 (TM.find (normalize t) idx) in

    let rec add_typ t =
      match t with
      | Non -> assert false
      | Prim Blob ->
        add_typ Type.(Array (Prim Word8))
      | Prim _ -> assert false
      | Tup ts ->
        add_sleb128 idl_record;
        add_leb128 (List.length ts);
        List.iteri (fun i t ->
          add_leb128 i;
          add_idx t;
        ) ts
      | Obj ((Object | Memory), fs) ->
        add_sleb128 idl_record;
        add_leb128 (List.length fs);
        List.iter (fun (h, f) ->
          add_leb128_32 h;
          add_idx f.typ
        ) (sort_by_hash fs)
      | Array (Mut t) ->
        add_sleb128 idl_alias; add_idx (Array t)
      | Array t ->
        add_sleb128 idl_vec; add_idx t
      | Opt t ->
        add_sleb128 idl_opt; add_idx t
      | Variant vs ->
        add_sleb128 idl_variant;
        add_leb128 (List.length vs);
        List.iter (fun (h, f) ->
          add_leb128_32 h;
          add_idx f.typ
        ) (sort_by_hash vs)
      | Func (s, c, tbs, ts1, ts2) ->
        assert (Type.is_shared_sort s);
        add_sleb128 idl_func;
        add_leb128 (List.length ts1);
        List.iter add_idx ts1;
        add_leb128 (List.length ts2);
        List.iter add_idx ts2;
        begin match s, c with
          | _, Returns ->
            add_leb128 1; add_u8 2; (* oneway *)
          | Shared Write, _ ->
            add_leb128 0; (* no annotation *)
          | Shared Query, _ ->
            add_leb128 1; add_u8 1; (* query *)
          | _ -> assert false
        end
      | Obj (Actor, fs) ->
        add_sleb128 idl_service;
        add_leb128 (List.length fs);
        List.iter (fun f ->
          add_leb128 (String.length f.lab);
          Buffer.add_string buf f.lab;
          add_idx f.typ
        ) fs
      | Mut t ->
        add_sleb128 idl_alias; add_idx t
      | _ -> assert false in

    Buffer.add_string buf "DIDL";
    add_leb128 (List.length typs);
    List.iter add_typ typs;
    add_leb128 (List.length ts);
    List.iter add_idx ts;
    Buffer.contents buf

  (* Returns data (in bytes) and reference buffer size (in entries) needed *)
  let rec buffer_size env t =
    let open Type in
    let t = Type.normalize t in
    let name = "@buffer_size<" ^ typ_hash t ^ ">" in
    Func.share_code1 env name ("x", I32Type) [I32Type; I32Type]
    (fun env get_x ->

      (* Some combinators for writing values *)
      let (set_data_size, get_data_size) = new_local env "data_size" in
      let (set_ref_size, get_ref_size) = new_local env "ref_size" in
      compile_unboxed_const 0l ^^ set_data_size ^^
      compile_unboxed_const 0l ^^ set_ref_size ^^

      let inc_data_size code =
        get_data_size ^^ code ^^
        G.i (Binary (Wasm.Values.I32 I32Op.Add)) ^^
        set_data_size
      in

      let size_word env code =
        let (set_word, get_word) = new_local env "word" in
        code ^^ set_word ^^
        inc_data_size (I32Leb.compile_leb128_size get_word)
      in

      let size env t =
        buffer_size env t ^^
        get_ref_size ^^ G.i (Binary (Wasm.Values.I32 I32Op.Add)) ^^ set_ref_size ^^
        get_data_size ^^ G.i (Binary (Wasm.Values.I32 I32Op.Add)) ^^ set_data_size
      in

      let size_alias size_thing =
        (* see Note [mutable stable values] *)
        let (set_tag, get_tag) = new_local env "tag" in
        get_x ^^ Tagged.load ^^ set_tag ^^
        (* Sanity check *)
        get_tag ^^ compile_eq_const Tagged.(int_of_tag StableSeen) ^^
        get_tag ^^ compile_eq_const Tagged.(int_of_tag MutBox) ^^
        G.i (Binary (Wasm.Values.I32 I32Op.Or)) ^^
        get_tag ^^ compile_eq_const Tagged.(int_of_tag ObjInd) ^^
        G.i (Binary (Wasm.Values.I32 I32Op.Or)) ^^
        get_tag ^^ compile_eq_const Tagged.(int_of_tag Array) ^^
        G.i (Binary (Wasm.Values.I32 I32Op.Or)) ^^
        E.else_trap_with env "object_size/Mut: Unexpected tag " ^^
        (* Check if we have seen this before *)
        get_tag ^^ compile_eq_const Tagged.(int_of_tag StableSeen) ^^
        G.if_ [] begin
          (* Seen before *)
          (* One byte marker, one word offset *)
          inc_data_size (compile_unboxed_const 5l)
        end begin
          (* Not yet seen *)
          (* One byte marker, two words scratch space *)
          inc_data_size (compile_unboxed_const 9l) ^^
          (* Mark it as seen *)
          get_x ^^ Tagged.(store StableSeen) ^^
          (* and descend *)
          size_thing ()
        end
      in

      (* Now the actual type-dependent code *)
      begin match t with
      | Prim Nat -> inc_data_size (get_x ^^ BigNum.compile_data_size_unsigned env)
      | Prim Int -> inc_data_size (get_x ^^ BigNum.compile_data_size_signed env)
      | Prim (Int8|Nat8|Word8) -> inc_data_size (compile_unboxed_const 1l)
      | Prim (Int16|Nat16|Word16) -> inc_data_size (compile_unboxed_const 2l)
      | Prim (Int32|Nat32|Word32|Char) -> inc_data_size (compile_unboxed_const 4l)
      | Prim (Int64|Nat64|Word64|Float) -> inc_data_size (compile_unboxed_const 8l)
      | Prim Bool -> inc_data_size (compile_unboxed_const 1l)
      | Prim Null -> G.nop
      | Any -> G.nop
      | Tup [] -> G.nop (* e(()) = null *)
      | Tup ts ->
        G.concat_mapi (fun i t ->
          get_x ^^ Tuple.load_n (Int32.of_int i) ^^
          size env t
          ) ts
      | Obj ((Object | Memory), fs) ->
        G.concat_map (fun (_h, f) ->
          get_x ^^ Object.load_idx_raw env f.Type.lab ^^
          size env f.typ
          ) (sort_by_hash fs)
      | Array (Mut t) ->
        size_alias (fun () -> get_x ^^ size env (Array t))
      | Array t ->
        size_word env (get_x ^^ Heap.load_field Arr.len_field) ^^
        get_x ^^ Heap.load_field Arr.len_field ^^
        from_0_to_n env (fun get_i ->
          get_x ^^ get_i ^^ Arr.idx env ^^ load_ptr ^^
          size env t
        )
      | Prim Blob ->
        let (set_len, get_len) = new_local env "len" in
        get_x ^^ Heap.load_field Blob.len_field ^^ set_len ^^
        size_word env get_len ^^
        inc_data_size get_len
      | Prim Text ->
        let (set_len, get_len) = new_local env "len" in
        get_x ^^ Text.size env ^^ set_len ^^
        size_word env get_len ^^
        inc_data_size get_len
      | Opt t ->
        inc_data_size (compile_unboxed_const 1l) ^^ (* one byte tag *)
        get_x ^^ Opt.is_some env ^^
        G.if_ [] (get_x ^^ Opt.project ^^ size env t) G.nop
      | Variant vs ->
        List.fold_right (fun (i, {lab = l; typ = t}) continue ->
            get_x ^^
            Variant.test_is env l ^^
            G.if_ []
              ( size_word env (compile_unboxed_const (Int32.of_int i)) ^^
                get_x ^^ Variant.project ^^ size env t
              ) continue
          )
          ( List.mapi (fun i (_h, f) -> (i,f)) (sort_by_hash vs) )
          ( E.trap_with env "buffer_size: unexpected variant" )
      | Func _ ->
        inc_data_size (compile_unboxed_const 1l) ^^ (* one byte tag *)
        get_x ^^ Arr.load_field 0l ^^ size env (Obj (Actor, [])) ^^
        get_x ^^ Arr.load_field 1l ^^ size env (Prim Text)
      | Obj (Actor, _) | Prim Principal ->
        inc_data_size (compile_unboxed_const 1l) ^^ (* one byte tag *)
        get_x ^^ size env (Prim Blob)
      | Non ->
        E.trap_with env "buffer_size called on value of type None"
      | Mut t ->
        size_alias (fun () -> get_x ^^ Heap.load_field MutBox.field ^^ size env t)
      | _ -> todo "buffer_size" (Arrange_ir.typ t) G.nop
      end ^^
      get_data_size ^^
      get_ref_size
    )

  (* Copies x to the data_buffer, storing references after ref_count entries in ref_base *)
  let rec serialize_go env t =
    let open Type in
    let t = Type.normalize t in
    let name = "@serialize_go<" ^ typ_hash t ^ ">" in
    Func.share_code3 env name (("x", I32Type), ("data_buffer", I32Type), ("ref_buffer", I32Type)) [I32Type; I32Type]
    (fun env get_x get_data_buf get_ref_buf ->
      let set_data_buf = G.i (LocalSet (nr 1l)) in
      let set_ref_buf = G.i (LocalSet (nr 2l)) in

      (* Some combinators for writing values *)

      let advance_data_buf =
        get_data_buf ^^ G.i (Binary (Wasm.Values.I32 I32Op.Add)) ^^ set_data_buf in

      let write_word code =
        let (set_word, get_word) = new_local env "word" in
        code ^^ set_word ^^
        I32Leb.compile_store_to_data_buf_unsigned env get_word get_data_buf ^^
        advance_data_buf
      in

      let write_word32 code =
        get_data_buf ^^ code ^^
        G.i (Store {ty = I32Type; align = 0; offset = 0l; sz = None}) ^^
        compile_unboxed_const Heap.word_size ^^ advance_data_buf
      in

      let write_byte code =
        get_data_buf ^^ code ^^
        G.i (Store {ty = I32Type; align = 0; offset = 0l; sz = Some Wasm.Types.Pack8}) ^^
        compile_unboxed_const 1l ^^ advance_data_buf
      in

      let write env t =
        get_data_buf ^^
        get_ref_buf ^^
        serialize_go env t ^^
        set_ref_buf ^^
        set_data_buf
      in

      let write_alias write_thing =
        (* see Note [mutable stable values] *)
        (* Check heap tag *)
        let (set_tag, get_tag) = new_local env "tag" in
        get_x ^^ Tagged.load ^^ set_tag ^^
        get_tag ^^ compile_eq_const Tagged.(int_of_tag StableSeen) ^^
        G.if_ []
        begin
          (* This is the real data *)
          write_byte (compile_unboxed_const 0l) ^^
          (* Remember the current offset in the tag word *)
          get_x ^^ get_data_buf ^^ Heap.store_field Tagged.tag_field ^^
          (* Leave space in the output buffer for the decoder's bookkeeping *)
          write_word32 (compile_unboxed_const 0l) ^^
          write_word32 (compile_unboxed_const 0l) ^^
          (* Now the data, following the object field mutbox indirection *)
          write_thing ()
        end
        begin
          (* This is a reference *)
          write_byte (compile_unboxed_const 1l) ^^
          (* Sanity Checks *)
          get_tag ^^ compile_eq_const Tagged.(int_of_tag MutBox) ^^
          E.then_trap_with env "unvisited mutable data in serialize_go (MutBox)" ^^
          get_tag ^^ compile_eq_const Tagged.(int_of_tag ObjInd) ^^
          E.then_trap_with env "unvisited mutable data in serialize_go (ObjInd)" ^^
          get_tag ^^ compile_eq_const Tagged.(int_of_tag Array) ^^
          E.then_trap_with env "unvisited mutable data in serialize_go (Array)" ^^
          (* Second time we see this *)
          (* Calculate relative offset *)
          let (set_offset, get_offset) = new_local env "offset" in
          get_tag ^^ get_data_buf ^^ G.i (Binary (Wasm.Values.I32 I32Op.Sub)) ^^
          set_offset ^^
          (* A sanity check *)
          get_offset ^^ compile_unboxed_const 0l ^^
          G.i (Compare (Wasm.Values.I32 I32Op.LtS)) ^^
          E.else_trap_with env "Odd offset" ^^
          (* Write the office to the output buffer *)
          write_word32 get_offset
        end
      in

      (* Now the actual serialization *)

      begin match t with
      | Prim Nat ->
        get_data_buf ^^
        get_x ^^
        BigNum.compile_store_to_data_buf_unsigned env ^^
        advance_data_buf
      | Prim Int ->
        get_data_buf ^^
        get_x ^^
        BigNum.compile_store_to_data_buf_signed env ^^
        advance_data_buf
      | Prim Float ->
        get_data_buf ^^
        get_x ^^ Float.unbox env ^^
        G.i (Store {ty = F64Type; align = 0; offset = 0l; sz = None}) ^^
        compile_unboxed_const 8l ^^ advance_data_buf
      | Prim (Int64|Nat64|Word64) ->
        get_data_buf ^^
        get_x ^^ BoxedWord64.unbox env ^^
        G.i (Store {ty = I64Type; align = 0; offset = 0l; sz = None}) ^^
        compile_unboxed_const 8l ^^ advance_data_buf
      | Prim (Int32|Nat32|Word32) ->
        get_data_buf ^^
        get_x ^^ BoxedSmallWord.unbox env ^^
        G.i (Store {ty = I32Type; align = 0; offset = 0l; sz = None}) ^^
        compile_unboxed_const 4l ^^ advance_data_buf
      | Prim Char ->
        get_data_buf ^^
        get_x ^^ UnboxedSmallWord.unbox_codepoint ^^
        G.i (Store {ty = I32Type; align = 0; offset = 0l; sz = None}) ^^
        compile_unboxed_const 4l ^^ advance_data_buf
      | Prim (Int16|Nat16|Word16) ->
        get_data_buf ^^
        get_x ^^ UnboxedSmallWord.lsb_adjust Word16 ^^
        G.i (Store {ty = I32Type; align = 0; offset = 0l; sz = Some Wasm.Types.Pack16}) ^^
        compile_unboxed_const 2l ^^ advance_data_buf
      | Prim (Int8|Nat8|Word8) ->
        get_data_buf ^^
        get_x ^^ UnboxedSmallWord.lsb_adjust Word8 ^^
        G.i (Store {ty = I32Type; align = 0; offset = 0l; sz = Some Wasm.Types.Pack8}) ^^
        compile_unboxed_const 1l ^^ advance_data_buf
      | Prim Bool ->
        get_data_buf ^^
        get_x ^^
        G.i (Store {ty = I32Type; align = 0; offset = 0l; sz = Some Wasm.Types.Pack8}) ^^
        compile_unboxed_const 1l ^^ advance_data_buf
      | Tup [] -> (* e(()) = null *)
        G.nop
      | Tup ts ->
        G.concat_mapi (fun i t ->
          get_x ^^ Tuple.load_n (Int32.of_int i) ^^
          write env t
        ) ts
      | Obj ((Object | Memory), fs) ->
        G.concat_map (fun (_h,f) ->
          get_x ^^ Object.load_idx_raw env f.Type.lab ^^
          write env f.typ
        ) (sort_by_hash fs)
      | Array (Mut t) ->
        write_alias (fun () -> get_x ^^ write env (Array t))
      | Array t ->
        write_word (get_x ^^ Heap.load_field Arr.len_field) ^^
        get_x ^^ Heap.load_field Arr.len_field ^^
        from_0_to_n env (fun get_i ->
          get_x ^^ get_i ^^ Arr.idx env ^^ load_ptr ^^
          write env t
        )
      | Prim Null -> G.nop
      | Any -> G.nop
      | Opt t ->
        get_x ^^
        Opt.is_some env ^^
        G.if_ []
          ( write_byte (compile_unboxed_const 1l) ^^ get_x ^^ Opt.project ^^ write env t )
          ( write_byte (compile_unboxed_const 0l) )
      | Variant vs ->
        List.fold_right (fun (i, {lab = l; typ = t}) continue ->
            get_x ^^
            Variant.test_is env l ^^
            G.if_ []
              ( write_word (compile_unboxed_const (Int32.of_int i)) ^^
                get_x ^^ Variant.project ^^ write env t)
              continue
          )
          ( List.mapi (fun i (_h, f) -> (i,f)) (sort_by_hash vs) )
          ( E.trap_with env "serialize_go: unexpected variant" )
      | Prim Blob ->
        let (set_len, get_len) = new_local env "len" in
        get_x ^^ Heap.load_field Blob.len_field ^^ set_len ^^
        write_word get_len ^^
        get_data_buf ^^
        get_x ^^ Blob.payload_ptr_unskewed ^^
        get_len ^^
        Heap.memcpy env ^^
        get_len ^^ advance_data_buf
      | Prim Text ->
        let (set_len, get_len) = new_local env "len" in
        get_x ^^ Text.size env ^^ set_len ^^
        write_word get_len ^^
        get_x ^^ get_data_buf ^^ Text.to_buf env ^^
        get_len ^^ advance_data_buf
      | Func _ ->
        write_byte (compile_unboxed_const 1l) ^^
        get_x ^^ Arr.load_field 0l ^^ write env (Obj (Actor, [])) ^^
        get_x ^^ Arr.load_field 1l ^^ write env (Prim Text)
      | Obj (Actor, _) | Prim Principal ->
        write_byte (compile_unboxed_const 1l) ^^
        get_x ^^ write env (Prim Blob)
      | Non ->
        E.trap_with env "serializing value of type None"
      | Mut t ->
        write_alias (fun () ->
          get_x ^^ Heap.load_field MutBox.field ^^ write env t
        )
      | _ -> todo "serialize" (Arrange_ir.typ t) G.nop
      end ^^
      get_data_buf ^^
      get_ref_buf
    )

  let rec deserialize_go env t =
    let open Type in
    let t = Type.normalize t in
    let name = "@deserialize_go<" ^ typ_hash t ^ ">" in
    Func.share_code4 env name
      (("data_buffer", I32Type),
       ("ref_buffer", I32Type),
       ("typtbl", I32Type),
       ("idltyp", I32Type)
      ) [I32Type]
    (fun env get_data_buf get_ref_buf get_typtbl get_idltyp ->

      let go env t =
        let (set_idlty, get_idlty) = new_local env "idl_ty" in
        set_idlty ^^
        get_data_buf ^^
        get_ref_buf ^^
        get_typtbl ^^
        get_idlty ^^
        deserialize_go env t
      in

      let check_prim_typ t =
        get_idltyp ^^
        compile_eq_const (Int32.neg (Option.get (to_idl_prim t)))
      in

      let assert_prim_typ t =
        check_prim_typ t ^^
        E.else_trap_with env ("IDL error: unexpected IDL type when parsing " ^ string_of_typ t)
      in

      let read_byte_tagged = function
        | [code0; code1] ->
          ReadBuf.read_byte env get_data_buf ^^
          let (set_b, get_b) = new_local env "b" in
          set_b ^^
          get_b ^^
          compile_eq_const 0l ^^
          G.if_ [I32Type]
          begin code0
          end begin
            get_b ^^ compile_eq_const 1l ^^
            E.else_trap_with env "IDL error: byte tag not 0 or 1" ^^
            code1
          end
        | _ -> assert false; (* can be generalized later as needed *)
      in

      let read_blob () =
        let (set_len, get_len) = new_local env "len" in
        let (set_x, get_x) = new_local env "x" in
        ReadBuf.read_leb128 env get_data_buf ^^ set_len ^^

        get_len ^^ Blob.alloc env ^^ set_x ^^
        get_x ^^ Blob.payload_ptr_unskewed ^^
        ReadBuf.read_blob env get_data_buf get_len ^^
        get_x
      in

      let read_text () =
        let (set_len, get_len) = new_local env "len" in
        ReadBuf.read_leb128 env get_data_buf ^^ set_len ^^
        let (set_ptr, get_ptr) = new_local env "x" in
        ReadBuf.get_ptr get_data_buf ^^ set_ptr ^^
        ReadBuf.advance get_data_buf get_len ^^
        (* validate *)
        get_ptr ^^ get_len ^^ E.call_import env "rts" "utf8_validate" ^^
        (* copy *)
        get_ptr ^^ get_len ^^ Text.of_ptr_size env
      in

      let read_actor_data () =
        read_byte_tagged
          [ E.trap_with env "IDL error: unexpected actor reference"
          ; read_blob ()
          ]
      in

      (* checks that idltyp is positive, looks it up in the table,
         creates a fresh typ_buf pointing into the type description,
         reads the type constructor index and traps if it is the wrong one.
         and passes the typ_buf to a subcomputation to read the type arguments *)
      let with_composite_arg_typ get_arg_typ idl_tycon_id f =
        (* make sure index is not negative *)
        get_arg_typ ^^
        compile_unboxed_const 0l ^^ G.i (Compare (Wasm.Values.I32 I32Op.GeS)) ^^
        E.else_trap_with env ("IDL error: expected composite type when parsing " ^ string_of_typ t) ^^
        ReadBuf.alloc env (fun get_typ_buf ->
          (* Update typ_buf *)
          ReadBuf.set_ptr get_typ_buf (
            get_typtbl ^^
            get_arg_typ ^^ compile_mul_const Heap.word_size ^^
            G.i (Binary (Wasm.Values.I32 I32Op.Add)) ^^
            load_unskewed_ptr
          ) ^^
          ReadBuf.set_end get_typ_buf (ReadBuf.get_end get_data_buf) ^^
          (* read sleb128 *)
          ReadBuf.read_sleb128 env get_typ_buf ^^
          (* Check it is the expected value *)
          compile_eq_const idl_tycon_id ^^
          E.else_trap_with env ("IDL error: wrong composite type when parsing " ^ string_of_typ t) ^^
          (* to the work *)
          f get_typ_buf
        ) in

      let with_composite_typ idl_tycon_id f =
        with_composite_arg_typ get_idltyp idl_tycon_id f
      in

      let with_record_typ f = with_composite_typ idl_record (fun get_typ_buf ->
        Stack.with_words env "get_n_ptr" 1l (fun get_n_ptr ->
          get_n_ptr ^^
          ReadBuf.read_leb128 env get_typ_buf ^^
          store_unskewed_ptr ^^
          f get_typ_buf get_n_ptr
        )
      ) in

      let assert_blob_typ env =
        with_composite_typ idl_vec (fun get_typ_buf ->
          ReadBuf.read_sleb128 env get_typ_buf ^^
          compile_eq_const (-5l) (* Nat8 *) ^^
          E.else_trap_with env ("IDL error: blob not a vector of nat8")
        )
      in

      let read_alias env t read_thing =
        (* see Note [mutable stable values] *)
        let (set_is_ref, get_is_ref) = new_local env "is_ref" in
        let (set_result, get_result) = new_local env "result" in
        let (set_cur, get_cur) = new_local env "cur" in
        let (set_memo, get_memo) = new_local env "memo" in

        let (set_arg_typ, get_arg_typ) = new_local env "arg_typ" in
        with_composite_typ idl_alias (ReadBuf.read_sleb128 env) ^^ set_arg_typ ^^

        (* Find out if it is a reference or not *)
        ReadBuf.read_byte env get_data_buf ^^ set_is_ref ^^

        (* If it is a reference, temporarily set the read buffer to that place *)
        get_is_ref ^^
        G.if_ [] begin
          let (set_offset, get_offset) = new_local env "offset" in
          ReadBuf.read_word32 env get_data_buf ^^ set_offset ^^
          (* A sanity check *)
          get_offset ^^ compile_unboxed_const 0l ^^
          G.i (Compare (Wasm.Values.I32 I32Op.LtS)) ^^
          E.else_trap_with env "Odd offset" ^^

          ReadBuf.get_ptr get_data_buf ^^ set_cur ^^
          ReadBuf.advance get_data_buf (get_offset ^^ compile_add_const (-4l))
        end G.nop ^^

        (* Remember location of ptr *)
        ReadBuf.get_ptr get_data_buf ^^ set_memo ^^
        (* Did we decode this already? *)
        ReadBuf.read_word32 env get_data_buf ^^ set_result ^^
        get_result ^^ compile_eq_const 0l ^^
        G.if_ [] begin
          (* No, not yet decoded *)
          (* Skip over type hash field *)
          ReadBuf.read_word32 env get_data_buf ^^ compile_eq_const 0l ^^
          E.else_trap_with env "Odd: Type hash scratch space not empty" ^^

          (* Read the content *)
          read_thing get_arg_typ (fun get_thing ->
            (* This is called after allocation, but before descending
               We update the memo location here so that loops work
            *)
            get_thing ^^ set_result ^^
            get_memo ^^ get_result ^^ store_unskewed_ptr ^^
            get_memo ^^ compile_add_const 4l ^^ Blob.lit env (typ_hash t) ^^ store_unskewed_ptr
          )
        end begin
          (* Decoded before. Check type hash *)
          ReadBuf.read_word32 env get_data_buf ^^ Blob.lit env (typ_hash t) ^^
          G.i (Compare (Wasm.Values.I32 I32Op.Eq)) ^^
          E.else_trap_with env ("Stable memory error: Aliased at wrong type, expected: " ^ typ_hash t)
        end ^^

        (* If this was a reference, reset read buffer *)
        get_is_ref ^^
        G.if_ [] (ReadBuf.set_ptr get_data_buf get_cur) G.nop ^^

        get_result
      in


      (* Now the actual deserialization *)
      begin match t with
      (* Primitive types *)
      | Prim Nat ->
        assert_prim_typ t ^^
        get_data_buf ^^
        BigNum.compile_load_from_data_buf env false
      | Prim Int ->
        (* Subtyping with nat *)
        check_prim_typ (Prim Nat) ^^
        G.if_ [I32Type]
          begin
            get_data_buf ^^
            BigNum.compile_load_from_data_buf env false
          end
          begin
            assert_prim_typ t ^^
            get_data_buf ^^
            BigNum.compile_load_from_data_buf env true
          end
      | Prim Float ->
        assert_prim_typ t ^^
        ReadBuf.read_float64 env get_data_buf ^^
        Float.box env
      | Prim (Int64|Nat64|Word64) ->
        assert_prim_typ t ^^
        ReadBuf.read_word64 env get_data_buf ^^
        BoxedWord64.box env
      | Prim (Int32|Nat32|Word32) ->
        assert_prim_typ t ^^
        ReadBuf.read_word32 env get_data_buf ^^
        BoxedSmallWord.box env
      | Prim Char ->
        let set_n, get_n = new_local env "len" in
        assert_prim_typ t ^^
        ReadBuf.read_word32 env get_data_buf ^^ set_n ^^
        UnboxedSmallWord.check_and_box_codepoint env get_n
      | Prim (Int16|Nat16|Word16) ->
        assert_prim_typ t ^^
        ReadBuf.read_word16 env get_data_buf ^^
        UnboxedSmallWord.msb_adjust Word16
      | Prim (Int8|Nat8|Word8) ->
        assert_prim_typ t ^^
        ReadBuf.read_byte env get_data_buf ^^
        UnboxedSmallWord.msb_adjust Word8
      | Prim Bool ->
        assert_prim_typ t ^^
        ReadBuf.read_byte env get_data_buf
      | Prim Null ->
        assert_prim_typ t ^^
        Opt.null_lit
      | Any ->
        (* Skip values of any possible type *)
        get_data_buf ^^ get_typtbl ^^ get_idltyp ^^ compile_unboxed_const 0l ^^
        E.call_import env "rts" "skip_any" ^^

        (* Any vanilla value works here *)
        Opt.null_lit
      | Prim Blob ->
        assert_blob_typ env ^^
        read_blob ()
      | Prim Principal ->
        assert_prim_typ t ^^
        read_byte_tagged
          [ E.trap_with env "IDL error: unexpected principal reference"
            ; read_blob ()
          ]
      | Prim Text ->
        assert_prim_typ t ^^
        read_text ()
      | Tup [] -> (* e(()) = null *)
        assert_prim_typ t ^^
        Tuple.from_stack env 0
      (* Composite types *)
      | Tup ts ->
        with_record_typ (fun get_typ_buf get_n_ptr ->
          G.concat_mapi (fun i t ->
            (* skip all possible intermediate extra fields *)
            get_typ_buf ^^ get_data_buf ^^ get_typtbl ^^ compile_unboxed_const (Int32.of_int i) ^^ get_n_ptr ^^
            E.call_import env "rts" "find_field" ^^
            G.if_ [I32Type]
              begin
                ReadBuf.read_sleb128 env get_typ_buf ^^ go env t
              end
              begin
                E.trap_with env "IDL error: did not find tuple field in record"
              end
          ) ts ^^

          (* skip all possible trailing extra fields *)
          get_typ_buf ^^ get_data_buf ^^ get_typtbl ^^ get_n_ptr ^^
          E.call_import env "rts" "skip_fields" ^^

          Tuple.from_stack env (List.length ts)
        )
      | Obj ((Object | Memory) as sort, fs) ->
        with_record_typ (fun get_typ_buf get_n_ptr ->

          Object.lit_raw env (List.map (fun (h,f) ->
            f.Type.lab, fun () ->
              (* skip all possible intermediate extra fields *)
              get_typ_buf ^^ get_data_buf ^^ get_typtbl ^^ compile_unboxed_const (Lib.Uint32.to_int32 h) ^^ get_n_ptr ^^
              E.call_import env "rts" "find_field" ^^
              G.if_ [I32Type]
                begin
                  ReadBuf.read_sleb128 env get_typ_buf ^^ go env f.typ
                end
                begin
                  match sort with
                  | Object ->
                    E.trap_with env (Printf.sprintf "IDL error: did not find field %s in record" f.lab)
                  | Memory ->
                    assert (is_opt f.typ);
                    Opt.null_lit
                  | _ -> assert false
                end
          ) (sort_by_hash fs)) ^^

          (* skip all possible trailing extra fields *)
          get_typ_buf ^^ get_data_buf ^^ get_typtbl ^^ get_n_ptr ^^
          E.call_import env "rts" "skip_fields"
          )
      | Array (Mut t) ->
        read_alias env (Array (Mut t)) (fun get_array_typ on_alloc ->
          let (set_len, get_len) = new_local env "len" in
          let (set_x, get_x) = new_local env "x" in
          let (set_arg_typ, get_arg_typ) = new_local env "arg_typ" in
          with_composite_arg_typ get_array_typ idl_vec (ReadBuf.read_sleb128 env) ^^ set_arg_typ ^^
          ReadBuf.read_leb128 env get_data_buf ^^ set_len ^^
          get_len ^^ Arr.alloc env ^^ set_x ^^
          on_alloc get_x ^^
          get_len ^^ from_0_to_n env (fun get_i ->
            get_x ^^ get_i ^^ Arr.idx env ^^
            get_arg_typ ^^ go env t ^^
            store_ptr
          )
        )
      | Array t ->
        let (set_len, get_len) = new_local env "len" in
        let (set_x, get_x) = new_local env "x" in
        let (set_arg_typ, get_arg_typ) = new_local env "arg_typ" in
        with_composite_typ idl_vec (ReadBuf.read_sleb128 env) ^^ set_arg_typ ^^
        ReadBuf.read_leb128 env get_data_buf ^^ set_len ^^
        get_len ^^ Arr.alloc env ^^ set_x ^^
        get_len ^^ from_0_to_n env (fun get_i ->
          get_x ^^ get_i ^^ Arr.idx env ^^
          get_arg_typ ^^ go env t ^^
          store_ptr
        ) ^^
        get_x
      | Opt t ->
        check_prim_typ (Prim Null) ^^
        G.if_ [I32Type]
          begin
            Opt.null_lit
          end
          begin
            let (set_arg_typ, get_arg_typ) = new_local env "arg_typ" in
            with_composite_typ idl_opt (ReadBuf.read_sleb128 env) ^^ set_arg_typ ^^
            read_byte_tagged
              [ Opt.null_lit
              ; Opt.inject env (get_arg_typ ^^ go env t)
              ]
          end
      | Variant vs ->
        with_composite_typ idl_variant (fun get_typ_buf ->
          (* Find the tag *)
          let (set_n, get_n) = new_local env "len" in
          ReadBuf.read_leb128 env get_typ_buf ^^ set_n ^^

          let (set_tagidx, get_tagidx) = new_local env "tagidx" in
          ReadBuf.read_leb128 env get_data_buf ^^ set_tagidx ^^

          get_tagidx ^^ get_n ^^
          G.i (Compare (Wasm.Values.I32 I32Op.LtU)) ^^
          E.else_trap_with env "IDL error: variant index out of bounds" ^^

          (* Zoom past the previous entries *)
          get_tagidx ^^ from_0_to_n env (fun _ ->
            get_typ_buf ^^ E.call_import env "rts" "skip_leb128" ^^
            get_typ_buf ^^ E.call_import env "rts" "skip_leb128"
          ) ^^

          (* Now read the tag *)
          let (set_tag, get_tag) = new_local env "tag" in
          ReadBuf.read_leb128 env get_typ_buf ^^ set_tag ^^
          let (set_arg_typ, get_arg_typ) = new_local env "arg_typ" in
          ReadBuf.read_sleb128 env get_typ_buf ^^ set_arg_typ ^^

          List.fold_right (fun (h, {lab = l; typ = t}) continue ->
              get_tag ^^ compile_eq_const (Lib.Uint32.to_int32 h) ^^
              G.if_ [I32Type]
                ( Variant.inject env l (get_arg_typ ^^ go env t) )
                continue
            )
            ( sort_by_hash vs )
            ( E.trap_with env "IDL error: unexpected variant tag" )
        )
      | Func _ ->
        with_composite_typ idl_func (fun _get_typ_buf ->
          read_byte_tagged
            [ E.trap_with env "IDL error: unexpected function reference"
            ; read_actor_data () ^^
              read_text () ^^
              Tuple.from_stack env 2
            ]
        );
      | Obj (Actor, _) ->
        with_composite_typ idl_service (fun _get_typ_buf -> read_actor_data ())
      | Mut t ->
        read_alias env (Mut t) (fun get_arg_typ on_alloc ->
          let (set_result, get_result) = new_local env "result" in
          Tagged.obj env Tagged.ObjInd [ compile_unboxed_const 0l ] ^^ set_result ^^
          on_alloc get_result ^^
          get_result ^^
            get_arg_typ ^^ go env t ^^
          Heap.store_field MutBox.field
        )
      | Non ->
        E.trap_with env "IDL error: deserializing value of type None"
      | _ -> todo_trap env "deserialize" (Arrange_ir.typ t)
      end
    )

  let serialize env ts : G.t =
    let ts_name = typ_seq_hash ts in
    let name = "@serialize<" ^ ts_name ^ ">" in
    (* returns data/length pointers (will be GC’ed next time!) *)
    Func.share_code1 env name ("x", I32Type) [I32Type; I32Type] (fun env get_x ->
      let (set_data_size, get_data_size) = new_local env "data_size" in
      let (set_refs_size, get_refs_size) = new_local env "refs_size" in

      let tydesc = type_desc env ts in
      let tydesc_len = Int32.of_int (String.length tydesc) in

      (* Get object sizes *)
      get_x ^^
      buffer_size env (Type.seq ts) ^^
      set_refs_size ^^

      compile_add_const tydesc_len  ^^
      set_data_size ^^

      let (set_data_start, get_data_start) = new_local env "data_start" in
      let (set_refs_start, get_refs_start) = new_local env "refs_start" in

      get_data_size ^^ Blob.dyn_alloc_scratch env ^^ set_data_start ^^
      get_refs_size ^^ compile_mul_const Heap.word_size ^^ Blob.dyn_alloc_scratch env ^^ set_refs_start ^^

      (* Write ty desc *)
      get_data_start ^^
      Blob.lit env tydesc ^^ Blob.payload_ptr_unskewed ^^
      compile_unboxed_const tydesc_len ^^
      Heap.memcpy env ^^

      (* Serialize x into the buffer *)
      get_x ^^
      get_data_start ^^ compile_add_const tydesc_len ^^
      get_refs_start ^^
      serialize_go env (Type.seq ts) ^^

      (* Sanity check: Did we fill exactly the buffer *)
      get_refs_start ^^ get_refs_size ^^ compile_mul_const Heap.word_size ^^ G.i (Binary (Wasm.Values.I32 I32Op.Add)) ^^
      G.i (Compare (Wasm.Values.I32 I32Op.Eq)) ^^
      E.else_trap_with env "reference buffer not filled " ^^

      get_data_start ^^ get_data_size ^^ G.i (Binary (Wasm.Values.I32 I32Op.Add)) ^^
      G.i (Compare (Wasm.Values.I32 I32Op.Eq)) ^^
      E.else_trap_with env "data buffer not filled " ^^

      match E.mode env with
      | Flags.ICMode | Flags.RefMode ->
        get_refs_size ^^
        compile_unboxed_const 0l ^^
        G.i (Compare (Wasm.Values.I32 I32Op.Eq)) ^^
        E.else_trap_with env "cannot send references on IC System API" ^^

        get_data_start ^^
        get_data_size
      | Flags.WasmMode | Flags.WASIMode -> assert false
    )

  let deserialize_core extended source_size source_copy env ts_name ts =
    let (set_data_size, get_data_size) = new_local env "data_size" in
    let (set_refs_size, get_refs_size) = new_local env "refs_size" in
    let (set_data_start, get_data_start) = new_local env "data_start" in
    let (set_refs_start, get_refs_start) = new_local env "refs_start" in
    let (set_arg_count, get_arg_count) = new_local env "arg_count" in

    (* Allocate space for the data buffer and copy it *)
    source_size env ^^ set_data_size ^^
    get_data_size ^^ Blob.dyn_alloc_scratch env ^^ set_data_start ^^
    source_copy env get_data_start get_data_size ^^

    (* Allocate space for the reference buffer and copy it *)
    compile_unboxed_const 0l ^^ set_refs_size (* none yet *) ^^

    (* Allocate space for out parameters of parse_idl_header *)
    Stack.with_words env "get_typtbl_ptr" 1l (fun get_typtbl_ptr ->
    Stack.with_words env "get_maintyps_ptr" 1l (fun get_maintyps_ptr ->

    (* Set up read buffers *)
    ReadBuf.alloc env (fun get_data_buf -> ReadBuf.alloc env (fun get_ref_buf ->

    ReadBuf.set_ptr get_data_buf get_data_start ^^
    ReadBuf.set_size get_data_buf get_data_size ^^
    ReadBuf.set_ptr get_ref_buf get_refs_start ^^
    ReadBuf.set_size get_ref_buf (get_refs_size ^^ compile_mul_const Heap.word_size) ^^

    (* Go! *)
    Bool.lit extended ^^ get_data_buf ^^ get_typtbl_ptr ^^ get_maintyps_ptr ^^
    E.call_import env "rts" "parse_idl_header" ^^

    (* set up a dedicated read buffer for the list of main types *)
    ReadBuf.alloc env (fun get_main_typs_buf ->
      ReadBuf.set_ptr get_main_typs_buf (get_maintyps_ptr ^^ load_unskewed_ptr) ^^
      ReadBuf.set_end get_main_typs_buf (ReadBuf.get_end get_data_buf) ^^
      ReadBuf.read_leb128 env get_main_typs_buf ^^ set_arg_count ^^

      get_arg_count ^^
      compile_rel_const I32Op.GeU (Int32.of_int (List.length ts)) ^^
      E.else_trap_with env ("IDL error: too few arguments " ^ ts_name) ^^

      G.concat_map (fun t ->
        get_data_buf ^^ get_ref_buf ^^
        get_typtbl_ptr ^^ load_unskewed_ptr ^^
        ReadBuf.read_sleb128 env get_main_typs_buf ^^
        deserialize_go env t
      ) ts ^^

      get_arg_count ^^ compile_eq_const (Int32.of_int (List.length ts)) ^^
      G.if_ []
        begin
          ReadBuf.is_empty env get_data_buf ^^
          E.else_trap_with env ("IDL error: left-over bytes " ^ ts_name) ^^
          ReadBuf.is_empty env get_ref_buf ^^
          E.else_trap_with env ("IDL error: left-over references " ^ ts_name)
        end G.nop
    )))))

  let argument_data_size env =
    match E.mode env with
    | Flags.ICMode | Flags.RefMode ->
      Dfinity.system_call env "ic0" "msg_arg_data_size"
    | _ -> assert false

  let argument_data_copy env get_dest get_length =
    match E.mode env with
    | Flags.ICMode | Flags.RefMode ->
      get_dest ^^
      (compile_unboxed_const 0l) ^^
      get_length ^^
      Dfinity.system_call env "ic0" "msg_arg_data_copy"
    | _ -> assert false

  let deserialize env ts =
    let ts_name = typ_seq_hash ts in
    let name = "@deserialize<" ^ ts_name ^ ">" in
    Func.share_code env name [] (List.map (fun _ -> I32Type) ts) (fun env ->
      deserialize_core false argument_data_size argument_data_copy env ts_name ts)

(*
Note [mutable stable values]
~~~~~~~~~~~~~~~~~~~~~~~~~~~~

We currently use a Candid derivative to serialize stable values. In addition to
storing sharable data, we can also store mutable data (records with mutable
fields and mutable arrays), and we need to preserve aliasing.

To that end we extend Candid with a type constructor `alias t`.

In the type table, alias t is represented by type code 1. All Candid type constructors
are represented by negative numbers, so this cannot clash with anything and,
conveniently, makes such values illegal Candid.

The values of `alias t` are either

 * i8(0) 0x00000000 0x00000000 M(v)
   for one (typically the first) occurrence of v
   The first 0x00000000 is the “memo field”, the second is the “type hash field”.
   Both are scratch spaces for the benefit of the decoder.

or

 * i8(1) i32(offset) M(v)
   for all other occurrences of v, where offset is the relative position of the
   above occurrences from this reference.

We map Motoko types to this as follows:

  e([var t]) = alias e([t]) = alias vec e(t)
  e({var field : t}) = record { field : alias e(t) }

Why different? Because we need to alias arrays as a whole (we can’t even alias
their fields, as they are manifestly part of the array heap structure), but
aliasing records does not work, as aliased record values may appear at
different types (due to subtyping), and Candid serialization is type-driven.
Luckily records put all mutable fields behind an indirection (ObjInd), so this
works.

The type-driven code in this module treats `Type.Mut` to always refer to an
`ObjInd`; for arrays the mutable case is handled directly.

To detect and preserve aliasing, these steps are taken:

 * In `buffer_size`, when we see a mutable thing (`Array` or `ObjInd`), the
   first time, we mark it by setting the heap tag to `StableSeen`.
   This way, when we see it a second time, we can skip the value in the size
   calculation.
 * In `serialize`, when we see it a first time (tag still `StableSeen`),
   we serialize it (first form above), and remember the absolute position
   in the output buffer, abusing the heap tag here.
   (Invariant: This absolute position is never `StableSeen`)
   Upon a second visit (tag not `StableSeen`), we can thus fetch that absolute
   position and calculate the offset.
 * In `deserialize`, when we come across a `alias t`, we follow the offset (if
   needed) to find the content.

   If the memo field is still `0x00000000`, this is the first time we read
   this, so we deserialize to the Motoko heap, and remember the heap position
   (vanilla pointer) by overriding the memo field.
   We also store the type hash of the type we are serializing at in the type
   hash field.

   If it is not `0x00000000` then we can simply read the pointer from there,
   after checking the type hash field to make sure we are aliasing at the same
   type.

*)

end (* Serialization *)


(* Stabilization (serialization to/from stable memory) *)

module Stabilization = struct

  let stabilize env t =
    let (set_dst, get_dst) = new_local env "dst" in
    let (set_len, get_len) = new_local env "len" in
    Serialization.serialize env [t] ^^
    set_len ^^
    set_dst ^^

    let (set_pages, get_pages) = new_local env "len" in
    get_len ^^
    compile_add_const 4l ^^  (* reserve one word for size *)
    compile_divU_const page_size ^^
    compile_add_const 1l ^^
    set_pages ^^

    (* grow stable memory if needed *)
    let (set_pages_needed, get_pages_needed) = new_local env "pages_needed" in
    get_pages ^^
    E.call_import env "ic0" "stable_size" ^^
    G.i (Binary (Wasm.Values.I32 I32Op.Sub)) ^^
    set_pages_needed ^^

    get_pages_needed ^^
    compile_unboxed_zero ^^
    G.i (Compare (Wasm.Values.I32 I32Op.GtS)) ^^
    G.if_ []
      ( get_pages_needed ^^
        E.call_import env "ic0" "stable_grow" ^^
        (* Check result *)
        compile_unboxed_zero ^^
        G.i (Compare (Wasm.Values.I32 I32Op.LtS)) ^^
        E.then_trap_with env "Cannot grow stable memory."
      ) G.nop
    ^^

    (* write len to initial word of stable memory*)
    Stack.with_words env "get_size_ptr" 1l (fun get_size_ptr ->

      get_size_ptr ^^ get_len ^^ store_unskewed_ptr ^^

      compile_unboxed_const 0l ^^
      get_size_ptr ^^ compile_unboxed_const 4l ^^
      Dfinity.system_call env "ic0" "stable_write") ^^

    (* copy data to following stable memory *)
    compile_unboxed_const 4l ^^
    get_dst ^^
    get_len ^^
    E.call_import env "ic0" "stable_write"


  (* return the initial i32 in stable memory recording the size of the following stable data *)
  let stable_data_size env =
    match E.mode env with
    | Flags.ICMode | Flags.RefMode ->
      (* read size from initial word of (assumed non-empty) stable memory*)
      Stack.with_words env "get_size_ptr" 1l (fun get_size_ptr ->
        get_size_ptr ^^ compile_unboxed_const 0l ^^  compile_unboxed_const 4l ^^
        Dfinity.system_call env "ic0" "stable_read" ^^
        get_size_ptr ^^ load_unskewed_ptr)
    | _ -> assert false

  (* copy the stable data from stable memory from offset 4 *)
  let stable_data_copy env get_dest get_length =
    match E.mode env with
    | Flags.ICMode | Flags.RefMode ->
      get_dest ^^
      compile_unboxed_const 4l ^^
      get_length ^^
      Dfinity.system_call env "ic0" "stable_read"
    | _ -> assert false

  let destabilize env t =
    let t_name = Typ_hash.typ_hash t in
    Serialization.deserialize_core true stable_data_size stable_data_copy env t_name [t]

end

module GC = struct
  (* This is a very simple GC:
     It copies everything live to the to-space beyond the bump pointer,
     then it memcpies it back, over the from-space (so that we still neatly use
     the beginning of memory).

     Roots are:
     * All objects in the static part of the memory.
     * the closure_table (see module ClosureTable)
  *)

  let gc_enabled = true

  (* If the pointer at ptr_loc points after begin_from_space, copy
     to after end_to_space, and replace it with a pointer, adjusted for where
     the object will be finally. *)
  (* Returns the new end of to_space *)
  (* Invariant: Must not be called on the same pointer twice. *)
  (* All pointers, including ptr_loc and space end markers, are skewed *)

  let evacuate_common env
        get_obj update_ptr
        get_begin_from_space get_begin_to_space get_end_to_space
        =

    let (set_len, get_len) = new_local env "len" in

    (* If this is static, ignore it *)
    get_obj ^^
    get_begin_from_space ^^
    G.i (Compare (Wasm.Values.I32 I32Op.LtU)) ^^
    G.if_ [] (get_end_to_space ^^ G.i Return) G.nop ^^

    (* If this is an indirection, just use that value *)
    get_obj ^^
    Tagged.branch_default env [] G.nop [
      Tagged.Indirection,
      update_ptr (get_obj ^^ Heap.load_field 1l) ^^
      get_end_to_space ^^ G.i Return
    ] ^^

    (* Get object size *)
    get_obj ^^ HeapTraversal.object_size env ^^ set_len ^^

    (* Grow memory if needed *)
    get_end_to_space ^^
    get_len ^^ compile_mul_const Heap.word_size ^^
    G.i (Binary (Wasm.Values.I32 I32Op.Add)) ^^
    Heap.grow_memory env ^^

    (* Copy the referenced object to to space *)
    get_obj ^^ HeapTraversal.object_size env ^^ set_len ^^

    get_end_to_space ^^ get_obj ^^ get_len ^^ Heap.memcpy_words_skewed env ^^

    let (set_new_ptr, get_new_ptr) = new_local env "new_ptr" in

    (* Calculate new pointer *)
    get_end_to_space ^^
    get_begin_to_space ^^
    G.i (Binary (Wasm.Values.I32 I32Op.Sub)) ^^
    get_begin_from_space ^^
    G.i (Binary (Wasm.Values.I32 I32Op.Add)) ^^
    set_new_ptr ^^

    (* Set indirection *)
    get_obj ^^
    Tagged.(store Indirection) ^^
    get_obj ^^
    get_new_ptr ^^
    Heap.store_field 1l ^^

    (* Update pointer *)
    update_ptr get_new_ptr ^^

    (* Calculate new end of to space *)
    get_end_to_space ^^
    get_len ^^ compile_mul_const Heap.word_size ^^
    G.i (Binary (Wasm.Values.I32 I32Op.Add))

  (* Used for normal skewed pointers *)
  let evacuate env = Func.share_code4 env "evacuate" (("begin_from_space", I32Type), ("begin_to_space", I32Type), ("end_to_space", I32Type), ("ptr_loc", I32Type)) [I32Type] (fun env get_begin_from_space get_begin_to_space get_end_to_space get_ptr_loc ->

    let get_obj = get_ptr_loc ^^ load_ptr in

    (* If this is an unboxed scalar, ignore it *)
    get_obj ^^
    BitTagged.if_unboxed env [] (get_end_to_space ^^ G.i Return) G.nop ^^

    let update_ptr new_val_code =
      get_ptr_loc ^^ new_val_code ^^ store_ptr in

    evacuate_common env
        get_obj update_ptr
        get_begin_from_space get_begin_to_space get_end_to_space
  )

  (* A variant for pointers that point into the payload (used for the bignum objects).
     These are never scalars. *)
  let evacuate_offset env offset =
    let name = Printf.sprintf "evacuate_offset_%d" (Int32.to_int offset) in
    Func.share_code4 env name (("begin_from_space", I32Type), ("begin_to_space", I32Type), ("end_to_space", I32Type), ("ptr_loc", I32Type)) [I32Type] (fun env get_begin_from_space get_begin_to_space get_end_to_space get_ptr_loc ->
    let get_obj = get_ptr_loc ^^ load_ptr ^^ compile_sub_const offset in

    let update_ptr new_val_code =
      get_ptr_loc ^^ new_val_code ^^ compile_add_const offset ^^ store_ptr in

    evacuate_common env
        get_obj update_ptr
        get_begin_from_space get_begin_to_space get_end_to_space
  )

  let register env static_roots (end_of_static_space : int32) =
    Func.define_built_in env "get_heap_size" [] [I32Type] (fun env ->
      Heap.get_heap_ptr env ^^
      Heap.get_heap_base env ^^
      G.i (Binary (Wasm.Values.I32 I32Op.Sub))
    );

    Func.define_built_in env "collect" [] [] (fun env ->
      if not gc_enabled then G.nop else

      (* Copy all roots. *)
      let (set_begin_from_space, get_begin_from_space) = new_local env "begin_from_space" in
      let (set_begin_to_space, get_begin_to_space) = new_local env "begin_to_space" in
      let (set_end_to_space, get_end_to_space) = new_local env "end_to_space" in

      Heap.get_heap_base env ^^ compile_add_const ptr_skew ^^ set_begin_from_space ^^
      let get_end_from_space = get_begin_to_space in
      Heap.get_skewed_heap_ptr env ^^ set_begin_to_space ^^
      Heap.get_skewed_heap_ptr env ^^ set_end_to_space ^^


      (* Common arguments for evacuate *)
      let evac get_ptr_loc =
          get_begin_from_space ^^
          get_begin_to_space ^^
          get_end_to_space ^^
          get_ptr_loc ^^
          evacuate env ^^
          set_end_to_space in

      let evac_offset get_ptr_loc offset =
          get_begin_from_space ^^
          get_begin_to_space ^^
          get_end_to_space ^^
          get_ptr_loc ^^
          evacuate_offset env offset ^^
          set_end_to_space in

      (* Go through the roots, and evacuate them *)
      HeapTraversal.for_each_array_elem env (compile_unboxed_const static_roots) (fun get_elem_ptr ->
        let (set_static, get_static) = new_local env "static_obj" in
        get_elem_ptr ^^ load_ptr ^^ set_static ^^
        HeapTraversal.for_each_pointer env get_static evac evac_offset
      ) ^^
      evac (ClosureTable.root env) ^^

      (* Go through the to-space, and evacuate that.
         Note that get_end_to_space changes as we go, but walk_heap_from_to can handle that.
       *)
      HeapTraversal.walk_heap_from_to env
        get_begin_to_space
        get_end_to_space
        (fun get_x -> HeapTraversal.for_each_pointer env get_x evac evac_offset) ^^

      (* Note some stats *)
      get_end_to_space ^^ get_begin_to_space ^^ G.i (Binary (Wasm.Values.I32 I32Op.Sub)) ^^
      Heap.note_live_size env ^^

      get_end_from_space ^^ get_begin_from_space ^^ G.i (Binary (Wasm.Values.I32 I32Op.Sub)) ^^
      get_end_to_space ^^ get_begin_to_space ^^ G.i (Binary (Wasm.Values.I32 I32Op.Sub)) ^^
      G.i (Binary (Wasm.Values.I32 I32Op.Sub)) ^^
      Heap.add_reclaimed env ^^

      (* Copy the to-space to the beginning of memory. *)
      get_begin_from_space ^^ compile_add_const ptr_unskew ^^
      get_begin_to_space ^^ compile_add_const ptr_unskew ^^
      get_end_to_space ^^ get_begin_to_space ^^ G.i (Binary (Wasm.Values.I32 I32Op.Sub)) ^^
      Heap.memcpy env ^^

      (* Reset the heap pointer *)
      get_begin_from_space ^^ compile_add_const ptr_unskew ^^
      get_end_to_space ^^ get_begin_to_space ^^ G.i (Binary (Wasm.Values.I32 I32Op.Sub)) ^^
      G.i (Binary (Wasm.Values.I32 I32Op.Add)) ^^
      Heap.set_heap_ptr env
  )

  let get_heap_size env =
    G.i (Call (nr (E.built_in env "get_heap_size")))

  let store_static_roots env =
    Arr.vanilla_lit env (E.get_static_roots env)

end (* GC *)

module StackRep = struct
  open SR

  (*
     Most expressions have a “preferred”, most optimal, form. Hence,
     compile_exp put them on the stack in that form, and also returns
     the form it chose.

     But the users of compile_exp usually want a specific form as well.
     So they use compile_exp_as, indicating the form they expect.
     compile_exp_as then does the necessary coercions.
   *)

  let of_arity n =
    if n = 1 then Vanilla else UnboxedTuple n

  (* The stack rel of a primitive type, i.e. what the binary operators expect *)
  let of_type t =
    let open Type in
    match normalize t with
    | Prim Bool -> SR.bool
    | Prim (Nat | Int) -> Vanilla
    | Prim (Nat64 | Int64 | Word64) -> UnboxedWord64
    | Prim (Nat32 | Int32 | Word32) -> UnboxedWord32
    | Prim (Nat8 | Nat16 | Int8 | Int16 | Word8 | Word16 | Char) -> Vanilla
    | Prim (Text | Blob | Principal) -> Vanilla
    | Prim Float -> UnboxedFloat64
    | p -> todo "StackRep.of_type" (Arrange_ir.typ p) Vanilla

  let to_block_type env = function
    | Vanilla -> [I32Type]
    | UnboxedWord64 -> [I64Type]
    | UnboxedWord32 -> [I32Type]
    | UnboxedFloat64 -> [F64Type]
    | UnboxedTuple 0 -> []
    | UnboxedTuple 1 -> [I32Type]
    | UnboxedTuple n ->
      assert false; (* not supported without muti_value *)
    | Const _ -> []
    | Unreachable -> []

  let to_string = function
    | Vanilla -> "Vanilla"
    | UnboxedWord64 -> "UnboxedWord64"
    | UnboxedWord32 -> "UnboxedWord32"
    | UnboxedFloat64 -> "UnboxedFloat64"
    | UnboxedTuple n -> Printf.sprintf "UnboxedTuple %d" n
    | Unreachable -> "Unreachable"
    | Const _ -> "Const"

  let join (sr1 : t) (sr2 : t) = match sr1, sr2 with
    | _, _ when SR.eq sr1 sr2 -> sr1
    | Unreachable, sr2 -> sr2
    | sr1, Unreachable -> sr1
    | UnboxedWord64, UnboxedWord64 -> UnboxedWord64
    | UnboxedTuple n, UnboxedTuple m when n = m -> sr1
    | _, Vanilla -> Vanilla
    | Vanilla, _ -> Vanilla
    | Const _, Const _ -> Vanilla

    | Const _, UnboxedWord32 -> UnboxedWord32
    | UnboxedWord32, Const _ -> UnboxedWord32
    | Const _, UnboxedWord64 -> UnboxedWord64
    | UnboxedWord64, Const _ -> UnboxedWord64
    | Const _, UnboxedFloat64 -> UnboxedFloat64
    | UnboxedFloat64, Const _ -> UnboxedFloat64

    | Const _, UnboxedTuple 0 -> UnboxedTuple 0
    | UnboxedTuple 0, Const _-> UnboxedTuple 0
    | _, _ ->
      Printf.eprintf "Invalid stack rep join (%s, %s)\n"
        (to_string sr1) (to_string sr2); sr1

  (* This is used when two blocks join, e.g. in an if. In that
     case, they cannot return multiple values. *)
  let relax =
    if !Flags.multi_value
    then fun sr -> sr
    else function
      | UnboxedTuple n when n > 1 -> Vanilla
      | sr -> sr

  let drop env (sr_in : t) =
    match sr_in with
    | Vanilla | UnboxedWord64 | UnboxedWord32 | UnboxedFloat64 -> G.i Drop
    | UnboxedTuple n -> G.table n (fun _ -> G.i Drop)
    | Const _ | Unreachable -> G.nop

  (* Materializes a Const.lit: If necessary, puts
     bytes into static memory, and returns a vanilla value.
  *)
  let materialize_lit env (lit : Const.lit) : int32 =
    match lit with
      (* Booleans are directly in Vanilla representation *)
      | Const.Vanilla n  -> n
      | Const.BigInt n   -> BigNum.vanilla_lit env n
      | Const.Word32 n   -> BoxedSmallWord.vanilla_lit env n
      | Const.Word64 n   -> BoxedWord64.vanilla_lit env n
      | Const.Float64 f  -> Float.vanilla_lit env f
      | Const.Blob t     -> Blob.vanilla_lit env t

  let rec materialize_const_t env (p, cv) : int32 =
    Lib.Promise.lazy_value p (fun () -> materialize_const_v env cv)

  and materialize_const_v env = function
    | Const.Fun fi -> Closure.static_closure env fi
    | Const.Message fi -> assert false
    | Const.Obj fs ->
      let fs' = List.map (fun (n, c) -> (n, materialize_const_t env c)) fs in
      Object.vanilla_lit env fs'
    | Const.Unit -> Tuple.unit_vanilla_lit
    | Const.Array cs ->
      let ptrs = List.map (materialize_const_t env) cs in
      Arr.vanilla_lit env ptrs
    | Const.Lit l -> materialize_lit env l

  let adjust env (sr_in : t) sr_out =
    if eq sr_in sr_out
    then G.nop
    else match sr_in, sr_out with
    | Unreachable, Unreachable -> G.nop
    | Unreachable, _ -> G.i Unreachable

    | UnboxedTuple n, Vanilla -> Tuple.from_stack env n
    | Vanilla, UnboxedTuple n -> Tuple.to_stack env n

    | UnboxedWord64, Vanilla -> BoxedWord64.box env
    | Vanilla, UnboxedWord64 -> BoxedWord64.unbox env

    | UnboxedWord32, Vanilla -> BoxedSmallWord.box env
    | Vanilla, UnboxedWord32 -> BoxedSmallWord.unbox env

    | UnboxedFloat64, Vanilla -> Float.box env
    | Vanilla, UnboxedFloat64 -> Float.unbox env

    | Const c, Vanilla -> compile_unboxed_const (materialize_const_t env c)
    | Const (_, Const.Lit (Const.Word32 n)), UnboxedWord32 -> compile_unboxed_const n
    | Const (_, Const.Lit (Const.Word64 n)), UnboxedWord64 -> compile_const_64 n
    | Const (_, Const.Lit (Const.Float64 f)), UnboxedFloat64 -> Float.compile_unboxed_const f
    | Const c, UnboxedTuple 0 -> G.nop
    | Const (_, Const.Array cs), UnboxedTuple n ->
      assert (n = List.length cs);
      G.concat_map (fun c -> compile_unboxed_const (materialize_const_t env c)) cs
    | _, _ ->
      Printf.eprintf "Unknown stack_rep conversion %s -> %s\n"
        (to_string sr_in) (to_string sr_out);
      G.nop

end (* StackRep *)

module VarEnv = struct

  (* A type to record where Motoko names are stored. *)
  type varloc =
    (* A Wasm Local of the current function, directly containing the value
       (note that most values are pointers, but not all)
       Used for immutable and mutable, non-captured data *)
    | Local of int32
    (* A Wasm Local of the current function, that points to memory location,
       with an offset (in words) to value.
       Used for mutable captured data *)
    | HeapInd of int32 * int32
    (* A static mutable memory location (static address of a MutBox field) *)
    (* TODO: Do we need static immutable? *)
    | HeapStatic of int32
    (* Not materialized (yet), statically known constant, static location on demand *)
    | Const of Const.t
    (* public method *)
    | PublicMethod of int32 * string

  let is_non_local : varloc -> bool = function
    | Local _
    | HeapInd _ -> false
    | HeapStatic _
    | PublicMethod _
    | Const _ -> true

  type lvl = TopLvl | NotTopLvl

  (*
  The source variable environment:
   - Whether we are on the top level
   - In-scope variables
   - scope jump labels
  *)


  module NameEnv = Env.Make(String)
  type t = {
    lvl : lvl;
    vars : varloc NameEnv.t; (* variables ↦ their location *)
    labels : G.depth NameEnv.t; (* jump label ↦ their depth *)
  }

  let empty_ae = {
    lvl = TopLvl;
    vars = NameEnv.empty;
    labels = NameEnv.empty;
  }

  (* Creating a local environment, resetting the local fields,
     and removing bindings for local variables (unless they are at global locations)
  *)

  let mk_fun_ae ae = { ae with
    lvl = NotTopLvl;
    vars = NameEnv.filter (fun v l ->
      let non_local = is_non_local l in
      (* For debugging, enable this:
      (if not non_local then Printf.eprintf "VarEnv.mk_fun_ae: Removing %s\n" v);
      *)
      non_local
    ) ae.vars;
  }
  let lookup_var ae var =
    match NameEnv.find_opt var ae.vars with
      | Some l -> Some l
      | None   -> Printf.eprintf "Could not find %s\n" var; None

  let needs_capture ae var = match lookup_var ae var with
    | Some l -> not (is_non_local l)
    | None -> assert false

  let reuse_local_with_offset (ae : t) name i off =
      { ae with vars = NameEnv.add name (HeapInd (i, off)) ae.vars }

  let add_local_with_offset env (ae : t) name off =
      let i = E.add_anon_local env I32Type in
      E.add_local_name env i name;
      (reuse_local_with_offset ae name i off, i)

  let add_local_heap_static (ae : t) name ptr =
      { ae with vars = NameEnv.add name (HeapStatic ptr) ae.vars }

  let add_local_public_method (ae : t) name (fi, exported_name) =
      { ae with vars = NameEnv.add name (PublicMethod (fi, exported_name) : varloc) ae.vars }

  let add_local_const (ae : t) name cv =
      { ae with vars = NameEnv.add name (Const cv : varloc) ae.vars }

  let add_local_local env (ae : t) name i =
      { ae with vars = NameEnv.add name (Local i) ae.vars }

  let add_direct_local env (ae : t) name =
      let i = E.add_anon_local env I32Type in
      E.add_local_name env i name;
      (add_local_local env ae name i, i)

  (* Adds the names to the environment and returns a list of setters *)
  let rec add_argument_locals env (ae : t) = function
    | [] -> (ae, [])
    | (name :: names) ->
      let i = E.add_anon_local env I32Type in
      E.add_local_name env i name;
      let ae' = { ae with vars = NameEnv.add name (Local i) ae.vars } in
      let (ae_final, setters) = add_argument_locals env ae' names
      in (ae_final, G.i (LocalSet (nr i)) :: setters)

  let add_label (ae : t) name (d : G.depth) =
      { ae with labels = NameEnv.add name d ae.labels }

  let get_label_depth (ae : t) name : G.depth  =
    match NameEnv.find_opt name ae.labels with
      | Some d -> d
      | None   -> Printf.eprintf "Could not find %s\n" name; raise Not_found

end (* VarEnv *)

module Var = struct
  (* This module is all about looking up Motoko variables in the environment,
     and dealing with mutable variables *)

  open VarEnv

  (* Stores the payload (which is found on the stack) *)
  let set_val env ae var = match VarEnv.lookup_var ae var with
    | Some (Local i) ->
      G.i (LocalSet (nr i))
    | Some (HeapInd (i, off)) ->
      let (set_new_val, get_new_val) = new_local env "new_val" in
      set_new_val ^^
      G.i (LocalGet (nr i)) ^^
      get_new_val ^^
      Heap.store_field off
    | Some (HeapStatic ptr) ->
      let (set_new_val, get_new_val) = new_local env "new_val" in
      set_new_val ^^
      compile_unboxed_const ptr ^^
      get_new_val ^^
      Heap.store_field 1l
    | Some (Const _) -> fatal "set_val: %s is const" var
    | Some (PublicMethod _) -> fatal "set_val: %s is PublicMethod" var
    | None   -> fatal "set_val: %s missing" var

  (* Returns the payload (optimized representation) *)
  let get_val (env : E.t) (ae : VarEnv.t) var = match VarEnv.lookup_var ae var with
    | Some (Local i) ->
      SR.Vanilla, G.i (LocalGet (nr i))
    | Some (HeapInd (i, off)) ->
      SR.Vanilla, G.i (LocalGet (nr i)) ^^ Heap.load_field off
    | Some (HeapStatic i) ->
      SR.Vanilla, compile_unboxed_const i ^^ Heap.load_field 1l
    | Some (Const c) ->
      SR.Const c, G.nop
    | Some (PublicMethod (_, name)) ->
      SR.Vanilla,
      Dfinity.get_self_reference env ^^
      Dfinity.actor_public_field env name
    | None -> assert false

  (* Returns the payload (vanilla representation) *)
  let get_val_vanilla (env : E.t) (ae : VarEnv.t) var =
    let sr, code = get_val env ae var in
    code ^^ StackRep.adjust env sr SR.Vanilla

  (* Returns the value to put in the closure,
     and code to restore it, including adding to the environment
  *)
  let capture old_env ae0 var : G.t * (E.t -> VarEnv.t -> (VarEnv.t * G.t)) =
    match VarEnv.lookup_var ae0 var with
    | Some (Local i) ->
      ( G.i (LocalGet (nr i))
      , fun new_env ae1 ->
        let ae2, j = VarEnv.add_direct_local new_env ae1 var in
        let restore_code = G.i (LocalSet (nr j))
        in (ae2, restore_code)
      )
    | Some (HeapInd (i, off)) ->
      ( G.i (LocalGet (nr i))
      , fun new_env ae1 ->
        let (ae2, j) = VarEnv.add_local_with_offset new_env ae1 var off in
        let restore_code = G.i (LocalSet (nr j))
        in (ae2, restore_code)
      )
    | _ -> assert false

  (* Returns a pointer to a heap allocated box for this.
     (either a mutbox, if already mutable, or a freshly allocated box)
  *)
  let field_box env code =
    Tagged.obj env Tagged.ObjInd [ code ]

  let get_val_ptr env ae var = match VarEnv.lookup_var ae var with
    | Some (HeapInd (i, 1l)) -> G.i (LocalGet (nr i))
    | Some (HeapStatic _) -> assert false (* we never do this on the toplevel *)
    | _  -> field_box env (get_val_vanilla env ae var)

end (* Var *)

(* This comes late because it also deals with messages *)
module FuncDec = struct
  let bind_args env ae0 first_arg =
    let rec go ix ae dw = function
    | [] -> ae, dw
    | {it; at; note}::args ->
      let ae' = VarEnv.add_local_local env ae it (Int32.of_int ix) in
      let dw' = G.(dw_tag_no_children (Formal_parameter (it, at.left, note, ix))) in
      go (ix + 1) ae' (dw ^^ dw') args in
    go first_arg ae0 G.nop

  (* Create a WebAssembly func from a pattern (for the argument) and the body.
   Parameter `captured` should contain the, well, captured local variables that
   the function will find in the closure. *)
  let compile_local_function outer_env outer_ae restore_env name args mk_body ret_tys at =
    let arg_names = List.map (fun a -> a.it, I32Type) args in
    let return_arity = List.length ret_tys in
    let retty = Lib.List.make return_arity I32Type in
    let ae0 = VarEnv.mk_fun_ae outer_ae in
    Func.of_body outer_env (["clos", I32Type] @ arg_names) retty (fun env -> G.with_region at (
      let get_closure = G.i (LocalGet (nr 0l)) in

      let (ae1 (* DW TODO *)), closure_code = restore_env env ae0 get_closure in

      (* Add nested DWARF *)
      (* prereq has side effects (i.e. creating DW types) that must happen before generating
         DWARF for the formal parameters, so we have to strictly evaluate *)
      let prereq_types = G.(effects (concat_map (fun arg -> dw_tag_no_children (Type arg.note)) args)) in

      (* Add arguments to the environment (shifted by 1) *)
      let ae2, dw_args = bind_args env ae1 1 args in
      prereq_types ^^
      G.(dw_tag (Subprogram (name, at.left)))
        (dw_args ^^
         closure_code ^^
         mk_body env ae2)
    ))

  let message_start env sort = match sort with
      | Type.Shared Type.Write ->
        Lifecycle.trans env Lifecycle.InUpdate
      | Type.Shared Type.Query ->
        Lifecycle.trans env Lifecycle.InQuery
      | _ -> assert false

  let message_cleanup env sort = match sort with
      | Type.Shared Type.Write ->
        G.i (Call (nr (E.built_in env "collect"))) ^^
        Lifecycle.trans env Lifecycle.Idle
      | Type.Shared Type.Query ->
        Lifecycle.trans env Lifecycle.PostQuery
      | _ -> assert false

  let compile_const_message outer_env outer_ae sort control name args mk_body ret_tys at : E.func_with_names =
    let ae0 = VarEnv.mk_fun_ae outer_ae in
    Func.of_body outer_env [] [] (fun env -> G.with_region at (
      message_start env sort ^^
      (* reply early for a oneway *)
      (if control = Type.Returns
       then
         Tuple.compile_unit ^^
         Serialization.serialize env [] ^^
         Dfinity.reply_with_data env
       else G.nop) ^^
      (* Deserialize argument and add params to the environment *)
      let arg_names = List.map (fun a -> a.it) args in
      let arg_tys = List.map (fun a -> a.note) args in
      let (ae1, setters) = VarEnv.add_argument_locals env ae0 arg_names in
      Serialization.deserialize env arg_tys ^^
      G.concat (List.rev setters) ^^
      mk_body env ae1 ^^
      message_cleanup env sort
    ))

  (* Compile a closed function declaration (captures no local variables) *)
  let closed pre_env sort control name args mk_body ret_tys at =
    let (fi, fill) = E.reserve_fun pre_env name in
    if Type.is_shared_sort sort
    then begin
      ( Const.t_of_v (Const.Message fi), fun env ae ->
        fill (compile_const_message env ae sort control name args mk_body ret_tys at)
      )
    end else begin
      assert (control = Type.Returns);
      ( Const.t_of_v (Const.Fun fi), fun env ae ->
        let restore_no_env _env ae _ = (ae, G.nop) in
        fill (compile_local_function env ae restore_no_env name args mk_body ret_tys at)
      )
    end

  (* Compile a closure declaration (captures local variables) *)
  let closure env ae sort control name captured args mk_body ret_tys at =
      let is_local = (*Printf.printf "CLOSURE name: %s\n" name;*)sort = Type.Local in

      let (set_clos, get_clos) = new_local env (name ^ "_clos") in

      let len = Wasm.I32.of_int_u (List.length captured) in
      let (store_env, restore_env) =
        let rec go i = function
          | [] -> (G.nop, fun _env ae1 _ -> (ae1, G.nop))
          | (v::vs) ->
              let (store_rest, restore_rest) = go (i+1) vs in
              let (store_this, restore_this) = Var.capture env ae v in
              let store_env =
                get_clos ^^
                store_this ^^
                Closure.store_data (Wasm.I32.of_int_u i) ^^
                store_rest in
              let restore_env env ae1 get_env =
                let (ae2, code) = restore_this env ae1 in
                let (ae3, code_rest) = restore_rest env ae2 get_env in
                (ae3,
                 get_env ^^
                 Closure.load_data (Wasm.I32.of_int_u i) ^^
                 code ^^
                 code_rest
                )
              in (store_env, restore_env) in
        go 0 captured in

      let f =
        if is_local
        then compile_local_function env ae restore_env name args mk_body ret_tys at
        else assert false (* no first class shared functions yet *) in

      let fi = E.add_fun env name f in

      let code =
        (* Allocate a heap object for the closure *)
        Heap.alloc env (Int32.add Closure.header_size len) ^^
        set_clos ^^

        (* Store the tag *)
        get_clos ^^
        Tagged.(store Closure) ^^

        (* Store the function pointer number: *)
        get_clos ^^
        compile_unboxed_const (E.add_fun_ptr env fi) ^^
        Heap.store_field Closure.funptr_field ^^

        (* Store the length *)
        get_clos ^^
        compile_unboxed_const len ^^
        Heap.store_field Closure.len_field ^^

        (* Store all captured values *)
        store_env
      in

      if is_local
      then
        SR.Vanilla,
        code ^^
        get_clos
      else assert false (* no first class shared functions *)

  let lit env ae name sort control free_vars args mk_body ret_tys at =
    let captured = List.filter (VarEnv.needs_capture ae) free_vars in

    if ae.VarEnv.lvl = VarEnv.TopLvl then assert (captured = []);

    if captured = []
    then
      let (ct, fill) = closed env sort control name args mk_body ret_tys at in
      fill env ae;
      (SR.Const ct, G.nop)
    else closure env ae sort control name captured args mk_body ret_tys at

  (* Returns the index of a saved closure *)
  let async_body env ae ts free_vars mk_body at =
    (* We compile this as a local, returning function, so set return type to [] *)
    let sr, code = lit env ae "anon_async" Type.Local Type.Returns free_vars [] mk_body [] at in
    code ^^
    StackRep.adjust env sr SR.Vanilla ^^
    ClosureTable.remember env

  (* Takes the reply and reject callbacks, tuples them up,
     add them to the closure table, and returns the two callbacks expected by
     call_simple.

     The tupling is necessary because we want to free _both_ closures when
     one is called.

     The reply callback function exists once per type (it has to do
     serialization); the reject callback function is unique.
  *)

  let closures_to_reply_reject_callbacks env ts =
    let reply_name = "@callback<" ^ Typ_hash.typ_hash (Type.Tup ts) ^ ">" in
    Func.define_built_in env reply_name ["env", I32Type] [] (fun env ->
        message_start env (Type.Shared Type.Write) ^^
        (* Look up closure *)
        let (set_closure, get_closure) = new_local env "closure" in
        G.i (LocalGet (nr 0l)) ^^
        ClosureTable.recall env ^^
        Arr.load_field 0l ^^ (* get the reply closure *)
        set_closure ^^
        get_closure ^^

        (* Deserialize arguments  *)
        Serialization.deserialize env ts ^^

        get_closure ^^
        Closure.call_closure env (List.length ts) 0 ^^

        message_cleanup env (Type.Shared Type.Write)
      );

    let reject_name = "@reject_callback" in
    Func.define_built_in env reject_name ["env", I32Type] [] (fun env ->
        message_start env (Type.Shared Type.Write) ^^
        (* Look up closure *)
        let (set_closure, get_closure) = new_local env "closure" in
        G.i (LocalGet (nr 0l)) ^^
        ClosureTable.recall env ^^
        Arr.load_field 1l ^^ (* get the reject closure *)
        set_closure ^^
        get_closure ^^

        (* Synthesize value of type `Text`, the error message
           (The error code is fetched via a prim)
        *)
        Dfinity.error_value env ^^

        get_closure ^^
        Closure.call_closure env 1 0 ^^

        message_cleanup env (Type.Shared Type.Write)
      );

    (* The upper half of this function must not depend on the get_k and get_r
       parameters, so hide them from above (cute trick) *)
    fun get_k get_r ->
      let (set_cb_index, get_cb_index) = new_local env "cb_index" in
      (* store the tuple away *)
      Arr.lit env [get_k; get_r] ^^
      ClosureTable.remember env ^^
      set_cb_index ^^

      (* return arguments for the ic.call *)
      compile_unboxed_const (E.add_fun_ptr env (E.built_in env reply_name)) ^^
      get_cb_index ^^
      compile_unboxed_const (E.add_fun_ptr env (E.built_in env reject_name)) ^^
      get_cb_index

  let ignoring_callback env =
    let name = "@ignore_callback" in
    Func.define_built_in env name ["env", I32Type] [] (fun env -> G.nop);
    compile_unboxed_const (E.add_fun_ptr env (E.built_in env name))

  let ic_call env ts1 ts2 get_meth_pair get_arg get_k get_r =
    match E.mode env with
    | Flags.ICMode | Flags.RefMode ->

      (* The callee *)
      get_meth_pair ^^ Arr.load_field 0l ^^ Blob.as_ptr_len env ^^
      (* The method name *)
      get_meth_pair ^^ Arr.load_field 1l ^^ Blob.as_ptr_len env ^^
      (* The reply and reject callback *)
      closures_to_reply_reject_callbacks env ts2 get_k get_r ^^
      (* the data *)
      get_arg ^^ Serialization.serialize env ts1 ^^
      (* done! *)
      Dfinity.system_call env "ic0" "call_simple" ^^
      (* Check error code *)
      G.i (Test (Wasm.Values.I32 I32Op.Eqz)) ^^
      E.else_trap_with env "could not perform call"
    | _ ->
      E.trap_with env (Printf.sprintf "cannot perform remote call when running locally")

  let ic_call_one_shot env ts get_meth_pair get_arg =
    match E.mode env with
    | Flags.ICMode | Flags.RefMode ->

      (* The callee *)
      get_meth_pair ^^ Arr.load_field 0l ^^ Blob.as_ptr_len env ^^
      (* The method name *)
      get_meth_pair ^^ Arr.load_field 1l ^^ Blob.as_ptr_len env ^^
      (* The reply callback *)
      ignoring_callback env ^^
      compile_unboxed_zero ^^
      (* The reject callback *)
      ignoring_callback env ^^
      compile_unboxed_zero ^^
      (* the data *)
      get_arg ^^ Serialization.serialize env ts ^^
      (* done! *)
      Dfinity.system_call env "ic0" "call_simple" ^^
      (* This is a one-shot function: Ignore error code *)
      G.i Drop
    | _ -> assert false

  let export_async_method env =
    let name = Dfinity.async_method_name in
    begin match E.mode env with
    | Flags.ICMode | Flags.RefMode ->
      Func.define_built_in env name [] [] (fun env ->
        let (set_closure, get_closure) = new_local env "closure" in

        message_start env (Type.Shared Type.Write) ^^

        (* Check that we are calling this *)
        Dfinity.assert_caller_self env ^^

        (* Deserialize and look up closure argument *)
        Serialization.deserialize env Type.[Prim Word32] ^^
        BoxedSmallWord.unbox env ^^
        ClosureTable.recall env ^^
        set_closure ^^ get_closure ^^ get_closure ^^
        Closure.call_closure env 0 0 ^^
        message_cleanup env (Type.Shared Type.Write)
      );

      let fi = E.built_in env name in
      E.add_export env (nr {
        name = Wasm.Utf8.decode ("canister_update " ^ name);
        edesc = nr (FuncExport (nr fi))
      })
    | _ -> ()
    end

end (* FuncDec *)


module PatCode = struct
  (* Pattern failure code on demand.

  Patterns in general can fail, so we want a block around them with a
  jump-label for the fail case. But many patterns cannot fail, in particular
  function arguments that are simple variables. In these cases, we do not want
  to create the block and the (unused) jump label. So we first generate the
  code, either as plain code (CannotFail) or as code with hole for code to fun
  in case of failure (CanFail).
  *)

  type patternCode =
    | CannotFail of G.t
    | CanFail of (G.t -> G.t)

  let (^^^) : patternCode -> patternCode -> patternCode = function
    | CannotFail is1 ->
      begin function
      | CannotFail is2 -> CannotFail (is1 ^^ is2)
      | CanFail is2 -> CanFail (fun k -> is1 ^^ is2 k)
      end
    | CanFail is1 ->
      begin function
      | CannotFail is2 -> CanFail (fun k ->  is1 k ^^ is2)
      | CanFail is2 -> CanFail (fun k -> is1 k ^^ is2 k)
      end

  let with_fail (fail_code : G.t) : patternCode -> G.t = function
    | CannotFail is -> is
    | CanFail is -> is fail_code

  let orElse : patternCode -> patternCode -> patternCode = function
    | CannotFail is1 -> fun _ -> CannotFail is1
    | CanFail is1 -> function
      | CanFail is2 -> CanFail (fun fail_code ->
          let inner_fail = G.new_depth_label () in
          let inner_fail_code = Bool.lit false ^^ G.branch_to_ inner_fail in
          G.labeled_block_ [I32Type] inner_fail (is1 inner_fail_code ^^ Bool.lit true) ^^
          G.if_ [] G.nop (is2 fail_code)
        )
      | CannotFail is2 -> CannotFail (
          let inner_fail = G.new_depth_label () in
          let inner_fail_code = Bool.lit false ^^ G.branch_to_ inner_fail in
          G.labeled_block_ [I32Type] inner_fail (is1 inner_fail_code ^^ Bool.lit true) ^^
          G.if_ [] G.nop is2
        )

  let orTrap env = with_fail (E.trap_with env "pattern failed")

  let with_region at = function
    | CannotFail is -> CannotFail (G.with_region at is)
    | CanFail is -> CanFail (fun k -> G.with_region at (is k))

end (* PatCode *)
open PatCode

(* All the code above is independent of the IR *)
open Ir

module AllocHow = struct
  (*
  When compiling a (recursive) block, we need to do a dependency analysis, to
  find out how the things are allocated. The options are:
  - const:  completely known, constant, not stored anywhere (think static function)
            (no need to mention in a closure)
  - local:  only needed locally, stored in a Wasm local, immutable
            (can be copied into a closure by value)
  - local mutable: only needed locally, stored in a Wasm local, mutable
            (cannot be copied into a closure)
  - heap allocated: stored on the dynamic heap, address in Wasm local
            (can be copied into a closure by reference)
  - static heap: stored on the static heap, address known statically
            (no need to mention in a closure)

  The goal is to avoid dynamic allocation where possible (and use locals), and
  to avoid turning function references into closures.

  The rules are:
  - functions are const, unless they capture something that is not a const
    function or a static heap allocation.
    in particular, top-level functions are always const
  - everything that is captured on the top-level needs to be statically
    heap-allocated
  - everything that is captured before it is defined, or is captured and mutable
    needs to be dynamically heap-allocated
  - the rest can be local
  *)

  module M = Freevars.M
  module S = Freevars.S

  (*
  We represent this as a lattice as follows:
  *)
  type how = Const | LocalImmut | LocalMut | StoreHeap | StoreStatic
  type allocHow = how M.t

  let disjoint_union : allocHow -> allocHow -> allocHow =
    M.union (fun v _ _ -> fatal "AllocHow.disjoint_union: %s" v)

  let join : allocHow -> allocHow -> allocHow =
    M.union (fun _ x y -> Some (match x, y with
      | StoreStatic, StoreHeap | StoreHeap, StoreStatic
      ->  fatal "AllocHow.join: cannot join StoreStatic and StoreHeap"

      | _, StoreHeap   | StoreHeap,   _ -> StoreHeap
      | _, StoreStatic | StoreStatic, _ -> StoreStatic
      | _, LocalMut    | LocalMut,    _ -> LocalMut
      | _, LocalImmut  | LocalImmut,  _ -> LocalImmut

      | Const, Const -> Const
    ))
  let joins = List.fold_left join M.empty

  let map_of_set = Freevars.map_of_set
  let set_of_map = Freevars.set_of_map

  (* Various filters used in the set operations below *)
  let is_local_mut _ = function
    | LocalMut -> true
    | _ -> false

  let is_local _ = function
    | LocalImmut -> true
    | LocalMut -> true
    | _ -> false

  let how_captured lvl how seen captured =
    (* What to do so that we can capture something?
       * For local blocks, put on the dynamic heap:
         - mutable things
         - not yet defined things
       * For top-level blocks, put on the static heap:
         - everything that is non-static (i.e. still in locals)
    *)
    match lvl with
    | VarEnv.NotTopLvl ->
      map_of_set StoreHeap (S.union
        (S.inter (set_of_map (M.filter is_local_mut how)) captured)
        (S.inter (set_of_map (M.filter is_local how)) (S.diff captured seen))
      )
    | VarEnv.TopLvl ->
      map_of_set StoreStatic
        (S.inter (set_of_map (M.filter is_local how)) captured)

  let dec lvl how_outer (seen, how0) dec =
    let how_all = disjoint_union how_outer how0 in

    let (f,d) = Freevars.dec dec in
    let captured = S.inter (set_of_map how0) (Freevars.captured_vars f) in

    (* Which allocation is required for the things defined here? *)
    let how1 = match dec.it with
      (* Mutable variables are, well, mutable *)
      | VarD _ ->
      M.map (fun _t -> LocalMut) d

      (* Constant expressions (trusting static_vals.ml) *)
      | LetD (_, e) when e.note.Note.const ->
      M.map (fun _t -> (Const : how)) d

      (* Everything else needs at least a local *)
      | _ ->
      M.map (fun _t -> LocalImmut) d in

    (* Which allocation does this require for its captured things? *)
    let how2 = how_captured lvl how_all seen captured in

    let how = joins [how0; how1; how2] in
    let seen' = S.union seen (set_of_map d)
    in (seen', how)

  (* find the allocHow for the variables currently in scope *)
  (* we assume things are mutable, as we do not know better here *)
  let how_of_ae ae : allocHow = M.map (fun l ->
    match l with
    | VarEnv.Const _ -> (Const : how)
    | VarEnv.HeapStatic _ -> StoreStatic
    | VarEnv.HeapInd _ -> StoreHeap
    | VarEnv.Local _ -> LocalMut (* conservatively assume immutable *)
    | VarEnv.PublicMethod _ -> LocalMut
    ) ae.VarEnv.vars

  let decs (ae : VarEnv.t) decs captured_in_body : allocHow =
    let lvl = ae.VarEnv.lvl in
    let how_outer = how_of_ae ae in
    let defined_here = snd (Freevars.decs decs) in (* TODO: implement gather_decs more directly *)
    let how_outer = Freevars.diff how_outer defined_here in (* shadowing *)
    let how0 = M.map (fun _t -> (Const : how)) defined_here in
    let captured = S.inter (set_of_map defined_here) captured_in_body in
    let rec go how =
      let seen, how1 = List.fold_left (dec lvl how_outer) (S.empty, how) decs in
      assert (S.equal seen (set_of_map defined_here));
      let how2 = how_captured lvl how1 seen captured in
      let how' = join how1 how2 in
      if M.equal (=) how how' then how' else go how' in
    go how0

  (* Functions to extend the environment (and possibly allocate memory)
     based on how we want to store them. *)
  let add_local env ae how name typ : VarEnv.t * G.t * G.t =
    match M.find name how with
    | (Const : how) -> G.(ae, nop, nop)
    | LocalImmut | LocalMut ->
      let ae1, ix = VarEnv.add_direct_local env ae name in
      G.(ae1, nop,
         dw_tag_no_children (Variable (name, Source.no_pos(*FIXME*), typ, Int32.to_int ix(*FIXME: Constant?*))))
    | StoreHeap ->
      let ae1, i = VarEnv.add_local_with_offset env ae name 1l in
      let alloc_code =
        Tagged.obj env Tagged.MutBox [ compile_unboxed_zero ] ^^
        G.i (LocalSet (nr i)) in
      (ae1, alloc_code, G.nop(*FIXME*))
    | StoreStatic ->
      let tag = bytes_of_int32 (Tagged.int_of_tag Tagged.MutBox) in
      let zero = bytes_of_int32 0l in
      let ptr = E.add_mutable_static_bytes env (tag ^ zero) in
      E.add_static_root env ptr;
      let ae1 = VarEnv.add_local_heap_static ae name ptr in
      G.(ae1, nop, nop(*FIXME:indirection?*))

end (* AllocHow *)

(* The actual compiler code that looks at the AST *)

let nat64_to_int64 n =
  let open Big_int in
  let twoRaised63 = power_int_positive_int 2 63 in
  let q, r = quomod_big_int (Value.Nat64.to_big_int n) twoRaised63 in
  if sign_big_int q = 0 then r else sub_big_int r twoRaised63

let const_lit_of_lit : Ir.lit -> Const.lit = function
  (* Booleans are directly in Vanilla representation *)
  | BoolLit false -> Const.Vanilla (Bool.vanilla_lit false)
  | BoolLit true  -> Const.Vanilla (Bool.vanilla_lit true)
  | IntLit n
  | NatLit n      -> Const.BigInt n
  | Word8Lit n    -> Const.Vanilla (Value.Word8.to_bits n) (* already Msb-aligned *)
  | Word16Lit n   -> Const.Vanilla (Value.Word16.to_bits n)
  | Word32Lit n   -> Const.Word32 n
  | Word64Lit n   -> Const.Word64 n
  | Int8Lit n     -> Const.Vanilla (UnboxedSmallWord.vanilla_lit Type.Int8 (Value.Int_8.to_int n))
  | Nat8Lit n     -> Const.Vanilla (UnboxedSmallWord.vanilla_lit Type.Nat8 (Value.Nat8.to_int n))
  | Int16Lit n    -> Const.Vanilla (UnboxedSmallWord.vanilla_lit Type.Int16 (Value.Int_16.to_int n))
  | Nat16Lit n    -> Const.Vanilla (UnboxedSmallWord.vanilla_lit Type.Nat16 (Value.Nat16.to_int n))
  | Int32Lit n    -> Const.Word32 (Int32.of_int (Value.Int_32.to_int n))
  | Nat32Lit n    -> Const.Word32 (Int32.of_int (Value.Nat32.to_int n))
  | Int64Lit n    -> Const.Word64 (Big_int.int64_of_big_int (Value.Int_64.to_big_int n))
  | Nat64Lit n    -> Const.Word64 (Big_int.int64_of_big_int (nat64_to_int64 n))
  | CharLit c     -> Const.Vanilla Int32.(shift_left (of_int c) 8)
  | NullLit       -> Const.Vanilla Opt.null_vanilla_lit
  | TextLit t
  | BlobLit t     -> Const.Blob t
  | FloatLit f    -> Const.Float64 f

let const_of_lit lit =
  Const.t_of_v (Const.Lit (const_lit_of_lit lit))

let compile_lit env lit =
  SR.Const (const_of_lit lit), G.nop

let compile_lit_as env sr_out lit =
  let sr_in, code = compile_lit env lit in
  code ^^ StackRep.adjust env sr_in sr_out

let prim_of_typ ty = match Type.normalize ty with
  | Type.Prim ty -> ty
  | _ -> assert false

(* helper, traps with message *)
let then_arithmetic_overflow env =
  E.then_trap_with env "arithmetic overflow"

(* The first returned StackRep is for the arguments (expected), the second for the results (produced) *)
let compile_unop env t op =
  let open Operator in
  match op, t with
  | _, Type.Non ->
    SR.Vanilla, SR.Unreachable, G.i Unreachable
  | NegOp, Type.(Prim Int) ->
    SR.Vanilla, SR.Vanilla,
    BigNum.compile_neg env
  | NegOp, Type.(Prim Word64) ->
    SR.UnboxedWord64, SR.UnboxedWord64,
    Func.share_code1 env "neg" ("n", I64Type) [I64Type] (fun env get_n ->
      compile_const_64 0L ^^
      get_n ^^
      G.i (Binary (Wasm.Values.I64 I64Op.Sub))
    )
  | NegOp, Type.(Prim Int64) ->
      SR.UnboxedWord64, SR.UnboxedWord64,
      Func.share_code1 env "neg_trap" ("n", I64Type) [I64Type] (fun env get_n ->
        get_n ^^
        compile_eq64_const 0x8000000000000000L ^^
        then_arithmetic_overflow env ^^
        compile_const_64 0L ^^
        get_n ^^
        G.i (Binary (Wasm.Values.I64 I64Op.Sub))
      )
  | NegOp, Type.(Prim (Word8 | Word16 | Word32)) ->
    StackRep.of_type t, StackRep.of_type t,
    Func.share_code1 env "neg32" ("n", I32Type) [I32Type] (fun env get_n ->
      compile_unboxed_zero ^^
      get_n ^^
      G.i (Binary (Wasm.Values.I32 I32Op.Sub))
    )
  | NegOp, Type.(Prim (Int8 | Int16 | Int32)) ->
    StackRep.of_type t, StackRep.of_type t,
    Func.share_code1 env "neg32_trap" ("n", I32Type) [I32Type] (fun env get_n ->
      get_n ^^
      compile_eq_const 0x80000000l ^^
      then_arithmetic_overflow env ^^
      compile_unboxed_zero ^^
      get_n ^^
      G.i (Binary (Wasm.Values.I32 I32Op.Sub))
    )
  | NegOp, Type.(Prim Float) ->
    SR.UnboxedFloat64, SR.UnboxedFloat64,
    let (set_f, get_f) = new_float_local env "f" in
    set_f ^^ Float.compile_unboxed_zero ^^ get_f ^^ G.i (Binary (Wasm.Values.F64 F64Op.Sub))
  | NotOp, Type.(Prim Word64) ->
     SR.UnboxedWord64, SR.UnboxedWord64,
     compile_const_64 (-1L) ^^
     G.i (Binary (Wasm.Values.I64 I64Op.Xor))
  | NotOp, Type.(Prim (Word8 | Word16 | Word32 as ty)) ->
     StackRep.of_type t, StackRep.of_type t,
     compile_unboxed_const (UnboxedSmallWord.mask_of_type ty) ^^
     G.i (Binary (Wasm.Values.I32 I32Op.Xor))
  | _ ->
    todo "compile_unop" (Arrange_ops.unop op)
      (SR.Vanilla, SR.Unreachable, E.trap_with env "TODO: compile_unop")

(* Logarithmic helpers for deciding whether we can carry out operations in constant bitwidth *)

(* Compiling Int/Nat64 ops by conversion to/from BigNum. This is currently
   consing a lot, but compact bignums will get back efficiency as soon as
   they are merged. *)

(* helper, traps with message *)
let else_arithmetic_overflow env =
  E.else_trap_with env "arithmetic overflow"

(* helpers to decide if Int64 arithmetic can be carried out on the fast path *)
let additiveInt64_shortcut fast env get_a get_b slow =
  get_a ^^ get_a ^^ compile_shl64_const 1L ^^ G.i (Binary (Wasm.Values.I64 I64Op.Xor)) ^^ compile_shrU64_const 63L ^^
  get_b ^^ get_b ^^ compile_shl64_const 1L ^^ G.i (Binary (Wasm.Values.I64 I64Op.Xor)) ^^ compile_shrU64_const 63L ^^
  G.i (Binary (Wasm.Values.I64 I64Op.Or)) ^^
  G.i (Test (Wasm.Values.I64 I64Op.Eqz)) ^^
  G.if_ [I64Type]
    (get_a ^^ get_b ^^ fast)
    slow

let mulInt64_shortcut fast env get_a get_b slow =
  get_a ^^ get_a ^^ compile_shl64_const 1L ^^ G.i (Binary (Wasm.Values.I64 I64Op.Xor)) ^^ G.i (Unary (Wasm.Values.I64 I64Op.Clz)) ^^
  get_b ^^ get_b ^^ compile_shl64_const 1L ^^ G.i (Binary (Wasm.Values.I64 I64Op.Xor)) ^^ G.i (Unary (Wasm.Values.I64 I64Op.Clz)) ^^
  G.i (Binary (Wasm.Values.I64 I64Op.Add)) ^^
  compile_const_64 65L ^^ G.i (Compare (Wasm.Values.I64 I64Op.GeU)) ^^
  G.if_ [I64Type]
    (get_a ^^ get_b ^^ fast)
    slow

let powInt64_shortcut fast env get_a get_b slow =
  get_b ^^ G.i (Test (Wasm.Values.I64 I64Op.Eqz)) ^^
  G.if_ [I64Type]
    (compile_const_64 1L) (* ^0 *)
    begin (* ^(1+n) *)
      get_a ^^ compile_const_64 (-1L) ^^ G.i (Compare (Wasm.Values.I64 I64Op.Eq)) ^^
      G.if_ [I64Type]
        begin (* -1 ** (1+exp) == if even (1+exp) then 1 else -1 *)
          get_b ^^ compile_const_64 1L ^^
          G.i (Binary (Wasm.Values.I64 I64Op.And)) ^^ G.i (Test (Wasm.Values.I64 I64Op.Eqz)) ^^
          G.if_ [I64Type]
            (compile_const_64 1L)
            get_a
        end
        begin
          get_a ^^ compile_shrS64_const 1L ^^
          G.i (Test (Wasm.Values.I64 I64Op.Eqz)) ^^
          G.if_ [I64Type]
            get_a (* {0,1}^(1+n) *)
            begin
              get_b ^^ compile_const_64 64L ^^
              G.i (Compare (Wasm.Values.I64 I64Op.GeU)) ^^ then_arithmetic_overflow env ^^
              get_a ^^ get_a ^^ compile_shl64_const 1L ^^ G.i (Binary (Wasm.Values.I64 I64Op.Xor)) ^^
              G.i (Unary (Wasm.Values.I64 I64Op.Clz)) ^^ compile_sub64_const 63L ^^
              get_b ^^ G.i (Binary (Wasm.Values.I64 I64Op.Mul)) ^^
              compile_const_64 (-63L) ^^ G.i (Compare (Wasm.Values.I64 I64Op.GeS)) ^^
              G.if_ [I64Type]
                (get_a ^^ get_b ^^ fast)
                slow
            end
        end
    end


(* kernel for Int64 arithmetic, invokes estimator for fast path *)
let compile_Int64_kernel env name op shortcut =
  Func.share_code2 env (UnboxedSmallWord.name_of_type Type.Int64 name)
    (("a", I64Type), ("b", I64Type)) [I64Type]
    BigNum.(fun env get_a get_b ->
    shortcut
      env
      get_a
      get_b
      begin
        let (set_res, get_res) = new_local env "res" in
        get_a ^^ from_signed_word64 env ^^
        get_b ^^ from_signed_word64 env ^^
        op env ^^
        set_res ^^ get_res ^^
        fits_signed_bits env 64 ^^
        else_arithmetic_overflow env ^^
        get_res ^^ truncate_to_word64 env
      end)


(* helpers to decide if Nat64 arithmetic can be carried out on the fast path *)
let additiveNat64_shortcut fast env get_a get_b slow =
  get_a ^^ compile_shrU64_const 62L ^^
  get_b ^^ compile_shrU64_const 62L ^^
  G.i (Binary (Wasm.Values.I64 I64Op.Or)) ^^
  G.i (Test (Wasm.Values.I64 I64Op.Eqz)) ^^
  G.if_ [I64Type]
    (get_a ^^ get_b ^^ fast)
    slow

let mulNat64_shortcut fast env get_a get_b slow =
  get_a ^^ G.i (Unary (Wasm.Values.I64 I64Op.Clz)) ^^
  get_b ^^ G.i (Unary (Wasm.Values.I64 I64Op.Clz)) ^^
  G.i (Binary (Wasm.Values.I64 I64Op.Add)) ^^
  compile_const_64 64L ^^ G.i (Compare (Wasm.Values.I64 I64Op.GeU)) ^^
  G.if_ [I64Type]
    (get_a ^^ get_b ^^ fast)
    slow

let powNat64_shortcut fast env get_a get_b slow =
  get_b ^^ G.i (Test (Wasm.Values.I64 I64Op.Eqz)) ^^
  G.if_ [I64Type]
    (compile_const_64 1L) (* ^0 *)
    begin (* ^(1+n) *)
      get_a ^^ compile_shrU64_const 1L ^^
      G.i (Test (Wasm.Values.I64 I64Op.Eqz)) ^^
      G.if_ [I64Type]
        get_a (* {0,1}^(1+n) *)
        begin
          get_b ^^ compile_const_64 64L ^^ G.i (Compare (Wasm.Values.I64 I64Op.GeU)) ^^ then_arithmetic_overflow env ^^
          get_a ^^ G.i (Unary (Wasm.Values.I64 I64Op.Clz)) ^^ compile_sub64_const 64L ^^
          get_b ^^ G.i (Binary (Wasm.Values.I64 I64Op.Mul)) ^^ compile_const_64 (-64L) ^^ G.i (Compare (Wasm.Values.I64 I64Op.GeS)) ^^
          G.if_ [I64Type]
            (get_a ^^ get_b ^^ fast)
            slow
        end
    end


(* kernel for Nat64 arithmetic, invokes estimator for fast path *)
let compile_Nat64_kernel env name op shortcut =
  Func.share_code2 env (UnboxedSmallWord.name_of_type Type.Nat64 name)
    (("a", I64Type), ("b", I64Type)) [I64Type]
    BigNum.(fun env get_a get_b ->
    shortcut
      env
      get_a
      get_b
      begin
        let (set_res, get_res) = new_local env "res" in
        get_a ^^ from_word64 env ^^
        get_b ^^ from_word64 env ^^
        op env ^^
        set_res ^^ get_res ^^
        fits_unsigned_bits env 64 ^^
        else_arithmetic_overflow env ^^
        get_res ^^ truncate_to_word64 env
      end)


(* Compiling Int/Nat32 ops by conversion to/from i64. *)

(* helper, expects i64 on stack *)
let enforce_32_unsigned_bits env =
  compile_bitand64_const 0xFFFFFFFF00000000L ^^
  G.i (Test (Wasm.Values.I64 I64Op.Eqz)) ^^
  else_arithmetic_overflow env

(* helper, expects two identical i64s on stack *)
let enforce_32_signed_bits env =
  compile_shl64_const 1L ^^
  G.i (Binary (Wasm.Values.I64 I64Op.Xor)) ^^
  enforce_32_unsigned_bits env

let compile_Int32_kernel env name op =
     Func.share_code2 env (UnboxedSmallWord.name_of_type Type.Int32 name)
       (("a", I32Type), ("b", I32Type)) [I32Type]
       (fun env get_a get_b ->
         let (set_res, get_res) = new_local64 env "res" in
         get_a ^^ G.i (Convert (Wasm.Values.I64 I64Op.ExtendSI32)) ^^
         get_b ^^ G.i (Convert (Wasm.Values.I64 I64Op.ExtendSI32)) ^^
         G.i (Binary (Wasm.Values.I64 op)) ^^
         set_res ^^ get_res ^^ get_res ^^
         enforce_32_signed_bits env ^^
         get_res ^^ G.i (Convert (Wasm.Values.I32 I32Op.WrapI64)))

let compile_Nat32_kernel env name op =
     Func.share_code2 env (UnboxedSmallWord.name_of_type Type.Nat32 name)
       (("a", I32Type), ("b", I32Type)) [I32Type]
       (fun env get_a get_b ->
         let (set_res, get_res) = new_local64 env "res" in
         get_a ^^ G.i (Convert (Wasm.Values.I64 I64Op.ExtendUI32)) ^^
         get_b ^^ G.i (Convert (Wasm.Values.I64 I64Op.ExtendUI32)) ^^
         G.i (Binary (Wasm.Values.I64 op)) ^^
         set_res ^^ get_res ^^
         enforce_32_unsigned_bits env ^^
         get_res ^^ G.i (Convert (Wasm.Values.I32 I32Op.WrapI64)))

(* Customisable kernels for 8/16bit arithmetic via 32 bits. *)

(* helper, expects i32 on stack *)
let enforce_unsigned_bits env n =
  compile_bitand_const Int32.(shift_left minus_one n) ^^
  then_arithmetic_overflow env

let enforce_16_unsigned_bits env = enforce_unsigned_bits env 16

(* helper, expects two identical i32s on stack *)
let enforce_signed_bits env n =
  compile_shl_const 1l ^^ G.i (Binary (Wasm.Values.I32 I32Op.Xor)) ^^
  enforce_unsigned_bits env n

let enforce_16_signed_bits env = enforce_signed_bits env 16

let compile_smallInt_kernel' env ty name op =
  Func.share_code2 env (UnboxedSmallWord.name_of_type ty name)
    (("a", I32Type), ("b", I32Type)) [I32Type]
    (fun env get_a get_b ->
      let (set_res, get_res) = new_local env "res" in
      get_a ^^ compile_shrS_const 16l ^^
      get_b ^^ compile_shrS_const 16l ^^
      op ^^
      set_res ^^ get_res ^^ get_res ^^
      enforce_16_signed_bits env ^^
      get_res ^^ compile_shl_const 16l)

let compile_smallInt_kernel env ty name op =
  compile_smallInt_kernel' env ty name (G.i (Binary (Wasm.Values.I32 op)))

let compile_smallNat_kernel' env ty name op =
  Func.share_code2 env (UnboxedSmallWord.name_of_type ty name)
    (("a", I32Type), ("b", I32Type)) [I32Type]
    (fun env get_a get_b ->
      let (set_res, get_res) = new_local env "res" in
      get_a ^^ compile_shrU_const 16l ^^
      get_b ^^ compile_shrU_const 16l ^^
      op ^^
      set_res ^^ get_res ^^
      enforce_16_unsigned_bits env ^^
      get_res ^^ compile_shl_const 16l)

let compile_smallNat_kernel env ty name op =
  compile_smallNat_kernel' env ty name (G.i (Binary (Wasm.Values.I32 op)))

(* The first returned StackRep is for the arguments (expected), the second for the results (produced) *)
let compile_binop env t op =
  if t = Type.Non then SR.Vanilla, SR.Unreachable, G.i Unreachable else
  StackRep.of_type t,
  StackRep.of_type t,
  Operator.(match t, op with
  | Type.(Prim (Nat | Int)),                  AddOp -> BigNum.compile_add env
  | Type.(Prim Word64),                       AddOp -> G.i (Binary (Wasm.Values.I64 I64Op.Add))
  | Type.(Prim Int64),                        AddOp ->
    compile_Int64_kernel env "add" BigNum.compile_add
      (additiveInt64_shortcut (G.i (Binary (Wasm.Values.I64 I64Op.Add))))
  | Type.(Prim Nat64),                        AddOp ->
    compile_Nat64_kernel env "add" BigNum.compile_add
      (additiveNat64_shortcut (G.i (Binary (Wasm.Values.I64 I64Op.Add))))
  | Type.(Prim Nat),                          SubOp -> BigNum.compile_unsigned_sub env
  | Type.(Prim Int),                          SubOp -> BigNum.compile_signed_sub env
  | Type.(Prim (Nat | Int)),                  MulOp -> BigNum.compile_mul env
  | Type.(Prim Word64),                       MulOp -> G.i (Binary (Wasm.Values.I64 I64Op.Mul))
  | Type.(Prim Int64),                        MulOp ->
    compile_Int64_kernel env "mul" BigNum.compile_mul
      (mulInt64_shortcut (G.i (Binary (Wasm.Values.I64 I64Op.Mul))))
  | Type.(Prim Nat64),                        MulOp ->
    compile_Nat64_kernel env "mul" BigNum.compile_mul
      (mulNat64_shortcut (G.i (Binary (Wasm.Values.I64 I64Op.Mul))))
  | Type.(Prim (Nat64|Word64)),               DivOp -> G.i (Binary (Wasm.Values.I64 I64Op.DivU))
  | Type.(Prim (Nat64|Word64)),               ModOp -> G.i (Binary (Wasm.Values.I64 I64Op.RemU))
  | Type.(Prim Int64),                        DivOp -> G.i (Binary (Wasm.Values.I64 I64Op.DivS))
  | Type.(Prim Int64),                        ModOp -> G.i (Binary (Wasm.Values.I64 I64Op.RemS))
  | Type.(Prim Nat),                          DivOp -> BigNum.compile_unsigned_div env
  | Type.(Prim Nat),                          ModOp -> BigNum.compile_unsigned_rem env
  | Type.(Prim Word64),                       SubOp -> G.i (Binary (Wasm.Values.I64 I64Op.Sub))
  | Type.(Prim Int64),                        SubOp ->
    compile_Int64_kernel env "sub" BigNum.compile_signed_sub
      (additiveInt64_shortcut (G.i (Binary (Wasm.Values.I64 I64Op.Sub))))
  | Type.(Prim Nat64),                        SubOp ->
    compile_Nat64_kernel env "sub" BigNum.compile_unsigned_sub
      (fun env get_a get_b ->
        additiveNat64_shortcut
          (G.i (Compare (Wasm.Values.I64 I64Op.GeU)) ^^
           else_arithmetic_overflow env ^^
           get_a ^^ get_b ^^ G.i (Binary (Wasm.Values.I64 I64Op.Sub)))
          env get_a get_b)
  | Type.(Prim Int),                          DivOp -> BigNum.compile_signed_div env
  | Type.(Prim Int),                          ModOp -> BigNum.compile_signed_mod env

  | Type.Prim Type.(Word8 | Word16 | Word32), AddOp -> G.i (Binary (Wasm.Values.I32 I32Op.Add))
  | Type.(Prim Int32),                        AddOp -> compile_Int32_kernel env "add" I64Op.Add
  | Type.Prim Type.(Int8 | Int16 as ty),      AddOp -> compile_smallInt_kernel env ty "add" I32Op.Add
  | Type.(Prim Nat32),                        AddOp -> compile_Nat32_kernel env "add" I64Op.Add
  | Type.Prim Type.(Nat8 | Nat16 as ty),      AddOp -> compile_smallNat_kernel env ty "add" I32Op.Add
  | Type.(Prim Float),                        AddOp -> G.i (Binary (Wasm.Values.F64 F64Op.Add))
  | Type.Prim Type.(Word8 | Word16 | Word32), SubOp -> G.i (Binary (Wasm.Values.I32 I32Op.Sub))
  | Type.(Prim Int32),                        SubOp -> compile_Int32_kernel env "sub" I64Op.Sub
  | Type.(Prim (Int8|Int16 as ty)),           SubOp -> compile_smallInt_kernel env ty "sub" I32Op.Sub
  | Type.(Prim Nat32),                        SubOp -> compile_Nat32_kernel env "sub" I64Op.Sub
  | Type.(Prim (Nat8|Nat16 as ty)),           SubOp -> compile_smallNat_kernel env ty "sub" I32Op.Sub
  | Type.(Prim Float),                        SubOp -> G.i (Binary (Wasm.Values.F64 F64Op.Sub))
  | Type.(Prim (Word8|Word16|Word32 as ty)),  MulOp -> UnboxedSmallWord.compile_word_mul env ty
  | Type.(Prim Int32),                        MulOp -> compile_Int32_kernel env "mul" I64Op.Mul
  | Type.(Prim Int16),                        MulOp -> compile_smallInt_kernel env Type.Int16 "mul" I32Op.Mul
  | Type.(Prim Int8),                         MulOp -> compile_smallInt_kernel' env Type.Int8 "mul"
                                                         (compile_shrS_const 8l ^^ G.i (Binary (Wasm.Values.I32 I32Op.Mul)))
  | Type.(Prim Nat32),                        MulOp -> compile_Nat32_kernel env "mul" I64Op.Mul
  | Type.(Prim Nat16),                        MulOp -> compile_smallNat_kernel env Type.Nat16 "mul" I32Op.Mul
  | Type.(Prim Nat8),                         MulOp -> compile_smallNat_kernel' env Type.Nat8 "mul"
                                                         (compile_shrU_const 8l ^^ G.i (Binary (Wasm.Values.I32 I32Op.Mul)))
  | Type.(Prim Float),                        MulOp -> G.i (Binary (Wasm.Values.F64 F64Op.Mul))
  | Type.(Prim (Nat8|Nat16|Nat32|Word8|Word16|Word32 as ty)), DivOp ->
    G.i (Binary (Wasm.Values.I32 I32Op.DivU)) ^^
    UnboxedSmallWord.msb_adjust ty
  | Type.(Prim (Nat8|Nat16|Nat32|Word8|Word16|Word32)), ModOp -> G.i (Binary (Wasm.Values.I32 I32Op.RemU))
  | Type.(Prim Int32),                        DivOp -> G.i (Binary (Wasm.Values.I32 I32Op.DivS))
  | Type.(Prim (Int8|Int16 as ty)),           DivOp ->
    Func.share_code2 env (UnboxedSmallWord.name_of_type ty "div")
      (("a", I32Type), ("b", I32Type)) [I32Type]
      (fun env get_a get_b ->
        let (set_res, get_res) = new_local env "res" in
        get_a ^^ get_b ^^ G.i (Binary (Wasm.Values.I32 I32Op.DivS)) ^^
        UnboxedSmallWord.msb_adjust ty ^^ set_res ^^
        get_a ^^ compile_eq_const 0x80000000l ^^
        G.if_ (StackRep.to_block_type env SR.UnboxedWord32)
          begin
            get_b ^^ UnboxedSmallWord.lsb_adjust ty ^^ compile_eq_const (-1l) ^^
            G.if_ (StackRep.to_block_type env SR.UnboxedWord32)
              (G.i Unreachable)
              get_res
          end
          get_res)
  | Type.(Prim Float),                        DivOp -> G.i (Binary (Wasm.Values.F64 F64Op.Div))
  | Type.(Prim (Int8|Int16|Int32)),           ModOp -> G.i (Binary (Wasm.Values.I32 I32Op.RemS))
  | Type.(Prim (Word8|Word16|Word32 as ty)),  PowOp -> UnboxedSmallWord.compile_word_power env ty
  | Type.(Prim ((Nat8|Nat16) as ty)),         PowOp ->
    Func.share_code2 env (UnboxedSmallWord.name_of_type ty "pow")
      (("n", I32Type), ("exp", I32Type)) [I32Type]
      (fun env get_n get_exp ->
        let (set_res, get_res) = new_local env "res" in
        let bits = UnboxedSmallWord.bits_of_type ty in
        get_exp ^^
        G.if_ [I32Type]
          begin
            get_n ^^ compile_shrU_const Int32.(sub 33l (of_int bits)) ^^
            G.if_ [I32Type]
              begin
                unsigned_dynamics get_n ^^ compile_sub_const (Int32.of_int bits) ^^
                get_exp ^^ UnboxedSmallWord.lsb_adjust ty ^^ G.i (Binary (Wasm.Values.I32 I32Op.Mul)) ^^
                compile_unboxed_const (-30l) ^^
                G.i (Compare (Wasm.Values.I32 I32Op.LtS)) ^^ then_arithmetic_overflow env ^^
                get_n ^^ UnboxedSmallWord.lsb_adjust ty ^^
                get_exp ^^ UnboxedSmallWord.lsb_adjust ty ^^
                UnboxedSmallWord.compile_word_power env Type.Word32 ^^ set_res ^^
                get_res ^^ enforce_unsigned_bits env bits ^^
                get_res ^^ UnboxedSmallWord.msb_adjust ty
              end
              get_n (* n@{0,1} ** (1+exp) == n *)
          end
          (compile_unboxed_const
             Int32.(shift_left one (to_int (UnboxedSmallWord.shift_of_type ty))))) (* x ** 0 == 1 *)
  | Type.(Prim Nat32),                        PowOp ->
    Func.share_code2 env (UnboxedSmallWord.name_of_type Type.Nat32 "pow")
      (("n", I32Type), ("exp", I32Type)) [I32Type]
      (fun env get_n get_exp ->
        let (set_res, get_res) = new_local64 env "res" in
        get_exp ^^
        G.if_ [I32Type]
          begin
            get_n ^^ compile_shrU_const 1l ^^
            G.if_ [I32Type]
              begin
                get_exp ^^ compile_unboxed_const 32l ^^
                G.i (Compare (Wasm.Values.I32 I32Op.GeU)) ^^ then_arithmetic_overflow env ^^
                unsigned_dynamics get_n ^^ compile_sub_const 32l ^^
                get_exp ^^ UnboxedSmallWord.lsb_adjust Type.Nat32 ^^ G.i (Binary (Wasm.Values.I32 I32Op.Mul)) ^^
                compile_unboxed_const (-62l) ^^
                G.i (Compare (Wasm.Values.I32 I32Op.LtS)) ^^ then_arithmetic_overflow env ^^
                get_n ^^ G.i (Convert (Wasm.Values.I64 I64Op.ExtendUI32)) ^^
                get_exp ^^ G.i (Convert (Wasm.Values.I64 I64Op.ExtendUI32)) ^^
                BoxedWord64.compile_unsigned_pow env ^^
                set_res ^^ get_res ^^ enforce_32_unsigned_bits env ^^
                get_res ^^ G.i (Convert (Wasm.Values.I32 I32Op.WrapI64))
              end
              get_n (* n@{0,1} ** (1+exp) == n *)
          end
          compile_unboxed_one) (* x ** 0 == 1 *)
  | Type.(Prim ((Int8|Int16) as ty)),         PowOp ->
    Func.share_code2 env (UnboxedSmallWord.name_of_type ty "pow")
      (("n", I32Type), ("exp", I32Type)) [I32Type]
      (fun env get_n get_exp ->
        let (set_res, get_res) = new_local env "res" in
        let bits = UnboxedSmallWord.bits_of_type ty in
        get_exp ^^ compile_unboxed_zero ^^
        G.i (Compare (Wasm.Values.I32 I32Op.LtS)) ^^ E.then_trap_with env "negative power" ^^
        get_exp ^^
        G.if_ [I32Type]
          begin
            get_n ^^ compile_shrS_const Int32.(sub 33l (of_int bits)) ^^
            G.if_ [I32Type]
              begin
                signed_dynamics get_n ^^ compile_sub_const (Int32.of_int (bits - 1)) ^^
                get_exp ^^ UnboxedSmallWord.lsb_adjust ty ^^ G.i (Binary (Wasm.Values.I32 I32Op.Mul)) ^^
                compile_unboxed_const (-30l) ^^
                G.i (Compare (Wasm.Values.I32 I32Op.LtS)) ^^ then_arithmetic_overflow env ^^
                get_n ^^ UnboxedSmallWord.lsb_adjust ty ^^
                get_exp ^^ UnboxedSmallWord.lsb_adjust ty ^^
                UnboxedSmallWord.compile_word_power env Type.Word32 ^^
                set_res ^^ get_res ^^ get_res ^^ enforce_signed_bits env bits ^^
                get_res ^^ UnboxedSmallWord.msb_adjust ty
              end
              get_n (* n@{0,1} ** (1+exp) == n *)
          end
          (compile_unboxed_const
             Int32.(shift_left one (to_int (UnboxedSmallWord.shift_of_type ty))))) (* x ** 0 == 1 *)
  | Type.(Prim Int32),                        PowOp ->
    Func.share_code2 env (UnboxedSmallWord.name_of_type Type.Int32 "pow")
      (("n", I32Type), ("exp", I32Type)) [I32Type]
      (fun env get_n get_exp ->
        let (set_res, get_res) = new_local64 env "res" in
        get_exp ^^ compile_unboxed_zero ^^
        G.i (Compare (Wasm.Values.I32 I32Op.LtS)) ^^ E.then_trap_with env "negative power" ^^
        get_exp ^^
        G.if_ [I32Type]
          begin
            get_n ^^ compile_unboxed_one ^^ G.i (Compare (Wasm.Values.I32 I32Op.LeS)) ^^
            get_n ^^ compile_unboxed_const (-1l) ^^ G.i (Compare (Wasm.Values.I32 I32Op.GeS)) ^^
            G.i (Binary (Wasm.Values.I32 I32Op.And)) ^^
            G.if_ [I32Type]
              begin
                get_n ^^ compile_unboxed_zero ^^ G.i (Compare (Wasm.Values.I32 I32Op.LtS)) ^^
                G.if_ [I32Type]
                  begin
                    (* -1 ** (1+exp) == if even (1+exp) then 1 else -1 *)
                    get_exp ^^ compile_unboxed_one ^^ G.i (Binary (Wasm.Values.I32 I32Op.And)) ^^
                    G.if_ [I32Type]
                      get_n
                      compile_unboxed_one
                  end
                  get_n (* n@{0,1} ** (1+exp) == n *)
              end
              begin
                get_exp ^^ compile_unboxed_const 32l ^^
                G.i (Compare (Wasm.Values.I32 I32Op.GeU)) ^^ then_arithmetic_overflow env ^^
                signed_dynamics get_n ^^ compile_sub_const 31l ^^
                get_exp ^^ UnboxedSmallWord.lsb_adjust Type.Int32 ^^ G.i (Binary (Wasm.Values.I32 I32Op.Mul)) ^^
                compile_unboxed_const (-62l) ^^
                G.i (Compare (Wasm.Values.I32 I32Op.LtS)) ^^ then_arithmetic_overflow env ^^
                get_n ^^ G.i (Convert (Wasm.Values.I64 I64Op.ExtendSI32)) ^^
                get_exp ^^ G.i (Convert (Wasm.Values.I64 I64Op.ExtendSI32)) ^^
                BoxedWord64.compile_unsigned_pow env ^^
                set_res ^^ get_res ^^ get_res ^^ enforce_32_signed_bits env ^^
                get_res ^^ G.i (Convert (Wasm.Values.I32 I32Op.WrapI64))
              end
          end
          compile_unboxed_one) (* x ** 0 == 1 *)
  | Type.(Prim Int),                          PowOp ->
    let pow = BigNum.compile_unsigned_pow env in
    let (set_n, get_n) = new_local env "n" in
    let (set_exp, get_exp) = new_local env "exp" in
    set_exp ^^ set_n ^^
    get_exp ^^ BigNum.compile_is_negative env ^^
    E.then_trap_with env "negative power" ^^
    get_n ^^ get_exp ^^ pow
  | Type.(Prim Word64),                       PowOp -> BoxedWord64.compile_unsigned_pow env
  | Type.(Prim Int64),                        PowOp ->
    let (set_exp, get_exp) = new_local64 env "exp" in
    set_exp ^^ get_exp ^^
    compile_const_64 0L ^^
    G.i (Compare (Wasm.Values.I64 I64Op.LtS)) ^^
    E.then_trap_with env "negative power" ^^
    get_exp ^^
    compile_Int64_kernel
      env "pow" BigNum.compile_unsigned_pow
      (powInt64_shortcut (BoxedWord64.compile_unsigned_pow env))
  | Type.(Prim Nat64),                        PowOp ->
    compile_Nat64_kernel env "pow"
      BigNum.compile_unsigned_pow
      (powNat64_shortcut (BoxedWord64.compile_unsigned_pow env))
  | Type.(Prim Nat),                          PowOp -> BigNum.compile_unsigned_pow env
  | Type.(Prim Float),                        PowOp -> E.call_import env "rts" "float_pow"
  | Type.(Prim Word64),                       AndOp -> G.i (Binary (Wasm.Values.I64 I64Op.And))
  | Type.Prim Type.(Word8 | Word16 | Word32), AndOp -> G.i (Binary (Wasm.Values.I32 I32Op.And))
  | Type.(Prim Word64),                       OrOp  -> G.i (Binary (Wasm.Values.I64 I64Op.Or))
  | Type.Prim Type.(Word8 | Word16 | Word32), OrOp  -> G.i (Binary (Wasm.Values.I32 I32Op.Or))
  | Type.(Prim Word64),                       XorOp -> G.i (Binary (Wasm.Values.I64 I64Op.Xor))
  | Type.Prim Type.(Word8 | Word16 | Word32), XorOp -> G.i (Binary (Wasm.Values.I32 I32Op.Xor))
  | Type.(Prim Word64),                       ShLOp -> G.i (Binary (Wasm.Values.I64 I64Op.Shl))
  | Type.(Prim (Word8|Word16|Word32 as ty)),  ShLOp -> UnboxedSmallWord.(
     lsb_adjust ty ^^ clamp_shift_amount ty ^^
     G.i (Binary (Wasm.Values.I32 I32Op.Shl)))
  | Type.(Prim Word64),                       UShROp -> G.i (Binary (Wasm.Values.I64 I64Op.ShrU))
  | Type.(Prim (Word8|Word16|Word32 as ty)),  UShROp -> UnboxedSmallWord.(
     lsb_adjust ty ^^ clamp_shift_amount ty ^^
     G.i (Binary (Wasm.Values.I32 I32Op.ShrU)) ^^
     sanitize_word_result ty)
  | Type.(Prim Word64),                       SShROp -> G.i (Binary (Wasm.Values.I64 I64Op.ShrS))
  | Type.(Prim (Word8|Word16|Word32 as ty)),  SShROp -> UnboxedSmallWord.(
     lsb_adjust ty ^^ clamp_shift_amount ty ^^
     G.i (Binary (Wasm.Values.I32 I32Op.ShrS)) ^^
     sanitize_word_result ty)
  | Type.(Prim Word64),                       RotLOp -> G.i (Binary (Wasm.Values.I64 I64Op.Rotl))
  | Type.Prim Type.                  Word32,  RotLOp -> G.i (Binary (Wasm.Values.I32 I32Op.Rotl))
  | Type.Prim Type.(Word8 | Word16 as ty),    RotLOp -> UnboxedSmallWord.(
     Func.share_code2 env (name_of_type ty "rotl") (("n", I32Type), ("by", I32Type)) [I32Type]
       Wasm.Values.(fun env get_n get_by ->
      let beside_adjust = compile_shrU_const (Int32.sub 32l (shift_of_type ty)) in
      get_n ^^ get_n ^^ beside_adjust ^^ G.i (Binary (I32 I32Op.Or)) ^^
      get_by ^^ lsb_adjust ty ^^ clamp_shift_amount ty ^^ G.i (Binary (I32 I32Op.Rotl)) ^^
      sanitize_word_result ty))
  | Type.(Prim Word64),                       RotROp -> G.i (Binary (Wasm.Values.I64 I64Op.Rotr))
  | Type.Prim Type.                  Word32,  RotROp -> G.i (Binary (Wasm.Values.I32 I32Op.Rotr))
  | Type.Prim Type.(Word8 | Word16 as ty),    RotROp -> UnboxedSmallWord.(
     Func.share_code2 env (name_of_type ty "rotr") (("n", I32Type), ("by", I32Type)) [I32Type]
       Wasm.Values.(fun env get_n get_by ->
      get_n ^^ get_n ^^ lsb_adjust ty ^^ G.i (Binary (I32 I32Op.Or)) ^^
      get_by ^^ lsb_adjust ty ^^ clamp_shift_amount ty ^^ G.i (Binary (I32 I32Op.Rotr)) ^^
      sanitize_word_result ty))

  | Type.(Prim Text), CatOp -> Text.concat env
  | Type.Non, _ -> G.i Unreachable
  | _ -> todo_trap env "compile_binop" (Arrange_ops.binop op)
  )

let compile_eq env = function
  | Type.(Prim Text) -> Text.compare env Operator.EqOp
  | Type.(Prim (Blob|Principal)) -> Blob.compare env Operator.EqOp
  | Type.(Prim Bool) -> G.i (Compare (Wasm.Values.I32 I32Op.Eq))
  | Type.(Prim (Nat | Int)) -> BigNum.compile_eq env
  | Type.(Prim (Int64 | Nat64 | Word64)) -> G.i (Compare (Wasm.Values.I64 I64Op.Eq))
  | Type.(Prim (Int8 | Nat8 | Word8 | Int16 | Nat16 | Word16 | Int32 | Nat32 | Word32 | Char)) ->
    G.i (Compare (Wasm.Values.I32 I32Op.Eq))
  | Type.Non -> G.i Unreachable
  | Type.(Prim Float) -> G.i (Compare (Wasm.Values.F64 F64Op.Eq))
  | _ -> todo_trap env "compile_eq" (Arrange_ops.relop Operator.EqOp)

let get_relops = Operator.(function
  | GeOp -> Ge, I64Op.GeU, I64Op.GeS, I32Op.GeU, I32Op.GeS
  | GtOp -> Gt, I64Op.GtU, I64Op.GtS, I32Op.GtU, I32Op.GtS
  | LeOp -> Le, I64Op.LeU, I64Op.LeS, I32Op.LeU, I32Op.LeS
  | LtOp -> Lt, I64Op.LtU, I64Op.LtS, I32Op.LtU, I32Op.LtS
  | NeqOp -> Ne, I64Op.Ne, I64Op.Ne, I32Op.Ne, I32Op.Ne
  | _ -> failwith "uncovered relop")

let compile_comparison env t op =
  let bigintop, u64op, s64op, u32op, s32op = get_relops op in
  let open Type in
  match t with
    | Nat | Int -> BigNum.compile_relop env bigintop
    | Nat64 | Word64 -> G.i (Compare (Wasm.Values.I64 u64op))
    | Nat8 | Word8 | Nat16 | Word16 | Nat32 | Word32 | Char -> G.i (Compare (Wasm.Values.I32 u32op))
    | Int64 -> G.i (Compare (Wasm.Values.I64 s64op))
    | Int8 | Int16 | Int32 -> G.i (Compare (Wasm.Values.I32 s32op))
    | _ -> todo_trap env "compile_comparison" (Arrange_type.prim t)

let compile_relop env t op =
  if t = Type.Non then SR.Vanilla, G.i Unreachable else
  StackRep.of_type t,
  let open Operator in
  match t, op with
  | Type.(Prim Text), _ -> Text.compare env op
  | Type.(Prim (Blob|Principal)), _ -> Blob.compare env op
  | _, EqOp -> compile_eq env t
  | Type.(Prim Float), NeqOp -> G.i (Compare (Wasm.Values.F64 F64Op.Ne))
  | Type.(Prim (Nat | Nat8 | Nat16 | Nat32 | Nat64 | Int | Int8 | Int16 | Int32 | Int64 | Word8 | Word16 | Word32 | Word64 | Char as t1)), op1 ->
    compile_comparison env t1 op1
  | _, NeqOp -> compile_eq env t ^^ G.i (Test (Wasm.Values.I32 I32Op.Eqz))
  | Type.(Prim Float), GtOp -> G.i (Compare (Wasm.Values.F64 F64Op.Gt))
  | Type.(Prim Float), GeOp -> G.i (Compare (Wasm.Values.F64 F64Op.Ge))
  | Type.(Prim Float), LeOp -> G.i (Compare (Wasm.Values.F64 F64Op.Le))
  | Type.(Prim Float), LtOp -> G.i (Compare (Wasm.Values.F64 F64Op.Lt))
  | _ -> todo_trap env "compile_relop" (Arrange_ops.relop op)

let compile_load_field env typ name =
  Object.load_idx env typ name


(* type for wrapping code with context, context is establishment
   of (pattern) binding, argument is the code using the binding,
   result is e.g. the code for `case p e`. *)
type scope_wrap = G.t -> G.t

let unmodified : scope_wrap = fun code -> code

(* compile_lexp is used for expressions on the left of an
assignment operator, produces some code (with side effect), and some pure code *)
let rec compile_lexp (env : E.t) ae lexp =
  (fun (code, fill_code) -> (G.with_region lexp.at code, G.with_region lexp.at fill_code)) @@
  match lexp.it with
  | VarLE var ->
     G.nop,
     Var.set_val env ae var
  | IdxLE (e1, e2) ->
     compile_exp_vanilla env ae e1 ^^ (* offset to array *)
     compile_exp_vanilla env ae e2 ^^ (* idx *)
     Arr.idx_bigint env,
     store_ptr
  | DotLE (e, n) ->
     compile_exp_vanilla env ae e ^^
     (* Only real objects have mutable fields, no need to branch on the tag *)
     Object.idx env e.note.Note.typ n,
     store_ptr

and compile_exp (env : E.t) ae exp =
  let opportunity = function
  | VarE _ | LitE _ -> G.nop
  | _ -> G.dw_statement exp.at in

  (fun (sr,code) -> (sr, opportunity exp.it ^^ G.with_region exp.at code)) @@
  if exp.note.Note.const
  then let c, fill = compile_const_exp env ae exp in fill env ae; (SR.Const c, G.nop)
  else match exp.it with
  | PrimE (p, es) when List.exists (fun e -> Type.is_non e.note.Note.typ) es ->
    (* Handle dead code separately, so that we can rely on useful type
       annotations below *)
    SR.Unreachable,
    G.concat_map (compile_exp_ignore env ae) es ^^
    G.i Unreachable

  | PrimE (p, es) ->
    (* for more concise code when all arguments and result use the same sr *)
    let const_sr sr inst = sr, G.concat_map (compile_exp_as env ae sr) es ^^ inst in

    begin match p, es with
    (* Calls *)
    | CallPrim _, [e1; e2] ->
      let sort, control, _, arg_tys, ret_tys = Type.as_func e1.note.Note.typ in
      let n_args = List.length arg_tys in
      let return_arity = match control with
        | Type.Returns -> List.length ret_tys
        | Type.Replies -> 0
        | Type.Promises -> assert false in

      StackRep.of_arity return_arity,
      let fun_sr, code1 = compile_exp env ae e1 in
      begin match fun_sr, sort with
       | SR.Const (_, Const.Fun fi), _ ->
          code1 ^^
          compile_unboxed_zero ^^ (* A dummy closure *)
          compile_exp_as env ae (StackRep.of_arity n_args) e2 ^^ (* the args *)
          G.i (Call (nr fi)) ^^
          FakeMultiVal.load env (Lib.List.make return_arity I32Type)
       | _, Type.Local ->
          let (set_clos, get_clos) = new_local env "clos" in
          code1 ^^ StackRep.adjust env fun_sr SR.Vanilla ^^
          set_clos ^^
          get_clos ^^
          compile_exp_as env ae (StackRep.of_arity n_args) e2 ^^
          get_clos ^^
          Closure.call_closure env n_args return_arity
       | _, Type.Shared _ ->
          (* Non-one-shot functions have been rewritten in async.ml *)
          assert (control = Type.Returns);

          let (set_meth_pair, get_meth_pair) = new_local env "meth_pair" in
          let (set_arg, get_arg) = new_local env "arg" in
          let _, _, _, ts, _ = Type.as_func e1.note.Note.typ in
          code1 ^^ StackRep.adjust env fun_sr SR.Vanilla ^^
          set_meth_pair ^^
          compile_exp_as env ae SR.Vanilla e2 ^^ set_arg ^^

          FuncDec.ic_call_one_shot env ts get_meth_pair get_arg
      end

    (* Operators *)
    | UnPrim (_, Operator.PosOp), [e1] -> compile_exp env ae e1
    | UnPrim (t, op), [e1] ->
      let sr_in, sr_out, code = compile_unop env t op in
      sr_out,
      compile_exp_as env ae sr_in e1 ^^
      code
    | BinPrim (t, op), [e1;e2] ->
      let sr_in, sr_out, code = compile_binop env t op in
      sr_out,
      compile_exp_as env ae sr_in e1 ^^
      compile_exp_as env ae sr_in e2 ^^
      code
    | RelPrim (t, op), [e1;e2] ->
      let sr, code = compile_relop env t op in
      SR.bool,
      compile_exp_as env ae sr e1 ^^
      compile_exp_as env ae sr e2 ^^
      code

    (* Tuples *)
    | TupPrim, es ->
      SR.UnboxedTuple (List.length es),
      G.concat_map (compile_exp_vanilla env ae) es
    | ProjPrim n, [e1] ->
      SR.Vanilla,
      compile_exp_vanilla env ae e1 ^^ (* offset to tuple (an array) *)
      Tuple.load_n (Int32.of_int n)

    | OptPrim, [e] ->
      SR.Vanilla,
      Opt.inject env (compile_exp_vanilla env ae e)
    | TagPrim l, [e] ->
      SR.Vanilla,
      Variant.inject env l (compile_exp_vanilla env ae e)

    | DotPrim name, [e] ->
      let sr, code1 = compile_exp env ae e in
      begin match sr with
      | SR.Const (_, Const.Obj fs) ->
        let c = List.assoc name fs in
        SR.Const c, code1
      | _ ->
        SR.Vanilla,
        code1 ^^ StackRep.adjust env sr SR.Vanilla ^^
        Object.load_idx env e.note.Note.typ name
      end
    | ActorDotPrim name, [e] ->
      SR.Vanilla,
      compile_exp_vanilla env ae e ^^
      Dfinity.actor_public_field env name

    | ArrayPrim (m, t), es ->
      SR.Vanilla,
      Arr.lit env (List.map (compile_exp_vanilla env ae) es)
    | IdxPrim, [e1; e2]  ->
      SR.Vanilla,
      compile_exp_vanilla env ae e1 ^^ (* offset to array *)
      compile_exp_vanilla env ae e2 ^^ (* idx *)
      Arr.idx_bigint env ^^
      load_ptr

    | BreakPrim name, [e] ->
      let d = VarEnv.get_label_depth ae name in
      SR.Unreachable,
      compile_exp_vanilla env ae e ^^
      G.branch_to_ d
    | AssertPrim, [e1] ->
      SR.unit,
      compile_exp_as env ae SR.bool e1 ^^
      G.if_ [] G.nop (Dfinity.fail_assert env exp.at)
    | RetPrim, [e] ->
      SR.Unreachable,
      compile_exp_as env ae (StackRep.of_arity (E.get_return_arity env)) e ^^
      FakeMultiVal.store env (Lib.List.make (E.get_return_arity env) I32Type) ^^
      G.i Return

    (* Numeric conversions *)
    | NumConvPrim (t1, t2), [e] -> begin
      let open Type in
      match t1, t2 with
      | (Nat|Int), (Word8|Word16) ->
        SR.Vanilla,
        compile_exp_vanilla env ae e ^^
        Prim.prim_shiftToWordN env (UnboxedSmallWord.shift_of_type t2)

      | (Nat|Int), Word32 ->
        SR.UnboxedWord32,
        compile_exp_vanilla env ae e ^^
        Prim.prim_intToWord32 env

      | (Nat|Int), Word64 ->
        SR.UnboxedWord64,
        compile_exp_vanilla env ae e ^^
        BigNum.truncate_to_word64 env

      | Nat64, Word64
      | Int64, Word64
      | Word64, Nat64
      | Word64, Int64
      | Nat32, Word32
      | Int32, Word32
      | Word32, Nat32
      | Word32, Int32
      | Nat16, Word16
      | Int16, Word16
      | Word16, Nat16
      | Word16, Int16
      | Nat8, Word8
      | Int8, Word8
      | Word8, Nat8
      | Word8, Int8 ->
        SR.Vanilla,
        compile_exp_vanilla env ae e ^^
        G.nop

      | Int, Int64 ->
        SR.UnboxedWord64,
        compile_exp_vanilla env ae e ^^
        Func.share_code1 env "Int->Int64" ("n", I32Type) [I64Type] (fun env get_n ->
          get_n ^^
          BigNum.fits_signed_bits env 64 ^^
          E.else_trap_with env "losing precision" ^^
          get_n ^^
          BigNum.truncate_to_word64 env)

      | Int, (Int8|Int16|Int32) ->
        let ty = exp.note.Note.typ in
        StackRep.of_type ty,
        let pty = prim_of_typ ty in
        compile_exp_vanilla env ae e ^^
        Func.share_code1 env (UnboxedSmallWord.name_of_type pty "Int->") ("n", I32Type) [I32Type] (fun env get_n ->
          get_n ^^
          BigNum.fits_signed_bits env (UnboxedSmallWord.bits_of_type pty) ^^
          E.else_trap_with env "losing precision" ^^
          get_n ^^
          BigNum.truncate_to_word32 env ^^
          UnboxedSmallWord.msb_adjust pty)

      | Nat, Nat64 ->
        SR.UnboxedWord64,
        compile_exp_vanilla env ae e ^^
        Func.share_code1 env "Nat->Nat64" ("n", I32Type) [I64Type] (fun env get_n ->
          get_n ^^
          BigNum.fits_unsigned_bits env 64 ^^
          E.else_trap_with env "losing precision" ^^
          get_n ^^
          BigNum.truncate_to_word64 env)

      | Nat, (Nat8|Nat16|Nat32) ->
        let ty = exp.note.Note.typ in
        StackRep.of_type ty,
        let pty = prim_of_typ ty in
        compile_exp_vanilla env ae e ^^
        Func.share_code1 env (UnboxedSmallWord.name_of_type pty "Nat->") ("n", I32Type) [I32Type] (fun env get_n ->
          get_n ^^
          BigNum.fits_unsigned_bits env (UnboxedSmallWord.bits_of_type pty) ^^
          E.else_trap_with env "losing precision" ^^
          get_n ^^
          BigNum.truncate_to_word32 env ^^
          UnboxedSmallWord.msb_adjust pty)

      | Char, Word32 ->
        SR.UnboxedWord32,
        compile_exp_vanilla env ae e ^^
        UnboxedSmallWord.unbox_codepoint

      | (Nat8|Word8|Nat16|Word16), Nat ->
        SR.Vanilla,
        compile_exp_vanilla env ae e ^^
        Prim.prim_shiftWordNtoUnsigned env (UnboxedSmallWord.shift_of_type t1)

      | (Int8|Word8|Int16|Word16), Int ->
        SR.Vanilla,
        compile_exp_vanilla env ae e ^^
        Prim.prim_shiftWordNtoSigned env (UnboxedSmallWord.shift_of_type t1)

      | (Nat32|Word32), Nat ->
        SR.Vanilla,
        compile_exp_as env ae SR.UnboxedWord32 e ^^
        Prim.prim_word32toNat env

      | (Int32|Word32), Int ->
        SR.Vanilla,
        compile_exp_as env ae SR.UnboxedWord32 e ^^
        Prim.prim_word32toInt env

      | (Nat64|Word64), Nat ->
        SR.Vanilla,
        compile_exp_as env ae SR.UnboxedWord64 e ^^
        BigNum.from_word64 env

      | (Int64|Word64), Int ->
        SR.Vanilla,
        compile_exp_as env ae SR.UnboxedWord64 e ^^
        BigNum.from_signed_word64 env

      | Word32, Char ->
        SR.Vanilla,
        compile_exp_as env ae SR.UnboxedWord32 e ^^
        Func.share_code1 env "Word32->Char" ("n", I32Type) [I32Type]
        UnboxedSmallWord.check_and_box_codepoint

      | Float, Int64 ->
        SR.UnboxedWord64,
        compile_exp_as env ae SR.UnboxedFloat64 e ^^
        G.i (Convert (Wasm.Values.I64 I64Op.TruncSF64))

      | Int64, Float ->
        SR.UnboxedFloat64,
        compile_exp_as env ae SR.UnboxedWord64 e ^^
        G.i (Convert (Wasm.Values.F64 F64Op.ConvertSI64))

      | _ -> SR.Unreachable, todo_trap env "compile_exp" (Arrange_ir.exp exp)
      end

    (* Other prims, unary *)

    | OtherPrim "array_len", [e] ->
      SR.Vanilla,
      compile_exp_vanilla env ae e ^^
      Heap.load_field Arr.len_field ^^
      BigNum.from_word32 env

    | OtherPrim "text_len", [e] ->
      SR.Vanilla, compile_exp_vanilla env ae e ^^ Text.len env
    | OtherPrim "text_iter", [e] ->
      SR.Vanilla, compile_exp_vanilla env ae e ^^ Text.iter env
    | OtherPrim "text_iter_done", [e] ->
      SR.Vanilla, compile_exp_vanilla env ae e ^^ Text.iter_done env
    | OtherPrim "text_iter_next", [e] ->
      SR.Vanilla, compile_exp_vanilla env ae e ^^ Text.iter_next env

    | OtherPrim "blob_size", [e] ->
      SR.Vanilla, compile_exp_vanilla env ae e ^^ Blob.len env
    | OtherPrim "blob_iter", [e] ->
      SR.Vanilla, compile_exp_vanilla env ae e ^^ Blob.iter env
    | OtherPrim "blob_iter_done", [e] ->
      SR.Vanilla, compile_exp_vanilla env ae e ^^ Blob.iter_done env
    | OtherPrim "blob_iter_next", [e] ->
      SR.Vanilla, compile_exp_vanilla env ae e ^^ Blob.iter_next env

    | OtherPrim "abs", [e] ->
      SR.Vanilla,
      compile_exp_vanilla env ae e ^^
      BigNum.compile_abs env

    | OtherPrim "fabs", [e] ->
      SR.UnboxedFloat64,
      compile_exp_as env ae SR.UnboxedFloat64 e ^^
      G.i (Unary (Wasm.Values.F64 F64Op.Abs))

    | OtherPrim "fsqrt", [e] ->
      SR.UnboxedFloat64,
      compile_exp_as env ae SR.UnboxedFloat64 e ^^
      G.i (Unary (Wasm.Values.F64 F64Op.Sqrt))

    | OtherPrim "fceil", [e] ->
      SR.UnboxedFloat64,
      compile_exp_as env ae SR.UnboxedFloat64 e ^^
      G.i (Unary (Wasm.Values.F64 F64Op.Ceil))

    | OtherPrim "ffloor", [e] ->
      SR.UnboxedFloat64,
      compile_exp_as env ae SR.UnboxedFloat64 e ^^
      G.i (Unary (Wasm.Values.F64 F64Op.Floor))

    | OtherPrim "ftrunc", [e] ->
      SR.UnboxedFloat64,
      compile_exp_as env ae SR.UnboxedFloat64 e ^^
      G.i (Unary (Wasm.Values.F64 F64Op.Trunc))

    | OtherPrim "fnearest", [e] ->
      SR.UnboxedFloat64,
      compile_exp_as env ae SR.UnboxedFloat64 e ^^
      G.i (Unary (Wasm.Values.F64 F64Op.Nearest))

    | OtherPrim "fmin", [e; f] ->
      SR.UnboxedFloat64,
      compile_exp_as env ae SR.UnboxedFloat64 e ^^
      compile_exp_as env ae SR.UnboxedFloat64 f ^^
      G.i (Binary (Wasm.Values.F64 F64Op.Min))

    | OtherPrim "fmax", [e; f] ->
      SR.UnboxedFloat64,
      compile_exp_as env ae SR.UnboxedFloat64 e ^^
      compile_exp_as env ae SR.UnboxedFloat64 f ^^
      G.i (Binary (Wasm.Values.F64 F64Op.Max))

    | OtherPrim "fcopysign", [e; f] ->
      SR.UnboxedFloat64,
      compile_exp_as env ae SR.UnboxedFloat64 e ^^
      compile_exp_as env ae SR.UnboxedFloat64 f ^^
      G.i (Binary (Wasm.Values.F64 F64Op.CopySign))

    | OtherPrim "Float->Text", [e] ->
      SR.Vanilla,
      compile_exp_as env ae SR.UnboxedFloat64 e ^^
      E.call_import env "rts" "float_fmt"

    | OtherPrim "fsin", [e] ->
      SR.UnboxedFloat64,
      compile_exp_as env ae SR.UnboxedFloat64 e ^^
      E.call_import env "rts" "float_sin"

    | OtherPrim "fcos", [e] ->
      SR.UnboxedFloat64,
      compile_exp_as env ae SR.UnboxedFloat64 e ^^
      E.call_import env "rts" "float_cos"

    | OtherPrim "rts_version", [] ->
      SR.Vanilla,
      E.call_import env "rts" "version"

    | OtherPrim "rts_heap_size", [] ->
      SR.Vanilla,
      GC.get_heap_size env ^^ Prim.prim_word32toNat env

    | OtherPrim "rts_memory_size", [] ->
      SR.Vanilla,
      Heap.get_memory_size ^^ Prim.prim_word32toNat env

    | OtherPrim "rts_total_allocation", [] ->
      SR.Vanilla,
      Heap.get_total_allocation env ^^ BigNum.from_word64 env

    | OtherPrim "rts_reclaimed", [] ->
      SR.Vanilla,
      Heap.get_reclaimed env ^^ BigNum.from_word64 env

    | OtherPrim "rts_max_live_size", [] ->
      SR.Vanilla,
      Heap.get_max_live_size env ^^ BigNum.from_word64 env

    | OtherPrim "rts_callback_table_count", [] ->
      SR.Vanilla,
      ClosureTable.count env ^^ Prim.prim_word32toNat env

    | OtherPrim "rts_callback_table_size", [] ->
      SR.Vanilla,
      ClosureTable.size env ^^ Prim.prim_word32toNat env

    | OtherPrim "crc32Hash", [e] ->
      SR.UnboxedWord32,
      compile_exp_vanilla env ae e ^^
      E.call_import env "rts" "compute_crc32"

    | OtherPrim "idlHash", [e] ->
      SR.Vanilla,
      E.trap_with env "idlHash only implemented in interpreter "


    | OtherPrim "popcnt8", [e] ->
      SR.Vanilla,
      compile_exp_vanilla env ae e ^^
      G.i (Unary (Wasm.Values.I32 I32Op.Popcnt)) ^^
      UnboxedSmallWord.msb_adjust Type.Word8
    | OtherPrim "popcnt16", [e] ->
      SR.Vanilla,
      compile_exp_vanilla env ae e ^^
      G.i (Unary (Wasm.Values.I32 I32Op.Popcnt)) ^^
      UnboxedSmallWord.msb_adjust Type.Word16
    | OtherPrim "popcnt32", [e] ->
      SR.UnboxedWord32,
      compile_exp_as env ae SR.UnboxedWord32 e ^^
      G.i (Unary (Wasm.Values.I32 I32Op.Popcnt))
    | OtherPrim "popcnt64", [e] ->
      SR.UnboxedWord64,
      compile_exp_as env ae SR.UnboxedWord64 e ^^
      G.i (Unary (Wasm.Values.I64 I64Op.Popcnt))
    | OtherPrim "clz8", [e] -> SR.Vanilla, compile_exp_vanilla env ae e ^^ UnboxedSmallWord.clz_kernel Type.Word8
    | OtherPrim "clz16", [e] -> SR.Vanilla, compile_exp_vanilla env ae e ^^ UnboxedSmallWord.clz_kernel Type.Word16
    | OtherPrim "clz32", [e] -> SR.UnboxedWord32, compile_exp_as env ae SR.UnboxedWord32 e ^^ G.i (Unary (Wasm.Values.I32 I32Op.Clz))
    | OtherPrim "clz64", [e] -> SR.UnboxedWord64, compile_exp_as env ae SR.UnboxedWord64 e ^^ G.i (Unary (Wasm.Values.I64 I64Op.Clz))
    | OtherPrim "ctz8", [e] -> SR.Vanilla, compile_exp_vanilla env ae e ^^ UnboxedSmallWord.ctz_kernel Type.Word8
    | OtherPrim "ctz16", [e] -> SR.Vanilla, compile_exp_vanilla env ae e ^^ UnboxedSmallWord.ctz_kernel Type.Word16
    | OtherPrim "ctz32", [e] -> SR.UnboxedWord32, compile_exp_as env ae SR.UnboxedWord32 e ^^ G.i (Unary (Wasm.Values.I32 I32Op.Ctz))
    | OtherPrim "ctz64", [e] -> SR.UnboxedWord64, compile_exp_as env ae SR.UnboxedWord64 e ^^ G.i (Unary (Wasm.Values.I64 I64Op.Ctz))

    | OtherPrim "conv_Char_Text", [e] ->
      SR.Vanilla,
      compile_exp_vanilla env ae e ^^
      Text.prim_showChar env

    | OtherPrim "print", [e] ->
      SR.unit,
      compile_exp_vanilla env ae e ^^
      Dfinity.print_text env

    (* Other prims, binary*)
    | OtherPrim "Array.init", [_;_] ->
      const_sr SR.Vanilla (Arr.init env)
    | OtherPrim "Array.tabulate", [_;_] ->
      const_sr SR.Vanilla (Arr.tabulate env)
    | OtherPrim "btst8", [_;_] ->
      const_sr SR.Vanilla (UnboxedSmallWord.btst_kernel env Type.Word8)
    | OtherPrim "btst16", [_;_] ->
      const_sr SR.Vanilla (UnboxedSmallWord.btst_kernel env Type.Word16)
    | OtherPrim "btst32", [_;_] ->
      const_sr SR.UnboxedWord32 (UnboxedSmallWord.btst_kernel env Type.Word32)
    | OtherPrim "btst64", [_;_] ->
      const_sr SR.UnboxedWord64 (
        let (set_b, get_b) = new_local64 env "b" in
        set_b ^^ compile_const_64 1L ^^ get_b ^^ G.i (Binary (Wasm.Values.I64 I64Op.Shl)) ^^
        G.i (Binary (Wasm.Values.I64 I64Op.And))
      )

    (* Coercions for abstract types *)
    | CastPrim (_,_), [e] ->
      compile_exp env ae e

    (* CRC-check and strip "ic:" and checksum *)
    | BlobOfIcUrl, [_] ->
      const_sr SR.Vanilla (E.call_import env "rts" "blob_of_ic_url")
    (* The other direction *)
    | IcUrlOfBlob, [_] ->
      const_sr SR.Vanilla (E.call_import env "rts" "ic_url_of_blob")

    (* Actor ids are blobs in the RTS *)
    | ActorOfIdBlob _, [e] ->
      compile_exp env ae e

    | SelfRef _, [] ->
      SR.Vanilla,
      Dfinity.get_self_reference env

    | ICReplyPrim ts, [e] ->
      SR.unit, begin match E.mode env with
      | Flags.ICMode | Flags.RefMode ->
        compile_exp_as env ae SR.Vanilla e ^^
        (* TODO: We can try to avoid the boxing and pass the arguments to
          serialize individually *)
        Serialization.serialize env ts ^^
        Dfinity.reply_with_data env
      | _ ->
        E.trap_with env (Printf.sprintf "cannot reply when running locally")
      end

    | ICRejectPrim, [e] ->
      SR.unit, Dfinity.reject env (compile_exp_vanilla env ae e)

    | ICCallerPrim, [] ->
      assert (E.mode env = Flags.ICMode || E.mode env = Flags.RefMode);
      Dfinity.caller env

    | ICCallPrim, [f;e;k;r] ->
      SR.unit, begin
      (* TBR: Can we do better than using the notes? *)
      let _, _, _, ts1, _ = Type.as_func f.note.Note.typ in
      let _, _, _, ts2, _ = Type.as_func k.note.Note.typ in
      let (set_meth_pair, get_meth_pair) = new_local env "meth_pair" in
      let (set_arg, get_arg) = new_local env "arg" in
      let (set_k, get_k) = new_local env "k" in
      let (set_r, get_r) = new_local env "r" in
      compile_exp_as env ae SR.Vanilla f ^^ set_meth_pair ^^
      compile_exp_as env ae SR.Vanilla e ^^ set_arg ^^
      compile_exp_as env ae SR.Vanilla k ^^ set_k ^^
      compile_exp_as env ae SR.Vanilla r ^^ set_r ^^
      FuncDec.ic_call env ts1 ts2 get_meth_pair get_arg get_k get_r
        end

    | ICStableRead ty, [] ->
(*
      * On initial install:
           1. return record of nulls
      * On upgrade:
           1. deserialize stable store to v : ty,
           (TODO: inserting null values for missing fields.)
           2. return v
*)
      SR.Vanilla,
      E.call_import env "ic0" "stable_size" ^^
      G.if_ [I32Type]
        (Stabilization.destabilize env ty)
        (let (_, fs) = Type.as_obj ty in
         let fs' = List.map
           (fun f -> (f.Type.lab, fun () -> Opt.null_lit))
            fs in
         Object.lit_raw env fs')

    | ICStableWrite ty, [e] ->
      SR.unit,
      compile_exp_as env ae SR.Vanilla e ^^
      Stabilization.stabilize env ty

    (* Unknown prim *)
    | _ -> SR.Unreachable, todo_trap env "compile_exp" (Arrange_ir.exp exp)
    end
  | VarE var ->
    Var.get_val env ae var
  | AssignE (e1,e2) ->
    SR.unit,
    let (prepare_code, store_code) = compile_lexp env ae e1 in
    prepare_code ^^
    compile_exp_vanilla env ae e2 ^^
    store_code
  | LitE l ->
    compile_lit env l
  | IfE (scrut, e1, e2) ->
    let code_scrut = compile_exp_as env ae SR.bool scrut in
    let sr1, code1 = compile_exp env ae e1 in
    let sr2, code2 = compile_exp env ae e2 in
    let sr = StackRep.relax (StackRep.join sr1 sr2) in
    sr,
    G.dw_statement scrut.at ^^
    code_scrut ^^ G.if_
      (StackRep.to_block_type env sr)
      (G.dw_statement e1.at ^^ code1 ^^ StackRep.adjust env sr1 sr)
      (G.dw_statement e2.at ^^ code2 ^^ StackRep.adjust env sr2 sr)
  | BlockE (decs, exp) ->
    let captured = Freevars.captured_vars (Freevars.exp exp) in
<<<<<<< HEAD
    let ae', codeT1 = compile_decs env ae decs captured in
    let (sr, code2) = compile_exp env ae' exp in
    (sr, codeT1 (G.dw_statement exp.at ^^ code2))
=======
    let ae', codeW1 = compile_decs env ae decs captured in
    let (sr, code2) = compile_exp env ae' exp in
    (sr, codeW1 code2)
>>>>>>> 2bfa4c37
  | LabelE (name, _ty, e) ->
    (* The value here can come from many places -- the expression,
       or any of the nested returns. Hard to tell which is the best
       stack representation here.
       So let’s go with Vanilla. *)
    SR.Vanilla,
    G.block_ (StackRep.to_block_type env SR.Vanilla) (
      G.with_current_depth (fun depth ->
        let ae1 = VarEnv.add_label ae name depth in
        compile_exp_vanilla env ae1 e
      )
    )
  | LoopE e ->
    SR.Unreachable,
    let ae' = VarEnv.{ ae with lvl = NotTopLvl } in
    G.loop_ [] (compile_exp_unit env ae' e ^^ G.i (Br (nr 0l))
    )
    ^^
   G.i Unreachable
  | SwitchE (e, cs) ->
    SR.Vanilla,
    let code1 = compile_exp_vanilla env ae e in
    let (set_i, get_i) = new_local env "switch_in" in
    let (set_j, get_j) = new_local env "switch_out" in

    let rec go env dw_ty0 = function
      | [] -> dw_ty0, CanFail (fun k -> k)
      | {it={pat; exp=e}; _}::cs ->
          let ae1, dw_ty1, code1, dw = compile_pat_local env ae pat in
          let dw_ty2, code2 = go env (dw_ty0 ^^ dw_ty1) cs in
          dw_ty2,
          orElse ( CannotFail (get_i ^^ G.dw_statement pat.at) ^^^
                   code1 ^^^
                   CannotFail G.(dw_statement e.at ^^
                                 dw_tag
                                   (LexicalBlock e.at.left)
                                   (dw ^^ compile_exp_vanilla env ae1 e) ^^
                                 set_j))
                 code2
          in
      let dw_ty, code2 = go env G.nop cs in
      dw_ty ^^ G.dw_statement e.at ^^ code1 ^^ set_i ^^ orTrap env code2 ^^ get_j
  (* Async-wait lowering support features *)
  | DeclareE (name, _, e) ->
    let (ae1, i) = VarEnv.add_local_with_offset env ae name 1l in
    let sr, code = compile_exp env ae1 e in
    sr,
    Tagged.obj env Tagged.MutBox [ compile_unboxed_zero ] ^^
    G.i (LocalSet (nr i)) ^^
    code
  | DefineE (name, _, e) ->
    SR.unit,
    compile_exp_vanilla env ae e ^^
    Var.set_val env ae name
  | FuncE (x, sort, control, typ_binds, args, res_tys, e) ->
    let captured = Freevars.captured exp in
    let return_tys = match control with
      | Type.Returns -> res_tys
      | Type.Replies -> []
      | Type.Promises -> assert false in
    let return_arity = List.length return_tys in
    let mk_body env1 ae1 = compile_exp_as env1 ae1 (StackRep.of_arity return_arity) e in
    (*let dump_ty (t : Ir.typ_bind) = Printf.printf "Type: %s\n" (Wasm.Sexpr.to_string 80 (Arrange_type.typ t.it.bound)) in
    List.iter dump_ty typ_binds;*)
    FuncDec.lit env ae x sort control captured args mk_body return_tys exp.at
  | SelfCallE (ts, exp_f, exp_k, exp_r) ->
    SR.unit,
    let (set_closure_idx, get_closure_idx) = new_local env "closure_idx" in
    let (set_k, get_k) = new_local env "k" in
    let (set_r, get_r) = new_local env "r" in
    let mk_body env1 ae1 = compile_exp_as env1 ae1 SR.unit exp_f in
    let captured = Freevars.captured exp_f in
    FuncDec.async_body env ae ts captured mk_body exp.at ^^
    set_closure_idx ^^

    compile_exp_as env ae SR.Vanilla exp_k ^^ set_k ^^
    compile_exp_as env ae SR.Vanilla exp_r ^^ set_r ^^

    FuncDec.ic_call env Type.[Prim Word32] ts
      ( Dfinity.get_self_reference env ^^
        Dfinity.actor_public_field env (Dfinity.async_method_name))
      (get_closure_idx ^^ BoxedSmallWord.box env)
      get_k
      get_r
  | ActorE (ds, fs, _, _) ->
    fatal "Local actors not supported by backend"
  | NewObjE (Type.(Object | Module | Memory) as _sort, fs, _) ->
    (*
    We can enable this warning once we treat everything as static that
    mo_frontend/static.ml accepts, including _all_ literals.
    if sort = Type.Module then Printf.eprintf "%s" "Warning: Non-static module\n";
    *)
    SR.Vanilla,
    let fs' = fs |> List.map
      (fun (f : Ir.field) -> (f.it.name, fun () ->
        if Object.is_mut_field env exp.note.Note.typ f.it.name
        then Var.get_val_ptr env ae f.it.var
        else Var.get_val_vanilla env ae f.it.var)) in
    Object.lit_raw env fs'
  | _ -> SR.unit, todo_trap env "compile_exp" (Arrange_ir.exp exp)

and compile_exp_as env ae sr_out e =
  G.with_region e.at (
    match sr_out, e.it with
    (* Some optimizations for certain sr_out and expressions *)
    | _ , BlockE (decs, exp) ->
      let captured = Freevars.captured_vars (Freevars.exp exp) in
<<<<<<< HEAD
      let ae', codeT1 = compile_decs env ae decs captured in
      let code2 = compile_exp_as env ae' sr_out exp in
      codeT1 code2
=======
      let ae', codeW1 = compile_decs env ae decs captured in
      let code2 = compile_exp_as env ae' sr_out exp in
      codeW1 code2
>>>>>>> 2bfa4c37
    (* Fallback to whatever stackrep compile_exp chooses *)
    | _ ->
      let sr_in, code = compile_exp env ae e in
      code ^^ StackRep.adjust env sr_in sr_out
  )

and compile_exp_ignore env ae e =
  let sr, code = compile_exp env ae e in
  code ^^ StackRep.drop env sr

and compile_exp_as_opt env ae sr_out_o e =
  let sr_in, code = compile_exp env ae e in
  G.with_region e.at (
    code ^^
    match sr_out_o with
    | None -> StackRep.drop env sr_in
    | Some sr_out -> StackRep.adjust env sr_in sr_out
  )

and compile_exp_vanilla (env : E.t) ae exp =
  compile_exp_as env ae SR.Vanilla exp

and compile_exp_unit (env : E.t) ae exp =
  compile_exp_as env ae SR.unit exp


(*
The compilation of declarations (and patterns!) needs to handle mutual recursion.
This requires conceptually three passes:
 1. First we need to collect all names bound in a block,
    and find locations for then (which extends the environment).
    The environment is extended monotonously: The type-checker ensures that
    a Block does not bind the same name twice.
    We would not need to pass in the environment, just out ... but because
    it is bundled in the E.t type, threading it through is also easy.

 2. We need to allocate memory for them, and store the pointer in the
    WebAssembly local, so that they can be captured by closures.

 3. We go through the declarations, generate the actual code and fill the
    allocated memory.
    This includes creating the actual closure references.

We could do this in separate functions, but I chose to do it in one
 * it means all code related to one constructor is in one place and
 * when generating the actual code, we still “know” the id of the local that
   has the memory location, and don’t have to look it up in the environment.

The first phase works with the `pre_env` passed to `compile_dec`,
while the third phase is a function that expects the final environment. This
enabled mutual recursion.
*)


and compile_lit_pat env l =
  match l with
  | NullLit ->
    compile_lit_as env SR.Vanilla l ^^
    G.i (Compare (Wasm.Values.I32 I32Op.Eq))
  | BoolLit true ->
    G.nop
  | BoolLit false ->
    G.i (Test (Wasm.Values.I32 I32Op.Eqz))
  | (NatLit _ | IntLit _) ->
    compile_lit_as env SR.Vanilla l ^^
    BigNum.compile_eq env
  | Nat8Lit _ ->
    compile_lit_as env SR.Vanilla l ^^
    compile_eq env Type.(Prim Nat8)
  | Nat16Lit _ ->
    compile_lit_as env SR.Vanilla l ^^
    compile_eq env Type.(Prim Nat16)
  | Nat32Lit _ ->
    BoxedSmallWord.unbox env ^^
    compile_lit_as env SR.UnboxedWord32 l ^^
    compile_eq env Type.(Prim Nat32)
  | Nat64Lit _ ->
    BoxedWord64.unbox env ^^
    compile_lit_as env SR.UnboxedWord64 l ^^
    compile_eq env Type.(Prim Nat64)
  | Int8Lit _ ->
    compile_lit_as env SR.Vanilla l ^^
    compile_eq env Type.(Prim Int8)
  | Int16Lit _ ->
    compile_lit_as env SR.Vanilla l ^^
    compile_eq env Type.(Prim Int16)
  | Int32Lit _ ->
    BoxedSmallWord.unbox env ^^
    compile_lit_as env SR.UnboxedWord32 l ^^
    compile_eq env Type.(Prim Int32)
  | Int64Lit _ ->
    BoxedWord64.unbox env ^^
    compile_lit_as env SR.UnboxedWord64 l ^^
    compile_eq env Type.(Prim Int64)
  | Word8Lit _ ->
    compile_lit_as env SR.Vanilla l ^^
    compile_eq env Type.(Prim Word8)
  | Word16Lit _ ->
    compile_lit_as env SR.Vanilla l ^^
    compile_eq env Type.(Prim Word16)
  | Word32Lit _ ->
    BoxedSmallWord.unbox env ^^
    compile_lit_as env SR.UnboxedWord32 l ^^
    compile_eq env Type.(Prim Word32)
  | CharLit _ ->
    compile_lit_as env SR.Vanilla l ^^
    compile_eq env Type.(Prim Char)
  | Word64Lit _ ->
    BoxedWord64.unbox env ^^
    compile_lit_as env SR.UnboxedWord64 l ^^
    compile_eq env Type.(Prim Word64)
  | TextLit t
  | BlobLit t ->
    compile_lit_as env SR.Vanilla l ^^
    Text.compare env Operator.EqOp
  | FloatLit _ ->
    todo_trap env "compile_lit_pat" (Arrange_ir.lit l)

and fill_pat env ae pat : patternCode =
  PatCode.with_region pat.at @@
  match pat.it with
  | WildP -> CannotFail (G.i Drop)
  | OptP p ->
      let (set_x, get_x) = new_local env "opt_scrut" in
      CanFail (fun fail_code ->
        set_x ^^
        get_x ^^
        Opt.is_some env ^^
        G.if_ []
          ( get_x ^^
            Opt.project ^^
            with_fail fail_code (fill_pat env ae p)
          )
          fail_code
      )
  | TagP (l, p) ->
      let (set_x, get_x) = new_local env "tag_scrut" in
      CanFail (fun fail_code ->
        set_x ^^
        get_x ^^
        Variant.test_is env l ^^
        G.if_ []
          ( get_x ^^
            Variant.project ^^
            with_fail fail_code (fill_pat env ae p)
          )
          fail_code
      )
  | LitP l ->
      CanFail (fun fail_code ->
        compile_lit_pat env l ^^
        G.if_ [] G.nop fail_code)
  | VarP name ->
      CannotFail (Var.set_val env ae name)
  | TupP ps ->
      let (set_i, get_i) = new_local env "tup_scrut" in
      let rec go i = function
        | [] -> CannotFail G.nop
        | p::ps ->
          let code1 = fill_pat env ae p in
          let code2 = go (Int32.add i 1l) ps in
          CannotFail (get_i ^^ Tuple.load_n i) ^^^ code1 ^^^ code2 in
      CannotFail set_i ^^^ go 0l ps
  | ObjP pfs ->
      let project = compile_load_field env pat.note in
      let (set_i, get_i) = new_local env "obj_scrut" in
      let rec go = function
        | [] -> CannotFail G.nop
        | {it={name; pat}; _}::pfs' ->
          let code1 = fill_pat env ae pat in
          let code2 = go pfs' in
          CannotFail (get_i ^^ project name) ^^^ code1 ^^^ code2 in
      CannotFail set_i ^^^ go pfs
  | AltP (p1, p2) ->
      let code1 = fill_pat env ae p1 in
      let code2 = fill_pat env ae p2 in
      let (set_i, get_i) = new_local env "alt_scrut" in
      CannotFail set_i ^^^
      orElse (CannotFail get_i ^^^ code1)
             (CannotFail get_i ^^^ code2)

and alloc_pat_local env ae pat =
  let d = Freevars.pat pat in
  AllocHow.M.fold (fun v typ (dw_ty, ae, dw) ->
    let ae1, ix = VarEnv.add_direct_local env ae v in
    let prereq_type = G.(effects (dw_tag_no_children (Type typ))) in
    G.(dw_ty ^^ prereq_type, ae1, dw ^^ dw_tag_no_children (Variable (v, pat.at.left, typ, Int32.to_int ix)))
  ) d (G.nop, ae, G.nop)

and alloc_pat env ae how pat : VarEnv.t * G.t * G.t  =
  (fun (ae, code, dw) -> (ae, G.with_region pat.at code, dw)) @@
  let d = Freevars.pat pat in
  AllocHow.M.fold (fun v ty (ae, code0, dw0) ->
    let ae1, code1, dw1 = AllocHow.add_local env ae how v ty
    in (ae1, code0 ^^ code1, dw0 ^^ dw1)
  ) d (ae, G.nop, G.nop)

and compile_pat_local env ae pat : VarEnv.t * G.t * patternCode * G.t =
  (* It returns:
     - the extended environment
     - the DWARF code declaring prerequisite types
     - the code to do the pattern matching.
       This expects the  undestructed value is on top of the stack,
       consumes it, and fills the heap
       If the pattern does not match, it branches to the depth at fail_depth.
     - the DWARF code declaring the variable
  *)
  let dw_ty, ae1, dw = alloc_pat_local env ae pat in
  let fill_code = fill_pat env ae1 pat in
  ae1, dw_ty, fill_code, dw

(* Used for let patterns: If the patterns is an n-ary tuple pattern,
   we want to compile the expression accordingly, to avoid the reboxing.
*)
and compile_n_ary_pat env ae how pat =
  (* It returns:
     - the extended environment
     - the code to allocate memory
     - the arity
     - the code to do the pattern matching:
       This expects the  undestructed value is on top of the stack,
       consumes it, and fills the heap.
       If the pattern does not match, it branches to the depth at fail_depth.
     - the code declaring the DWARF variables.
  *)
  let ae1, alloc_code, dw = alloc_pat env ae how pat in
  let arity, fill_code =
    (fun (sr, code) -> sr, G.with_region pat.at code) @@
    match pat.it with
    (* Nothing to match: Do not even put something on the stack *)
    | WildP -> None, G.nop
    (* The good case: We have a tuple pattern *)
    | TupP ps when List.length ps <> 1 ->
      Some (SR.UnboxedTuple (List.length ps)),
      (* We have to fill the pattern in reverse order, to take things off the
         stack. This is only ok as long as patterns have no side effects.
      *)
      G.concat_mapi (fun i p -> orTrap env (fill_pat env ae1 p)) (List.rev ps)
    (* The general case: Create a single value, match that. *)
    | _ ->
      Some SR.Vanilla,
      orTrap env (fill_pat env ae1 pat)
  in (ae1, alloc_code, arity, fill_code, dw)

<<<<<<< HEAD
and compile_dec env pre_ae how v2en dec : VarEnv.t * G.t * (VarEnv.t -> G.t -> G.t) =
  (fun (pre_ae, alloc_code, mk_code, wrap) ->
       (pre_ae, G.with_region dec.at alloc_code, fun ae wk ->
         G.with_region dec.at (mk_code ae) ^^ wrap wk)) @@
=======
and compile_dec env pre_ae how v2en dec : VarEnv.t * G.t * (VarEnv.t -> scope_wrap) =
  (fun (pre_ae, alloc_code, mk_code, wrap) ->
       (pre_ae, G.with_region dec.at alloc_code, fun ae body_code ->
         G.with_region dec.at (mk_code ae) ^^ wrap body_code)) @@
>>>>>>> 2bfa4c37
  match dec.it with
  (* A special case for public methods *)
  (* This relies on the fact that in the top-level mutually recursive group, no shadowing happens. *)
  | LetD ({it = VarP v; _}, e) when E.NameEnv.mem v v2en ->
    let const, fill = (*Printf.printf "compile_dec LetD public\n"; *)compile_const_exp env pre_ae e in
    let fi = match const with
      | (_, Const.Message fi) -> fi
      | _ -> assert false in
    let pre_ae1 = VarEnv.add_local_public_method pre_ae v (fi, (E.NameEnv.find v v2en)) in
<<<<<<< HEAD
    G.( pre_ae1, nop, (fun ae -> fill env ae; nop), fun wk -> wk)
=======
    G.( pre_ae1, nop, (fun ae -> fill env ae; nop), unmodified)
>>>>>>> 2bfa4c37

  (* A special case for constant expressions *)
  | LetD (p, e) when Ir_utils.is_irrefutable p && e.note.Note.const ->
    let extend, fill = compile_const_dec env pre_ae dec in
<<<<<<< HEAD
    G.( extend pre_ae, nop, (fun ae -> fill env ae; nop), fun wk -> wk)

  | LetD (p, e) ->
    let (pre_ae1, alloc_code, pat_arity, fill_code, dw) = compile_n_ary_pat env pre_ae how p in
    ( pre_ae1, alloc_code,
      (fun ae -> G.dw_statement dec.at ^^ compile_exp_as_opt env ae pat_arity e ^^ fill_code),
      fun wk -> G.dw_tag (G.LexicalBlock dec.at.left) (dw ^^ wk)
=======
    G.( extend pre_ae, nop, (fun ae -> fill env ae; nop), unmodified)

  | LetD (p, e) ->
    let (pre_ae1, alloc_code, pat_arity, fill_code) = compile_n_ary_pat env pre_ae how p in
    ( pre_ae1, alloc_code,
      (fun ae -> compile_exp_as_opt env ae pat_arity e ^^ fill_code),
      unmodified
>>>>>>> 2bfa4c37
    )

  | VarD (name, _, e) ->
    assert AllocHow.(match M.find_opt name how with
                     | Some (LocalMut | StoreHeap | StoreStatic) -> true
                     | _ -> false);
      let pre_ae1, alloc_code, dw = AllocHow.add_local env pre_ae how name e.note.Note.typ in

      ( pre_ae1,
        alloc_code,
<<<<<<< HEAD
        (fun ae -> G.dw_statement dec.at ^^ compile_exp_vanilla env ae e ^^ Var.set_val env ae name),
        fun wk -> G.dw_tag (G.LexicalBlock dec.at.left) (dw ^^ wk)
      )

and compile_decs_public env pre_ae decs v2en captured_in_body : VarEnv.t * (G.t -> G.t) =
  let how = AllocHow.decs pre_ae decs captured_in_body in
  let rec go pre_ae = function
    | []          -> (pre_ae, G.nop, fun _ wk -> wk)
    | [dec]       -> compile_dec env pre_ae how v2en dec
    | (dec::decs) ->
        let (pre_ae1, alloc_code1, mk_codeT1) = compile_dec env pre_ae how v2en dec in
        let (pre_ae2, alloc_code2, mk_codeT2) = go              pre_ae1 decs in
        ( pre_ae2,
          alloc_code1 ^^ alloc_code2,
          fun ae -> let codeT1 = mk_codeT1 ae in
                    let codeT2 = mk_codeT2 ae in
                    fun wk -> codeT1 (codeT2 wk)
        ) in
  let (ae1, alloc_code, mk_codeT) = go pre_ae decs in
  (ae1, fun wk -> alloc_code ^^ mk_codeT ae1 wk)

and compile_decs env ae decs captured_in_body : VarEnv.t * (G.t -> G.t) =
=======
        (fun ae -> compile_exp_vanilla env ae e ^^ Var.set_val env ae name),
        unmodified
      )

and compile_decs_public env pre_ae decs v2en captured_in_body : VarEnv.t * scope_wrap =
  let how = AllocHow.decs pre_ae decs captured_in_body in
  let rec go pre_ae = function
    | []          -> (pre_ae, G.nop, fun _ -> unmodified)
    | [dec]       -> compile_dec env pre_ae how v2en dec
    | (dec::decs) ->
        let (pre_ae1, alloc_code1, mk_codeW1) = compile_dec env pre_ae how v2en dec in
        let (pre_ae2, alloc_code2, mk_codeW2) = go              pre_ae1 decs in
        ( pre_ae2,
          alloc_code1 ^^ alloc_code2,
          fun ae -> let codeW1 = mk_codeW1 ae in
                    let codeW2 = mk_codeW2 ae in
                    fun body_code -> codeW1 (codeW2 body_code)
        ) in
  let (ae1, alloc_code, mk_codeW) = go pre_ae decs in
  (ae1, fun body_code -> alloc_code ^^ mk_codeW ae1 body_code)

and compile_decs env ae decs captured_in_body : VarEnv.t * scope_wrap =
>>>>>>> 2bfa4c37
  compile_decs_public env ae decs E.NameEnv.empty captured_in_body

and compile_prog env ae (ds, e) =
  let captured = Freevars.captured_vars (Freevars.exp e) in
<<<<<<< HEAD
  let (ae', codeT1) = compile_decs env ae ds captured in
  let (sr, code2) = compile_exp env ae' e in
  (ae', codeT1 code2 ^^ StackRep.drop env sr)
=======
  let (ae', codeW1) = compile_decs env ae ds captured in
  let (sr, code2) = compile_exp env ae' e in
  (ae', codeW1 code2 ^^ StackRep.drop env sr)
>>>>>>> 2bfa4c37

(* This compiles expressions determined to be const as per the analysis in
   ir_passes/const.ml. See there for more details.
*)
and compile_const_exp env pre_ae exp : Const.t * (E.t -> VarEnv.t -> unit) =
  match exp.it with
  | FuncE (name, sort, control, typ_binds, args, res_tys, e) ->
      let return_tys = match control with
        | Type.Returns -> res_tys
        | Type.Replies -> []
        | Type.Promises -> assert false in
      let mk_body env ae =
        List.iter (fun v ->
          if not (VarEnv.NameEnv.mem v ae.VarEnv.vars)
          then fatal "internal error: const \"%s\": captures \"%s\", not found in static environment\n" name v
        ) (Freevars.M.keys (Freevars.exp e));
    (*let dump_ty i (t : Ir.arg) = Printf.printf "%d Type(compile_const_exp): %s\n" i (Wasm.Sexpr.to_string 80 (Arrange_type.typ t.note)) in
    List.iteri dump_ty args;*)
        G.dw_statement e.at ^^ compile_exp_as env ae (StackRep.of_arity (List.length return_tys)) e in
      FuncDec.closed env sort control name args mk_body return_tys exp.at
  | BlockE (decs, e) ->
    let (extend, fill1) = compile_const_decs env pre_ae decs in
    let ae' = extend pre_ae in
    let (c, fill2) = compile_const_exp env ae' e in
    (c, fun env ae ->
      let ae' = extend ae in
      fill1 env ae';
      fill2 env ae')
  | VarE v ->
    let c =
      match VarEnv.lookup_var pre_ae v with
      | Some (VarEnv.Const c) -> c
      | _ -> fatal "compile_const_exp/VarE: \"%s\" not found" v
    in
    (c, fun _ _ -> ())
  | NewObjE (Type.(Object | Module | Memory), fs, _) ->
    let static_fs = List.map (fun f ->
          let st =
            match VarEnv.lookup_var pre_ae f.it.var with
            | Some (VarEnv.Const c) -> c
            | _ -> fatal "compile_const_exp/ObjE: \"%s\" not found" f.it.var
          in f.it.name, st) fs
    in
    (Const.t_of_v (Const.Obj static_fs), fun _ _ -> ())
  | PrimE (DotPrim name, [e]) ->
    let (object_ct, fill) = compile_const_exp env pre_ae e in
    let fs = match object_ct with
      | _, Const.Obj fs -> fs
      | _ -> fatal "compile_const_exp/DotE: not a static object" in
    let member_ct = List.assoc name fs in
    (member_ct, fill)
  | PrimE (ProjPrim i, [e]) ->
    let (object_ct, fill) = compile_const_exp env pre_ae e in
    let cs = match object_ct with
      | _, Const.Array cs -> cs
      | _ -> fatal "compile_const_exp/ProjE: not a static tuple" in
    (List.nth cs i, fill)
  | LitE l -> Const.(t_of_v (Lit (const_lit_of_lit l))), (fun _ _ -> ())
  | PrimE (TupPrim, []) -> Const.t_of_v Const.Unit, (fun _ _ -> ())
  | PrimE (ArrayPrim (Const, _), es)
  | PrimE (TupPrim, es) ->
    let (cs, fills) = List.split (List.map (compile_const_exp env pre_ae) es) in
    Const.t_of_v (Const.Array cs),
    (fun env ae -> List.iter (fun fill -> fill env ae) fills)

  | _ -> assert false

and compile_const_decs env pre_ae decs : (VarEnv.t -> VarEnv.t) * (E.t -> VarEnv.t -> unit) =
  let rec go pre_ae = function
    | []          -> (fun ae -> ae), (fun _ _ -> ())
    | [dec]       -> compile_const_dec env pre_ae dec
    | (dec::decs) ->
        let (extend1, fill1) = compile_const_dec env pre_ae dec in
        let pre_ae1 = extend1 pre_ae in
        let (extend2, fill2) = go                    pre_ae1 decs in
        (fun ae -> extend2 (extend1 ae)),
        (fun env ae -> fill1 env ae; fill2 env ae) in
  go pre_ae decs

and destruct_const_pat ae pat const : VarEnv.t = match pat.it with
  | WildP -> ae
  | VarP v -> VarEnv.add_local_const ae v const
  | ObjP pfs ->
    let fs = match const with (_, Const.Obj fs) -> fs | _ -> assert false in
    List.fold_left (fun ae (pf : pat_field) ->
      match List.find_opt (fun (n, _) -> pf.it.name = n) fs with
      | Some (_, c) -> destruct_const_pat ae pf.it.pat c
      | None -> assert false
    ) ae pfs
  | AltP (p1, p2) -> destruct_const_pat ae p1 const
  | TupP ps ->
    let cs = match const with (_ , Const.Array cs) -> cs | (_, Const.Unit) -> [] | _ -> assert false in
    List.fold_left2 destruct_const_pat ae ps cs
  | LitP _ -> raise (Invalid_argument "LitP in static irrefutable pattern")
  | OptP _ -> raise (Invalid_argument "OptP in static irrefutable pattern")
  | TagP _ -> raise (Invalid_argument "TagP in static irrefutable pattern")

and compile_const_dec env pre_ae dec : (VarEnv.t -> VarEnv.t) * (E.t -> VarEnv.t -> unit) =
  (* This returns a _function_ to extend the VarEnv, instead of doing it, because
  it needs to be extended twice: Once during the pass that gets the outer, static values
  (no forward references), and then to implement the `fill`, which compiles the bodies
  of functions (may contain forward references.) *)
  match dec.it with
  (* This should only contain constants (cf. is_const_exp) *)
  | LetD (p, e) ->
    let (const, fill) = compile_const_exp env pre_ae e in
    (fun ae -> destruct_const_pat ae p const),
    (fun env ae -> fill env ae)

  | VarD _ -> fatal "compile_const_dec: Unexpected VarD"

and compile_start_func mod_env (progs : Ir.prog list) : E.func_with_names =
  let find_last_expr ds e =
    if ds = [] then [], e.it else
    match Lib.List.split_last ds, e.it with
    | (ds1', {it = LetD ({it = VarP i1; _}, e'); _}), PrimE (TupPrim, []) ->
      ds1', e'.it
    | (ds1', {it = LetD ({it = VarP i1; _}, e'); _}), VarE i2 when i1 = i2 ->
      ds1', e'.it
    | _ -> ds, e.it in

  let find_last_actor (ds,e) = match find_last_expr ds e with
    | ds1, ActorE (ds2, fs, up, _) ->
      Some (ds1 @ ds2, fs, up)
    | ds1, FuncE (_name, _sort, _control, [], [], _, {it = ActorE (ds2, fs, up, _);_}) ->
      Some (ds1 @ ds2, fs, up)
    | _, _ ->
      None
  in

  Func.of_body mod_env [] [] (fun env ->
    let rec go ae = function
      | [] -> G.nop
      (* If the last program ends with an actor, then consider this the current actor  *)
      | [(prog, _flavor)] ->
        begin match find_last_actor prog with
        | Some (ds, fs, up) -> main_actor env ae ds fs up
        | None ->
          let (_ae, code) = compile_prog env ae prog in
          code
        end
      | ((prog, _flavor) :: progs) ->
        let (ae1, code1) = compile_prog env ae prog in
        let code2 = go ae1 progs in
        G.(dw_tag Flags.(Compile_unit (!compilation_dir, !compilation_unit)))
          (code1 ^^ code2) in
    go VarEnv.empty_ae progs
    )

and export_actor_field env  ae (f : Ir.field) =
  (* A public actor field is guaranteed to be compiled as a PublicMethod *)
  let fi =
    match VarEnv.lookup_var ae f.it.var with
    | Some (VarEnv.PublicMethod (fi, _)) -> fi
    | _ -> assert false in

  E.add_export env (nr {
    name = Wasm.Utf8.decode (match E.mode env with
      | Flags.ICMode | Flags.RefMode ->
        Mo_types.Type.(
        match normalize f.note with
        |  Func(Shared sort,_,_,_,_) ->
           (match sort with
            | Write -> "canister_update " ^ f.it.name
            | Query -> "canister_query " ^ f.it.name)
        | _ -> assert false)
      | _ -> assert false);
    edesc = nr (FuncExport (nr fi))
  })

(* Main actor: Just return the initialization code, and export functions as needed *)
and main_actor env ae1 ds fs up =
  (* Reverse the fs, to a map from variable to exported name *)
  let v2en = E.NameEnv.from_list (List.map (fun f -> (f.it.var, f.it.name)) fs) in

  (* Compile the declarations *)
<<<<<<< HEAD
  let ae2, decls_codeT = compile_decs_public env ae1 ds v2en
=======
  let ae2, decls_codeW = compile_decs_public env ae1 ds v2en
>>>>>>> 2bfa4c37
    (Freevars.captured_vars (Freevars.upgrade up))
  in

  (* Export the public functions *)
  List.iter (export_actor_field env ae2) fs;

  (* Define upgrade hooks *)
  Func.define_built_in env "pre_exp" [] [] (fun env ->
    compile_exp_as env ae2 SR.unit up.pre);
  Func.define_built_in env "post_exp" [] [] (fun env ->
    compile_exp_as env ae2 SR.unit up.post);

<<<<<<< HEAD
  decls_codeT G.nop
=======
  decls_codeW G.nop
>>>>>>> 2bfa4c37

and conclude_module env init_fi_o start_fi_o =

  FuncDec.export_async_method env;

  (match init_fi_o with
   | Some init_fi -> Dfinity.export_upgrade_methods env init_fi
   | None -> ());

  let static_roots = GC.store_static_roots env in

  (* add beginning-of-heap pointer, may be changed by linker *)
  (* needs to happen here now that we know the size of static memory *)
  E.add_global32 env "__heap_base" Immutable (E.get_end_of_static_memory env);
  E.export_global env "__heap_base";

  (* Wrap the start function with the RTS initialization *)
  let rts_start_fi = E.add_fun env "rts_start" (Func.of_body env [] [] (fun env1 ->
    Heap.get_heap_base env ^^ Heap.set_heap_ptr env ^^
    match start_fi_o with
    | Some fi ->
      G.i (Call fi)
    | None ->
      Lifecycle.set env Lifecycle.PreInit
  )) in

  Dfinity.default_exports env;


  GC.register env static_roots (E.get_end_of_static_memory env);

  let func_imports = E.get_func_imports env in
  let ni = List.length func_imports in
  let ni' = Int32.of_int ni in

  let other_imports = E.get_other_imports env in

  let memories = [nr {mtype = MemoryType {min = E.mem_size env; max = None}} ] in

  let funcs = E.get_funcs env in

  let data = List.map (fun (offset, init) -> nr {
    index = nr 0l;
    offset = nr (G.to_instr_list (compile_unboxed_const offset));
    init;
    }) (E.get_static_memory env) in

  let elems = List.map (fun (fi, fp) -> nr {
    index = nr 0l;
    offset = nr (G.to_instr_list (compile_unboxed_const fp));
    init = [ nr fi ];
    }) (E.get_elems env) in

  let table_sz = E.get_end_of_table env in

  let module_ = {
      types = List.map nr (E.get_types env);
      funcs = List.map (fun (f,_,_) -> f) funcs;
      tables = [ nr { ttype = TableType ({min = table_sz; max = Some table_sz}, FuncRefType) } ];
      elems;
      start = Some (nr rts_start_fi);
      globals = E.get_globals env;
      memories;
      imports = func_imports @ other_imports;
      exports = E.get_exports env;
      data
    } in

  let emodule =
    let open Wasm_exts.CustomModule in
    { module_;
      dylink = None;
      name = {
        module_ = None;
        function_names =
            List.mapi (fun i (f,n,_) -> Int32.(add ni' (of_int i), n)) funcs;
        locals_names =
            List.mapi (fun i (f,_,ln) -> Int32.(add ni' (of_int i), ln)) funcs;
      };
    } in

  match E.get_rts env with
  | None -> emodule
  | Some rts -> Linking.LinkModule.link emodule "rts" rts

let compile mode module_name rts (progs : Ir.prog list) : Wasm_exts.CustomModule.extended_module =
  let env = E.mk_global mode rts Dfinity.trap_with Lifecycle.end_ in

  Heap.register_globals env;
  Stack.register_globals env;

  Dfinity.system_imports env;
  RTS.system_imports env;
  RTS_Exports.system_exports env;

  let start_fun = compile_start_func env progs in
  let start_fi = E.add_fun env "start" start_fun in
  let init_fi_o, start_fi_o = match E.mode env with
    | Flags.(ICMode | RefMode) ->
      (Some (Dfinity.export_init env start_fi), None)
    | Flags.WASIMode ->
      (Some (Dfinity.export_wasi_start env start_fi), None)
    | Flags.WasmMode ->
      (None, Some (nr start_fi))
  in

  conclude_module env init_fi_o start_fi_o<|MERGE_RESOLUTION|>--- conflicted
+++ resolved
@@ -7330,15 +7330,9 @@
       (G.dw_statement e2.at ^^ code2 ^^ StackRep.adjust env sr2 sr)
   | BlockE (decs, exp) ->
     let captured = Freevars.captured_vars (Freevars.exp exp) in
-<<<<<<< HEAD
-    let ae', codeT1 = compile_decs env ae decs captured in
-    let (sr, code2) = compile_exp env ae' exp in
-    (sr, codeT1 (G.dw_statement exp.at ^^ code2))
-=======
     let ae', codeW1 = compile_decs env ae decs captured in
     let (sr, code2) = compile_exp env ae' exp in
-    (sr, codeW1 code2)
->>>>>>> 2bfa4c37
+    (sr, codeW1 (G.dw_statement exp.at ^^ code2))
   | LabelE (name, _ty, e) ->
     (* The value here can come from many places -- the expression,
        or any of the nested returns. Hard to tell which is the best
@@ -7446,15 +7440,9 @@
     (* Some optimizations for certain sr_out and expressions *)
     | _ , BlockE (decs, exp) ->
       let captured = Freevars.captured_vars (Freevars.exp exp) in
-<<<<<<< HEAD
-      let ae', codeT1 = compile_decs env ae decs captured in
-      let code2 = compile_exp_as env ae' sr_out exp in
-      codeT1 code2
-=======
       let ae', codeW1 = compile_decs env ae decs captured in
       let code2 = compile_exp_as env ae' sr_out exp in
       codeW1 code2
->>>>>>> 2bfa4c37
     (* Fallback to whatever stackrep compile_exp chooses *)
     | _ ->
       let sr_in, code = compile_exp env ae e in
@@ -7699,17 +7687,10 @@
       orTrap env (fill_pat env ae1 pat)
   in (ae1, alloc_code, arity, fill_code, dw)
 
-<<<<<<< HEAD
-and compile_dec env pre_ae how v2en dec : VarEnv.t * G.t * (VarEnv.t -> G.t -> G.t) =
-  (fun (pre_ae, alloc_code, mk_code, wrap) ->
-       (pre_ae, G.with_region dec.at alloc_code, fun ae wk ->
-         G.with_region dec.at (mk_code ae) ^^ wrap wk)) @@
-=======
 and compile_dec env pre_ae how v2en dec : VarEnv.t * G.t * (VarEnv.t -> scope_wrap) =
   (fun (pre_ae, alloc_code, mk_code, wrap) ->
        (pre_ae, G.with_region dec.at alloc_code, fun ae body_code ->
          G.with_region dec.at (mk_code ae) ^^ wrap body_code)) @@
->>>>>>> 2bfa4c37
   match dec.it with
   (* A special case for public methods *)
   (* This relies on the fact that in the top-level mutually recursive group, no shadowing happens. *)
@@ -7719,32 +7700,18 @@
       | (_, Const.Message fi) -> fi
       | _ -> assert false in
     let pre_ae1 = VarEnv.add_local_public_method pre_ae v (fi, (E.NameEnv.find v v2en)) in
-<<<<<<< HEAD
-    G.( pre_ae1, nop, (fun ae -> fill env ae; nop), fun wk -> wk)
-=======
     G.( pre_ae1, nop, (fun ae -> fill env ae; nop), unmodified)
->>>>>>> 2bfa4c37
 
   (* A special case for constant expressions *)
   | LetD (p, e) when Ir_utils.is_irrefutable p && e.note.Note.const ->
     let extend, fill = compile_const_dec env pre_ae dec in
-<<<<<<< HEAD
-    G.( extend pre_ae, nop, (fun ae -> fill env ae; nop), fun wk -> wk)
+    G.( extend pre_ae, nop, (fun ae -> fill env ae; nop), unmodified)
 
   | LetD (p, e) ->
     let (pre_ae1, alloc_code, pat_arity, fill_code, dw) = compile_n_ary_pat env pre_ae how p in
     ( pre_ae1, alloc_code,
       (fun ae -> G.dw_statement dec.at ^^ compile_exp_as_opt env ae pat_arity e ^^ fill_code),
-      fun wk -> G.dw_tag (G.LexicalBlock dec.at.left) (dw ^^ wk)
-=======
-    G.( extend pre_ae, nop, (fun ae -> fill env ae; nop), unmodified)
-
-  | LetD (p, e) ->
-    let (pre_ae1, alloc_code, pat_arity, fill_code) = compile_n_ary_pat env pre_ae how p in
-    ( pre_ae1, alloc_code,
-      (fun ae -> compile_exp_as_opt env ae pat_arity e ^^ fill_code),
-      unmodified
->>>>>>> 2bfa4c37
+      fun body -> G.dw_tag (G.LexicalBlock dec.at.left) (dw ^^ body)
     )
 
   | VarD (name, _, e) ->
@@ -7755,32 +7722,8 @@
 
       ( pre_ae1,
         alloc_code,
-<<<<<<< HEAD
         (fun ae -> G.dw_statement dec.at ^^ compile_exp_vanilla env ae e ^^ Var.set_val env ae name),
-        fun wk -> G.dw_tag (G.LexicalBlock dec.at.left) (dw ^^ wk)
-      )
-
-and compile_decs_public env pre_ae decs v2en captured_in_body : VarEnv.t * (G.t -> G.t) =
-  let how = AllocHow.decs pre_ae decs captured_in_body in
-  let rec go pre_ae = function
-    | []          -> (pre_ae, G.nop, fun _ wk -> wk)
-    | [dec]       -> compile_dec env pre_ae how v2en dec
-    | (dec::decs) ->
-        let (pre_ae1, alloc_code1, mk_codeT1) = compile_dec env pre_ae how v2en dec in
-        let (pre_ae2, alloc_code2, mk_codeT2) = go              pre_ae1 decs in
-        ( pre_ae2,
-          alloc_code1 ^^ alloc_code2,
-          fun ae -> let codeT1 = mk_codeT1 ae in
-                    let codeT2 = mk_codeT2 ae in
-                    fun wk -> codeT1 (codeT2 wk)
-        ) in
-  let (ae1, alloc_code, mk_codeT) = go pre_ae decs in
-  (ae1, fun wk -> alloc_code ^^ mk_codeT ae1 wk)
-
-and compile_decs env ae decs captured_in_body : VarEnv.t * (G.t -> G.t) =
-=======
-        (fun ae -> compile_exp_vanilla env ae e ^^ Var.set_val env ae name),
-        unmodified
+        fun body_code -> G.dw_tag (G.LexicalBlock dec.at.left) (dw ^^ body_code)
       )
 
 and compile_decs_public env pre_ae decs v2en captured_in_body : VarEnv.t * scope_wrap =
@@ -7801,20 +7744,13 @@
   (ae1, fun body_code -> alloc_code ^^ mk_codeW ae1 body_code)
 
 and compile_decs env ae decs captured_in_body : VarEnv.t * scope_wrap =
->>>>>>> 2bfa4c37
   compile_decs_public env ae decs E.NameEnv.empty captured_in_body
 
 and compile_prog env ae (ds, e) =
   let captured = Freevars.captured_vars (Freevars.exp e) in
-<<<<<<< HEAD
-  let (ae', codeT1) = compile_decs env ae ds captured in
-  let (sr, code2) = compile_exp env ae' e in
-  (ae', codeT1 code2 ^^ StackRep.drop env sr)
-=======
   let (ae', codeW1) = compile_decs env ae ds captured in
   let (sr, code2) = compile_exp env ae' e in
   (ae', codeW1 code2 ^^ StackRep.drop env sr)
->>>>>>> 2bfa4c37
 
 (* This compiles expressions determined to be const as per the analysis in
    ir_passes/const.ml. See there for more details.
@@ -7991,11 +7927,7 @@
   let v2en = E.NameEnv.from_list (List.map (fun f -> (f.it.var, f.it.name)) fs) in
 
   (* Compile the declarations *)
-<<<<<<< HEAD
-  let ae2, decls_codeT = compile_decs_public env ae1 ds v2en
-=======
   let ae2, decls_codeW = compile_decs_public env ae1 ds v2en
->>>>>>> 2bfa4c37
     (Freevars.captured_vars (Freevars.upgrade up))
   in
 
@@ -8008,11 +7940,7 @@
   Func.define_built_in env "post_exp" [] [] (fun env ->
     compile_exp_as env ae2 SR.unit up.post);
 
-<<<<<<< HEAD
-  decls_codeT G.nop
-=======
   decls_codeW G.nop
->>>>>>> 2bfa4c37
 
 and conclude_module env init_fi_o start_fi_o =
 
