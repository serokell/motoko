--- conflicted
+++ resolved
@@ -559,17 +559,15 @@
       env.static_strings := StringEnv.add b ptr !(env.static_strings);
       ptr
 
-<<<<<<< HEAD
+  let add_static_unskewed (env : t) (data : StaticBytes.t) : int32 =
+    Int32.add (add_static env data) ptr_unskew
+
   let object_pool_find (env: t) (key: string) : int32 option =
     StringEnv.find_opt key !(env.object_pool)
     
   let object_pool_add (env: t) (key: string) (ptr : int32)  : unit =
     env.object_pool := StringEnv.add key ptr !(env.object_pool);
     ()
-=======
-  let add_static_unskewed (env : t) (data : StaticBytes.t) : int32 =
-    Int32.add (add_static env data) ptr_unskew
->>>>>>> 18760643
 
   let get_end_of_static_memory env : int32 =
     env.static_memory_frozen := true;
