(*
This module is the backend of the Motoko compiler. It takes a program in
the intermediate representation (ir.ml), and produces a WebAssembly module,
with Internet Computer extensions (customModule.ml). An important helper module is
instrList.ml, which provides a more convenient way of assembling WebAssembly
instruction lists, as it takes care of (1) source locations and (2) labels.

This file is split up in a number of modules, purely for namespacing and
grouping. Every module has a high-level prose comment explaining the concept;
this keeps documentation close to the code (a lesson learned from Simon PJ).
*)

open Ir_def
open Mo_values
open Mo_types
open Mo_config

open Wasm_exts.Ast
open Wasm.Types
open Source
(* Re-shadow Source.(@@), to get Stdlib.(@@) *)
let (@@) = Stdlib.(@@)

module G = InstrList
let (^^) = G.(^^) (* is this how we import a single operator from a module that we otherwise use qualified? *)

(* WebAssembly pages are 64kb. *)
let page_size = Int32.of_int (64*1024)
let page_size64 = Int64.of_int32 page_size
let page_size_bits = 16

(*
Pointers are skewed (translated) -1 relative to the actual offset.
See documentation of module BitTagged for more detail.
*)
let ptr_skew = -1l
let ptr_unskew = 1l

(* Generating function names for functions parametrized by prim types *)
let prim_fun_name p stem = Printf.sprintf "%s<%s>" stem (Type.string_of_prim p)

(* Helper functions to produce annotated terms (Wasm.AST) *)
let nr x = { Wasm.Source.it = x; Wasm.Source.at = Wasm.Source.no_region }

let todo fn se x = Printf.eprintf "%s: %s" fn (Wasm.Sexpr.to_string 80 se); x

exception CodegenError of string
let fatal fmt = Printf.ksprintf (fun s -> raise (CodegenError s)) fmt

module StaticBytes = struct
  (* A very simple DSL to describe static memory *)

  type t_ =
    | I32 of int32
    | I64 of int64
    | Seq of t
    | Bytes of string

  and t = t_ list

  let i32s is = Seq (List.map (fun i -> I32 i) is)

  let rec add : Buffer.t -> t_ -> unit = fun buf -> function
    | I32 i -> Buffer.add_int32_le buf i
    | I64 i -> Buffer.add_int64_le buf i
    | Seq xs -> List.iter (add buf) xs
    | Bytes b -> Buffer.add_string buf b

  let as_bytes : t -> string = fun xs ->
    let buf = Buffer.create 16 in
    List.iter (add buf) xs;
    Buffer.contents buf

end (* StaticBytes *)

module Const = struct

  (* Literals, as used in constant values. This is a projection of Ir.Lit,
     combining cases whose details we no longer care about.
     Should be still precise enough to map to the cases supported by SR.t.

     In other words: It is the smallest type that allows these three functions:

       (* projection of Ir.list. NB: pure, no access to env *)
       const_lit_of_lit : Ir.lit -> Const.lit (* NB: pure, no access to env *)

       (* creates vanilla representation (e.g. to put in static data structures *)
       vanilla_lit : E.env -> Const.lit -> i32

       (* creates efficient stack representation *)
       compile_lit : E.env -> Const.lit -> (SR.t, code)

  *)

  type lit =
    | Vanilla of int32 (* small words, no static data, already in vanilla format *)
    | BigInt of Big_int.big_int
    | Bool of bool
    | Word32 of int32
    | Word64 of int64
    | Float64 of Numerics.Float.t
    | Blob of string


  (* Inlineable functions

     The prelude/prim.mo is full of functions simply wrapping a prim, e.g.

        func int64ToNat64(n : Int64) : Nat64 = (prim "num_wrap_Int64_Nat64" : Int64 -> Nat64) n;

     generating a Wasm function for them and calling them is absurdly expensive
     when the prim is just a simple Wasm instruction. Also, it requires boxing
     and unboxing arguments and results.

     So we recognize such functions when creating the `const` summary, and use the prim
     directly when calling such function.

     Can be extended to cover more forms of inlineable functions.
  *)
  type fun_rhs =
    | Complicated (* no inlining possible *)
    | PrimWrapper of Ir.prim

  (* Constant known values.

     These are values that
     * are completely known constantly
     * do not require Wasm code to be executed (e.g. in `start`)
     * can be used directly (e.g. Call, not CallIndirect)
     * can be turned into Vanilla heap data on demand

     See ir_passes/const.ml for what precisely we can compile as const now.
  *)

  type v =
    | Fun of (unit -> int32) * fun_rhs (* function pointer calculated upon first use *)
    | Message of int32 (* anonymous message, only temporary *)
    | Obj of (string * t) list
    | Unit
    | Array of t list (* also tuples, but not nullary *)
    | Tag of (string * t)
    | Lit of lit

  (* A constant known value together with a vanilla pointer.
     Typically a static memory location, could be an unboxed scalar.
     Filled on demand.
   *)
  and t = (int32 Lib.Promise.t * v)

  let t_of_v v = (Lib.Promise.make (), v)

end (* Const *)

module SR = struct
  (* This goes with the StackRep module, but we need the types earlier *)

  (* Value representation on the stack:

     Compiling an expression means putting its value on the stack. But
     there are various ways of putting a value onto the stack -- unboxed,
     tupled etc.
   *)
  type t =
    | Vanilla
    | UnboxedTuple of int
    | UnboxedWord64
    | UnboxedWord32
    | UnboxedFloat64
    | Unreachable
    | Const of Const.t

  let unit = UnboxedTuple 0

  let bool = Vanilla

  (* Because t contains Const.t, and that contains Const.v, and that contains
     Const.lit, and that contains Big_int, we cannot just use normal `=`. So we
     have to write our own equality.

     This equalty is, I believe, used when joining branches. So for Const, we
     just compare the promises, and do not descend into the Const.v. This is
     conservative; the only downside is that if a branch returns different
     Const.t with (semantically) the same Const.v we do not propagate that as
     Const, but materialize before the branch.
     Which is not really expected or important.
  *)
  let eq (t1 : t) (t2 : t) = match t1, t2 with
    | Const (p1, _), Const (p2, _) -> p1 == p2
    | _ -> t1 = t2

  let to_var_type : t -> value_type = function
    | Vanilla -> I32Type
    | UnboxedWord64 -> I64Type
    | UnboxedWord32 -> I32Type
    | UnboxedFloat64 -> F64Type
    | UnboxedTuple n -> fatal "to_var_type: UnboxedTuple"
    | Const _ -> fatal "to_var_type: Const"
    | Unreachable -> fatal "to_var_type: Unreachable"

end (* SR *)

(*

** The compiler environment.

Of course, as we go through the code we have to track a few things; these are
put in the compiler environment, type `E.t`. Some fields are valid globally, some
only make sense locally, i.e. within a single function (but we still put them
in one big record, for convenience).

The fields fall into the following categories:

 1. Static global fields. Never change.
    Example: whether we are compiling with -no-system-api

 2. Mutable global fields. Change only monotonically.
    These are used to register things like functions. This should be monotone
    in the sense that entries are only added, and that the order should not
    matter in a significant way. In some instances, the list contains futures
    so that we can reserve and know the _position_ of the thing before we have
    to actually fill it in.

 3. Static local fields. Never change within a function.
    Example: number of parameters and return values

 4. Mutable local fields. See above
    Example: Name and type of locals.

**)

(* Before we can define the environment, we need some auxillary types *)

module E = struct

  (* Utilities, internal to E *)
  let reg (ref : 'a list ref) (x : 'a) : int32 =
      let i = Wasm.I32.of_int_u (List.length !ref) in
      ref := !ref @ [ x ];
      i

  let reserve_promise (ref : 'a Lib.Promise.t list ref) _s : (int32 * ('a -> unit)) =
      let p = Lib.Promise.make () in (* For debugging with named promises, use s here *)
      let i = Wasm.I32.of_int_u (List.length !ref) in
      ref := !ref @ [ p ];
      (i, Lib.Promise.fulfill p)


  (* The environment type *)
  module NameEnv = Env.Make(String)
  module StringEnv = Env.Make(String)
  module LabSet = Set.Make(String)

  module FunEnv = Env.Make(Int32)
  type local_names = (int32 * string) list (* For the debug section: Names of locals *)
  type func_with_names = func * local_names
  type lazy_function = (int32, func_with_names) Lib.AllocOnUse.t
  type t = {
    (* Global fields *)
    (* Static *)
    mode : Flags.compile_mode;
    rts : Wasm_exts.CustomModule.extended_module option; (* The rts. Re-used when compiling actors *)
    trap_with : t -> string -> G.t;
      (* Trap with message; in the env for dependency injection *)

    (* Per module fields (only valid/used inside a module) *)
    (* Immutable *)

    (* Mutable *)
    func_types : func_type list ref;
    func_imports : import list ref;
    other_imports : import list ref;
    exports : export list ref;
    funcs : (func * string * local_names) Lib.Promise.t list ref;
    func_ptrs : int32 FunEnv.t ref;
    end_of_table : int32 ref;
    globals : (global Lib.Promise.t * string) list ref;
    global_names : int32 NameEnv.t ref;
    named_imports : int32 NameEnv.t ref;
    built_in_funcs : lazy_function NameEnv.t ref;
    static_strings : int32 StringEnv.t ref;
    end_of_static_memory : int32 ref; (* End of statically allocated memory *)
    static_memory : (int32 * string) list ref; (* Content of static memory *)
    static_memory_frozen : bool ref;
      (* Sanity check: Nothing should bump end_of_static_memory once it has been read *)
    static_roots : int32 list ref;
      (* GC roots in static memory. (Everything that may be mutable.) *)

    (* Types accumulated in global typtbl (for candid subtype checks)
       See Note [Candid subtype checks]
    *)
    typtbl_typs : Type.typ list ref;

    (* Metadata *)
    args : (bool * string) option ref;
    service : (bool * string) option ref;
    stable_types : (bool * string) option ref;
    labs : LabSet.t ref; (* Used labels (fields and variants),
                            collected for Motoko custom section 0 *)

    (* Local fields (only valid/used inside a function) *)
    (* Static *)
    n_param : int32; (* Number of parameters (to calculate indices of locals) *)
    return_arity : int; (* Number of return values (for type of Return) *)

    (* Mutable *)
    locals : value_type list ref; (* Types of locals *)
    local_names : (int32 * string) list ref; (* Names of locals *)
  }


  (* The initial global environment *)
  let mk_global mode rts trap_with dyn_mem : t = {
    mode;
    rts;
    trap_with;
    func_types = ref [];
    func_imports = ref [];
    other_imports = ref [];
    exports = ref [];
    funcs = ref [];
    func_ptrs = ref FunEnv.empty;
    end_of_table = ref 0l;
    globals = ref [];
    global_names = ref NameEnv.empty;
    named_imports = ref NameEnv.empty;
    built_in_funcs = ref NameEnv.empty;
    static_strings = ref StringEnv.empty;
    end_of_static_memory = ref dyn_mem;
    static_memory = ref [];
    static_memory_frozen = ref false;
    static_roots = ref [];
    typtbl_typs = ref [];
    (* Metadata *)
    args = ref None;
    service = ref None;
    stable_types = ref None;
    labs = ref LabSet.empty;
    (* Actually unused outside mk_fun_env: *)
    n_param = 0l;
    return_arity = 0;
    locals = ref [];
    local_names = ref [];
  }

  (* This wraps Mo_types.Hash.hash to also record which labels we have seen,
      so that that data can be put in a custom section, useful for debugging.
      Thus Mo_types.Hash.hash should not be called directly!
   *)
  let hash (env : t) lab =
    env.labs := LabSet.add lab (!(env.labs));
    Mo_types.Hash.hash lab

  let get_labs env = LabSet.elements (!(env.labs))

  let mk_fun_env env n_param return_arity =
    { env with
      n_param;
      return_arity;
      locals = ref [];
      local_names = ref [];
    }

  (* We avoid accessing the fields of t directly from outside of E, so here are a
     bunch of accessors. *)

  let mode (env : t) = env.mode

  let add_anon_local (env : t) ty =
    let i = reg env.locals ty in
    Wasm.I32.add env.n_param i

  let add_local_name (env : t) li name =
    let _ = reg env.local_names (li, name) in ()

  let get_locals (env : t) = !(env.locals)
  let get_local_names (env : t) : (int32 * string) list = !(env.local_names)

  let _add_other_import (env : t) m =
    ignore (reg env.other_imports m)

  let add_export (env : t) e =
    ignore (reg env.exports e)

  let add_global (env : t) name g =
    assert (not (NameEnv.mem name !(env.global_names)));
    let gi = reg env.globals (g, name) in
    env.global_names := NameEnv.add name gi !(env.global_names)

  let add_global32_delayed (env : t) name mut : int32 -> unit =
    let p = Lib.Promise.make () in
    add_global env name p;
    (fun init ->
      Lib.Promise.fulfill p (nr {
        gtype = GlobalType (I32Type, mut);
        value = nr (G.to_instr_list (G.i (Const (nr (Wasm.Values.I32 init)))))
      })
    )

  let add_global32 (env : t) name mut init =
    add_global32_delayed env name mut init

  (* TODO, refactor with previous two *)
  let add_global64_delayed (env : t) name mut : int64 -> unit =
    let p = Lib.Promise.make () in
    add_global env name p;
    (fun init ->
      Lib.Promise.fulfill p (nr {
        gtype = GlobalType (I64Type, mut);
        value = nr (G.to_instr_list (G.i (Const (nr (Wasm.Values.I64 init)))))
      })
    )
  let add_global64 (env : t) name mut init =
    add_global64_delayed env name mut init

  let get_global (env : t) name : int32 =
    match NameEnv.find_opt name !(env.global_names) with
    | Some gi -> gi
    | None -> raise (Invalid_argument (Printf.sprintf "No global named %s declared" name))

  let get_global32_lazy (env : t) name mut init : int32 =
    match NameEnv.find_opt name !(env.global_names) with
    | Some gi -> gi
    | None -> add_global32 env name mut init; get_global env name

  let export_global env name =
    add_export env (nr {
      name = Lib.Utf8.decode name;
      edesc = nr (GlobalExport (nr (get_global env name)))
    })

  let get_globals (env : t) = List.map (fun (g,n) -> Lib.Promise.value g) !(env.globals)

  let reserve_fun (env : t) name =
    let (j, fill) = reserve_promise env.funcs name in
    let n = Int32.of_int (List.length !(env.func_imports)) in
    let fi = Int32.add j n in
    let fill_ (f, local_names) = fill (f, name, local_names) in
    (fi, fill_)

  let add_fun (env : t) name (f, local_names) =
    let (fi, fill) = reserve_fun env name in
    fill (f, local_names);
    fi

  let make_lazy_function env name : lazy_function =
    Lib.AllocOnUse.make (fun () -> reserve_fun env name)

  let lookup_built_in (env : t) name : lazy_function =
    match NameEnv.find_opt name !(env.built_in_funcs) with
    | None ->
      let lf = make_lazy_function env name in
      env.built_in_funcs := NameEnv.add name lf !(env.built_in_funcs);
      lf
    | Some lf -> lf

  let built_in (env : t) name : int32 =
    Lib.AllocOnUse.use (lookup_built_in env name)

  let define_built_in (env : t) name mk_fun : unit =
    Lib.AllocOnUse.def  (lookup_built_in env name) mk_fun

  let get_return_arity (env : t) = env.return_arity

  let get_func_imports (env : t) = !(env.func_imports)
  let get_other_imports (env : t) = !(env.other_imports)
  let get_exports (env : t) = !(env.exports)
  let get_funcs (env : t) = List.map Lib.Promise.value !(env.funcs)

  let func_type (env : t) ty =
    let rec go i = function
      | [] -> env.func_types := !(env.func_types) @ [ ty ]; Int32.of_int i
      | ty'::tys when ty = ty' -> Int32.of_int i
      | _ :: tys -> go (i+1) tys
       in
    go 0 !(env.func_types)

  let get_types (env : t) = !(env.func_types)

  let add_func_import (env : t) modname funcname arg_tys ret_tys =
    if !(env.funcs) <> [] then
      raise (CodegenError "Add all imports before all functions!");

    let i = {
      module_name = Lib.Utf8.decode modname;
      item_name = Lib.Utf8.decode funcname;
      idesc = nr (FuncImport (nr (func_type env (FuncType (arg_tys, ret_tys)))))
    } in
    let fi = reg env.func_imports (nr i) in
    let name = modname ^ "." ^ funcname in
    assert (not (NameEnv.mem name !(env.named_imports)));
    env.named_imports := NameEnv.add name fi !(env.named_imports)

  let call_import (env : t) modname funcname =
    let name = modname ^ "." ^ funcname in
    match NameEnv.find_opt name !(env.named_imports) with
      | Some fi -> G.i (Call (nr fi))
      | _ ->
        raise (Invalid_argument (Printf.sprintf "Function import not declared: %s\n" name))

  let reuse_import (env : t) modname funcname =
    let name = modname ^ "." ^ funcname in
    match NameEnv.find_opt name !(env.named_imports) with
      | Some fi -> fi
      | _ ->
        raise (Invalid_argument (Printf.sprintf "Function import not declared: %s\n" name))

  let get_rts (env : t) = env.rts

  let as_block_type env : stack_type -> block_type = function
    | [] -> ValBlockType None
    | [t] -> ValBlockType (Some t)
    | ts -> VarBlockType (nr (func_type env (FuncType ([], ts))))

  let if_ env tys thn els = G.if_ (as_block_type env tys) thn els
  let block_ env tys bdy = G.block_ (as_block_type env tys) bdy

  let trap_with env msg = env.trap_with env msg
  let then_trap_with env msg = G.if0 (trap_with env msg) G.nop
  let else_trap_with env msg = G.if0 G.nop (trap_with env msg)

  let reserve_static_memory (env : t) size : int32 =
    if !(env.static_memory_frozen) then raise (Invalid_argument "Static memory frozen");
    let ptr = !(env.end_of_static_memory) in
    let aligned = Int32.logand (Int32.add size 3l) (Int32.lognot 3l) in
    env.end_of_static_memory := Int32.add ptr aligned;
    ptr

  let add_mutable_static_bytes (env : t) data : int32 =
    let ptr = reserve_static_memory env (Int32.of_int (String.length data)) in
    env.static_memory := !(env.static_memory) @ [ (ptr, data) ];
    Int32.(add ptr ptr_skew) (* Return a skewed pointer *)

  let add_fun_ptr (env : t) fi : int32 =
    match FunEnv.find_opt fi !(env.func_ptrs) with
    | Some fp -> fp
    | None ->
      let fp = !(env.end_of_table) in
      env.func_ptrs := FunEnv.add fi fp !(env.func_ptrs);
      env.end_of_table := Int32.add !(env.end_of_table) 1l;
      fp

  let get_elems env =
    FunEnv.bindings !(env.func_ptrs)

  let get_end_of_table env : int32 =
    !(env.end_of_table)

  let add_static (env : t) (data : StaticBytes.t) : int32 =
    let b = StaticBytes.as_bytes data in
    match StringEnv.find_opt b !(env.static_strings)  with
    | Some ptr -> ptr
    | None ->
      let ptr = add_mutable_static_bytes env b  in
      env.static_strings := StringEnv.add b ptr !(env.static_strings);
      ptr

  let add_static_unskewed (env : t) (data : StaticBytes.t) : int32 =
    Int32.add (add_static env data) ptr_unskew

  let get_end_of_static_memory env : int32 =
    env.static_memory_frozen := true;
    !(env.end_of_static_memory)

  let add_static_root (env : t) ptr =
    env.static_roots := ptr :: !(env.static_roots)

  let get_static_roots (env : t) =
    !(env.static_roots)

  let get_static_memory env =
    !(env.static_memory)

  let mem_size env =
    Int32.(add (div (get_end_of_static_memory env) page_size) 1l)

  let collect_garbage env =
    (* GC function name = "schedule_"? ("compacting" | "copying" | "generational") "_gc" *)
    let gc_fn = match !Flags.gc_strategy with
    | Flags.Generational -> "generational"
    | Flags.MarkCompact -> "compacting"
    | Flags.Copying -> "copying"
    in
    let gc_fn = if !Flags.force_gc then gc_fn else "schedule_" ^ gc_fn in
    call_import env "rts" (gc_fn ^ "_gc")

  (* See Note [Candid subtype checks] *)
  (* NB: we don't bother detecting duplicate registrations here because the code sharing machinery
     ensures that `add_typtbl_typ t` is called at most once for any `t` with a distinct type hash *)
  let add_typtbl_typ (env : t) ty : Int32.t =
    reg env.typtbl_typs ty

  let get_typtbl_typs (env : t) : Type.typ list =
    !(env.typtbl_typs)

end


(* General code generation functions:
   Rule of thumb: Here goes stuff that independent of the Motoko AST.
*)

(* Function called compile_* return a list of instructions (and maybe other stuff) *)

let compile_unboxed_const i = G.i (Const (nr (Wasm.Values.I32 i)))
let compile_const_64 i = G.i (Const (nr (Wasm.Values.I64 i)))
let compile_unboxed_zero = compile_unboxed_const 0l
let compile_unboxed_one = compile_unboxed_const 1l

(* Some common arithmetic, used for pointer and index arithmetic *)
let compile_op_const op i =
    compile_unboxed_const i ^^
    G.i (Binary (Wasm.Values.I32 op))
let compile_add_const = compile_op_const I32Op.Add
let compile_sub_const = compile_op_const I32Op.Sub
let compile_mul_const = compile_op_const I32Op.Mul
let compile_divU_const = compile_op_const I32Op.DivU
let compile_shrU_const = compile_op_const I32Op.ShrU
let compile_shrS_const = compile_op_const I32Op.ShrS
let compile_shl_const = compile_op_const I32Op.Shl
let compile_rotl_const = compile_op_const I32Op.Rotl
let compile_rotr_const = compile_op_const I32Op.Rotr
let compile_bitand_const = compile_op_const I32Op.And
let compile_bitor_const = function
  | 0l -> G.nop | n -> compile_op_const I32Op.Or n
let compile_rel_const rel i =
  compile_unboxed_const i ^^
  G.i (Compare (Wasm.Values.I32 rel))
let compile_eq_const = function
  | 0l -> G.i (Test (Wasm.Values.I32 I32Op.Eqz))
  | i -> compile_rel_const I32Op.Eq i

let compile_op64_const op i =
    compile_const_64 i ^^
    G.i (Binary (Wasm.Values.I64 op))
let compile_add64_const = compile_op64_const I64Op.Add
let compile_sub64_const = compile_op64_const I64Op.Sub
let compile_mul64_const = compile_op64_const I64Op.Mul
let _compile_divU64_const = compile_op64_const I64Op.DivU
let compile_shrU64_const = function
  | 0L -> G.nop | n -> compile_op64_const I64Op.ShrU n
let compile_shrS64_const = function
  | 0L -> G.nop | n -> compile_op64_const I64Op.ShrS n
let compile_shl64_const = function
  | 0L -> G.nop | n -> compile_op64_const I64Op.Shl n
let compile_bitand64_const = compile_op64_const I64Op.And
let _compile_bitor64_const = function
  | 0L -> G.nop | n -> compile_op64_const I64Op.Or n
let compile_xor64_const = function
  | 0L -> G.nop | n -> compile_op64_const I64Op.Xor n
let compile_eq64_const i =
  compile_const_64 i ^^
  G.i (Compare (Wasm.Values.I64 I64Op.Eq))

(* more random utilities *)

let bytes_of_int32 (i : int32) : string =
  let b = Buffer.create 4 in
  let i = Int32.to_int i in
  Buffer.add_char b (Char.chr (i land 0xff));
  Buffer.add_char b (Char.chr ((i lsr 8) land 0xff));
  Buffer.add_char b (Char.chr ((i lsr 16) land 0xff));
  Buffer.add_char b (Char.chr ((i lsr 24) land 0xff));
  Buffer.contents b

(* A common variant of todo *)

let todo_trap env fn se = todo fn se (E.trap_with env ("TODO: " ^ fn))
let _todo_trap_SR env fn se = todo fn se (SR.Unreachable, E.trap_with env ("TODO: " ^ fn))

(* Locals *)

let new_local_ env t name =
  let i = E.add_anon_local env t in
  E.add_local_name env i name;
  ( G.i (LocalSet (nr i))
  , G.i (LocalGet (nr i))
  , i
  )

let new_local env name =
  let (set_i, get_i, _) = new_local_ env I32Type name
  in (set_i, get_i)

let new_local64 env name =
  let (set_i, get_i, _) = new_local_ env I64Type name
  in (set_i, get_i)

(* Some common code macros *)

(* Iterates while cond is true. *)
let compile_while env cond body =
    G.loop0 (
      cond ^^ G.if0 (body ^^ G.i (Br (nr 1l))) G.nop
    )

(* Expects a number n on the stack. Iterates from m to below that number. *)
let from_m_to_n env m mk_body =
    let (set_n, get_n) = new_local env "n" in
    let (set_i, get_i) = new_local env "i" in
    set_n ^^
    compile_unboxed_const m ^^
    set_i ^^

    compile_while env
      ( get_i ^^
        get_n ^^
        G.i (Compare (Wasm.Values.I32 I32Op.LtU))
      ) (
        mk_body get_i ^^

        get_i ^^
        compile_add_const 1l ^^
        set_i
      )

(* Expects a number on the stack. Iterates from zero to below that number. *)
let from_0_to_n env mk_body = from_m_to_n env 0l mk_body

(* Pointer reference and dereference  *)

let load_unskewed_ptr : G.t =
  G.i (Load {ty = I32Type; align = 2; offset = 0l; sz = None})

let store_unskewed_ptr : G.t =
  G.i (Store {ty = I32Type; align = 2; offset = 0l; sz = None})

let load_ptr : G.t =
  G.i (Load {ty = I32Type; align = 2; offset = ptr_unskew; sz = None})

let store_ptr : G.t =
  G.i (Store {ty = I32Type; align = 2; offset = ptr_unskew; sz = None})

module FakeMultiVal = struct
  (* For some use-cases (e.g. processing the compiler output with analysis
     tools) it is useful to avoid the multi-value extension.

     This module provides mostly transparent wrappers that put multiple values
     in statically allocated globals and pull them off again.

     So far only does I32Type (but that could be changed).

     If the multi_value flag is on, these do not do anything.
  *)
  let ty tys =
    if !Flags.multi_value || List.length tys <= 1
    then tys
    else []

  let global env i =
    E.get_global32_lazy env (Printf.sprintf "multi_val_%d" i) Mutable 0l

  let store env tys =
    if !Flags.multi_value || List.length tys <= 1 then G.nop else
    G.concat_mapi (fun i ty ->
      assert(ty = I32Type);
      G.i (GlobalSet (nr (global env i)))
    ) tys

  let load env tys =
    if !Flags.multi_value || List.length tys <= 1 then G.nop else
    let n = List.length tys - 1 in
    G.concat_mapi (fun i ty ->
      assert(ty = I32Type);
      G.i (GlobalGet (nr (global env (n - i))))
    ) tys

  (* A drop-in replacement for E.if_ *)
  let if_ env bt thn els =
    E.if_ env (ty bt) (thn ^^ store env bt) (els ^^ store env bt) ^^
    load env bt

  (* A block that can be exited from *)
  let block_ env bt body =
    E.block_ env (ty bt) (G.with_current_depth (fun depth ->
      body (store env bt ^^ G.branch_to_ depth)
    )) ^^
    load env bt

end (* FakeMultiVal *)

module Func = struct
  (* This module contains basic bookkeeping functionality to define functions,
     in particular creating the environment, and finally adding it to the environment.
  *)

  let of_body env params retty mk_body =
    let env1 = E.mk_fun_env env (Int32.of_int (List.length params)) (List.length retty) in
    List.iteri (fun i (n,_t) -> E.add_local_name env1 (Int32.of_int i) n) params;
    let ty = FuncType (List.map snd params, FakeMultiVal.ty retty) in
    let body = G.to_instr_list (
      mk_body env1 ^^ FakeMultiVal.store env1 retty
    ) in
    (nr { ftype = nr (E.func_type env ty);
          locals = E.get_locals env1;
          body }
    , E.get_local_names env1)

  let define_built_in env name params retty mk_body =
    E.define_built_in env name (lazy (of_body env params retty mk_body))

  (* (Almost) transparently lift code into a function and call this function. *)
  (* Also add a hack to support multiple return values *)
  let share_code env name params retty mk_body =
    define_built_in env name params retty mk_body;
    G.i (Call (nr (E.built_in env name))) ^^
    FakeMultiVal.load env retty


  (* Shorthands for various arities *)
  let share_code0 env name retty mk_body =
    share_code env name [] retty (fun env -> mk_body env)
  let share_code1 env name p1 retty mk_body =
    share_code env name [p1] retty (fun env -> mk_body env
        (G.i (LocalGet (nr 0l)))
    )
  let share_code2 env name (p1,p2) retty mk_body =
    share_code env name [p1; p2] retty (fun env -> mk_body env
        (G.i (LocalGet (nr 0l)))
        (G.i (LocalGet (nr 1l)))
    )
  let share_code3 env name (p1, p2, p3) retty mk_body =
    share_code env name [p1; p2; p3] retty (fun env -> mk_body env
        (G.i (LocalGet (nr 0l)))
        (G.i (LocalGet (nr 1l)))
        (G.i (LocalGet (nr 2l)))
    )
  let _share_code4 env name (p1, p2, p3, p4) retty mk_body =
    share_code env name [p1; p2; p3; p4] retty (fun env -> mk_body env
        (G.i (LocalGet (nr 0l)))
        (G.i (LocalGet (nr 1l)))
        (G.i (LocalGet (nr 2l)))
        (G.i (LocalGet (nr 3l)))
    )
  let share_code6 env name (p1, p2, p3, p4, p5, p6) retty mk_body =
    share_code env name [p1; p2; p3; p4; p5; p6] retty (fun env -> mk_body env
        (G.i (LocalGet (nr 0l)))
        (G.i (LocalGet (nr 1l)))
        (G.i (LocalGet (nr 2l)))
        (G.i (LocalGet (nr 3l)))
        (G.i (LocalGet (nr 4l)))
        (G.i (LocalGet (nr 5l)))
    )
  let _share_code7 env name (p1, p2, p3, p4, p5, p6, p7) retty mk_body =
    share_code env name [p1; p2; p3; p4; p5; p6; p7] retty (fun env -> mk_body env
        (G.i (LocalGet (nr 0l)))
        (G.i (LocalGet (nr 1l)))
        (G.i (LocalGet (nr 2l)))
        (G.i (LocalGet (nr 3l)))
        (G.i (LocalGet (nr 4l)))
        (G.i (LocalGet (nr 5l)))
        (G.i (LocalGet (nr 6l)))
    )
  let _share_code9 env name (p1, p2, p3, p4, p5, p6, p7, p8, p9) retty mk_body =
    share_code env name [p1; p2; p3; p4; p5; p6; p7; p8; p9] retty (fun env -> mk_body env
        (G.i (LocalGet (nr 0l)))
        (G.i (LocalGet (nr 1l)))
        (G.i (LocalGet (nr 2l)))
        (G.i (LocalGet (nr 3l)))
        (G.i (LocalGet (nr 4l)))
        (G.i (LocalGet (nr 5l)))
        (G.i (LocalGet (nr 6l)))
        (G.i (LocalGet (nr 7l)))
        (G.i (LocalGet (nr 8l)))
    )

end (* Func *)

module RTS = struct
  (* The connection to the C and Rust parts of the RTS *)
  let system_imports env =
    E.add_func_import env "rts" "memcpy" [I32Type; I32Type; I32Type] [I32Type]; (* standard libc memcpy *)
    E.add_func_import env "rts" "memcmp" [I32Type; I32Type; I32Type] [I32Type];
    E.add_func_import env "rts" "version" [] [I32Type];
    E.add_func_import env "rts" "parse_idl_header" [I32Type; I32Type; I32Type; I32Type; I32Type] [];
    E.add_func_import env "rts" "idl_sub_buf_words" [I32Type; I32Type] [I32Type];
    E.add_func_import env "rts" "idl_sub_buf_init" [I32Type; I32Type; I32Type] [];
    E.add_func_import env "rts" "idl_sub"
      [I32Type; I32Type; I32Type; I32Type; I32Type; I32Type; I32Type; I32Type; I32Type] [I32Type];
    E.add_func_import env "rts" "leb128_decode" [I32Type] [I32Type];
    E.add_func_import env "rts" "sleb128_decode" [I32Type] [I32Type];
    E.add_func_import env "rts" "bigint_of_word32" [I32Type] [I32Type];
    E.add_func_import env "rts" "bigint_of_int32" [I32Type] [I32Type];
    E.add_func_import env "rts" "bigint_to_word32_wrap" [I32Type] [I32Type];
    E.add_func_import env "rts" "bigint_to_word32_trap" [I32Type] [I32Type];
    E.add_func_import env "rts" "bigint_to_word32_trap_with" [I32Type; I32Type] [I32Type];
    E.add_func_import env "rts" "bigint_of_word64" [I64Type] [I32Type];
    E.add_func_import env "rts" "bigint_of_int64" [I64Type] [I32Type];
    E.add_func_import env "rts" "bigint_of_float64" [F64Type] [I32Type];
    E.add_func_import env "rts" "bigint_to_float64" [I32Type] [F64Type];
    E.add_func_import env "rts" "bigint_to_word64_wrap" [I32Type] [I64Type];
    E.add_func_import env "rts" "bigint_to_word64_trap" [I32Type] [I64Type];
    E.add_func_import env "rts" "bigint_eq" [I32Type; I32Type] [I32Type];
    E.add_func_import env "rts" "bigint_isneg" [I32Type] [I32Type];
    E.add_func_import env "rts" "bigint_count_bits" [I32Type] [I32Type];
    E.add_func_import env "rts" "bigint_2complement_bits" [I32Type] [I32Type];
    E.add_func_import env "rts" "bigint_lt" [I32Type; I32Type] [I32Type];
    E.add_func_import env "rts" "bigint_gt" [I32Type; I32Type] [I32Type];
    E.add_func_import env "rts" "bigint_le" [I32Type; I32Type] [I32Type];
    E.add_func_import env "rts" "bigint_ge" [I32Type; I32Type] [I32Type];
    E.add_func_import env "rts" "bigint_add" [I32Type; I32Type] [I32Type];
    E.add_func_import env "rts" "bigint_sub" [I32Type; I32Type] [I32Type];
    E.add_func_import env "rts" "bigint_mul" [I32Type; I32Type] [I32Type];
    E.add_func_import env "rts" "bigint_rem" [I32Type; I32Type] [I32Type];
    E.add_func_import env "rts" "bigint_div" [I32Type; I32Type] [I32Type];
    E.add_func_import env "rts" "bigint_pow" [I32Type; I32Type] [I32Type];
    E.add_func_import env "rts" "bigint_neg" [I32Type] [I32Type];
    E.add_func_import env "rts" "bigint_lsh" [I32Type; I32Type] [I32Type];
    E.add_func_import env "rts" "bigint_rsh" [I32Type; I32Type] [I32Type];
    E.add_func_import env "rts" "bigint_abs" [I32Type] [I32Type];
    E.add_func_import env "rts" "bigint_leb128_size" [I32Type] [I32Type];
    E.add_func_import env "rts" "bigint_leb128_encode" [I32Type; I32Type] [];
    E.add_func_import env "rts" "bigint_leb128_stream_encode" [I32Type; I32Type] [];
    E.add_func_import env "rts" "bigint_leb128_decode" [I32Type] [I32Type];
    E.add_func_import env "rts" "bigint_leb128_decode_word64" [I64Type; I64Type; I32Type] [I32Type];
    E.add_func_import env "rts" "bigint_sleb128_size" [I32Type] [I32Type];
    E.add_func_import env "rts" "bigint_sleb128_encode" [I32Type; I32Type] [];
    E.add_func_import env "rts" "bigint_sleb128_stream_encode" [I32Type; I32Type] [];
    E.add_func_import env "rts" "bigint_sleb128_decode" [I32Type] [I32Type];
    E.add_func_import env "rts" "bigint_sleb128_decode_word64" [I64Type; I64Type; I32Type] [I32Type];
    E.add_func_import env "rts" "leb128_encode" [I32Type; I32Type] [];
    E.add_func_import env "rts" "sleb128_encode" [I32Type; I32Type] [];
    E.add_func_import env "rts" "utf8_valid" [I32Type; I32Type] [I32Type];
    E.add_func_import env "rts" "utf8_validate" [I32Type; I32Type] [];
    E.add_func_import env "rts" "skip_leb128" [I32Type] [];
    E.add_func_import env "rts" "skip_any" [I32Type; I32Type; I32Type; I32Type] [];
    E.add_func_import env "rts" "find_field" [I32Type; I32Type; I32Type; I32Type; I32Type] [I32Type];
    E.add_func_import env "rts" "skip_fields" [I32Type; I32Type; I32Type; I32Type] [];
    E.add_func_import env "rts" "remember_continuation" [I32Type] [I32Type];
    E.add_func_import env "rts" "recall_continuation" [I32Type] [I32Type];
    E.add_func_import env "rts" "peek_future_continuation" [I32Type] [I32Type];
    E.add_func_import env "rts" "continuation_count" [] [I32Type];
    E.add_func_import env "rts" "continuation_table_size" [] [I32Type];
    E.add_func_import env "rts" "blob_of_text" [I32Type] [I32Type];
    E.add_func_import env "rts" "text_compare" [I32Type; I32Type] [I32Type];
    E.add_func_import env "rts" "text_concat" [I32Type; I32Type] [I32Type];
    E.add_func_import env "rts" "text_iter_done" [I32Type] [I32Type];
    E.add_func_import env "rts" "text_iter" [I32Type] [I32Type];
    E.add_func_import env "rts" "text_iter_next" [I32Type] [I32Type];
    E.add_func_import env "rts" "text_len" [I32Type] [I32Type];
    E.add_func_import env "rts" "text_of_ptr_size" [I32Type; I32Type] [I32Type];
    E.add_func_import env "rts" "text_singleton" [I32Type] [I32Type];
    E.add_func_import env "rts" "text_size" [I32Type] [I32Type];
    E.add_func_import env "rts" "text_to_buf" [I32Type; I32Type] [];
    E.add_func_import env "rts" "blob_of_principal" [I32Type] [I32Type];
    E.add_func_import env "rts" "principal_of_blob" [I32Type] [I32Type];
    E.add_func_import env "rts" "compute_crc32" [I32Type] [I32Type];
    E.add_func_import env "rts" "blob_iter_done" [I32Type] [I32Type];
    E.add_func_import env "rts" "blob_iter" [I32Type] [I32Type];
    E.add_func_import env "rts" "blob_iter_next" [I32Type] [I32Type];
    E.add_func_import env "rts" "pow" [F64Type; F64Type] [F64Type]; (* musl *)
    E.add_func_import env "rts" "sin" [F64Type] [F64Type]; (* musl *)
    E.add_func_import env "rts" "cos" [F64Type] [F64Type]; (* musl *)
    E.add_func_import env "rts" "tan" [F64Type] [F64Type]; (* musl *)
    E.add_func_import env "rts" "asin" [F64Type] [F64Type]; (* musl *)
    E.add_func_import env "rts" "acos" [F64Type] [F64Type]; (* musl *)
    E.add_func_import env "rts" "atan" [F64Type] [F64Type]; (* musl *)
    E.add_func_import env "rts" "atan2" [F64Type; F64Type] [F64Type]; (* musl *)
    E.add_func_import env "rts" "exp" [F64Type] [F64Type]; (* musl *)
    E.add_func_import env "rts" "log" [F64Type] [F64Type]; (* musl *)
    E.add_func_import env "rts" "fmod" [F64Type; F64Type] [F64Type]; (* remainder, musl *)
    E.add_func_import env "rts" "float_fmt" [F64Type; I32Type; I32Type] [I32Type];
    E.add_func_import env "rts" "char_to_upper" [I32Type] [I32Type];
    E.add_func_import env "rts" "char_to_lower" [I32Type] [I32Type];
    E.add_func_import env "rts" "char_is_whitespace" [I32Type] [I32Type];
    E.add_func_import env "rts" "char_is_lowercase" [I32Type] [I32Type];
    E.add_func_import env "rts" "char_is_uppercase" [I32Type] [I32Type];
    E.add_func_import env "rts" "char_is_alphabetic" [I32Type] [I32Type];
    E.add_func_import env "rts" "get_max_live_size" [] [I32Type];
    E.add_func_import env "rts" "get_reclaimed" [] [I64Type];
    E.add_func_import env "rts" "copying_gc" [] [];
    E.add_func_import env "rts" "compacting_gc" [] [];
    E.add_func_import env "rts" "generational_gc" [] [];
    E.add_func_import env "rts" "schedule_copying_gc" [] [];
    E.add_func_import env "rts" "schedule_compacting_gc" [] [];
    E.add_func_import env "rts" "schedule_generational_gc" [] [];
    E.add_func_import env "rts" "alloc_words" [I32Type] [I32Type];
    E.add_func_import env "rts" "get_total_allocations" [] [I64Type];
    E.add_func_import env "rts" "get_heap_size" [] [I32Type];
    E.add_func_import env "rts" "init" [I32Type] [];
    E.add_func_import env "rts" "alloc_blob" [I32Type] [I32Type];
    E.add_func_import env "rts" "alloc_array" [I32Type] [I32Type];
    E.add_func_import env "rts" "alloc_stream" [I32Type] [I32Type];
    E.add_func_import env "rts" "stream_write" [I32Type; I32Type; I32Type] [];
    E.add_func_import env "rts" "stream_write_byte" [I32Type; I32Type] [];
    E.add_func_import env "rts" "stream_write_text" [I32Type; I32Type] [];
    E.add_func_import env "rts" "stream_split" [I32Type] [I32Type];
    E.add_func_import env "rts" "stream_shutdown" [I32Type] [];
    E.add_func_import env "rts" "stream_reserve" [I32Type; I32Type] [I32Type];
    E.add_func_import env "rts" "stream_stable_dest" [I32Type; I64Type; I64Type] [];
    E.add_func_import env "rts" "init_write_barrier" [] [];
    E.add_func_import env "rts" "write_barrier" [I32Type] [];
    ()

end (* RTS *)

module GC = struct
  (* Record mutator/gc instructions counts *)

  let instruction_counter env =
    compile_unboxed_zero ^^
    E.call_import env "ic0" "performance_counter"

  let register_globals env =
    (E.add_global64 env "__mutator_instructions" Mutable 0L;
     E.add_global64 env "__collector_instructions" Mutable 0L)

  let get_mutator_instructions env =
    G.i (GlobalGet (nr (E.get_global env "__mutator_instructions")))
  let set_mutator_instructions env =
    G.i (GlobalSet (nr (E.get_global env "__mutator_instructions")))

  let get_collector_instructions env =
    G.i (GlobalGet (nr (E.get_global env "__collector_instructions")))
  let set_collector_instructions env =
    G.i (GlobalSet (nr (E.get_global env "__collector_instructions")))

  let record_mutator_instructions env =
    match E.mode env with
    | Flags.(ICMode | RefMode)  ->
      instruction_counter env ^^
      set_mutator_instructions env
    | _ -> G.nop

  let record_collector_instructions env =
    match E.mode env with
    | Flags.(ICMode | RefMode)  ->
      instruction_counter env ^^
      get_mutator_instructions env ^^
      G.i (Binary (Wasm.Values.I64 I64Op.Sub)) ^^
      set_collector_instructions env
    | _ -> G.nop

  let collect_garbage env =
    record_mutator_instructions env ^^
    E.collect_garbage env ^^
    record_collector_instructions env

end (* GC *)

module Heap = struct
  (* General heap object functionality (allocation, setting fields, reading fields) *)

  (* Memory addresses are 32 bit (I32Type). *)
  let word_size = 4l

  (* The heap base global can only be used late, see conclude_module
     and GHC.register *)
  let get_heap_base env =
    G.i (GlobalGet (nr (E.get_global env "__heap_base")))

  let get_total_allocation env =
    E.call_import env "rts" "get_total_allocations"

  let get_reclaimed env =
    E.call_import env "rts" "get_reclaimed"

  let get_memory_size =
    G.i MemorySize ^^
    G.i (Convert (Wasm.Values.I64 I64Op.ExtendUI32)) ^^
    compile_mul64_const page_size64

  let get_max_live_size env =
    E.call_import env "rts" "get_max_live_size"

  let dyn_alloc_words env =
    E.call_import env "rts" "alloc_words"

  (* Static allocation (always words)
     (uses dynamic allocation for smaller and more readable code) *)
  let alloc env (n : int32) : G.t =
    compile_unboxed_const n  ^^
    dyn_alloc_words env

  (* Heap objects *)

  (* At this level of abstraction, heap objects are just flat arrays of words *)

  let load_field_unskewed (i : int32) : G.t =
    let offset = Int32.mul word_size i in
    G.i (Load {ty = I32Type; align = 2; offset; sz = None})

  let load_field (i : int32) : G.t =
    let offset = Int32.(add (mul word_size i) ptr_unskew) in
    G.i (Load {ty = I32Type; align = 2; offset; sz = None})

  let store_field (i : int32) : G.t =
    let offset = Int32.(add (mul word_size i) ptr_unskew) in
    G.i (Store {ty = I32Type; align = 2; offset; sz = None})

  (* Although we occasionally want to treat two consecutive
     32 bit fields as one 64 bit number *)

  let load_field64_unskewed (i : int32) : G.t =
    let offset = Int32.mul word_size i in
    G.i (Load {ty = I64Type; align = 2; offset; sz = None})

  let load_field64 (i : int32) : G.t =
    let offset = Int32.(add (mul word_size i) ptr_unskew) in
    G.i (Load {ty = I64Type; align = 2; offset; sz = None})

  let store_field64 (i : int32) : G.t =
    let offset = Int32.(add (mul word_size i) ptr_unskew) in
    G.i (Store {ty = I64Type; align = 2; offset; sz = None})

  (* Or even as a single 64 bit float *)

  let load_field_float64 (i : int32) : G.t =
    let offset = Int32.(add (mul word_size i) ptr_unskew) in
    G.i (Load {ty = F64Type; align = 2; offset; sz = None})

  let store_field_float64 (i : int32) : G.t =
    let offset = Int32.(add (mul word_size i) ptr_unskew) in
    G.i (Store {ty = F64Type; align = 2; offset; sz = None})

  (* Create a heap object with instructions that fill in each word *)
  let obj env element_instructions : G.t =
    let (set_heap_obj, get_heap_obj) = new_local env "heap_object" in

    let n = List.length element_instructions in
    alloc env (Wasm.I32.of_int_u n) ^^
    set_heap_obj ^^

    let init_elem idx instrs : G.t =
      get_heap_obj ^^
      instrs ^^
      store_field (Wasm.I32.of_int_u idx)
    in
    G.concat_mapi init_elem element_instructions ^^
    get_heap_obj

  (* Convenience functions related to memory *)
  (* Copying bytes (works on unskewed memory addresses) *)
  let memcpy env = E.call_import env "rts" "memcpy" ^^ G.i Drop
  (* Comparing bytes (works on unskewed memory addresses) *)
  let memcmp env = E.call_import env "rts" "memcmp"

  let register env =
    let get_heap_base_fn = E.add_fun env "get_heap_base" (Func.of_body env [] [I32Type] (fun env ->
      get_heap_base env
    )) in

    E.add_export env (nr {
      name = Lib.Utf8.decode "get_heap_base";
      edesc = nr (FuncExport (nr get_heap_base_fn))
    })

  let get_heap_size env =
    E.call_import env "rts" "get_heap_size"

end (* Heap *)

module Stack = struct
  (* The RTS includes C code which requires a shadow stack in linear memory.
     We reserve some space for it at the beginning of memory space (just like
     wasm-l would), this way stack overflow would cause out-of-memory, and not
     just overwrite static data.

     We sometimes use the stack space if we need small amounts of scratch space.

     All pointers here are unskewed.

     (We report logical stack overflow as "RTS Stack underflow" as the stack
     grows downwards.)
  *)

  let end_ () = Int32.mul (Int32.of_int (!Flags.rts_stack_pages)) page_size

  let register_globals env =
    (* stack pointer *)
    E.add_global32 env "__stack_pointer" Mutable (end_());
    (* frame pointer *)
    E.add_global32 env "__frame_pointer" Mutable (end_());
    (* low watermark *)
    if !Flags.measure_rts_stack then
      E.add_global32 env "__stack_min" Mutable (end_());
    E.export_global env "__stack_pointer"

  let get_stack_ptr env =
    G.i (GlobalGet (nr (E.get_global env "__stack_pointer")))
  let set_stack_ptr env =
    G.i (GlobalSet (nr (E.get_global env "__stack_pointer")))

  let get_min env =
    G.i (GlobalGet (nr (E.get_global env "__stack_min")))
  let set_min env =
    G.i (GlobalSet (nr (E.get_global env "__stack_min")))

  let get_max_stack_size env =
    if !Flags.measure_rts_stack then
      compile_unboxed_const (end_()) ^^
      get_min env ^^
      G.i (Binary (Wasm.Values.I32 I32Op.Sub))
    else (* report max available *)
      compile_unboxed_const (end_())

  let update_stack_min env =
    if !Flags.measure_rts_stack then
    get_stack_ptr env ^^
    get_min env ^^
    G.i (Compare (Wasm.Values.I32 I32Op.LtU)) ^^
    (G.if0
       (get_stack_ptr env ^^
        set_min env)
      G.nop)
    else G.nop

  let stack_overflow env =
    Func.share_code0 env "stack_overflow" [] (fun env ->
      (* read last word of reserved page to force trap *)
      compile_unboxed_const 0xFFFF_FFFCl ^^
      G.i (Load {ty = I32Type; align = 2; offset = 0l; sz = None}) ^^
      G.i Unreachable
    )

  let alloc_words env n =
    let n_bytes = Int32.mul n Heap.word_size in
    (* avoid absurd allocations *)
    assert Int32.(to_int n_bytes < !Flags.rts_stack_pages * to_int page_size);
    (* alloc words *)
    get_stack_ptr env ^^
    compile_unboxed_const n_bytes ^^
    G.i (Binary (Wasm.Values.I32 I32Op.Sub)) ^^
    set_stack_ptr env ^^
    update_stack_min env ^^
    get_stack_ptr env ^^
    (* check for stack overflow, if necessary *)
    if n_bytes >= page_size then
      get_stack_ptr env ^^
      G.i (Unary (Wasm.Values.I32 I32Op.Clz)) ^^
      G.if0
        G.nop (* we found leading zeros, i.e. no wraparound *)
        (stack_overflow env)
    else
      G.nop

  let free_words env n =
    get_stack_ptr env ^^
    compile_unboxed_const (Int32.mul n Heap.word_size) ^^
    G.i (Binary (Wasm.Values.I32 I32Op.Add)) ^^
    set_stack_ptr env

  (* TODO: why not just remember and reset the stack pointer, instead of calling free_words? Also below *)
  let with_words env name n f =
    let (set_x, get_x) = new_local env name in
    alloc_words env n ^^ set_x ^^
    f get_x ^^
    free_words env n


  let dynamic_alloc_words env get_n =
    get_stack_ptr env ^^
    compile_divU_const Heap.word_size ^^
    get_n ^^
    G.i (Compare (Wasm.Values.I32 I32Op.LtU)) ^^
    (G.if0
      (stack_overflow env)
      G.nop) ^^
    get_stack_ptr env ^^
    get_n ^^
    compile_mul_const Heap.word_size ^^
    G.i (Binary (Wasm.Values.I32 I32Op.Sub)) ^^
    set_stack_ptr env ^^
    update_stack_min env ^^
    get_stack_ptr env

  let dynamic_free_words env get_n =
    get_stack_ptr env ^^
    get_n ^^
    compile_mul_const Heap.word_size ^^
    G.i (Binary (Wasm.Values.I32 I32Op.Add)) ^^
    set_stack_ptr env

  (* TODO: why not just remember and reset the stack pointer, instead of calling free_words? Also above*)
  let dynamic_with_words env name f =
    let (set_n, get_n) = new_local env "n" in
    let (set_x, get_x) = new_local env name in
    set_n ^^
    dynamic_alloc_words env get_n ^^ set_x ^^
    f get_x ^^
    dynamic_free_words env get_n

  (* Stack Frames *)

  (* Traditional frame pointer for accessing statically allocated locals/args (all words)
     Used (sofar) only in serialization to compress Wasm stack
     at cost of expanding Rust/C Stack (whose size we control)*)
  let get_frame_ptr env =
    G.i (GlobalGet (nr (E.get_global env "__frame_pointer")))
  let set_frame_ptr env =
    G.i (GlobalSet (nr (E.get_global env "__frame_pointer")))

  (* Frame pointer operations *)

  (* Enter/exit a new frame of `n` words, saving and restoring prev frame pointer *)
  let with_frame env name n f =
    (* reserve space for n words + saved frame_ptr *)
    alloc_words env (Int32.add n 1l) ^^
    (* store the current frame_ptr at offset 0*)
    get_frame_ptr env ^^
    G.i (Store {ty = I32Type; align = 2; offset = 0l; sz = None}) ^^
    get_stack_ptr env ^^
    (* set_frame_ptr to stack_ptr *)
    set_frame_ptr env ^^
    (* do as f *)
    f () ^^
    (* assert frame_ptr == stack_ptr *)
    get_frame_ptr env ^^
    get_stack_ptr env ^^
    G.i (Compare (Wasm.Values.I32 I32Op.Eq)) ^^
    E.else_trap_with env "frame_ptr <> stack_ptr" ^^
    (* restore the saved frame_ptr *)
    get_frame_ptr env ^^
    G.i (Load {ty = I32Type; align = 2; offset = 0l; sz = None}) ^^
    set_frame_ptr env ^^
    (* free the frame *)
    free_words env (Int32.add n 1l)

  (* read local n of current frame *)
  let get_local env n =
    let offset = Int32.mul (Int32.add n 1l) Heap.word_size in
    get_frame_ptr env ^^
      G.i (Load { ty = I32Type; align = 2; offset; sz = None})

  (* read local n of previous frame *)
  let get_prev_local env n =
    let offset = Int32.mul (Int32.add n 1l) Heap.word_size in
    (* indirect through save frame_ptr at offset 0 *)
    get_frame_ptr env ^^
    G.i (Load { ty = I32Type; align = 2; offset = 0l; sz = None}) ^^
    G.i (Load { ty = I32Type; align = 2; offset; sz = None})

  (* set local n of current frame *)
  let set_local env n =
    let offset = Int32.mul (Int32.add n 1l) Heap.word_size in
    Func.share_code1 env ("set_local %i" ^ Int32.to_string n) ("val", I32Type) []
      (fun env get_val ->
         get_frame_ptr env ^^
         get_val ^^
         G.i (Store { ty = I32Type; align = 2; offset; sz = None}))

end (* Stack *)


module ContinuationTable = struct
  (* See rts/motoko-rts/src/closure_table.rs *)
  let remember env : G.t = E.call_import env "rts" "remember_continuation"
  let recall env : G.t = E.call_import env "rts" "recall_continuation"
  let peek_future env : G.t = E.call_import env "rts" "peek_future_continuation"
  let count env : G.t = E.call_import env "rts" "continuation_count"
  let size env : G.t = E.call_import env "rts" "continuation_table_size"
end (* ContinuationTable *)

module Bool = struct
  (* Boolean literals are either 0 or 1, at StackRep Vanilla
     They need not be shifted before put in the heap,
     because the "zero page" never contains GC-ed objects
  *)

  let vanilla_lit = function
    | false -> 0l
    | true -> 1l

  let lit b = compile_unboxed_const (vanilla_lit b)

  let neg = G.i (Test (Wasm.Values.I32 I32Op.Eqz))

end (* Bool *)

module BitTagged = struct

  (* This module takes care of pointer tagging:

     A pointer to an object at offset `i` on the heap is represented as
     `i-1`, so the low two bits of the pointer are always set (0b…11).
     We call `i-1` a *skewed* pointer, in a feeble attempt to avoid the term
     shifted, which may sound like a logical shift.

     We use the constants ptr_skew and ptr_unskew to change a pointer as a
     signpost where we switch between raw pointers to skewed ones.

     This means we can store a small unboxed scalar x as (x `lsl` 1), and still
     tell it apart from a pointer by looking at the last bits: if set, it is a
     pointer.

     Small here means -2^30 ≤ x < 2^30, and untagging needs to happen with an
     _arithmetic_ right shift. This is the right thing to do for signed
     numbers, and because we want to apply a consistent logic for all types,
     especially as there is only one wasm type, we use the same range for
     signed numbers as well.

     Boolean false is a non-pointer by construction.
     Boolean true (1) needs not be shifted as GC will not consider it.

     Summary:

       0b…11: A pointer
       0b…x0: A shifted scalar
       0b000: `false`
       0b001: `true`

     Note that {Nat,Int}{8,16} do not need to be explicitly bit-tagged:
     The bytes are stored in the _most_ significant byte(s) of the `i32`,
     thus lowest two bits are always 0.
     All arithmetic is implemented directly on that representation, see
     module TaggedSmallWord.
  *)
  let if_tagged_scalar env retty is1 is2 =
    compile_bitand_const 0x1l ^^
    E.if_ env retty is2 is1

  (* With two bit-tagged pointers on the stack, decide
     whether both are scalars and invoke is1 (the fast path)
     if so, and otherwise is2 (the slow path).
  *)
  let if_both_tagged_scalar env retty is1 is2 =
    G.i (Binary (Wasm.Values.I32 I32Op.Or)) ^^
    compile_bitand_const 0x1l ^^
    E.if_ env retty is2 is1

  (* 64 bit numbers *)

  (* static *)
  let can_tag_const (n : int64) =
    let lower_bound = Int64.(neg (shift_left 1L 30)) in
    let upper_bound = Int64.shift_left 1L 30 in
    lower_bound <= n && n < upper_bound

  let tag_const i = Int32.shift_left (Int64.to_int32 i) 1


  (* dynamic *)
  let if_can_tag_i64 env retty is1 is2 =
    Func.share_code1 env "can_tag_i64" ("x", I64Type) [I32Type] (fun env get_x ->
      (* checks that all but the low 30 bits are either all 0 or all 1 *)
      get_x ^^ compile_shl64_const 1L ^^
      get_x ^^ G.i (Binary (Wasm.Values.I64 I32Op.Xor)) ^^
      compile_shrU64_const 31L ^^
      G.i (Test (Wasm.Values.I64 I64Op.Eqz))
    ) ^^
    E.if_ env retty is1 is2

  let if_can_tag_u64 env retty is1 is2 =
    compile_shrU64_const 30L ^^
    G.i (Test (Wasm.Values.I64 I64Op.Eqz)) ^^
    E.if_ env retty is1 is2

  let tag =
    G.i (Convert (Wasm.Values.I32 I32Op.WrapI64)) ^^
    compile_shl_const 1l

  let untag env =
    compile_shrS_const 1l ^^
    G.i (Convert (Wasm.Values.I64 I64Op.ExtendSI32))

  (* 32 bit numbers, dynamic, w.r.t `Int` *)

  let if_can_tag_i32 env retty is1 is2 =
    Func.share_code1 env "cannot_tag_i32" ("x", I32Type) [I32Type] (fun env get_x ->
      (* checks that all but the low 30 bits are both either 0 or 1 *)
      get_x ^^ compile_shrU_const 30l ^^
      G.i (Unary (Wasm.Values.I32 I32Op.Popcnt)) ^^
      G.i (Unary (Wasm.Values.I32 I32Op.Ctz))
    ) ^^
    E.if_ env retty is1 is2

  let if_can_tag_u32 env retty is1 is2 =
    compile_shrU_const 30l ^^
    E.if_ env retty is2 is1 (* NB: swapped branches *)

  let tag_i32 = compile_shl_const 1l
  let untag_i32 = compile_shrS_const 1l

end (* BitTagged *)

module Tagged = struct
  (* Tagged objects have, well, a tag to describe their runtime type.
     This tag is used to traverse the heap (serialization, GC), but also
     for objectification of arrays.

     The tag is a word at the beginning of the object.

     All tagged heap objects have a size of at least two words
     (important for GC, which replaces them with an Indirection).

     Attention: This mapping is duplicated in these places
       * here
       * rts/rts.h
       * motoko-rts/src/types.rs
     so update all!
   *)

  type [@warning "-37"] tag  =
    | Object
    | ObjInd (* The indirection used for object fields *)
    | Array (* Also a tuple *)
    | Bits64 (* Contains a 64 bit number *)
    | MutBox (* used for mutable heap-allocated variables *)
    | Closure
    | Some (* For opt *)
    | Variant
    | Blob
    | Indirection (* Only used by the GC *)
    | Bits32 (* Contains a 32 bit unsigned number *)
    | BigInt
    | Concat (* String concatenation, used by rts/text.c *)
    | Null (* For opt. Static singleton! *)
    | StableSeen (* Marker that we have seen this thing before *)
    | CoercionFailure (* Used in the Candid decoder. Static singleton! *)
    | OneWordFiller (* Only used by the RTS *)
    | FreeSpace (* Only used by the RTS *)

  (* Tags needs to have the lowest bit set, to allow distinguishing object
     headers from heap locations (object or field addresses).

     (Reminder: objects and fields are word-aligned so will have the lowest two
     bits unset) *)
  let int_of_tag = function
    | Object -> 1l
    | ObjInd -> 3l
    | Array -> 5l
    | Bits64 -> 7l
    | MutBox -> 9l
    | Closure -> 11l
    | Some -> 13l
    | Variant -> 15l
    | Blob -> 17l
    | Indirection -> 19l
    | Bits32 -> 21l
    | BigInt -> 23l
    | Concat -> 25l
    | Null -> 27l
    | OneWordFiller -> 29l
    | FreeSpace -> 31l
    (* Next two tags won't be seen by the GC, so no need to set the lowest bit
       for `CoercionFailure` and `StableSeen` *)
    | CoercionFailure -> 0xfffffffel
    | StableSeen -> 0xffffffffl

  (* The tag *)
  let header_size = 1l
  let tag_field = 0l

  (* Assumes a pointer to the object on the stack *)
  let store tag =
    compile_unboxed_const (int_of_tag tag) ^^
    Heap.store_field tag_field

  let load =
    Heap.load_field tag_field

  (* Branches based on the tag of the object pointed to,
     leaving the object on the stack afterwards. *)
  let branch_default env retty def (cases : (tag * G.t) list) : G.t =
    let (set_tag, get_tag) = new_local env "tag" in

    let rec go = function
      | [] -> def
      | ((tag, code) :: cases) ->
        get_tag ^^
        compile_eq_const (int_of_tag tag) ^^
        E.if_ env retty code (go cases)
    in
    load ^^
    set_tag ^^
    go cases

  (* like branch_default but also pushes the scrutinee on the stack for the
   * branch's consumption *)
  let _branch_default_with env retty def cases =
    let (set_o, get_o) = new_local env "o" in
    let prep (t, code) = (t, get_o ^^ code)
    in set_o ^^ get_o ^^ branch_default env retty def (List.map prep cases)

  (* like branch_default_with but the tag is known statically *)
  let branch_with env retty = function
    | [] -> G.i Unreachable
    | [_, code] -> code
    | (_, code) :: cases ->
       let (set_o, get_o) = new_local env "o" in
       let prep (t, code) = (t, get_o ^^ code)
       in set_o ^^ get_o ^^ branch_default env retty (get_o ^^ code) (List.map prep cases)

  (* Can a value of this type be represented by a heap object with this tag? *)
  (* Needs to be conservative, i.e. return `true` if unsure *)
  (* This function can also be used as assertions in a lint mode, e.g. in compile_exp *)
  let can_have_tag ty tag =
    let open Mo_types.Type in
    match (tag : tag) with
    | Array ->
      begin match normalize ty with
      | (Con _ | Any) -> true
      | (Array _ | Tup _) -> true
      | (Prim _ |  Obj _ | Opt _ | Variant _ | Func _ | Non) -> false
      | (Pre | Async _ | Mut _ | Var _ | Typ _) -> assert false
      end
    | Blob ->
      begin match normalize ty with
      | (Con _ | Any) -> true
      | (Prim (Text|Blob|Principal)) -> true
      | (Prim _ | Obj _ | Array _ | Tup _ | Opt _ | Variant _ | Func _ | Non) -> false
      | (Pre | Async _ | Mut _ | Var _ | Typ _) -> assert false
      end
    | Object ->
      begin match normalize ty with
      | (Con _ | Any) -> true
      | (Obj _) -> true
      | (Prim _ | Array _ | Tup _ | Opt _ | Variant _ | Func _ | Non) -> false
      | (Pre | Async _ | Mut _ | Var _ | Typ _) -> assert false
      end
    | _ -> true

  (* like branch_with but with type information to statically skip some branches *)
  let _branch_typed_with env ty retty branches =
    branch_with env retty (List.filter (fun (tag,c) -> can_have_tag ty tag) branches)

  let obj env tag element_instructions : G.t =
    Heap.obj env @@
      compile_unboxed_const (int_of_tag tag) ::
      element_instructions

end (* Tagged *)

module MutBox = struct
  (* Mutable heap objects *)

  let field = Tagged.header_size

  let alloc env =
    Tagged.obj env Tagged.MutBox [ compile_unboxed_zero ]

  let static env =
    let tag = bytes_of_int32 (Tagged.int_of_tag Tagged.MutBox) in
    let zero = bytes_of_int32 0l in
    let ptr = E.add_mutable_static_bytes env (tag ^ zero) in
    E.add_static_root env ptr;
    ptr
end


module Opt = struct
  (* The Option type. Optional values are represented as

    1. ┌──────┐
       │ null │
       └──────┘

       A special null value. It is fully static, and because it is unique, can
       be recognized by pointer comparison (only the GC will care about the heap
       tag).


    2. ┌──────┬─────────┐
       │ some │ payload │
       └──────┴─────────┘

       A heap-allocated box for `?v` values. Should only ever contain null or
       another such box.

    3. Anything else (pointer or unboxed scalar): Constituent value, implicitly
       injected into the opt type.

    This way, `?t` is represented without allocation, with the only exception of
    the value `?ⁿnull` for n>0.

    NB: `?ⁿnull` is essentially represented by the unary encoding of the number
    of n. This could be optimized further, by storing `n` in the Some payload,
    instead of a pointer, but unlikely worth it.

  *)

  let some_payload_field = Tagged.header_size

  (* This relies on the fact that add_static deduplicates *)
  let null_vanilla_lit env : int32 =
    E.add_static env StaticBytes.[
      I32 Tagged.(int_of_tag Null);
    ]
  let null_lit env =
    compile_unboxed_const (null_vanilla_lit env)

  let is_some env =
    null_lit env ^^
    G.i (Compare (Wasm.Values.I32 I32Op.Ne))

  let inject env e =
    e ^^
    Func.share_code1 env "opt_inject" ("x", I32Type) [I32Type] (fun env get_x ->
      get_x ^^ BitTagged.if_tagged_scalar env [I32Type]
        ( get_x ) (* default, no wrapping *)
        ( get_x ^^ Tagged.branch_default env [I32Type]
          ( get_x ) (* default, no wrapping *)
          [ Tagged.Null,
            (* NB: even ?null does not require allocation: We use a static
               singleton for that: *)
            compile_unboxed_const (E.add_static env StaticBytes.[
              I32 Tagged.(int_of_tag Some);
              I32 (null_vanilla_lit env)
            ])
          ; Tagged.Some,
            Tagged.obj env Tagged.Some [get_x]
          ]
        )
    )

  (* This function is used where conceptually, Opt.inject should be used, but
  we know for sure that it wouldn’t do anything anyways *)
  let inject_noop _env e = e


  let project env =
    Func.share_code1 env "opt_project" ("x", I32Type) [I32Type] (fun env get_x ->
      get_x ^^ BitTagged.if_tagged_scalar env [I32Type]
        ( get_x ) (* default, no wrapping *)
        ( get_x ^^ Tagged.branch_default env [I32Type]
          ( get_x ) (* default, no wrapping *)
          [ Tagged.Some,
            get_x ^^ Heap.load_field some_payload_field
          ; Tagged.Null,
            E.trap_with env "Internal error: opt_project: null!"
          ]
        )
    )

end (* Opt *)

module Variant = struct
  (* The Variant type. We store the variant tag in a first word; we can later
     optimize and squeeze it in the Tagged tag. We can also later support unboxing
     variants with an argument of type ().

       ┌─────────┬────────────┬─────────┐
       │ heaptag │ varianttag │ payload │
       └─────────┴────────────┴─────────┘

  *)

  let variant_tag_field = Tagged.header_size
  let payload_field = Int32.add variant_tag_field 1l

  let hash_variant_label env : Mo_types.Type.lab -> int32 =
    E.hash env

  let inject env l e =
    Tagged.obj env Tagged.Variant [compile_unboxed_const (hash_variant_label env l); e]

  let get_variant_tag = Heap.load_field variant_tag_field
  let project = Heap.load_field payload_field

  (* Test if the top of the stack points to a variant with this label *)
  let test_is env l =
    get_variant_tag ^^
    compile_eq_const (hash_variant_label env l)

  let vanilla_lit env i ptr =
    E.add_static env StaticBytes.[
        I32 Tagged.(int_of_tag Variant);
        I32 (hash_variant_label env i);
        I32 ptr
      ]

end (* Variant *)


module Closure = struct
  (* In this module, we deal with closures, i.e. functions that capture parts
     of their environment.

     The structure of a closure is:

       ┌─────┬───────┬──────┬──────────────┐
       │ tag │ funid │ size │ captured ... │
       └─────┴───────┴──────┴──────────────┘

  *)
  let header_size = Int32.add Tagged.header_size 2l

  let funptr_field = Tagged.header_size
  let len_field = Int32.add 1l Tagged.header_size

  let load_data i = Heap.load_field (Int32.add header_size i)
  let store_data i = Heap.store_field (Int32.add header_size i)

  (* Expect on the stack
     * the function closure
     * and arguments (n-ary!)
     * the function closure again!
  *)
  let call_closure env n_args n_res =
    (* Calculate the wasm type for a given calling convention.
       An extra first argument for the closure! *)
    let ty = E.func_type env (FuncType (
      I32Type :: Lib.List.make n_args I32Type,
      FakeMultiVal.ty (Lib.List.make n_res I32Type))) in
    (* get the table index *)
    Heap.load_field funptr_field ^^
    (* All done: Call! *)
    G.i (CallIndirect (nr ty)) ^^
    FakeMultiVal.load env (Lib.List.make n_res I32Type)

  let static_closure env fi : int32 =
    E.add_static env StaticBytes.[
      I32 Tagged.(int_of_tag Closure);
      I32 (E.add_fun_ptr env fi);
      I32 0l
    ]

end (* Closure *)


module BoxedWord64 = struct
  (* We store large word64s, nat64s and int64s in immutable boxed 64bit heap objects.

     Small values are stored unboxed, tagged, see BitTagged. The bit-tagging logic is
     contained in BitTagged; here we just do the boxing.

     The heap layout of a BoxedWord64 is:

       ┌─────┬─────┬─────┐
       │ tag │    i64    │
       └─────┴─────┴─────┘

  *)

  let payload_field = Tagged.header_size

  let vanilla_lit env i =
    if BitTagged.can_tag_const i
    then BitTagged.tag_const i
    else
      E.add_static env StaticBytes.[
        I32 Tagged.(int_of_tag Bits64);
        I64 i
      ]

  let compile_box env compile_elem : G.t =
    let (set_i, get_i) = new_local env "boxed_i64" in
    Heap.alloc env 3l ^^
    set_i ^^
    get_i ^^ Tagged.(store Bits64) ^^
    get_i ^^ compile_elem ^^ Heap.store_field64 payload_field ^^
    get_i

  let box env = Func.share_code1 env "box_i64" ("n", I64Type) [I32Type] (fun env get_n ->
      get_n ^^ BitTagged.if_can_tag_i64 env [I32Type]
        (get_n ^^ BitTagged.tag)
        (compile_box env get_n)
    )

  let unbox env = Func.share_code1 env "unbox_i64" ("n", I32Type) [I64Type] (fun env get_n ->
      get_n ^^
      BitTagged.if_tagged_scalar env [I64Type]
        ( get_n ^^ BitTagged.untag env)
        ( get_n ^^ Heap.load_field64 payload_field)
    )
end (* BoxedWord64 *)

module Word64 = struct

  let compile_add env = G.i (Binary (Wasm.Values.I64 I64Op.Add))
  let compile_signed_sub env = G.i (Binary (Wasm.Values.I64 I64Op.Sub))
  let compile_mul env = G.i (Binary (Wasm.Values.I64 I64Op.Mul))
  let compile_signed_div env = G.i (Binary (Wasm.Values.I64 I64Op.DivS))
  let compile_signed_mod env = G.i (Binary (Wasm.Values.I64 I64Op.RemS))
  let compile_unsigned_div env = G.i (Binary (Wasm.Values.I64 I64Op.DivU))
  let compile_unsigned_rem env = G.i (Binary (Wasm.Values.I64 I64Op.RemU))
  let compile_unsigned_sub env =
    Func.share_code2 env "nat_sub" (("n1", I64Type), ("n2", I64Type)) [I64Type] (fun env get_n1 get_n2 ->
      get_n1 ^^ get_n2 ^^ G.i (Compare (Wasm.Values.I64 I64Op.LtU)) ^^
      E.then_trap_with env "Natural subtraction underflow" ^^
      get_n1 ^^ get_n2 ^^ G.i (Binary (Wasm.Values.I64 I64Op.Sub))
    )

  let compile_unsigned_pow env =
    let name = prim_fun_name Type.Nat64 "wpow_nat" in
    Func.share_code2 env name (("n", I64Type), ("exp", I64Type)) [I64Type]
      (fun env get_n get_exp ->
        let set_n = G.setter_for get_n in
        let set_exp = G.setter_for get_exp in
        let (set_acc, get_acc) = new_local64 env "acc" in

        (* start with result = 1 *)
        compile_const_64 1L ^^ set_acc ^^

        (* handle exp == 0 *)
        get_exp ^^ G.i (Test (Wasm.Values.I64 I64Op.Eqz)) ^^
        G.if1 I64Type get_acc (* done *)
        begin
          G.loop0 begin
            (* Are we done? *)
            get_exp ^^ compile_const_64 1L ^^ G.i (Compare (Wasm.Values.I64 I64Op.LeU)) ^^
            G.if0 G.nop (* done *)
            begin
              (* Check low bit of exp to see if we need to multiply *)
              get_exp ^^ compile_shl64_const 63L ^^ G.i (Test (Wasm.Values.I64 I64Op.Eqz)) ^^
              G.if0 G.nop
              begin
                (* Multiply! *)
                get_acc ^^ get_n ^^ G.i (Binary (Wasm.Values.I64 I64Op.Mul)) ^^ set_acc
              end ^^
              (* Square n, and shift exponent *)
              get_n ^^ get_n ^^ G.i (Binary (Wasm.Values.I64 I64Op.Mul)) ^^ set_n ^^
              get_exp ^^ compile_shrU64_const 1L ^^ set_exp ^^
              (* And loop *)
              G.i (Br (nr 1l))
            end
          end ^^
          (* Multiply a last time *)
          get_acc ^^ get_n ^^ G.i (Binary (Wasm.Values.I64 I64Op.Mul))
        end
      )


  let compile_signed_wpow env =
    Func.share_code2 env "wrap_pow_Int64" (("n", I64Type), ("exp", I64Type)) [I64Type]
      (fun env get_n get_exp ->
        get_exp ^^
        compile_const_64 0L ^^
        G.i (Compare (Wasm.Values.I64 I64Op.GeS)) ^^
        E.else_trap_with env "negative power" ^^
        get_n ^^ get_exp ^^ compile_unsigned_pow env
      )

  let _compile_eq env = G.i (Compare (Wasm.Values.I64 I64Op.Eq))
  let compile_relop env i64op = G.i (Compare (Wasm.Values.I64 i64op))

end (* BoxedWord64 *)


module BoxedSmallWord = struct
  (* We store proper 32bit Word32 in immutable boxed 32bit heap objects.

     Small values are stored unboxed, tagged, see BitTagged.

     The heap layout of a BoxedSmallWord is:

       ┌─────┬─────┐
       │ tag │ i32 │
       └─────┴─────┘

  *)

  let payload_field = Tagged.header_size

  let vanilla_lit env i =
    if BitTagged.can_tag_const (Int64.of_int (Int32.to_int i))
    then BitTagged.tag_const (Int64.of_int (Int32.to_int i))
    else
      E.add_static env StaticBytes.[
        I32 Tagged.(int_of_tag Bits32);
        I32 i
      ]

  let compile_box env compile_elem : G.t =
    let (set_i, get_i) = new_local env "boxed_i32" in
    Heap.alloc env 2l ^^
    set_i ^^
    get_i ^^ Tagged.(store Bits32) ^^
    get_i ^^ compile_elem ^^ Heap.store_field payload_field ^^
    get_i

  let box env = Func.share_code1 env "box_i32" ("n", I32Type) [I32Type] (fun env get_n ->
      get_n ^^ compile_shrU_const 30l ^^
      G.i (Unary (Wasm.Values.I32 I32Op.Popcnt)) ^^
      G.i (Unary (Wasm.Values.I32 I32Op.Ctz)) ^^
      G.if1 I32Type
        (get_n ^^ BitTagged.tag_i32)
        (compile_box env get_n)
    )

  let unbox env = Func.share_code1 env "unbox_i32" ("n", I32Type) [I32Type] (fun env get_n ->
      get_n ^^
      BitTagged.if_tagged_scalar env [I32Type]
        (get_n ^^ BitTagged.untag_i32)
        (get_n ^^ Heap.load_field payload_field)
    )

  let _lit env n = compile_unboxed_const n ^^ box env

end (* BoxedSmallWord *)

module TaggedSmallWord = struct
  (* While smaller-than-32bit words are treated as i32 from the WebAssembly
     perspective, there are certain differences that are type based. This module
     provides helpers to abstract over those.

     Caution: Some functions here are also used for Nat32/Int32, while others
     are _only_ used for the small ones. Check call-sites!
  *)

  let bits_of_type = function
    | Type.(Int8|Nat8) -> 8
    | Type.(Int16|Nat16) -> 16
    | _ -> 32

  let shift_of_type ty = Int32.of_int (32 - bits_of_type ty)

  let bitwidth_mask_of_type = function
    | Type.(Int8|Nat8) -> 0b111l
    | Type.(Int16|Nat16) -> 0b1111l
    | p -> todo "bitwidth_mask_of_type" (Arrange_type.prim p) 0l

  let const_of_type ty n = Int32.(shift_left n (to_int (shift_of_type ty)))

  let padding_of_type ty = Int32.(sub (const_of_type ty 1l) one)

  let mask_of_type ty = Int32.lognot (padding_of_type ty)

  (* Makes sure that we only shift/rotate the maximum number of bits available in the word. *)
  let clamp_shift_amount = function
    | Type.(Nat32|Int32) -> G.nop
    | ty -> compile_bitand_const (bitwidth_mask_of_type ty)

  let shift_leftWordNtoI32 = compile_shl_const

  (* Makes sure that the word payload (e.g. shift/rotate amount) is in the LSB bits of the word. *)
  let lsb_adjust = function
    | Type.(Int32|Nat32) -> G.nop
    | Type.(Nat8|Nat16) as ty -> compile_shrU_const (shift_of_type ty)
    | Type.(Int8|Int16) as ty -> compile_shrS_const (shift_of_type ty)
    | _ -> assert false

  (* Makes sure that the word payload (e.g. operation result) is in the MSB bits of the word. *)
  let msb_adjust = function
    | Type.(Int32|Nat32) -> G.nop
    | ty -> shift_leftWordNtoI32 (shift_of_type ty)

  (* Makes sure that the word representation invariant is restored. *)
  let sanitize_word_result = function
    | Type.(Nat32|Int32) -> G.nop
    | ty -> compile_bitand_const (mask_of_type ty)

  (* Sets the number (according to the type's word invariant) of LSBs. *)
  let compile_word_padding = function
    | Type.(Nat32|Int32) -> G.nop
    | ty -> compile_bitor_const (padding_of_type ty)

  (* Kernel for counting leading zeros, according to the word invariant. *)
  let clz_kernel ty =
    compile_word_padding ty ^^
    G.i (Unary (Wasm.Values.I32 I32Op.Clz)) ^^
    msb_adjust ty

  (* Kernel for counting trailing zeros, according to the word invariant. *)
  let ctz_kernel ty =
    compile_word_padding ty ^^
    compile_rotr_const (shift_of_type ty) ^^
    G.i (Unary (Wasm.Values.I32 I32Op.Ctz)) ^^
    msb_adjust ty

  (* Kernel for testing a bit position, according to the word invariant. *)
  let btst_kernel env ty =
    let (set_b, get_b) = new_local env "b"
    in lsb_adjust ty ^^ set_b ^^ lsb_adjust ty ^^
       compile_unboxed_one ^^ get_b ^^ clamp_shift_amount ty ^^
       G.i (Binary (Wasm.Values.I32 I32Op.Shl)) ^^
       G.i (Binary (Wasm.Values.I32 I32Op.And))

  (* Code points occupy 21 bits, so can always be tagged scalars *)
  let untag_codepoint = compile_shrU_const 8l
  let tag_codepoint = compile_shl_const 8l

  (* Checks (n < 0xD800 || 0xE000 ≤ n ≤ 0x10FFFF),
     ensuring the codepoint range and the absence of surrogates. *)
  let check_and_tag_codepoint env =
    Func.share_code1 env "Nat32->Char" ("n", I32Type) [I32Type] (fun env get_n ->
      get_n ^^ compile_unboxed_const 0xD800l ^^
      G.i (Compare (Wasm.Values.I32 I32Op.GeU)) ^^
      get_n ^^ compile_unboxed_const 0xE000l ^^
      G.i (Compare (Wasm.Values.I32 I32Op.LtU)) ^^
      G.i (Binary (Wasm.Values.I32 I32Op.And)) ^^
      get_n ^^ compile_unboxed_const 0x10FFFFl ^^
      G.i (Compare (Wasm.Values.I32 I32Op.GtU)) ^^
      G.i (Binary (Wasm.Values.I32 I32Op.Or)) ^^
      E.then_trap_with env "codepoint out of range" ^^
      get_n ^^ tag_codepoint
    )

  let vanilla_lit ty v =
    Int32.(shift_left (of_int v) (to_int (shift_of_type ty)))

  (* Wrapping implementation for multiplication and exponentiation. *)

  let compile_word_mul env ty =
    lsb_adjust ty ^^
    G.i (Binary (Wasm.Values.I32 I32Op.Mul))

  let compile_nat_power env ty =
    (* Square- and multiply exponentiation *)
    let name = prim_fun_name ty "wpow_nat" in
    Func.share_code2 env name (("n", I32Type), ("exp", I32Type)) [I32Type]
      (fun env get_n get_exp ->
        let set_n = G.setter_for get_n in
        let set_exp = G.setter_for get_exp in
        let (set_acc, get_acc) = new_local env "acc" in

        (* unshift arguments *)
        get_exp ^^ compile_shrU_const (shift_of_type ty) ^^ set_exp ^^
        get_n ^^ compile_shrU_const (shift_of_type ty) ^^ set_n ^^

        (* The accumulator starts with and stays shifted, so no other shifts needed. *)
        compile_unboxed_const (const_of_type ty 1l) ^^ set_acc ^^

        (* handle exp == 0 *)
        get_exp ^^ G.i (Test (Wasm.Values.I32 I32Op.Eqz)) ^^
        G.if1 I32Type get_acc (* done *)
        begin
          G.loop0 begin
            (* Are we done? *)
            get_exp ^^ compile_unboxed_const 1l ^^ G.i (Compare (Wasm.Values.I32 I32Op.LeU)) ^^
            G.if0 G.nop (* done *)
            begin
              (* Check low bit of exp to see if we need to multiply *)
              get_exp ^^ compile_shl_const 31l ^^ G.i (Test (Wasm.Values.I32 I32Op.Eqz)) ^^
              G.if0 G.nop
              begin
                (* Multiply! *)
                get_acc ^^ get_n ^^ G.i (Binary (Wasm.Values.I32 I32Op.Mul)) ^^ set_acc
              end ^^
              (* Square n, and shift exponent *)
              get_n ^^ get_n ^^ G.i (Binary (Wasm.Values.I32 I32Op.Mul)) ^^ set_n ^^
              get_exp ^^ compile_shrU_const 1l ^^ set_exp ^^
              (* And loop *)
              G.i (Br (nr 1l))
            end
          end ^^
          (* Multiply a last time *)
          get_acc ^^ get_n ^^ G.i (Binary (Wasm.Values.I32 I32Op.Mul))
          (* Accumulator was shifted, so no further shift needed here *)
        end
      )

  let compile_int_power env ty =
    let name = prim_fun_name ty "wpow_int" in
    Func.share_code2 env name (("n", I32Type), ("exp", I32Type)) [I32Type]
      (fun env get_n get_exp ->
        get_exp ^^
        compile_unboxed_const 0l ^^
        G.i (Compare (Wasm.Values.I32 I32Op.GeS)) ^^
        E.else_trap_with env "negative power"  ^^
        get_n ^^ get_exp ^^ compile_nat_power env ty
      )


  (* To rotate, first rotate a copy by bits_of_type into the other direction *)
  let rotl env ty =
     Func.share_code2 env (prim_fun_name ty "rotl") (("n", I32Type), ("by", I32Type)) [I32Type]
       (fun env get_n get_by ->
        let open Wasm.Values in
        let beside_adjust = compile_rotr_const (Int32.of_int (bits_of_type ty)) in
        get_n ^^ get_n ^^ beside_adjust ^^ G.i (Binary (I32 I32Op.Or)) ^^
        get_by ^^ lsb_adjust ty ^^ clamp_shift_amount ty ^^ G.i (Binary (I32 I32Op.Rotl)) ^^
        sanitize_word_result ty
       )

  let rotr env ty =
     Func.share_code2 env (prim_fun_name ty "rotr") (("n", I32Type), ("by", I32Type)) [I32Type]
       (fun env get_n get_by ->
        let open Wasm.Values in
        let beside_adjust = compile_rotl_const (Int32.of_int (bits_of_type ty)) in
        get_n ^^ get_n ^^ beside_adjust ^^ G.i (Binary (I32 I32Op.Or)) ^^
        get_by ^^ lsb_adjust ty ^^ clamp_shift_amount ty ^^ G.i (Binary (I32 I32Op.Rotr)) ^^
        sanitize_word_result ty
       )

end (* TaggedSmallWord *)


module Float = struct
  (* We store floats (C doubles) in immutable boxed 64bit heap objects.

     The heap layout of a Float is:

       ┌─────┬─────┬─────┐
       │ tag │    f64    │
       └─────┴─────┴─────┘

     For now the tag stored is that of a Bits64, because the payload is
     treated opaquely by the RTS. We'll introduce a separate tag when the need of
     debug inspection (or GC representation change) arises.

  *)

  let payload_field = Tagged.header_size

  let compile_unboxed_const f = G.i (Const (nr (Wasm.Values.F64 f)))
  
  let vanilla_lit env f =
    E.add_static env StaticBytes.[
      I32 Tagged.(int_of_tag Bits64);
      I64 (Wasm.F64.to_bits f)
    ]

  let box env = Func.share_code1 env "box_f64" ("f", F64Type) [I32Type] (fun env get_f ->
    let (set_i, get_i) = new_local env "boxed_f64" in
    Heap.alloc env 3l ^^
    set_i ^^
    get_i ^^ Tagged.(store Bits64) ^^
    get_i ^^ get_f ^^ Heap.store_field_float64 payload_field ^^
    get_i
    )

  let unbox env = Heap.load_field_float64 payload_field

end (* Float *)


module ReadBuf = struct
  (*
  Combinators to safely read from a dynamic buffer.

  We represent a buffer by a pointer to two words in memory (usually allocated
  on the shadow stack): The first is a pointer to the current position of the buffer,
  the second one a pointer to the end (to check out-of-bounds).

  Code that reads from this buffer will update the former, i.e. it is mutable.

  The format is compatible with C (pointer to a struct) and avoids the need for the
  multi-value extension that we used before to return both parse result _and_
  updated pointer.

  All pointers here are unskewed!

  This module is mostly for serialization, but because there are bits of
  serialization code in the BigNumType implementations, we put it here.
  *)

  let get_ptr get_buf =
    get_buf ^^ G.i (Load {ty = I32Type; align = 2; offset = 0l; sz = None})
  let get_end get_buf =
    get_buf ^^ G.i (Load {ty = I32Type; align = 2; offset = Heap.word_size; sz = None})
  let set_ptr get_buf new_val =
    get_buf ^^ new_val ^^ G.i (Store {ty = I32Type; align = 2; offset = 0l; sz = None})
  let set_end get_buf new_val =
    get_buf ^^ new_val ^^ G.i (Store {ty = I32Type; align = 2; offset = Heap.word_size; sz = None})
  let set_size get_buf get_size =
    set_end get_buf
      (get_ptr get_buf ^^ get_size ^^ G.i (Binary (Wasm.Values.I32 I32Op.Add)))

  let alloc env f = Stack.with_words env "buf" 2l f

  let advance get_buf get_delta =
    set_ptr get_buf (get_ptr get_buf ^^ get_delta ^^ G.i (Binary (Wasm.Values.I32 I32Op.Add)))

  let read_leb128 env get_buf =
    get_buf ^^ E.call_import env "rts" "leb128_decode"

  let read_sleb128 env get_buf =
    get_buf ^^ E.call_import env "rts" "sleb128_decode"

  let check_space env get_buf get_delta =
    get_delta ^^
    get_end get_buf ^^ get_ptr get_buf ^^ G.i (Binary (Wasm.Values.I32 I32Op.Sub)) ^^
    G.i (Compare (Wasm.Values.I32 I64Op.LeU)) ^^
    E.else_trap_with env "IDL error: out of bounds read"

  let check_page_end env get_buf incr_delta =
    get_ptr get_buf ^^ compile_bitand_const 0xFFFFl ^^
    incr_delta ^^
    compile_shrU_const 16l

  let is_empty env get_buf =
    get_end get_buf ^^ get_ptr get_buf ^^
    G.i (Compare (Wasm.Values.I32 I64Op.Eq))

  let read_byte env get_buf =
    check_space env get_buf (compile_unboxed_const 1l) ^^
    get_ptr get_buf ^^
    G.i (Load {ty = I32Type; align = 0; offset = 0l; sz = Some Wasm.Types.(Pack8, ZX)}) ^^
    advance get_buf (compile_unboxed_const 1l)

  let read_word16 env get_buf =
    check_space env get_buf (compile_unboxed_const 2l) ^^
    get_ptr get_buf ^^
    G.i (Load {ty = I32Type; align = 0; offset = 0l; sz = Some Wasm.Types.(Pack16, ZX)}) ^^
    advance get_buf (compile_unboxed_const 2l)

  let read_word32 env get_buf =
    check_space env get_buf (compile_unboxed_const 4l) ^^
    get_ptr get_buf ^^
    G.i (Load {ty = I32Type; align = 0; offset = 0l; sz = None}) ^^
    advance get_buf (compile_unboxed_const 4l)

  let speculative_read_word64 env get_buf =
    check_page_end env get_buf (compile_add_const 8l) ^^
    G.if1 I64Type
      (compile_const_64 (-1L))
      begin
        get_ptr get_buf ^^
        G.i (Load {ty = I64Type; align = 0; offset = 0l; sz = None})
      end

  let read_word64 env get_buf =
    check_space env get_buf (compile_unboxed_const 8l) ^^
    get_ptr get_buf ^^
    G.i (Load {ty = I64Type; align = 0; offset = 0l; sz = None}) ^^
    advance get_buf (compile_unboxed_const 8l)

  let read_float64 env get_buf =
    check_space env get_buf (compile_unboxed_const 8l) ^^
    get_ptr get_buf ^^
    G.i (Load {ty = F64Type; align = 0; offset = 0l; sz = None}) ^^
    advance get_buf (compile_unboxed_const 8l)

  let read_blob env get_buf get_len =
    check_space env get_buf get_len ^^
    (* Already has destination address on the stack *)
    get_ptr get_buf ^^
    get_len ^^
    Heap.memcpy env ^^
    advance get_buf get_len

end (* Buf *)


type comparator = Lt | Le | Ge | Gt

module type BigNumType =
sig
  (* word from SR.Vanilla, trapping, unsigned semantics *)
  val to_word32 : E.t -> G.t
  val to_word64 : E.t -> G.t
  val to_word32_with : E.t -> G.t (* with error message on stack (ptr/len) *)

  (* word from SR.Vanilla, lossy, raw bits *)
  val truncate_to_word32 : E.t -> G.t
  val truncate_to_word64 : E.t -> G.t

  (* unsigned word to SR.Vanilla *)
  val from_word30 : E.t -> G.t
  val from_word32 : E.t -> G.t
  val from_word64 : E.t -> G.t

  (* signed word to SR.Vanilla *)
  val from_signed_word32 : E.t -> G.t
  val from_signed_word64 : E.t -> G.t

  (* buffers *)
  (* given a numeric object on stack (vanilla),
     push the number (i32) of bytes necessary
     to externalize the numeric object *)
  val compile_data_size_signed : E.t -> G.t
  val compile_data_size_unsigned : E.t -> G.t
  (* given on stack
     - numeric object (vanilla, TOS)
     - data buffer
    store the binary representation of the numeric object into the data buffer,
    and push the number (i32) of bytes stored onto the stack
   *)
  val compile_store_to_data_buf_signed : E.t -> G.t
  val compile_store_to_data_buf_unsigned : E.t -> G.t
  (* given on stack
     - numeric object (vanilla, TOS)
     - (unskewed) stream
    store the binary representation of the numeric object into the stream
   *)
  val compile_store_to_stream_signed : E.t -> G.t
  val compile_store_to_stream_unsigned : E.t -> G.t
  (* given a ReadBuf on stack, consume bytes from it,
     deserializing to a numeric object
     and leave it on the stack (vanilla).
     The boolean argument is true if the value to be read is signed.
   *)
  val compile_load_from_data_buf : E.t -> G.t -> bool -> G.t

  (* literals *)
  val vanilla_lit : E.t -> Big_int.big_int -> int32

  (* arithmetic *)
  val compile_abs : E.t -> G.t
  val compile_neg : E.t -> G.t
  val compile_add : E.t -> G.t
  val compile_signed_sub : E.t -> G.t
  val compile_unsigned_sub : E.t -> G.t
  val compile_mul : E.t -> G.t
  val compile_signed_div : E.t -> G.t
  val compile_signed_mod : E.t -> G.t
  val compile_unsigned_div : E.t -> G.t
  val compile_unsigned_rem : E.t -> G.t
  val compile_unsigned_pow : E.t -> G.t
  val compile_lsh : E.t -> G.t
  val compile_rsh : E.t -> G.t

  (* comparisons *)
  val compile_eq : E.t -> G.t
  val compile_is_negative : E.t -> G.t
  val compile_relop : E.t -> comparator -> G.t

  (* representation checks *)
  (* given a numeric object on the stack as skewed pointer, check whether
     it can be faithfully stored in N bits, including a leading sign bit
     leaves boolean result on the stack
     N must be 2..64
   *)
  val fits_signed_bits : E.t -> int -> G.t
  (* given a numeric object on the stack as skewed pointer, check whether
     it can be faithfully stored in N unsigned bits
     leaves boolean result on the stack
     N must be 1..64
   *)
  val fits_unsigned_bits : E.t -> int -> G.t
end

let i64op_from_relop = function
  | Lt -> I64Op.LtS
  | Le -> I64Op.LeS
  | Ge -> I64Op.GeS
  | Gt -> I64Op.GtS

let name_from_relop = function
  | Lt -> "B_lt"
  | Le -> "B_le"
  | Ge -> "B_ge"
  | Gt -> "B_gt"

(* helper, measures the dynamics of the unsigned i32, returns (32 - effective bits) *)
let unsigned_dynamics get_x =
  get_x ^^
  G.i (Unary (Wasm.Values.I32 I32Op.Clz))

(* helper, measures the dynamics of the signed i32, returns (32 - effective bits) *)
let signed_dynamics get_x =
  get_x ^^ compile_shl_const 1l ^^
  get_x ^^
  G.i (Binary (Wasm.Values.I32 I32Op.Xor)) ^^
  G.i (Unary (Wasm.Values.I32 I32Op.Clz))

module I32Leb = struct
  let compile_size dynamics get_x =
    get_x ^^ G.if1 I32Type
      begin
        compile_unboxed_const 38l ^^
        dynamics get_x ^^
        G.i (Binary (Wasm.Values.I32 I32Op.Sub)) ^^
        compile_divU_const 7l
      end
      compile_unboxed_one

  let compile_leb128_size get_x = compile_size unsigned_dynamics get_x
  let compile_sleb128_size get_x = compile_size signed_dynamics get_x

  let compile_store_to_data_buf_unsigned env get_x get_buf =
    get_x ^^ get_buf ^^ E.call_import env "rts" "leb128_encode" ^^
    compile_leb128_size get_x

  let compile_store_to_data_buf_signed env get_x get_buf =
    get_x ^^ get_buf ^^ E.call_import env "rts" "sleb128_encode" ^^
    compile_sleb128_size get_x
end

module MakeCompact (Num : BigNumType) : BigNumType = struct

  (* Compact BigNums are a representation of signed 31-bit bignums (of the
     underlying boxed representation `Num`), that fit into an i32 as per the
     BitTagged representation.

     Many arithmetic operations can be be performed on this right-zero-padded
     representation directly. For some operations (e.g. multiplication) the
     second argument needs to be furthermore right-shifted to avoid overflow.
     Similarly, for division the result must be left-shifted.

     Generally all operations begin with checking whether both arguments are
     already tagged scalars. If so, the arithmetic can be performed in machine
     registers (fast path). Otherwise one or both arguments need boxing and the
     arithmetic needs to be carried out on the underlying boxed bignum
     representation (slow path).

     The result appears as a boxed number in the latter case, so a check is
     performed if it can be a tagged scalar. Conversely in the former case the
     64-bit result can either be a tagged scalar or needs to be boxed.

     Manipulation of the result is unnecessary for the comparison predicates.

     For the `pow` operation the check that both arguments are tagged scalars
     is not sufficient. Here we count and multiply effective bitwidths to
     figure out whether the operation will overflow 64 bits, and if so, we fall
     back to the slow path.
   *)

  (* TODO: There is some unnecessary result shifting when the div result needs
     to be boxed. Is this possible at all to happen? With (/-1) maybe! *)

  (* TODO: Does the result of the rem/mod fast path ever needs boxing? *)

  (* examine the skewed pointer and determine if number fits into 31 bits *)
  let fits_in_vanilla env = Num.fits_signed_bits env 31

  (* Tagged scalar to right-0-padded signed i64 *)
  let extend64 = G.i (Convert (Wasm.Values.I64 I64Op.ExtendSI32))

  (* A variant of BitTagged.can_tag that works on right-0-tagged 64 bit numbers *)
  let if_can_tag_padded env retty is1 is2 =
    compile_shrS64_const 1L ^^ BitTagged.if_can_tag_i64 env retty is1 is2

  (* right-0-padded signed i64 to tagged scalar *)
  let tag_padded = G.i (Convert (Wasm.Values.I32 I32Op.WrapI64))

  (* creates a boxed bignum from a right-0-padded signed i64 *)
  let box64 env = compile_shrS64_const 1L ^^ Num.from_signed_word64 env

  (* creates a boxed bignum from an right-0-padded signed i32 *)
  let extend_and_box64 env = extend64 ^^ box64 env

  (* check if both arguments are tagged scalars,
     if so, promote to right-0-padded, signed i64 and perform the fast path.
     Otherwise make sure that both arguments are in heap representation,
     and run the slow path on them.
     In both cases bring the results into normal form.
   *)
  let try_unbox2 name fast slow env =
    Func.share_code2 env name (("a", I32Type), ("b", I32Type)) [I32Type]
      (fun env get_a get_b ->
        let set_res, get_res = new_local env "res" in
        let set_res64, get_res64 = new_local64 env "res64" in
        get_a ^^ get_b ^^
        BitTagged.if_both_tagged_scalar env [I32Type]
          begin
            get_a ^^ extend64 ^^
            get_b ^^ extend64 ^^
            fast env ^^ set_res64 ^^
            get_res64 ^^
            if_can_tag_padded env [I32Type]
              (get_res64 ^^ tag_padded)
              (get_res64 ^^ box64 env)
          end
          begin
            get_a ^^ BitTagged.if_tagged_scalar env [I32Type]
              (get_a ^^ extend_and_box64 env)
              get_a ^^
            get_b ^^ BitTagged.if_tagged_scalar env [I32Type]
              (get_b ^^ extend_and_box64 env)
              get_b ^^
            slow env ^^ set_res ^^ get_res ^^
            fits_in_vanilla env ^^
            G.if1 I32Type
              (get_res ^^ Num.truncate_to_word32 env ^^ BitTagged.tag_i32)
              get_res
          end)

  let compile_add = try_unbox2 "B_add" Word64.compile_add Num.compile_add

  let adjust_arg2 code env = compile_shrS64_const 1L ^^ code env
  let adjust_result code env = code env ^^ compile_shl64_const 1L

  let compile_mul = try_unbox2 "B_mul" (adjust_arg2 Word64.compile_mul) Num.compile_mul
  let compile_signed_sub = try_unbox2 "B+sub" Word64.compile_signed_sub Num.compile_signed_sub
  let compile_signed_div = try_unbox2 "B+div" (adjust_result Word64.compile_signed_div) Num.compile_signed_div
  let compile_signed_mod = try_unbox2 "B_mod" Word64.compile_signed_mod Num.compile_signed_mod
  let compile_unsigned_div = try_unbox2 "B_div" (adjust_result Word64.compile_unsigned_div) Num.compile_unsigned_div
  let compile_unsigned_rem = try_unbox2 "B_rem" Word64.compile_unsigned_rem Num.compile_unsigned_rem
  let compile_unsigned_sub = try_unbox2 "B_sub" Word64.compile_unsigned_sub Num.compile_unsigned_sub

  let compile_unsigned_pow env =
    Func.share_code2 env "B_pow" (("a", I32Type), ("b", I32Type)) [I32Type]
    (fun env get_a get_b ->
    let set_res, get_res = new_local env "res" in
    let set_res64, get_res64 = new_local64 env "res64" in
    get_a ^^ get_b ^^
    BitTagged.if_both_tagged_scalar env [I32Type]
      begin
        let set_a64, get_a64 = new_local64 env "a64" in
        let set_b64, get_b64 = new_local64 env "b64" in
        (* Convert to plain Word64 *)
        get_a ^^ extend64 ^^ compile_shrS64_const 1L ^^ set_a64 ^^
        get_b ^^ extend64 ^^ compile_shrS64_const 1L ^^ set_b64 ^^

        (* estimate bitcount of result: `bits(a) * b <= 64` guarantees
           the absence of overflow in 64-bit arithmetic *)
        compile_const_64 64L ^^
        get_a64 ^^ G.i (Unary (Wasm.Values.I64 I64Op.Clz)) ^^ G.i (Binary (Wasm.Values.I64 I64Op.Sub)) ^^
        get_b64 ^^ G.i (Binary (Wasm.Values.I64 I64Op.Mul)) ^^
        compile_const_64 64L ^^ G.i (Compare (Wasm.Values.I64 I64Op.LeU)) ^^
        G.if1 I32Type
          begin
            get_a64 ^^ get_b64 ^^ Word64.compile_unsigned_pow env ^^ set_res64 ^^
            get_res64 ^^ BitTagged.if_can_tag_i64 env [I32Type]
              (get_res64 ^^ BitTagged.tag)
              (get_res64 ^^ Num.from_word64 env)
          end
          begin
            get_a64 ^^ Num.from_signed_word64 env ^^
            get_b64 ^^ Num.from_signed_word64 env ^^
            Num.compile_unsigned_pow env ^^ set_res ^^
            get_res ^^ fits_in_vanilla env ^^
            G.if1 I32Type
              (get_res ^^ Num.truncate_to_word32 env ^^ BitTagged.tag_i32)
              get_res
          end
      end
      begin
        get_a ^^ BitTagged.if_tagged_scalar env [I32Type]
          (get_a ^^ extend_and_box64 env)
          get_a ^^
        get_b ^^ BitTagged.if_tagged_scalar env [I32Type]
          (get_b ^^ extend_and_box64 env)
          get_b ^^
        Num.compile_unsigned_pow env ^^ set_res ^^
        get_res ^^ fits_in_vanilla env ^^
        G.if1 I32Type
          (get_res ^^ Num.truncate_to_word32 env ^^ BitTagged.tag_i32)
          get_res
      end)

  (*
    Note [left shifting compact Nat]
    For compact Nats (i.e. non-heap allocated ones) we first try to perform the shift in the i64 domain.
    for this we extend (signed, but that doesn't really matter) to 64 bits and then perform the left shift.
    Then we check whether the result will fit back into the compact representation by either
     - comparing: truncate to i32, then sign-extend back to i64, with the shift result
     - count leading zeros >= 33 (currently we don't use this idea).
    If the test works out, we have to ensure that the shift amount was smaller than 64, due to Wasm semantics.
    If this is the case then the truncated i32 is the result (lowest bit is guaranteed to be clear),
    otherwise we have to fall back to bignum arithmetic. We have two choices:
     - reuse the 64-bit shift result going to heap (not currently, amount must be less than 33 for this to work)
     - convert the original base to bigum and do the shift there.

    N.B. we currently choose the shift cutoff as 42, just because (it must be <64).
   *)

  let compile_lsh env =
    Func.share_code2 env "B_lsh" (("n", I32Type), ("amount", I32Type)) [I32Type]
    (fun env get_n get_amount ->
      get_n ^^
      BitTagged.if_tagged_scalar env [I32Type]
        ( (* see Note [left shifting compact Nat] *)
          get_n ^^
          G.i (Convert (Wasm.Values.I64 I64Op.ExtendSI32)) ^^
          get_amount ^^
          G.i (Convert (Wasm.Values.I64 I64Op.ExtendUI32)) ^^
          G.i (Binary (Wasm.Values.I64 I64Op.Shl)) ^^
          let set_remember, get_remember = new_local64 env "remember" in
          set_remember ^^ get_remember ^^
          G.i (Convert (Wasm.Values.I32 I32Op.WrapI64)) ^^
          let set_res, get_res = new_local env "res" in
          set_res ^^ get_res ^^
          G.i (Convert (Wasm.Values.I64 I64Op.ExtendSI32)) ^^ (* exclude sign flip *)
          get_remember ^^
          G.i (Compare (Wasm.Values.I64 I64Op.Eq)) ^^
          get_amount ^^ compile_rel_const I32Op.LeU 42l ^^
          G.i (Binary (Wasm.Values.I32 I32Op.And)) ^^
          G.if1 I32Type
            get_res
            (get_n ^^ compile_shrS_const 1l ^^ Num.from_word30 env ^^ get_amount ^^ Num.compile_lsh env)
        )
        (get_n ^^ get_amount ^^ Num.compile_lsh env))

  let compile_rsh env =
    Func.share_code2 env "B_rsh" (("n", I32Type), ("amount", I32Type)) [I32Type]
    (fun env get_n get_amount ->
      get_n ^^
      BitTagged.if_tagged_scalar env [I32Type]
        begin
          get_n ^^
          get_amount ^^
          G.i (Binary (Wasm.Values.I32 I32Op.ShrU)) ^^
          compile_bitand_const 0xFFFFFFFEl ^^
          get_amount ^^ compile_rel_const I32Op.LeU 31l ^^
          G.i (Binary (Wasm.Values.I32 I32Op.Mul)) (* branch-free `if` *)
        end
        begin
          get_n ^^ get_amount ^^ Num.compile_rsh env ^^
          let set_res, get_res = new_local env "res" in
          set_res ^^ get_res ^^
          fits_in_vanilla env ^^
          G.if1 I32Type
            (get_res ^^ Num.truncate_to_word32 env ^^ BitTagged.tag_i32)
            get_res
        end)

  let compile_is_negative env =
    let set_n, get_n = new_local env "n" in
    set_n ^^ get_n ^^
    BitTagged.if_tagged_scalar env [I32Type]
      (get_n ^^ compile_unboxed_const 0l ^^ G.i (Compare (Wasm.Values.I32 I32Op.LtS)))
      (get_n ^^ Num.compile_is_negative env)

  let vanilla_lit env = function
    | n when Big_int.is_int_big_int n && BitTagged.can_tag_const (Big_int.int64_of_big_int n) ->
      BitTagged.tag_const (Big_int.int64_of_big_int n)
    | n -> Num.vanilla_lit env n

  let compile_neg env =
    Func.share_code1 env "B_neg" ("n", I32Type) [I32Type] (fun env get_n ->
      get_n ^^ BitTagged.if_tagged_scalar env [I32Type]
        begin
          get_n ^^ compile_eq_const 0x80000000l ^^ (* -2^30 shifted *)
          G.if1 I32Type
            (compile_unboxed_const 0x40000000l ^^ Num.from_word32 env)
            begin
              compile_unboxed_const 0l ^^
              get_n ^^
              G.i (Binary (Wasm.Values.I32 I32Op.Sub))
            end
        end
        (get_n ^^ Num.compile_neg env)
    )

  let try_comp_unbox2 name fast slow env =
    Func.share_code2 env name (("a", I32Type), ("b", I32Type)) [I32Type]
      (fun env get_a get_b ->
        get_a ^^ get_b ^^
        BitTagged.if_both_tagged_scalar env [I32Type]
          begin
            get_a ^^ extend64 ^^
            get_b ^^ extend64 ^^
            fast env
          end
          begin
            get_a ^^ BitTagged.if_tagged_scalar env [I32Type]
              (get_a ^^ extend_and_box64 env)
              get_a ^^
            get_b ^^ BitTagged.if_tagged_scalar env [I32Type]
              (get_b ^^ extend_and_box64 env)
              get_b ^^
            slow env
          end)

  let compile_eq env =
    Func.share_code2 env "B_eq" (("a", I32Type), ("b", I32Type)) [I32Type]
      (fun env get_a get_b ->
        get_a ^^ get_b ^^
        G.i (Compare (Wasm.Values.I32 I32Op.Eq)) ^^
        G.if1 I32Type
          (Bool.lit true)
          (get_a ^^ get_b ^^
           BitTagged.if_both_tagged_scalar env [I32Type]
             (Bool.lit false)
             begin
               get_a ^^ BitTagged.if_tagged_scalar env [I32Type]
                 (get_a ^^ extend_and_box64 env)
                 get_a ^^
               get_b ^^ BitTagged.if_tagged_scalar env [I32Type]
                 (get_b ^^ extend_and_box64 env)
                 get_b ^^
               Num.compile_eq env
             end))

  let compile_relop env bigintop =
    try_comp_unbox2 (name_from_relop bigintop)
      (fun env' -> Word64.compile_relop env' (i64op_from_relop bigintop))
      (fun env' -> Num.compile_relop env' bigintop)
      env

  let try_unbox iN fast slow env =
    let set_a, get_a = new_local env "a" in
    set_a ^^ get_a ^^
    BitTagged.if_tagged_scalar env [iN]
      (get_a ^^ fast env)
      (get_a ^^ slow env)

  let fits_unsigned_bits env n =
    try_unbox I32Type (fun _ -> match n with
        | 32 | 64 -> G.i Drop ^^ Bool.lit true
        | 8 | 16 ->
          compile_bitand_const Int32.(logor 1l (shift_left minus_one (n + 1))) ^^
          G.i (Test (Wasm.Values.I32 I32Op.Eqz))
        | _ -> assert false
      )
      (fun env -> Num.fits_unsigned_bits env n)
      env

  let fits_signed_bits env n =
    let set_a, get_a = new_local env "a" in
    try_unbox I32Type (fun _ -> match n with
        | 32 | 64 -> G.i Drop ^^ Bool.lit true
        | 8 | 16 ->
           set_a ^^
           get_a ^^ get_a ^^ compile_shrS_const 1l ^^
           G.i (Binary (Wasm.Values.I32 I32Op.Xor)) ^^
           compile_bitand_const
             Int32.(shift_left minus_one n) ^^
           G.i (Test (Wasm.Values.I32 I32Op.Eqz))
        | _ -> assert false
      )
      (fun env -> Num.fits_signed_bits env n)
      env

  let compile_abs env =
    try_unbox I32Type
      begin
        fun _ ->
        let set_a, get_a = new_local env "a" in
        set_a ^^
        get_a ^^ compile_unboxed_const 0l ^^ G.i (Compare (Wasm.Values.I32 I32Op.LtS)) ^^
        G.if1 I32Type
          begin
            get_a ^^
            (* -2^30 is small enough for compact representation, but 2^30 isn't *)
            compile_eq_const 0x80000000l ^^ (* i.e. -2^30 shifted *)
            G.if1 I32Type
              (compile_unboxed_const 0x40000000l ^^ Num.from_word32 env)
              begin
                (* absolute value works directly on shifted representation *)
                compile_unboxed_const 0l ^^
                get_a ^^
                G.i (Binary (Wasm.Values.I32 I32Op.Sub))
              end
          end
          get_a
      end
      Num.compile_abs
      env

  let compile_load_from_word64 env get_data_buf = function
    | false -> get_data_buf ^^ E.call_import env "rts" "bigint_leb128_decode_word64"
    | true -> get_data_buf ^^ E.call_import env "rts" "bigint_sleb128_decode_word64"

  let compile_load_from_data_buf env get_data_buf signed =
    (* see Note [speculating for short (S)LEB encoded bignums] *)
    ReadBuf.speculative_read_word64 env get_data_buf ^^
    let set_a, get_a = new_local64 env "a" in
    set_a ^^ get_a ^^
    compile_xor64_const (-1L) ^^
    compile_bitand64_const 0b1000000010000000100000001000000010000000L ^^
    let set_eom, get_eom = new_local64 env "eom" in
    set_eom ^^ get_eom ^^
    G.i (Test (Wasm.Values.I64 I64Op.Eqz)) ^^
    G.if1 I32Type
      begin
        Num.compile_load_from_data_buf env get_data_buf signed
      end
      begin
        get_a ^^
        get_eom ^^ G.i (Unary (Wasm.Values.I64 I64Op.Ctz)) ^^
        compile_load_from_word64 env get_data_buf signed
      end

  let compile_store_to_data_buf_unsigned env =
    let set_x, get_x = new_local env "x" in
    let set_buf, get_buf = new_local env "buf" in
    set_x ^^ set_buf ^^
    get_x ^^
    try_unbox I32Type
      (fun env ->
        BitTagged.untag_i32 ^^ set_x ^^
        I32Leb.compile_store_to_data_buf_unsigned env get_x get_buf
      )
      (fun env ->
        G.i Drop ^^
        get_buf ^^ get_x ^^ Num.compile_store_to_data_buf_unsigned env)
      env

  let compile_store_to_data_buf_signed env =
    let set_x, get_x = new_local env "x" in
    let set_buf, get_buf = new_local env "buf" in
    set_x ^^ set_buf ^^
    get_x ^^
    try_unbox I32Type
      (fun env ->
        BitTagged.untag_i32 ^^ set_x ^^
        I32Leb.compile_store_to_data_buf_signed env get_x get_buf
      )
      (fun env ->
        G.i Drop ^^
        get_buf ^^ get_x ^^ Num.compile_store_to_data_buf_signed env)
      env

  let compile_store_to_stream_unsigned env =
    let set_x, get_x = new_local env "x" in
    let set_stream, get_stream = new_local env "stream" in
    set_x ^^ set_stream ^^
    get_x ^^
    try_unbox I32Type
      (fun env ->
        BitTagged.untag_i32 ^^ set_x ^^
        (* get size & reserve & encode *)
        let dest =
          get_stream ^^
          I32Leb.compile_leb128_size get_x ^^
          E.call_import env "rts" "stream_reserve" in
        I32Leb.compile_store_to_data_buf_unsigned env get_x dest)
      (fun env ->
        G.i Drop ^^
        get_stream ^^ get_x ^^ Num.compile_store_to_stream_unsigned env ^^
        compile_unboxed_zero)
      env ^^
      G.i Drop

  let compile_store_to_stream_signed env =
    let set_x, get_x = new_local env "x" in
    let set_stream, get_stream = new_local env "stream" in
    set_x ^^ set_stream ^^
    get_x ^^
    try_unbox I32Type
      (fun env ->
        BitTagged.untag_i32 ^^ set_x ^^
        (* get size & reserve & encode *)
        let dest =
          get_stream ^^
          I32Leb.compile_sleb128_size get_x ^^
          E.call_import env "rts" "stream_reserve" in
        I32Leb.compile_store_to_data_buf_signed env get_x dest)
      (fun env ->
        G.i Drop ^^
        get_stream ^^ get_x ^^ Num.compile_store_to_stream_signed env ^^
        compile_unboxed_zero)
      env ^^
      G.i Drop

  let compile_data_size_unsigned env =
    try_unbox I32Type
      (fun _ ->
        let set_x, get_x = new_local env "x" in
        BitTagged.untag_i32 ^^ set_x ^^
        I32Leb.compile_leb128_size get_x
      )
      (fun env -> Num.compile_data_size_unsigned env)
      env

  let compile_data_size_signed env =
    try_unbox I32Type
      (fun _ ->
        let set_x, get_x = new_local env "x" in
        BitTagged.untag_i32 ^^ set_x ^^
        I32Leb.compile_sleb128_size get_x
      )
      (fun env -> Num.compile_data_size_signed env)
      env

  let from_signed_word32 env =
    let set_a, get_a = new_local env "a" in
    set_a ^^
    get_a ^^ BitTagged.if_can_tag_i32 env  [I32Type]
      (get_a ^^ BitTagged.tag_i32)
      (get_a ^^ Num.from_signed_word32 env)

  let from_signed_word64 env =
    let set_a, get_a = new_local64 env "a" in
    set_a ^^
    get_a ^^ BitTagged.if_can_tag_i64 env [I32Type]
      (get_a ^^ BitTagged.tag)
      (get_a ^^ Num.from_signed_word64 env)

  let from_word30 env =
    compile_shl_const 1l

  let from_word32 env =
    let set_a, get_a = new_local env "a" in
    set_a ^^
    get_a ^^ BitTagged.if_can_tag_u32 env [I32Type]
      (get_a ^^ BitTagged.tag_i32)
      (get_a ^^ G.i (Convert (Wasm.Values.I64 I64Op.ExtendUI32)) ^^ Num.from_word64 env)

  let from_word64 env =
    let set_a, get_a = new_local64 env "a" in
    set_a ^^
    get_a ^^ BitTagged.if_can_tag_u64 env [I32Type]
      (get_a ^^ BitTagged.tag)
      (get_a ^^ Num.from_word64 env)

  let truncate_to_word64 env =
    let set_a, get_a = new_local env "a" in
    set_a ^^ get_a ^^
    BitTagged.if_tagged_scalar env [I64Type]
      (get_a ^^ BitTagged.untag env)
      (get_a ^^ Num.truncate_to_word64 env)

  let truncate_to_word32 env =
    let set_a, get_a = new_local env "a" in
    set_a ^^ get_a ^^
    BitTagged.if_tagged_scalar env [I32Type]
      (get_a ^^ BitTagged.untag_i32)
      (get_a ^^ Num.truncate_to_word32 env)

  let to_word64 env =
    let set_a, get_a = new_local env "a" in
    set_a ^^ get_a ^^
    BitTagged.if_tagged_scalar env [I64Type]
      (get_a ^^ BitTagged.untag env)
      (get_a ^^ Num.to_word64 env)

  let to_word32 env =
    let set_a, get_a = new_local env "a" in
    set_a ^^ get_a ^^
    BitTagged.if_tagged_scalar env [I32Type]
      (get_a ^^ BitTagged.untag_i32)
      (get_a ^^ Num.to_word32 env)

  let to_word32_with env =
    let set_a, get_a = new_local env "a" in
    let set_err_msg, get_err_msg = new_local env "err_msg" in
    set_err_msg ^^ set_a ^^
    get_a ^^
    BitTagged.if_tagged_scalar env [I32Type]
      (get_a ^^ BitTagged.untag_i32)
      (get_a ^^ get_err_msg ^^ Num.to_word32_with env)
end

module BigNumLibtommath : BigNumType = struct

  let to_word32 env = E.call_import env "rts" "bigint_to_word32_trap"
  let to_word64 env = E.call_import env "rts" "bigint_to_word64_trap"
  let to_word32_with env = E.call_import env "rts" "bigint_to_word32_trap_with"

  let truncate_to_word32 env = E.call_import env "rts" "bigint_to_word32_wrap"
  let truncate_to_word64 env = E.call_import env "rts" "bigint_to_word64_wrap"

  let from_word30 env = E.call_import env "rts" "bigint_of_word32"
  let from_word32 env = E.call_import env "rts" "bigint_of_word32"
  let from_word64 env = E.call_import env "rts" "bigint_of_word64"
  let from_signed_word32 env = E.call_import env "rts" "bigint_of_int32"
  let from_signed_word64 env = E.call_import env "rts" "bigint_of_int64"

  let compile_data_size_unsigned env = E.call_import env "rts" "bigint_leb128_size"
  let compile_data_size_signed env = E.call_import env "rts" "bigint_sleb128_size"

  let compile_store_to_data_buf_unsigned env =
    let (set_buf, get_buf) = new_local env "buf" in
    let (set_n, get_n) = new_local env "n" in
    set_n ^^ set_buf ^^
    get_n ^^ get_buf ^^ E.call_import env "rts" "bigint_leb128_encode" ^^
    get_n ^^ E.call_import env "rts" "bigint_leb128_size"

  let compile_store_to_stream_unsigned env =
    E.call_import env "rts" "bigint_leb128_stream_encode"

  let compile_store_to_data_buf_signed env =
    let (set_buf, get_buf) = new_local env "buf" in
    let (set_n, get_n) = new_local env "n" in
    set_n ^^ set_buf ^^
    get_n ^^ get_buf ^^ E.call_import env "rts" "bigint_sleb128_encode" ^^
    get_n ^^ E.call_import env "rts" "bigint_sleb128_size"

  let compile_store_to_stream_signed env =
    E.call_import env "rts" "bigint_sleb128_stream_encode"

  let compile_load_from_data_buf env get_data_buf = function
    | false -> get_data_buf ^^ E.call_import env "rts" "bigint_leb128_decode"
    | true -> get_data_buf ^^ E.call_import env "rts" "bigint_sleb128_decode"

  let vanilla_lit env n =
    (* See enum mp_sign *)
    let sign = if Big_int.sign_big_int n >= 0 then 0l else 1l in

    let n = Big_int.abs_big_int n in

    let limbs =
      (* see MP_DIGIT_BIT *)
      let twoto28 = Big_int.power_int_positive_int 2 28 in
      let rec go n =
        if Big_int.sign_big_int n = 0
        then []
        else
          let (a, b) = Big_int.quomod_big_int n twoto28 in
          [ Big_int.int32_of_big_int b ] @ go a
      in go n
    in
    (* how many 32 bit digits *)
    let size = Int32.of_int (List.length limbs) in

    (* cf. mp_int in tommath.h *)
    let ptr = E.add_static env StaticBytes.[
      I32 Tagged.(int_of_tag BigInt);
      I32 size; (* used *)
      I32 size; (* size; relying on Heap.word_size == size_of(mp_digit) *)
      I32 sign;
      I32 0l; (* dp; this will be patched in BigInt::mp_int_ptr in the RTS when used *)
      i32s limbs

    ] in
    ptr

  let assert_nonneg env =
    Func.share_code1 env "assert_nonneg" ("n", I32Type) [I32Type] (fun env get_n ->
      get_n ^^
      E.call_import env "rts" "bigint_isneg" ^^
      E.then_trap_with env "Natural subtraction underflow" ^^
      get_n
    )

  let compile_abs env = E.call_import env "rts" "bigint_abs"
  let compile_neg env = E.call_import env "rts" "bigint_neg"
  let compile_add env = E.call_import env "rts" "bigint_add"
  let compile_mul env = E.call_import env "rts" "bigint_mul"
  let compile_signed_sub env = E.call_import env "rts" "bigint_sub"
  let compile_signed_div env = E.call_import env "rts" "bigint_div"
  let compile_signed_mod env = E.call_import env "rts" "bigint_rem"
  let compile_unsigned_sub env = E.call_import env "rts" "bigint_sub" ^^ assert_nonneg env
  let compile_unsigned_rem env = E.call_import env "rts" "bigint_rem"
  let compile_unsigned_div env = E.call_import env "rts" "bigint_div"
  let compile_unsigned_pow env = E.call_import env "rts" "bigint_pow"
  let compile_lsh env = E.call_import env "rts" "bigint_lsh"
  let compile_rsh env = E.call_import env "rts" "bigint_rsh"

  let compile_eq env = E.call_import env "rts" "bigint_eq"
  let compile_is_negative env = E.call_import env "rts" "bigint_isneg"
  let compile_relop env = function
      | Lt -> E.call_import env "rts" "bigint_lt"
      | Le -> E.call_import env "rts" "bigint_le"
      | Ge -> E.call_import env "rts" "bigint_ge"
      | Gt -> E.call_import env "rts" "bigint_gt"

  let fits_signed_bits env bits =
    E.call_import env "rts" "bigint_2complement_bits" ^^
    compile_unboxed_const (Int32.of_int bits) ^^
    G.i (Compare (Wasm.Values.I32 I32Op.LeU))
  let fits_unsigned_bits env bits =
    E.call_import env "rts" "bigint_count_bits" ^^
    compile_unboxed_const (Int32.of_int bits) ^^
    G.i (Compare (Wasm.Values.I32 I32Op.LeU))

end (* BigNumLibtommath *)

module BigNum = MakeCompact(BigNumLibtommath)

(* Primitive functions *)
module Prim = struct
  (* The {Nat,Int}{8,16} bits sit in the MSBs of the i32, in this manner
     we can perform almost all operations, with the exception of
     - Mul (needs shr of one operand)
     - Shr (needs masking of result)
     - Rot (needs duplication into LSBs, masking of amount and masking of result)
     - ctz (needs shr of operand or sub from result)

     Both {Nat,Int}{8,16} fit into the vanilla stackrep, so no boxing is necessary.
     This MSB-stored schema is also essentially what the interpreter is using.
  *)
  let prim_word32toNat = BigNum.from_word32
  let prim_shiftWordNtoUnsigned env b =
    compile_shrU_const b ^^
    prim_word32toNat env
  let prim_word32toInt = BigNum.from_signed_word32
  let prim_shiftWordNtoSigned env b =
    compile_shrS_const b ^^
    prim_word32toInt env
  let prim_intToWord32 = BigNum.truncate_to_word32
  let prim_intToWordNShifted env b =
    prim_intToWord32 env ^^
    TaggedSmallWord.shift_leftWordNtoI32 b
end (* Prim *)

module Object = struct
 (* An object with a mutable field1 and immutable field 2 has the following
    heap layout:

    ┌────────┬──────────┬──────────┬─────────┬─────────────┬───┐
    │ Object │ n_fields │ hash_ptr │ ind_ptr │ field2_data │ … │
    └────────┴──────────┴┬─────────┴┬────────┴─────────────┴───┘
         ┌───────────────┘          │
         │   ┌──────────────────────┘
         │   ↓
         │  ╶─┬────────┬─────────────┐
         │    │ ObjInd │ field1_data │
         ↓    └────────┴─────────────┘
        ╶─┬─────────────┬─────────────┬───┐
          │ field1_hash │ field2_hash │ … │
          └─────────────┴─────────────┴───┘


    The field hash array lives in static memory (so no size header needed).
    The hash_ptr is skewed.

    The field2_data for immutable fields is a vanilla word.

    The field1_data for mutable fields are pointers to either an ObjInd, or a
    MutBox (they have the same layout). This indirection is a consequence of
    how we compile object literals with `await` instructions, as these mutable
    fields need to be able to alias local mutable variables.

    We could alternatively switch to an allocate-first approach in the
    await-translation of objects, and get rid of this indirection -- if it were
    not for the implementing of sharing of mutable stable values.
  *)

  let header_size = Int32.add Tagged.header_size 2l

  (* Number of object fields *)
  let size_field = Int32.add Tagged.header_size 0l
  let hash_ptr_field = Int32.add Tagged.header_size 1l

  module FieldEnv = Env.Make(String)

  (* This is for static objects *)
  let vanilla_lit env (fs : (string * int32) list) : int32 =
    let (hashes, ptrs) = fs
      |> List.map (fun (n, ptr) -> (Mo_types.Hash.hash n,ptr))
      |> List.sort compare
      |> List.split
    in

    let hash_ptr = E.add_static env StaticBytes.[ i32s hashes ] in

    E.add_static env StaticBytes.[
      I32 Tagged.(int_of_tag Object);
      I32 (Int32.of_int (List.length fs));
      I32 hash_ptr;
      i32s ptrs;
    ]

  (* This is for non-recursive objects, i.e. ObjNewE *)
  (* The instructions in the field already create the indirection if needed *)
  let lit_raw env (fs : (string * (unit -> G.t)) list ) =
    let name_pos_map =
      fs |>
      (* We could store only public fields in the object, but
         then we need to allocate separate boxes for the non-public ones:
         List.filter (fun (_, vis, f) -> vis.it = Public) |>
      *)
      List.map (fun (n,_) -> (E.hash env n, n)) |>
      List.sort compare |>
      List.mapi (fun i (_h,n) -> (n,Int32.of_int i)) |>
      List.fold_left (fun m (n,i) -> FieldEnv.add n i m) FieldEnv.empty in

    let sz = Int32.of_int (FieldEnv.cardinal name_pos_map) in

    (* Create hash array *)
    let hashes = fs |>
      List.map (fun (n,_) -> E.hash env n) |>
      List.sort compare in
    let hash_ptr = E.add_static env StaticBytes.[ i32s hashes ] in

    (* Allocate memory *)
    let (set_ri, get_ri, ri) = new_local_ env I32Type "obj" in
    Heap.alloc env (Int32.add header_size sz) ^^
    set_ri ^^

    (* Set tag *)
    get_ri ^^
    Tagged.(store Object) ^^

    (* Set size *)
    get_ri ^^
    compile_unboxed_const sz ^^
    Heap.store_field size_field ^^

    (* Set hash_ptr *)
    get_ri ^^
    compile_unboxed_const hash_ptr ^^
    Heap.store_field hash_ptr_field ^^

    (* Write all the fields *)
    let init_field (name, mk_is) : G.t =
      (* Write the pointer to the indirection *)
      get_ri ^^
      mk_is () ^^
      let i = FieldEnv.find name name_pos_map in
      let offset = Int32.add header_size i in
      Heap.store_field offset
    in
    G.concat_map init_field fs ^^

    (* Return the pointer to the object *)
    get_ri


  (* Returns a pointer to the object field (without following the indirection) *)
  let idx_hash_raw env low_bound =
    let name = Printf.sprintf "obj_idx<%d>" low_bound  in
    Func.share_code2 env name (("x", I32Type), ("hash", I32Type)) [I32Type] (fun env get_x get_hash ->
      let set_x = G.setter_for get_x in
      let set_h_ptr, get_h_ptr = new_local env "h_ptr" in

      get_x ^^ Heap.load_field hash_ptr_field ^^

      (* Linearly scan through the fields (binary search can come later) *)
      (* unskew h_ptr and advance both to low bound *)
      compile_add_const Int32.(add ptr_unskew (mul Heap.word_size (of_int low_bound))) ^^
      set_h_ptr ^^
      get_x ^^
      compile_add_const Int32.(mul Heap.word_size (add header_size (of_int low_bound))) ^^
      set_x ^^
      G.loop0 (
          get_h_ptr ^^ load_unskewed_ptr ^^
          get_hash ^^ G.i (Compare (Wasm.Values.I32 I32Op.Eq)) ^^
          G.if0
            (get_x ^^ G.i Return)
            (get_h_ptr ^^ compile_add_const Heap.word_size ^^ set_h_ptr ^^
             get_x ^^ compile_add_const Heap.word_size ^^ set_x ^^
             G.i (Br (nr 1l)))
        ) ^^
      G.i Unreachable
    )

  (* Returns a pointer to the object field (possibly following the indirection) *)
  let idx_hash env low_bound indirect =
    if indirect
    then
      let name = Printf.sprintf "obj_idx_ind<%d>" low_bound in
      Func.share_code2 env name (("x", I32Type), ("hash", I32Type)) [I32Type] (fun env get_x get_hash ->
      get_x ^^ get_hash ^^
      idx_hash_raw env low_bound ^^
      load_ptr ^^ compile_add_const (Int32.mul MutBox.field Heap.word_size)
    )
    else idx_hash_raw env low_bound

  (* Determines whether the field is mutable (and thus needs an indirection) *)
  let is_mut_field env obj_type s =
    let _, fields = Type.as_obj_sub [s] obj_type in
    Type.is_mut (Type.lookup_val_field s fields)

  (* Computes a lower bound for the positional index of a field in an object *)
  let field_lower_bound env obj_type s =
    let open Type in
    let _, fields = as_obj_sub [s] obj_type in
    List.iter (function {typ = Typ _; _} -> assert false | _ -> ()) fields;
    let sorted_by_hash =
      List.sort
        (fun (h1, _) (h2, _) -> Lib.Uint32.compare h1 h2)
        (List.map (fun f -> Lib.Uint32.of_int32 (E.hash env f.lab), f) fields) in
    match Lib.List.index_of s (List.map (fun (_, {lab; _}) -> lab) sorted_by_hash) with
    | Some i -> i
    | _ -> assert false

  (* Returns a pointer to the object field (without following the indirection) *)
  let idx_raw env f =
    compile_unboxed_const (E.hash env f) ^^
    idx_hash_raw env 0

  (* Returns a pointer to the object field (possibly following the indirection) *)
  let idx env obj_type f =
    compile_unboxed_const (E.hash env f) ^^
    idx_hash env (field_lower_bound env obj_type f) (is_mut_field env obj_type f)

  (* load the value (or the mutbox) *)
  let load_idx_raw env f =
    idx_raw env f ^^
    load_ptr

  (* load the actual value (dereferencing the mutbox) *)
  let load_idx env obj_type f =
    idx env obj_type f ^^
    load_ptr

end (* Object *)

module Blob = struct
  (* The layout of a blob object is

     ┌─────┬─────────┬──────────────────┐
     │ tag │ n_bytes │ bytes (padded) … │
     └─────┴─────────┴──────────────────┘

    This heap object is used for various kinds of binary, non-pointer data.

    When used for Text values, the bytes are UTF-8 encoded code points from
    Unicode.
  *)

  let header_size = Int32.add Tagged.header_size 1l
  let len_field = Int32.add Tagged.header_size 0l

  let len env = Heap.load_field len_field
  let len_nat env =
    Func.share_code1 env "blob_len" ("text", I32Type) [I32Type] (fun env get ->
      get ^^
      len env ^^
      BigNum.from_word32 env
    )

  let vanilla_lit env s =
    E.add_static env StaticBytes.[
      I32 Tagged.(int_of_tag Blob);
      I32 (Int32.of_int (String.length s));
      Bytes s;
    ]

  let lit env s = compile_unboxed_const (vanilla_lit env s)

  let lit_ptr_len env s =
    compile_unboxed_const (Int32.add ptr_unskew (E.add_static env StaticBytes.[Bytes s])) ^^
    compile_unboxed_const (Int32.of_int (String.length s))

  let alloc env = E.call_import env "rts" "alloc_blob"

  let unskewed_payload_offset = Int32.(add ptr_unskew (mul Heap.word_size header_size))
  let payload_ptr_unskewed = compile_add_const unskewed_payload_offset

  let as_ptr_len env = Func.share_code1 env "as_ptr_size" ("x", I32Type) [I32Type; I32Type] (
    fun env get_x ->
      get_x ^^ payload_ptr_unskewed ^^
      get_x ^^ len env
    )

  let of_ptr_size env = Func.share_code2 env "blob_of_ptr_size" (("ptr", I32Type), ("size" , I32Type)) [I32Type] (
    fun env get_ptr get_size ->
      let (set_x, get_x) = new_local env "x" in
      get_size ^^ alloc env ^^ set_x ^^
      get_x ^^ payload_ptr_unskewed ^^
      get_ptr ^^
      get_size ^^
      Heap.memcpy env ^^
      get_x
    )

  let of_size_copy env get_size_fun copy_fun offset_fun =
    let (set_len, get_len) = new_local env "len" in
    let (set_blob, get_blob) = new_local env "blob" in
    get_size_fun env ^^ set_len ^^

    get_len ^^ alloc env ^^ set_blob ^^
    get_blob ^^ payload_ptr_unskewed ^^
    offset_fun env ^^
    get_len ^^
    copy_fun env ^^

    get_blob

  (* Lexicographic blob comparison. Expects two blobs on the stack *)
  let rec compare env op =
    let open Operator in
    let name = match op with
        | LtOp -> "Blob.compare_lt"
        | LeOp -> "Blob.compare_le"
        | GeOp -> "Blob.compare_ge"
        | GtOp -> "Blob.compare_gt"
        | EqOp -> "Blob.compare_eq"
        | NeqOp -> assert false in
    Func.share_code2 env name (("x", I32Type), ("y", I32Type)) [I32Type] (fun env get_x get_y ->
      match op with
        (* Some operators can be reduced to the negation of other operators *)
        | LtOp ->  get_x ^^ get_y ^^ compare env GeOp ^^ Bool.neg
        | GtOp ->  get_x ^^ get_y ^^ compare env LeOp ^^ Bool.neg
        | NeqOp -> assert false
        | _ ->
      begin
        let (set_len1, get_len1) = new_local env "len1" in
        let (set_len2, get_len2) = new_local env "len2" in
        let (set_len, get_len) = new_local env "len" in
        let (set_a, get_a) = new_local env "a" in
        let (set_b, get_b) = new_local env "b" in

        get_x ^^ len env ^^ set_len1 ^^
        get_y ^^ len env ^^ set_len2 ^^

        (* Find mininum length *)
        begin if op = EqOp then
          (* Early exit for equality *)
          get_len1 ^^ get_len2 ^^ G.i (Compare (Wasm.Values.I32 I32Op.Eq)) ^^
          G.if0 G.nop (Bool.lit false ^^ G.i Return) ^^

          get_len1 ^^ set_len
        else
          get_len1 ^^ get_len2 ^^ G.i (Compare (Wasm.Values.I32 I32Op.LeU)) ^^
          G.if0
            (get_len1 ^^ set_len)
            (get_len2 ^^ set_len)
        end ^^

        (* We could do word-wise comparisons if we know that the trailing bytes
           are zeroed *)
        get_len ^^
        from_0_to_n env (fun get_i ->
          get_x ^^
          payload_ptr_unskewed ^^
          get_i ^^
          G.i (Binary (Wasm.Values.I32 I32Op.Add)) ^^
          G.i (Load {ty = I32Type; align = 0; offset = 0l; sz = Some Wasm.Types.(Pack8, ZX)}) ^^
          set_a ^^


          get_y ^^
          payload_ptr_unskewed ^^
          get_i ^^
          G.i (Binary (Wasm.Values.I32 I32Op.Add)) ^^
          G.i (Load {ty = I32Type; align = 0; offset = 0l; sz = Some Wasm.Types.(Pack8, ZX)}) ^^
          set_b ^^

          get_a ^^ get_b ^^ G.i (Compare (Wasm.Values.I32 I32Op.Eq)) ^^
          G.if0 G.nop (
            (* first non-equal elements *)
            begin match op with
            | LeOp -> get_a ^^ get_b ^^ G.i (Compare (Wasm.Values.I32 I32Op.LeU))
            | GeOp -> get_a ^^ get_b ^^ G.i (Compare (Wasm.Values.I32 I32Op.GeU))
            | EqOp -> Bool.lit false
            | _ -> assert false
            end ^^
            G.i Return
          )
        ) ^^
        (* Common prefix is same *)
        match op with
        | LeOp -> get_len1 ^^ get_len2 ^^ G.i (Compare (Wasm.Values.I32 I32Op.LeU))
        | GeOp -> get_len1 ^^ get_len2 ^^ G.i (Compare (Wasm.Values.I32 I32Op.GeU))
        | EqOp -> Bool.lit true
        | _ -> assert false
      end
  )

  let iter env =
    E.call_import env "rts" "blob_iter"
  let iter_done env =
    E.call_import env "rts" "blob_iter_done"
  let iter_next env =
    E.call_import env "rts" "blob_iter_next" ^^
    TaggedSmallWord.msb_adjust Type.Nat8

  let dyn_alloc_scratch env = alloc env ^^ payload_ptr_unskewed

  (* TODO: rewrite using MemoryFill *)
  let clear env =
    Func.share_code1 env "blob_clear" ("x", I32Type) [] (fun env get_x ->
      let (set_ptr, get_ptr) = new_local env "ptr" in
      let (set_len, get_len) = new_local env "len" in
      get_x ^^
      as_ptr_len env ^^
      set_len ^^
      set_ptr ^^

      (* round to word size *)
      get_len ^^
      compile_add_const (Int32.sub Heap.word_size 1l) ^^
      compile_divU_const Heap.word_size ^^

      (* clear all words *)
      from_0_to_n env (fun get_i ->
        get_ptr ^^
        compile_unboxed_const 0l ^^
        store_unskewed_ptr ^^
        get_ptr ^^
        compile_add_const Heap.word_size ^^
        set_ptr))

end (* Blob *)

module Text = struct
  (*
  Most of the heavy lifting around text values is in rts/motoko-rts/src/text.rs
  *)

  (* The layout of a concatenation node is

     ┌─────┬─────────┬───────┬───────┐
     │ tag │ n_bytes │ text1 │ text2 │
     └─────┴─────────┴───────┴───────┘

    This is internal to rts/text.c, with the exception of GC-related code.
  *)

  let of_ptr_size env =
    E.call_import env "rts" "text_of_ptr_size"
  let concat env =
    E.call_import env "rts" "text_concat"
  let size env =
    E.call_import env "rts" "text_size"
  let to_buf env =
    E.call_import env "rts" "text_to_buf"
  let len_nat env =
    Func.share_code1 env "text_len" ("text", I32Type) [I32Type] (fun env get ->
      get ^^
      E.call_import env "rts" "text_len" ^^
      BigNum.from_word32 env
    )
  let prim_showChar env =
    TaggedSmallWord.untag_codepoint ^^
    E.call_import env "rts" "text_singleton"
  let to_blob env = E.call_import env "rts" "blob_of_text"

  let of_blob env =
    let (set_blob, get_blob) = new_local env "blob" in
    set_blob ^^
    get_blob ^^ Blob.as_ptr_len env ^^
    E.call_import env "rts" "utf8_valid" ^^
    G.if1 I32Type (Opt.inject_noop env get_blob) (Opt.null_lit env)


  let iter env =
    E.call_import env "rts" "text_iter"
  let iter_done env =
    E.call_import env "rts" "text_iter_done"
  let iter_next env =
    E.call_import env "rts" "text_iter_next" ^^
    TaggedSmallWord.tag_codepoint

  let compare env op =
    let open Operator in
    let name = match op with
        | LtOp -> "Text.compare_lt"
        | LeOp -> "Text.compare_le"
        | GeOp -> "Text.compare_ge"
        | GtOp -> "Text.compare_gt"
        | EqOp -> "Text.compare_eq"
        | NeqOp -> assert false in
    Func.share_code2 env name (("x", I32Type), ("y", I32Type)) [I32Type] (fun env get_x get_y ->
      get_x ^^ get_y ^^ E.call_import env "rts" "text_compare" ^^
      compile_unboxed_const 0l ^^
      match op with
        | LtOp -> G.i (Compare (Wasm.Values.I32 I32Op.LtS))
        | LeOp -> G.i (Compare (Wasm.Values.I32 I32Op.LeS))
        | GtOp -> G.i (Compare (Wasm.Values.I32 I32Op.GtS))
        | GeOp -> G.i (Compare (Wasm.Values.I32 I32Op.GeS))
        | EqOp -> G.i (Compare (Wasm.Values.I32 I32Op.Eq))
        | NeqOp -> assert false
    )


end (* Text *)

module Arr = struct
  (* Object layout:

     ┌─────┬──────────┬────────┬───┐
     │ tag │ n_fields │ field1 │ … │
     └─────┴──────────┴────────┴───┘

     No difference between mutable and immutable arrays.
  *)

  let header_size = Int32.add Tagged.header_size 1l
  let element_size = 4l
  let len_field = Int32.add Tagged.header_size 0l

  (* Static array access. No checking *)
  let load_field n = Heap.load_field Int32.(add n header_size)

  (* Dynamic array access. Returns the address (not the value) of the field.
     Does no bounds checking *)
  let unsafe_idx env =
    Func.share_code2 env "Array.unsafe_idx" (("array", I32Type), ("idx", I32Type)) [I32Type] (fun env get_array get_idx ->
      get_idx ^^
      compile_add_const header_size ^^
      compile_mul_const element_size ^^
      get_array ^^
      G.i (Binary (Wasm.Values.I32 I32Op.Add))
    )

  (* Dynamic array access. Returns the address (not the value) of the field.
     Does bounds checking *)
  let idx env =
    Func.share_code2 env "Array.idx" (("array", I32Type), ("idx", I32Type)) [I32Type] (fun env get_array get_idx ->
      (* No need to check the lower bound, we interpret idx as unsigned *)
      (* Check the upper bound *)
      get_idx ^^
      get_array ^^ Heap.load_field len_field ^^
      G.i (Compare (Wasm.Values.I32 I32Op.LtU)) ^^
      E.else_trap_with env "Array index out of bounds" ^^

      get_idx ^^
      compile_add_const header_size ^^
      compile_mul_const element_size ^^
      get_array ^^
      G.i (Binary (Wasm.Values.I32 I32Op.Add))
    )

  (* As above, but taking a bigint (Nat), and reporting overflow as out of bounds *)
  let idx_bigint env =
    Func.share_code2 env "Array.idx_bigint" (("array", I32Type), ("idx", I32Type)) [I32Type] (fun env get_array get_idx ->
      get_array ^^
      get_idx ^^
      Blob.lit env "Array index out of bounds" ^^
      BigNum.to_word32_with env ^^
      idx env
  )

  let vanilla_lit env ptrs =
    E.add_static env StaticBytes.[
      I32 Tagged.(int_of_tag Array);
      I32 (Int32.of_int (List.length ptrs));
      i32s ptrs;
    ]

  (* Compile an array literal. *)
  let lit env element_instructions =
    Tagged.obj env Tagged.Array
     ([ compile_unboxed_const (Wasm.I32.of_int_u (List.length element_instructions))
      ] @ element_instructions)

  (* Does not initialize the fields! *)
  let alloc env = E.call_import env "rts" "alloc_array"

  let iterate env get_array body =
    let (set_boundary, get_boundary) = new_local env "boundary" in
    let (set_pointer, get_pointer) = new_local env "pointer" in

    (* Initial element pointer, skewed *)
    compile_unboxed_const header_size ^^
    compile_mul_const element_size ^^
    get_array ^^
    G.i (Binary (Wasm.Values.I32 I32Op.Add)) ^^
    set_pointer ^^

    (* Upper pointer boundary, skewed *)
    get_array ^^ Heap.load_field len_field ^^
    compile_mul_const element_size ^^
    get_pointer ^^
    G.i (Binary (Wasm.Values.I32 I32Op.Add)) ^^
    set_boundary ^^

    (* Loop through all elements *)
    compile_while env
    ( get_pointer ^^
      get_boundary ^^
      G.i (Compare (Wasm.Values.I32 I32Op.LtU))
    ) (
      body get_pointer ^^

      (* Next element pointer, skewed *)
      get_pointer ^^
      compile_add_const element_size ^^
      set_pointer
    )

  (* The primitive operations *)
  (* No need to wrap them in RTS functions: They occur only once, in the prelude. *)
  let init env =
    let (set_x, get_x) = new_local env "x" in
    let (set_r, get_r) = new_local env "r" in
    set_x ^^

    (* Allocate *)
    BigNum.to_word32 env ^^
    alloc env ^^
    set_r ^^

    (* Write elements *)
    iterate env get_r (fun get_pointer ->
      get_pointer ^^
      get_x ^^
      store_ptr
    ) ^^
    get_r

  let tabulate env =
    let (set_f, get_f) = new_local env "f" in
    let (set_r, get_r) = new_local env "r" in
    let (set_i, get_i) = new_local env "i" in
    set_f ^^

    (* Allocate *)
    BigNum.to_word32 env ^^
    alloc env ^^
    set_r ^^

    (* Initial index *)
    compile_unboxed_const 0l ^^
    set_i ^^

    (* Write elements *)
    iterate env get_r (fun get_pointer ->
      get_pointer ^^
      (* The closure *)
      get_f ^^
      (* The arg *)
      get_i ^^
      BigNum.from_word32 env ^^
      (* The closure again *)
      get_f ^^
      (* Call *)
      Closure.call_closure env 1 1 ^^
      store_ptr ^^

      (* Increment index *)
      get_i ^^
      compile_add_const 1l ^^
      set_i
    ) ^^
    get_r

  let ofBlob env =
    Func.share_code1 env "Arr.ofBlob" ("blob", I32Type) [I32Type] (fun env get_blob ->
      let (set_len, get_len) = new_local env "len" in
      let (set_r, get_r) = new_local env "r" in

      get_blob ^^ Blob.len env ^^ set_len ^^

      get_len ^^ alloc env ^^ set_r ^^

      get_len ^^ from_0_to_n env (fun get_i ->
        get_r ^^ get_i ^^ unsafe_idx env ^^
        get_blob ^^ Blob.payload_ptr_unskewed ^^
        get_i ^^ G.i (Binary (Wasm.Values.I32 I32Op.Add)) ^^
        G.i (Load {ty = I32Type; align = 0; offset = 0l; sz = Some Wasm.Types.(Pack8, ZX)}) ^^
        TaggedSmallWord.msb_adjust Type.Nat8 ^^
        store_ptr
      ) ^^

      get_r
    )

  let toBlob env =
    Func.share_code1 env "Arr.toBlob" ("array", I32Type) [I32Type] (fun env get_a ->
      let (set_len, get_len) = new_local env "len" in
      let (set_r, get_r) = new_local env "r" in

      get_a ^^ Heap.load_field len_field ^^ set_len ^^

      get_len ^^ Blob.alloc env ^^ set_r ^^

      get_len ^^ from_0_to_n env (fun get_i ->
        get_r ^^ Blob.payload_ptr_unskewed ^^
        get_i ^^ G.i (Binary (Wasm.Values.I32 I32Op.Add)) ^^
        get_a ^^ get_i ^^ unsafe_idx env ^^
        load_ptr ^^
        TaggedSmallWord.lsb_adjust Type.Nat8 ^^
        G.i (Store {ty = I32Type; align = 0; offset = 0l; sz = Some Wasm.Types.Pack8})
      ) ^^

      get_r
    )

end (* Array *)

module Tuple = struct
  (* Tuples use the same object representation (and same tag) as arrays.
     Even though we know the size statically, we still need the size
     information for the GC.

     One could introduce tags for small tuples, to save one word.
  *)

  (* We represent the boxed empty tuple as the unboxed scalar 0, i.e. simply as
     number (but really anything is fine, we never look at this) *)
  let unit_vanilla_lit = 0l
  let compile_unit = compile_unboxed_const unit_vanilla_lit

  (* Expects on the stack the pointer to the array. *)
  let load_n n = Heap.load_field (Int32.add Arr.header_size n)

  (* Takes n elements of the stack and produces an argument tuple *)
  let from_stack env n =
    if n = 0 then compile_unit
    else
      let name = Printf.sprintf "to_%i_tuple" n in
      let args = Lib.List.table n (fun i -> Printf.sprintf "arg%i" i, I32Type) in
      Func.share_code env name args [I32Type] (fun env ->
        Arr.lit env (Lib.List.table n (fun i -> G.i (LocalGet (nr (Int32.of_int i)))))
      )

  (* Takes an argument tuple and puts the elements on the stack: *)
  let to_stack env n =
    if n = 0 then G.i Drop else
    begin
      let name = Printf.sprintf "from_%i_tuple" n in
      let retty = Lib.List.make n I32Type in
      Func.share_code1 env name ("tup", I32Type) retty (fun env get_tup ->
        G.table n (fun i -> get_tup ^^ load_n (Int32.of_int i))
      )
    end

end (* Tuple *)

module Lifecycle = struct
  (*
  This module models the life cycle of a canister as a very simple state machine,
  keeps track of the current state of the canister, and traps noisily if an
  unexpected transition happens. Such a transition would either be a bug in the
  underlying system, or in our RTS.
  *)

  type state =
    | PreInit
  (* We do not use the (start) function when compiling canisters, so skip
     these two:
    | InStart
    | Started (* (start) has run *)
  *)
    | InInit (* canister_init *)
    | Idle (* basic steady state *)
    | InUpdate
    | InQuery
    | PostQuery (* an invalid state *)
    | InPreUpgrade
    | PostPreUpgrade (* an invalid state *)
    | InPostUpgrade

  let string_of_state state = match state with
    | PreInit -> "PreInit"
    | InInit -> "InInit"
    | Idle -> "Idle"
    | InUpdate -> "InUpdate"
    | InQuery -> "InQuery"
    | PostQuery -> "PostQuery"
    | InPreUpgrade -> "InPreUpgrade"
    | PostPreUpgrade -> "PostPreUpgrade"
    | InPostUpgrade -> "InPostUpgrade"

  let int_of_state = function
    | PreInit -> 0l (* Automatically null *)
    (*
    | InStart -> 1l
    | Started -> 2l
    *)
    | InInit -> 3l
    | Idle -> 4l
    | InUpdate -> 5l
    | InQuery -> 6l
    | PostQuery -> 7l
    | InPreUpgrade -> 8l
    | PostPreUpgrade -> 9l
    | InPostUpgrade -> 10l

  let ptr () = Stack.end_ ()
  let end_ () = Int32.add (Stack.end_ ()) Heap.word_size

  (* Which states may come before this *)
  let pre_states = function
    | PreInit -> []
    (*
    | InStart -> [PreInit]
    | Started -> [InStart]
    *)
    | InInit -> [PreInit]
    | Idle -> [InInit; InUpdate; InPostUpgrade]
    | InUpdate -> [Idle]
    | InQuery -> [Idle]
    | PostQuery -> [InQuery]
    | InPreUpgrade -> [Idle]
    | PostPreUpgrade -> [InPreUpgrade]
    | InPostUpgrade -> [InInit]

  let get env =
    compile_unboxed_const (ptr ()) ^^
    load_unskewed_ptr

  let set env new_state =
    compile_unboxed_const (ptr ()) ^^
    compile_unboxed_const (int_of_state new_state) ^^
    store_unskewed_ptr

  let trans env new_state =
    let name = "trans_state" ^ Int32.to_string (int_of_state new_state) in
    Func.share_code0 env name [] (fun env ->
      G.block0 (
        let rec go = function
        | [] -> E.trap_with env
          ("internal error: unexpected state entering " ^ string_of_state new_state)
        | (s::ss) ->
          get env ^^ compile_eq_const (int_of_state s) ^^
          G.if0 (G.i (Br (nr 1l))) G.nop ^^
          go ss
        in go (pre_states new_state)
        ) ^^
      set env new_state
    )

end (* Lifecycle *)


module IC = struct

  (* IC-specific stuff: System imports, databufs etc. *)

  let register_globals env =
    (* result of last ic0.call_perform  *)
    E.add_global32 env "__call_perform_status" Mutable 0l;
    E.add_global32 env "__call_perform_message" Mutable 0l
    (* NB: __call_perform_message is not a root so text contents *must* be static *)

  let get_call_perform_status env =
    G.i (GlobalGet (nr (E.get_global env "__call_perform_status")))
  let set_call_perform_status env =
    G.i (GlobalSet (nr (E.get_global env "__call_perform_status")))
  let get_call_perform_message env =
    G.i (GlobalGet (nr (E.get_global env "__call_perform_message")))
  let set_call_perform_message env =
    G.i (GlobalSet (nr (E.get_global env "__call_perform_message")))

  let init_globals env =
    Blob.lit env "" ^^
    set_call_perform_message env

  let i32s n = Lib.List.make n I32Type
  let i64s n = Lib.List.make n I64Type

  let import_ic0 env =
      E.add_func_import env "ic0" "accept_message" [] [];
      E.add_func_import env "ic0" "call_data_append" (i32s 2) [];
      E.add_func_import env "ic0" "call_cycles_add128" (i64s 2) [];
      E.add_func_import env "ic0" "call_new" (i32s 8) [];
      E.add_func_import env "ic0" "call_perform" [] [I32Type];
      E.add_func_import env "ic0" "call_on_cleanup" (i32s 2) [];
      E.add_func_import env "ic0" "canister_cycle_balance128" [I32Type] [];
      E.add_func_import env "ic0" "canister_self_copy" (i32s 3) [];
      E.add_func_import env "ic0" "canister_self_size" [] [I32Type];
      E.add_func_import env "ic0" "canister_status" [] [I32Type];
      E.add_func_import env "ic0" "debug_print" (i32s 2) [];
      E.add_func_import env "ic0" "msg_arg_data_copy" (i32s 3) [];
      E.add_func_import env "ic0" "msg_arg_data_size" [] [I32Type];
      E.add_func_import env "ic0" "msg_caller_copy" (i32s 3) [];
      E.add_func_import env "ic0" "msg_caller_size" [] [I32Type];
      E.add_func_import env "ic0" "msg_cycles_available128" [I32Type] [];
      E.add_func_import env "ic0" "msg_cycles_refunded128" [I32Type] [];
      E.add_func_import env "ic0" "msg_cycles_accept128" [I64Type; I64Type; I32Type] [];
      E.add_func_import env "ic0" "certified_data_set" (i32s 2) [];
      E.add_func_import env "ic0" "data_certificate_present" [] [I32Type];
      E.add_func_import env "ic0" "data_certificate_size" [] [I32Type];
      E.add_func_import env "ic0" "data_certificate_copy" (i32s 3) [];
      E.add_func_import env "ic0" "msg_method_name_size" [] [I32Type];
      E.add_func_import env "ic0" "msg_method_name_copy" (i32s 3) [];
      E.add_func_import env "ic0" "msg_reject_code" [] [I32Type];
      E.add_func_import env "ic0" "msg_reject_msg_size" [] [I32Type];
      E.add_func_import env "ic0" "msg_reject_msg_copy" (i32s 3) [];
      E.add_func_import env "ic0" "msg_reject" (i32s 2) [];
      E.add_func_import env "ic0" "msg_reply_data_append" (i32s 2) [];
      E.add_func_import env "ic0" "msg_reply" [] [];
      E.add_func_import env "ic0" "performance_counter" [I32Type] [I64Type];
      E.add_func_import env "ic0" "trap" (i32s 2) [];
      E.add_func_import env "ic0" "stable64_write" (i64s 3) [];
      E.add_func_import env "ic0" "stable64_read" (i64s 3) [];
      E.add_func_import env "ic0" "stable64_size" [] [I64Type];
      E.add_func_import env "ic0" "stable64_grow" [I64Type] [I64Type];
      E.add_func_import env "ic0" "time" [] [I64Type];
      if !Flags.global_timer then
        E.add_func_import env "ic0" "global_timer_set" [I64Type] [I64Type];
      ()

  let system_imports env =
    match E.mode env with
    | Flags.ICMode ->
      import_ic0 env
    | Flags.RefMode  ->
      import_ic0 env
    | Flags.WASIMode ->
      E.add_func_import env "wasi_unstable" "fd_write" [I32Type; I32Type; I32Type; I32Type] [I32Type];
    | Flags.WasmMode -> ()

  let system_call env funcname = E.call_import env "ic0" funcname

  let register env =

      Func.define_built_in env "print_ptr" [("ptr", I32Type); ("len", I32Type)] [] (fun env ->
        match E.mode env with
        | Flags.WasmMode -> G.i Nop
        | Flags.ICMode | Flags.RefMode ->
            G.i (LocalGet (nr 0l)) ^^
            G.i (LocalGet (nr 1l)) ^^
            system_call env "debug_print"
        | Flags.WASIMode -> begin
          let get_ptr = G.i (LocalGet (nr 0l)) in
          let get_len = G.i (LocalGet (nr 1l)) in

          Stack.with_words env "io_vec" 6l (fun get_iovec_ptr ->
            (* We use the iovec functionality to append a newline *)
            get_iovec_ptr ^^
            get_ptr ^^
            G.i (Store {ty = I32Type; align = 2; offset = 0l; sz = None}) ^^

            get_iovec_ptr ^^
            get_len ^^
            G.i (Store {ty = I32Type; align = 2; offset = 4l; sz = None}) ^^

            get_iovec_ptr ^^
            get_iovec_ptr ^^ compile_add_const 16l ^^
            G.i (Store {ty = I32Type; align = 2; offset = 8l; sz = None}) ^^

            get_iovec_ptr ^^
            compile_unboxed_const 1l ^^
            G.i (Store {ty = I32Type; align = 2; offset = 12l; sz = None}) ^^

            get_iovec_ptr ^^
            compile_unboxed_const (Int32.of_int (Char.code '\n')) ^^
            G.i (Store {ty = I32Type; align = 0; offset = 16l; sz = Some Wasm.Types.Pack8}) ^^

            (* Call fd_write twice to work around
               https://github.com/bytecodealliance/wasmtime/issues/629
            *)

            compile_unboxed_const 1l (* stdout *) ^^
            get_iovec_ptr ^^
            compile_unboxed_const 1l (* one string segment (2 doesn't work) *) ^^
            get_iovec_ptr ^^ compile_add_const 20l ^^ (* out for bytes written, we ignore that *)
            E.call_import env "wasi_unstable" "fd_write" ^^
            G.i Drop ^^

            compile_unboxed_const 1l (* stdout *) ^^
            get_iovec_ptr ^^ compile_add_const 8l ^^
            compile_unboxed_const 1l (* one string segment *) ^^
            get_iovec_ptr ^^ compile_add_const 20l ^^ (* out for bytes written, we ignore that *)
            E.call_import env "wasi_unstable" "fd_write" ^^
            G.i Drop)
          end);

      E.add_export env (nr {
        name = Lib.Utf8.decode "print_ptr";
        edesc = nr (FuncExport (nr (E.built_in env "print_ptr")))
      })


  let performance_counter env =
    match E.mode env with
    | Flags.(ICMode | RefMode) ->
      system_call env "performance_counter"
    | _ ->
      E.trap_with env "cannot get performance counter when running locally"

  let print_ptr_len env = G.i (Call (nr (E.built_in env "print_ptr")))

  let print_text env =
    Func.share_code1 env "print_text" ("str", I32Type) [] (fun env get_str ->
      let (set_blob, get_blob) = new_local env "blob" in
      get_str ^^ Text.to_blob env ^^ set_blob ^^
      get_blob ^^ Blob.payload_ptr_unskewed ^^
      get_blob ^^ Blob.len env ^^
      print_ptr_len env
    )

  (* For debugging *)
  let _compile_static_print env s =
    Blob.lit_ptr_len env s ^^ print_ptr_len env

  let ic_trap env = system_call env "trap"

  let trap_ptr_len env =
    match E.mode env with
    | Flags.WasmMode -> G.i Unreachable
    | Flags.WASIMode -> print_ptr_len env ^^ G.i Unreachable
    | Flags.ICMode | Flags.RefMode -> ic_trap env ^^ G.i Unreachable

  let trap_with env s =
    Blob.lit_ptr_len env s ^^ trap_ptr_len env

  let trap_text env  =
    Text.to_blob env ^^ Blob.as_ptr_len env ^^ trap_ptr_len env

  let default_exports env =
    (* these exports seem to be wanted by the hypervisor/v8 *)
    E.add_export env (nr {
      name = Lib.Utf8.decode (
        match E.mode env with
        | Flags.WASIMode -> "memory"
        | _  -> "mem"
      );
      edesc = nr (MemoryExport (nr 0l))
    });
    E.add_export env (nr {
      name = Lib.Utf8.decode "table";
      edesc = nr (TableExport (nr 0l))
    })

  let export_init env =
    assert (E.mode env = Flags.ICMode || E.mode env = Flags.RefMode);
    let empty_f = Func.of_body env [] [] (fun env ->
      Lifecycle.trans env Lifecycle.InInit ^^

      G.i (Call (nr (E.built_in env "init"))) ^^
      GC.collect_garbage env ^^

      Lifecycle.trans env Lifecycle.Idle
    ) in
    let fi = E.add_fun env "canister_init" empty_f in
    E.add_export env (nr {
      name = Lib.Utf8.decode "canister_init";
      edesc = nr (FuncExport (nr fi))
      })

  let export_heartbeat env =
    assert (E.mode env = Flags.ICMode || E.mode env = Flags.RefMode);
    let fi = E.add_fun env "canister_heartbeat"
      (Func.of_body env [] [] (fun env ->
        G.i (Call (nr (E.built_in env "heartbeat_exp"))) ^^
        (* TODO(3622)
           Until DTS is implemented for heartbeats, don't collect garbage here,
           just record mutator_instructions and leave GC scheduling to the
           already scheduled async message running `system` function `heartbeat` *)
        GC.record_mutator_instructions env (* future: GC.collect_garbage env *)))
    in
    E.add_export env (nr {
      name = Lib.Utf8.decode "canister_heartbeat";
      edesc = nr (FuncExport (nr fi))
    })

  let export_timer env =
    assert !Flags.global_timer;
    assert (E.mode env = Flags.ICMode || E.mode env = Flags.RefMode);
    let fi = E.add_fun env "canister_global_timer"
      (Func.of_body env [] [] (fun env ->
        G.i (Call (nr (E.built_in env "timer_exp"))) ^^
        (* TODO(3622)
           Until DTS is implemented for timers, don't collect garbage here,
           just record mutator_instructions and leave GC scheduling to the
           already scheduled async message running `system` function `timer` *)
        GC.record_mutator_instructions env (* future: GC.collect_garbage env *)))
    in
    E.add_export env (nr {
      name = Lib.Utf8.decode "canister_global_timer";
      edesc = nr (FuncExport (nr fi))
    })

  let export_inspect env =
    assert (E.mode env = Flags.ICMode || E.mode env = Flags.RefMode);
    let fi = E.add_fun env "canister_inspect_message"
      (Func.of_body env [] [] (fun env ->
        G.i (Call (nr (E.built_in env "inspect_exp"))) ^^
        system_call env "accept_message" (* assumes inspect_exp traps to reject *)
        (* no need to GC !*)))
    in
    E.add_export env (nr {
      name = Lib.Utf8.decode "canister_inspect_message";
      edesc = nr (FuncExport (nr fi))
    })

  let export_wasi_start env =
    assert (E.mode env = Flags.WASIMode);
    let fi = E.add_fun env "_start" (Func.of_body env [] [] (fun env1 ->
      Lifecycle.trans env Lifecycle.InInit ^^
      G.i (Call (nr (E.built_in env "init"))) ^^
      Lifecycle.trans env Lifecycle.Idle
    )) in
    E.add_export env (nr {
      name = Lib.Utf8.decode "_start";
      edesc = nr (FuncExport (nr fi))
      })

  let export_upgrade_methods env =
    if E.mode env = Flags.ICMode || E.mode env = Flags.RefMode then
    let status_stopped = 3l in
    let pre_upgrade_fi = E.add_fun env "pre_upgrade" (Func.of_body env [] [] (fun env ->
      Lifecycle.trans env Lifecycle.InPreUpgrade ^^
      (* check status is stopped or trap on outstanding callbacks *)
      system_call env "canister_status" ^^ compile_eq_const status_stopped ^^
      G.if0
       (G.nop)
       (ContinuationTable.count env ^^
          E.then_trap_with env "canister_pre_upgrade attempted with outstanding message callbacks (try stopping the canister before upgrade)") ^^
      (* call pre_upgrade expression & any system method *)
      (G.i (Call (nr (E.built_in env "pre_exp")))) ^^
      Lifecycle.trans env Lifecycle.PostPreUpgrade
    )) in

    let post_upgrade_fi = E.add_fun env "post_upgrade" (Func.of_body env [] [] (fun env ->
      Lifecycle.trans env Lifecycle.InInit ^^
      G.i (Call (nr (E.built_in env "init"))) ^^
      Lifecycle.trans env Lifecycle.InPostUpgrade ^^
      G.i (Call (nr (E.built_in env "post_exp"))) ^^
      Lifecycle.trans env Lifecycle.Idle ^^
      GC.collect_garbage env
    )) in

    E.add_export env (nr {
      name = Lib.Utf8.decode "canister_pre_upgrade";
      edesc = nr (FuncExport (nr pre_upgrade_fi))
    });

    E.add_export env (nr {
      name = Lib.Utf8.decode "canister_post_upgrade";
      edesc = nr (FuncExport (nr post_upgrade_fi))
    })


  let get_self_reference env =
    match E.mode env with
    | Flags.ICMode | Flags.RefMode ->
      Func.share_code0 env "canister_self" [I32Type] (fun env ->
        Blob.of_size_copy env
          (fun env -> system_call env "canister_self_size")
          (fun env -> system_call env "canister_self_copy")
          (fun env -> compile_unboxed_const 0l)
      )
    | _ ->
      E.trap_with env "cannot get self-actor-reference when running locally"

  let get_system_time env =
    match E.mode env with
    | Flags.ICMode | Flags.RefMode ->
      system_call env "time"
    | _ ->
      E.trap_with env "cannot get system time when running locally"

  let caller env =
    match E.mode env with
    | Flags.ICMode | Flags.RefMode ->
      Blob.of_size_copy env
        (fun env -> system_call env "msg_caller_size")
        (fun env -> system_call env "msg_caller_copy")
        (fun env -> compile_unboxed_const 0l)
    | _ ->
      E.trap_with env (Printf.sprintf "cannot get caller when running locally")

  let method_name env =
    match E.mode env with
    | Flags.ICMode | Flags.RefMode ->
      Blob.of_size_copy env
        (fun env -> system_call env "msg_method_name_size")
        (fun env -> system_call env "msg_method_name_copy")
        (fun env -> compile_unboxed_const 0l)
    | _ ->
      E.trap_with env (Printf.sprintf "cannot get method_name when running locally")

  let arg_data env =
    match E.mode env with
    | Flags.ICMode | Flags.RefMode ->
      Blob.of_size_copy env
        (fun env -> system_call env "msg_arg_data_size")
        (fun env -> system_call env "msg_arg_data_copy")
        (fun env -> compile_unboxed_const 0l)
    | _ ->
      E.trap_with env (Printf.sprintf "cannot get arg_data when running locally")

  let reject env arg_instrs =
    match E.mode env with
    | Flags.ICMode | Flags.RefMode ->
      arg_instrs ^^
      Text.to_blob env ^^
      Blob.as_ptr_len env ^^
      system_call env "msg_reject"
    | _ ->
      E.trap_with env (Printf.sprintf "cannot reject when running locally")

  let error_code env =
     Func.share_code0 env "error_code" [I32Type] (fun env ->
      let (set_code, get_code) = new_local env "code" in
      system_call env "msg_reject_code" ^^ set_code ^^
      List.fold_right (fun (tag, const) code ->
        get_code ^^ compile_unboxed_const const ^^
        G.i (Compare (Wasm.Values.I32 I32Op.Eq)) ^^
        G.if1 I32Type
          (Variant.inject env tag Tuple.compile_unit)
          code)
        ["system_fatal", 1l;
         "system_transient", 2l;
         "destination_invalid", 3l;
         "canister_reject", 4l;
         "canister_error", 5l]
        (Variant.inject env "future" (get_code ^^ BoxedSmallWord.box env)))

  let error_message env =
    Func.share_code0 env "error_message" [I32Type] (fun env ->
      Blob.of_size_copy env
        (fun env -> system_call env "msg_reject_msg_size")
        (fun env -> system_call env "msg_reject_msg_copy")
        (fun env -> compile_unboxed_const 0l)
    )

  let error_value env =
    Func.share_code0 env "error_value" [I32Type] (fun env ->
      error_code env ^^
      error_message env ^^
      Tuple.from_stack env 2
    )

  let reply_with_data env =
    Func.share_code2 env "reply_with_data" (("start", I32Type), ("size", I32Type)) [] (
      fun env get_data_start get_data_size ->
        get_data_start ^^
        get_data_size ^^
        system_call env "msg_reply_data_append" ^^
        system_call env "msg_reply"
   )

  (* Actor reference on the stack *)
  let actor_public_field env name =
    (* simply tuple canister name and function name *)
    Blob.lit env name ^^
    Tuple.from_stack env 2

  let fail_assert env at =
    let open Source in
    let at = {
        left = {at.left with file = Filename.basename at.left.file};
        right = {at.right with file = Filename.basename at.right.file}
      }
    in
    E.trap_with env (Printf.sprintf "assertion failed at %s" (string_of_region at))

  let async_method_name = Type.(motoko_async_helper_fld.lab)

  let assert_caller_self env =
    let (set_len1, get_len1) = new_local env "len1" in
    let (set_len2, get_len2) = new_local env "len2" in
    let (set_str1, get_str1) = new_local env "str1" in
    let (set_str2, get_str2) = new_local env "str2" in
    system_call env "canister_self_size" ^^ set_len1 ^^
    system_call env "msg_caller_size" ^^ set_len2 ^^
    get_len1 ^^ get_len2 ^^ G.i (Compare (Wasm.Values.I32 I32Op.Eq)) ^^
    E.else_trap_with env "not a self-call" ^^

    get_len1 ^^ Blob.dyn_alloc_scratch env ^^ set_str1 ^^
    get_str1 ^^ compile_unboxed_const 0l ^^ get_len1 ^^
    system_call env "canister_self_copy" ^^

    get_len2 ^^ Blob.dyn_alloc_scratch env ^^ set_str2 ^^
    get_str2 ^^ compile_unboxed_const 0l ^^ get_len2 ^^
    system_call env "msg_caller_copy" ^^


    get_str1 ^^ get_str2 ^^ get_len1 ^^ Heap.memcmp env ^^
    compile_eq_const 0l ^^
    E.else_trap_with env "not a self-call"

  (* Cycles *)

  let cycle_balance env =
    match E.mode env with
    | Flags.ICMode
    | Flags.RefMode ->
      system_call env "canister_cycle_balance128"
    | _ ->
      E.trap_with env "cannot read balance when running locally"

  let cycles_add env =
    match E.mode env with
    | Flags.ICMode
    | Flags.RefMode ->
      system_call env "call_cycles_add128"
    | _ ->
      E.trap_with env "cannot accept cycles when running locally"

  let cycles_accept env =
    match E.mode env with
    | Flags.ICMode
    | Flags.RefMode ->
      system_call env "msg_cycles_accept128"
    | _ ->
      E.trap_with env "cannot accept cycles when running locally"

  let cycles_available env =
    match E.mode env with
    | Flags.ICMode
    | Flags.RefMode ->
      system_call env "msg_cycles_available128"
    | _ ->
      E.trap_with env "cannot get cycles available when running locally"

  let cycles_refunded env =
    match E.mode env with
    | Flags.ICMode
    | Flags.RefMode ->
      system_call env "msg_cycles_refunded128"
    | _ ->
      E.trap_with env "cannot get cycles refunded when running locally"

  let set_certified_data env =
    match E.mode env with
    | Flags.ICMode
    | Flags.RefMode ->
      Blob.as_ptr_len env ^^
      system_call env "certified_data_set"
    | _ ->
      E.trap_with env "cannot set certified data when running locally"

  let get_certificate env =
    match E.mode env with
    | Flags.ICMode
    | Flags.RefMode ->
      system_call env "data_certificate_present" ^^
      G.if1 I32Type
      begin
        Opt.inject_noop env (
          Blob.of_size_copy env
            (fun env -> system_call env "data_certificate_size")
            (fun env -> system_call env "data_certificate_copy")
            (fun env -> compile_unboxed_const 0l)
        )
      end (Opt.null_lit env)
    | _ ->
      E.trap_with env "cannot get certificate when running locally"

end (* IC *)

module Cycles = struct

  let from_word128_ptr env = Func.share_code1 env "from_word128_ptr" ("ptr", I32Type) [I32Type]
    (fun env get_ptr ->
     let set_lower, get_lower = new_local env "lower" in
     get_ptr ^^
     G.i (Load {ty = I64Type; align = 0; offset = 0l; sz = None }) ^^
     BigNum.from_word64 env ^^
     set_lower ^^
     get_ptr ^^
     G.i (Load {ty = I64Type; align = 0; offset = 8l; sz = None }) ^^
     G.i (Test (Wasm.Values.I64 I64Op.Eqz)) ^^
     G.if1 I32Type
       get_lower
       begin
         get_lower ^^
         get_ptr ^^
         G.i (Load {ty = I64Type; align = 0; offset = 8l; sz = None }) ^^
         BigNum.from_word64 env ^^
         (* shift left 64 bits *)
         compile_unboxed_const 64l ^^
         BigNum.compile_lsh env ^^
         BigNum.compile_add env
       end)

  (* takes a bignum from the stack, traps if ≥2^128, and leaves two 64bit words on the stack *)
  (* only used twice, so ok to not use share_code1; that would require I64Type support in FakeMultiVal *)
  let to_two_word64 env =
    let (set_val, get_val) = new_local env "cycles" in
    set_val ^^
    get_val ^^
    compile_unboxed_const (BigNum.vanilla_lit env (Big_int.power_int_positive_int 2 128)) ^^
    BigNum.compile_relop env Lt ^^
    E.else_trap_with env "cycles out of bounds" ^^

    get_val ^^
    (* shift right 64 bits *)
    compile_unboxed_const 64l ^^
    BigNum.compile_rsh env ^^
    BigNum.truncate_to_word64 env ^^

    get_val ^^
    BigNum.truncate_to_word64 env

  let balance env =
    Func.share_code0 env "cycle_balance" [I32Type] (fun env ->
      Stack.with_words env "dst" 4l (fun get_dst ->
        get_dst ^^
        IC.cycle_balance env ^^
        get_dst ^^
        from_word128_ptr env
      )
    )

  let add env =
    Func.share_code1 env "cycle_add" ("cycles", I32Type) [] (fun env get_x ->
      get_x ^^
      to_two_word64 env ^^
      IC.cycles_add env
    )

  let accept env =
    Func.share_code1 env "cycle_accept" ("cycles", I32Type) [I32Type] (fun env get_x ->
      Stack.with_words env "dst" 4l (fun get_dst ->
        get_x ^^
        to_two_word64 env ^^
        get_dst ^^
        IC.cycles_accept env ^^
        get_dst ^^
        from_word128_ptr env
      )
    )

  let available env =
    Func.share_code0 env "cycle_available" [I32Type] (fun env ->
      Stack.with_words env "dst" 4l (fun get_dst ->
        get_dst ^^
        IC.cycles_available env ^^
        get_dst ^^
        from_word128_ptr env
      )
    )

  let refunded env =
    Func.share_code0 env "cycle_refunded" [I32Type] (fun env ->
      Stack.with_words env "dst" 4l (fun get_dst ->
        get_dst ^^
        IC.cycles_refunded env ^^
        get_dst ^^
        from_word128_ptr env
      )
    )

end (* Cycles *)


module StableMem = struct

  (* start from 1 to avoid accidental reads of 0 *)
  let version = Int32.of_int 1

  let register_globals env =
    (* size (in pages) *)
    E.add_global64 env "__stablemem_size" Mutable 0L

  let get_mem_size env =
    G.i (GlobalGet (nr (E.get_global env "__stablemem_size")))
  let set_mem_size env =
    G.i (GlobalSet (nr (E.get_global env "__stablemem_size")))

  (* stable memory bounds check *)
  let guard env =
    match E.mode env with
    | Flags.ICMode | Flags.RefMode ->
      Func.share_code1 env "__stablemem_guard"
        ("offset", I64Type) []
        (fun env get_offset ->
          get_offset ^^
          compile_const_64 (Int64.of_int page_size_bits) ^^
          G.i (Binary (Wasm.Values.I64 I64Op.ShrU)) ^^
          get_mem_size env  ^^
          G.i (Compare (Wasm.Values.I64 I64Op.LtU)) ^^
          E.else_trap_with env "StableMemory offset out of bounds")
    | _ -> assert false

  (* check [offset,.., offset + size) within bounds, assumes size > 0 *)
  let guard_range env =
    match E.mode env with
    | Flags.ICMode | Flags.RefMode ->
      Func.share_code2 env "__stablemem_guard_range"
        (("offset", I64Type), ("size", I32Type)) []
        (fun env get_offset get_size ->
          let (set_sum, get_sum) = new_local64 env "sum" in
          get_offset ^^
          get_size ^^ G.i (Convert (Wasm.Values.I64 I64Op.ExtendUI32)) ^^
          G.i (Binary (Wasm.Values.I64 I64Op.Add)) ^^
          set_sum ^^
          get_sum ^^
          get_offset ^^
          G.i (Compare (Wasm.Values.I64 I64Op.LtU)) ^^
          E.then_trap_with env "StableMemory range overflow" ^^
          get_sum
          ^^
          get_mem_size env ^^
          compile_const_64 (Int64.of_int page_size_bits) ^^
          G.i (Binary (Wasm.Values.I64 I64Op.Shl)) ^^
          G.i (Compare (Wasm.Values.I64 I64Op.LeU)) ^^
          E.else_trap_with env "StableMemory range out of bounds")
    | _ -> assert false

  let add_guard env guarded get_offset bytes =
    if guarded then
     (get_offset ^^
      if bytes = 1l then
        guard env
      else
        compile_unboxed_const bytes ^^
        guard_range env)
    else G.nop

  let read env guarded name typ bytes load =
    match E.mode env with
    | Flags.ICMode | Flags.RefMode ->
      Func.share_code1 env (Printf.sprintf "__stablemem_%sread_%s" (if guarded then "guarded_" else "") name)
        ("offset", I64Type) [typ]
        (fun env get_offset ->
          let words = Int32.div (Int32.add bytes 3l) 4l in
          add_guard env guarded get_offset bytes ^^
          Stack.with_words env "temp_ptr" words (fun get_temp_ptr ->
            get_temp_ptr ^^ G.i (Convert (Wasm.Values.I64 I64Op.ExtendUI32)) ^^
            get_offset ^^
            compile_const_64 (Int64.of_int32 bytes) ^^
            IC.system_call env "stable64_read" ^^
            get_temp_ptr ^^ load))
    | _ -> assert false

  let write env guarded name typ bytes store =
    match E.mode env with
    | Flags.ICMode | Flags.RefMode ->
      Func.share_code2 env (Printf.sprintf "__stablemem_%swrite_%s" (if guarded then "guarded_" else "") name)
        (("offset", I64Type), ("value", typ)) []
        (fun env get_offset get_value ->
          let words = Int32.div (Int32.add bytes 3l) 4l in
          add_guard env guarded get_offset bytes ^^
          Stack.with_words env "temp_ptr" words (fun get_temp_ptr ->
            get_temp_ptr ^^ get_value ^^ store ^^
            get_offset ^^
            get_temp_ptr ^^ G.i (Convert (Wasm.Values.I64 I64Op.ExtendUI32)) ^^
            compile_const_64 (Int64.of_int32 bytes) ^^
            IC.system_call env "stable64_write"))
    | _ -> assert false

  let _read_word32 env =
    read env false "word32" I32Type 4l load_unskewed_ptr
  let write_word32 env =
    write env false "word32" I32Type 4l store_unskewed_ptr


  (* read and clear word32 from stable mem offset on stack *)
  let read_and_clear_word32 env =
    match E.mode env with
    | Flags.ICMode | Flags.RefMode ->
      Func.share_code1 env "__stablemem_read_and_clear_word32"
        ("offset", I64Type) [I32Type]
        (fun env get_offset ->
          Stack.with_words env "temp_ptr" 1l (fun get_temp_ptr ->
            let (set_word, get_word) = new_local env "word" in
            (* read word *)
            get_temp_ptr ^^ G.i (Convert (Wasm.Values.I64 I64Op.ExtendUI32)) ^^
            get_offset ^^
            compile_const_64 4L ^^
            IC.system_call env "stable64_read" ^^
            get_temp_ptr ^^ load_unskewed_ptr ^^
            set_word ^^
            (* write 0 *)
            get_temp_ptr ^^ compile_unboxed_const 0l ^^ store_unskewed_ptr ^^
            get_offset ^^
            get_temp_ptr ^^ G.i (Convert (Wasm.Values.I64 I64Op.ExtendUI32)) ^^
            compile_const_64 4L ^^
            IC.system_call env "stable64_write" ^^
            (* return word *)
            get_word
        ))
    | _ -> assert false

  (* ensure_pages : ensure at least num pages allocated,
     growing (real) stable memory if needed *)
  let ensure_pages env =
    match E.mode env with
    | Flags.ICMode | Flags.RefMode ->
      Func.share_code1 env "__stablemem_grow"
        ("pages", I64Type) [I64Type]
        (fun env get_pages ->
          let (set_size, get_size) = new_local64 env "size" in
          let (set_pages_needed, get_pages_needed) = new_local64 env "pages_needed" in

          IC.system_call env "stable64_size" ^^
          set_size ^^

          get_pages ^^
          get_size ^^
          G.i (Binary (Wasm.Values.I64 I64Op.Sub)) ^^
          set_pages_needed ^^

          get_pages_needed ^^
          compile_const_64 0L ^^
          G.i (Compare (Wasm.Values.I64 I64Op.GtS)) ^^
          G.if1 I64Type
            (get_pages_needed ^^
             IC.system_call env "stable64_grow")
            get_size)
    | _ -> assert false

  (* ensure stable memory includes [offset..offset+size), assumes size > 0 *)
  let ensure env =
    match E.mode env with
    | Flags.ICMode | Flags.RefMode ->
      Func.share_code2 env "__stablemem_ensure"
        (("offset", I64Type), ("size", I64Type)) []
        (fun env get_offset get_size ->
          let (set_sum, get_sum) = new_local64 env "sum" in
          get_offset ^^
          get_size ^^
          G.i (Binary (Wasm.Values.I64 I64Op.Add)) ^^
          set_sum ^^
          (* check for overflow *)
          get_sum ^^
          get_offset ^^
          G.i (Compare (Wasm.Values.I64 I64Op.LtU)) ^^
          E.then_trap_with env "Range overflow" ^^
          (* ensure page *)
          get_sum ^^
          compile_const_64 (Int64.of_int page_size_bits) ^^
          G.i (Binary (Wasm.Values.I64 I64Op.ShrU)) ^^
          compile_add64_const 1L ^^
          ensure_pages env ^^
          (* Check result *)
          compile_const_64 0L ^^
          G.i (Compare (Wasm.Values.I64 I64Op.LtS)) ^^
          E.then_trap_with env "Out of stable memory.")
    | _ -> assert false

  (* API *)

  let logical_grow env =
    match E.mode env with
    | Flags.ICMode | Flags.RefMode ->
      Func.share_code1 env "__stablemem_logical_grow"
        ("pages", I64Type) [I64Type] (fun env get_pages ->
          let (set_size, get_size) = new_local64 env "size" in
          get_mem_size env ^^
          set_size ^^

          (* check within --max-stable-pages *)
          get_size ^^
          get_pages ^^
          G.i (Binary (Wasm.Values.I64 I64Op.Add)) ^^
          compile_const_64 (Int64.of_int (!Flags.max_stable_pages)) ^^
          G.i (Compare (Wasm.Values.I64 I64Op.GtU)) ^^
          G.if1 I64Type
            begin
             compile_const_64 (-1L) ^^
             G.i Return
            end
            begin
              let (set_new_size, get_new_size) = new_local64 env "new_size" in
              get_size ^^
              get_pages ^^
              G.i (Binary (Wasm.Values.I64 I64Op.Add)) ^^
              set_new_size ^^

              (* physical grow if necessary *)
              let (set_ensured, get_ensured) = new_local64 env "ensured" in
              get_new_size ^^
              ensure_pages env ^^
              set_ensured ^^

              (* Check result *)
              get_ensured ^^
              compile_const_64 0L ^^
              G.i (Compare (Wasm.Values.I64 I64Op.LtS)) ^^
              G.if1 I64Type
                ((* propagate failure -1; preserve logical size *)
                 get_ensured)
                ((* update logical size *)
                 get_new_size ^^
                 set_mem_size env ^^
                 (* return old logical size *)
                 get_size)
            end)
   | _ -> assert false

  let load_word32 env =
    read env true "word32" I32Type 4l load_unskewed_ptr
  let store_word32 env =
    write env true "word32" I32Type 4l store_unskewed_ptr

  let load_word8 env =
    read env true "word8" I32Type 1l
      (G.i (Load {ty = I32Type; align = 0; offset = 0l; sz = Some Wasm.Types.(Pack8, ZX)}))
  let store_word8 env =
    write env true "word8" I32Type 1l store_unskewed_ptr

  let load_word16 env =
    read env true "word16" I32Type 2l
      (G.i (Load {ty = I32Type; align = 0; offset = 0l; sz = Some Wasm.Types.(Pack16, ZX)}))
  let store_word16 env =
    write env true "word16" I32Type 2l store_unskewed_ptr

  let load_word64 env =
    read env true "word64" I64Type 8l
      (G.i (Load {ty = I64Type; align = 0; offset = 0l; sz = None }))
  let store_word64 env =
    write env true "word64" I64Type 8l
      (G.i (Store {ty = I64Type; align = 0; offset = 0l; sz = None}))

  let load_float64 env =
    read env true "float64" F64Type 8l
      (G.i (Load {ty = F64Type; align = 0; offset = 0l; sz = None }))
  let store_float64 env =
    write env true "float64" F64Type 8l
      (G.i (Store {ty = F64Type; align = 0; offset = 0l; sz = None}))


  let load_blob env =
    match E.mode env with
    | Flags.ICMode | Flags.RefMode ->
      Func.share_code2 env "__stablemem_load_blob"
        (("offset", I64Type), ("len", I32Type)) [I32Type]
        (fun env get_offset get_len ->
          let (set_blob, get_blob) = new_local env "blob" in
          get_offset ^^
          get_len ^^
          guard_range env ^^
          get_len ^^ Blob.alloc env ^^ set_blob ^^
          get_blob ^^ Blob.payload_ptr_unskewed ^^ G.i (Convert (Wasm.Values.I64 I64Op.ExtendUI32)) ^^
          get_offset ^^
          get_len ^^ G.i (Convert (Wasm.Values.I64 I64Op.ExtendUI32)) ^^
          IC.system_call env "stable64_read" ^^
          get_blob)
    | _ -> assert false

  let store_blob env =
    match E.mode env with
    | Flags.ICMode | Flags.RefMode ->
      Func.share_code2 env "__stablemem_store_blob"
        (("offset", I64Type), ("blob", I32Type)) []
        (fun env get_offset get_blob ->
         let (set_len, get_len) = new_local env "len" in
          get_blob ^^ Blob.len env ^^ set_len ^^
          get_offset ^^
          get_len ^^
          guard_range env ^^
          get_offset ^^
          get_blob ^^ Blob.payload_ptr_unskewed ^^ G.i (Convert (Wasm.Values.I64 I64Op.ExtendUI32)) ^^
          get_len ^^ G.i (Convert (Wasm.Values.I64 I64Op.ExtendUI32)) ^^
          IC.system_call env "stable64_write")
    | _ -> assert false

end (* StableMemory *)

module RTS_Exports = struct
  let system_exports env =
    let bigint_trap_fi = E.add_fun env "bigint_trap" (
      Func.of_body env [] [] (fun env ->
        E.trap_with env "bigint function error"
      )
    ) in
    E.add_export env (nr {
      name = Lib.Utf8.decode "bigint_trap";
      edesc = nr (FuncExport (nr bigint_trap_fi))
    });

    let rts_trap_fi = E.add_fun env "rts_trap" (
      Func.of_body env ["str", I32Type; "len", I32Type] [] (fun env ->
        let get_str = G.i (LocalGet (nr 0l)) in
        let get_len = G.i (LocalGet (nr 1l)) in
        get_str ^^ get_len ^^ IC.trap_ptr_len env
      )
    ) in
    E.add_export env (nr {
      name = Lib.Utf8.decode "rts_trap";
      edesc = nr (FuncExport (nr rts_trap_fi))
    });

    let stable64_write_moc_fi =
      if E.mode env = Flags.WASIMode then
        E.add_fun env "stable64_write_moc" (
            Func.of_body env ["to", I64Type; "from", I64Type; "len", I64Type] []
              (fun env ->
                E.trap_with env "stable64_write_moc is not supposed to be called in WASI"
              )
          )
      else E.reuse_import env "ic0" "stable64_write" in
    E.add_export env (nr {
      name = Lib.Utf8.decode "stable64_write_moc";
      edesc = nr (FuncExport (nr stable64_write_moc_fi))
    })

end (* RTS_Exports *)


(* Below signature is needed by the serialiser to supply the
   methods various formats and auxiliary routines. A stream
   token refers to the stream itself. Depending on the stream's
   methodology, the token can be a (bump) pointer or a handle
   (like a `Blob`). The former needs to be updated at certain
   points because the token will normally reside in locals that
   nested functions won't have access to. *)
module type Stream = sig
  (* Bottleneck routines for streaming in different formats.
     The `code` must be used linearly. `token` is a fragment
     of Wasm that puts the stream token onto the stack.
     Arguments:    env    token  code *)
  val write_byte : E.t -> G.t -> G.t -> G.t
  val write_word_leb : E.t -> G.t -> G.t -> G.t
  val write_word_32 : E.t -> G.t -> G.t -> G.t
  val write_blob : E.t -> G.t -> G.t -> G.t
  val write_text : E.t -> G.t -> G.t -> G.t
  val write_bignum_leb : E.t -> G.t -> G.t -> G.t
  val write_bignum_sleb : E.t -> G.t -> G.t -> G.t

  (* Creates a fresh stream with header, storing stream token.
     Arguments:env    size   setter getter header *)
  val create : E.t -> G.t -> G.t -> G.t -> string -> G.t

  (* Checks the stream's filling, traps if unexpected
     Arguments:      env    token  size *)
  val check_filled : E.t -> G.t -> G.t -> G.t

  (* Pushes the stream's current absolute byte offset on stack.
     The requirement is that the difference between two uses
     of this method must give a correct _relative_ offset.
     Arguments:         env    token *)
  val absolute_offset : E.t -> G.t -> G.t

  (* Finishes the stream, performing consistency checks.
     Leaves two words on stack, whose interpretation depends
     on the Stream.
     Arguments:   env    token  size   header_size *)
  val terminate : E.t -> G.t -> G.t -> int32 -> G.t

  (* Executes code to eliminate the residual buffer
     that `terminate` returns (if at all) *)
  val finalize_buffer : G.t -> G.t

  (* Builds a unique name for a name seed and a type *)
  val name_for : string -> Type.typ list -> string

  (* Opportunity to flush or update the token. Stream token is on stack. *)
  val checkpoint : E.t -> G.t -> G.t

  (* Reserve a small fixed number of bytes in the stream and return an
     address to it. The address is invalidated by a GC, and as such must
     be written to in the next few instructions. *)
  val reserve : E.t -> G.t -> int32 -> G.t
end


module BumpStream : Stream = struct
  let create env get_data_size set_data_buf get_data_buf header =
    let header_size = Int32.of_int (String.length header) in
    get_data_size ^^ compile_add_const header_size ^^
    Blob.dyn_alloc_scratch env ^^ set_data_buf ^^
    get_data_buf ^^
    Blob.lit env header ^^ Blob.payload_ptr_unskewed ^^
    compile_unboxed_const header_size ^^
    Heap.memcpy env ^^
    get_data_buf ^^ compile_add_const header_size ^^ set_data_buf

  let check_filled env get_data_buf get_data_size =
    get_data_buf ^^ get_data_size ^^ G.i (Binary (Wasm.Values.I32 I32Op.Add)) ^^
    G.i (Compare (Wasm.Values.I32 I32Op.Eq)) ^^
    E.else_trap_with env "data buffer not filled"

  let terminate env get_data_buf get_data_size header_size =
    get_data_buf ^^ compile_sub_const header_size ^^
    get_data_size ^^ compile_add_const header_size

  let finalize_buffer code = code

  let name_for fn_name ts = "@" ^ fn_name ^ "<" ^ Typ_hash.typ_seq_hash ts ^ ">"

  let advance_data_buf get_data_buf =
    get_data_buf ^^ G.i (Binary (Wasm.Values.I32 I32Op.Add)) ^^ G.setter_for get_data_buf

  let absolute_offset _env get_data_buf = get_data_buf

  let checkpoint _env get_data_buf = G.setter_for get_data_buf

  let reserve _env get_data_buf bytes =
    get_data_buf ^^ get_data_buf ^^ compile_add_const bytes ^^ G.setter_for get_data_buf

  let write_word_leb env get_data_buf code =
    let set_word, get_word = new_local env "word" in
    code ^^ set_word ^^
    I32Leb.compile_store_to_data_buf_unsigned env get_word get_data_buf ^^
    advance_data_buf get_data_buf

  let write_word_32 env get_data_buf code =
    get_data_buf ^^ code ^^
    G.i (Store {ty = I32Type; align = 0; offset = 0l; sz = None}) ^^
    compile_unboxed_const Heap.word_size ^^ advance_data_buf get_data_buf

  let write_byte _env get_data_buf code =
    get_data_buf ^^ code ^^
    G.i (Store {ty = I32Type; align = 0; offset = 0l; sz = Some Wasm.Types.Pack8}) ^^
    compile_unboxed_const 1l ^^ advance_data_buf get_data_buf

  let write_blob env get_data_buf get_x =
    let set_len, get_len = new_local env "len" in
    get_x ^^ Blob.len env ^^ set_len ^^
    write_word_leb env get_data_buf get_len ^^
    get_data_buf ^^
    get_x ^^ Blob.payload_ptr_unskewed ^^
    get_len ^^
    Heap.memcpy env ^^
    get_len ^^ advance_data_buf get_data_buf

  let write_text env get_data_buf get_x =
    let set_len, get_len = new_local env "len" in
    get_x ^^ Text.size env ^^ set_len ^^
    write_word_leb env get_data_buf get_len ^^
    get_x ^^ get_data_buf ^^ Text.to_buf env ^^
    get_len ^^ advance_data_buf get_data_buf

  let write_bignum_leb env get_data_buf get_x =
    get_data_buf ^^
    get_x ^^
    BigNum.compile_store_to_data_buf_unsigned env ^^
    advance_data_buf get_data_buf

  let write_bignum_sleb env get_data_buf get_x =
    get_data_buf ^^
    get_x ^^
    BigNum.compile_store_to_data_buf_signed env ^^
    advance_data_buf get_data_buf

end

module MakeSerialization (Strm : Stream) = struct
  (*
    The general serialization strategy is as follows:
    * We statically generate the IDL type description header.
    * We traverse the data to calculate the size needed for the data buffer and the
      reference buffer.
    * We allocate memory for the data buffer and the reference buffer
      (this memory area is not referenced, so will be dead with the next GC)
    * We copy the IDL type header to the data buffer.
    * We traverse the data and serialize it into the data buffer.
      This is type driven, and we use the `share_code` machinery and names that
      properly encode the type to resolve loops in a convenient way.
    * We externalize all that new data space into a databuf
    * We externalize the reference space into a elembuf
    * We pass both databuf and elembuf to shared functions
      (this mimicks the future system API)

    The deserialization is analogous:
    * We allocate some scratch space, and internalize the databuf and elembuf into it.
    * We parse the data, in a type-driven way, using normal construction and
      allocation, while keeping tabs on the type description header for subtyping.
    * At the end, the scratch space is a hole in the heap, and will be reclaimed
      by the next GC.
  *)

  module Strm = Strm

  (* Globals recording known Candid types
     See Note [Candid subtype checks]
   *)
              
  let register_delayed_globals env =
    (E.add_global32_delayed env "__typtbl" Immutable,
     E.add_global32_delayed env "__typtbl_end" Immutable,
     E.add_global32_delayed env "__typtbl_size" Immutable,
     E.add_global32_delayed env "__typtbl_idltyps" Immutable)

  let get_typtbl env =
    G.i (GlobalGet (nr (E.get_global env "__typtbl")))
  let get_typtbl_size env =
    G.i (GlobalGet (nr (E.get_global env "__typtbl_size")))
  let get_typtbl_end env =
    G.i (GlobalGet (nr (E.get_global env "__typtbl_end")))
  let get_typtbl_idltyps env =
    G.i (GlobalGet (nr (E.get_global env "__typtbl_idltyps")))

  module Registers = struct
    let register_globals env =
     (E.add_global32 env "@@rel_buf_opt" Mutable 0l;
      E.add_global32 env "@@data_buf" Mutable 0l;
      E.add_global32 env "@@ref_buf" Mutable 0l;
      E.add_global32 env "@@typtbl" Mutable 0l;
      E.add_global32 env "@@typtbl_end" Mutable 0l;
      E.add_global32 env "@@typtbl_size" Mutable 0l)

    let get_rel_buf_opt env =
      G.i (GlobalGet (nr (E.get_global env "@@rel_buf_opt")))
    let set_rel_buf_opt env =
      G.i (GlobalSet (nr (E.get_global env "@@rel_buf_opt")))

    let get_data_buf env =
      G.i (GlobalGet (nr (E.get_global env "@@data_buf")))
    let set_data_buf env =
      G.i (GlobalSet (nr (E.get_global env "@@data_buf")))

    let get_ref_buf env =
      G.i (GlobalGet (nr (E.get_global env "@@ref_buf")))
    let set_ref_buf env =
      G.i (GlobalSet (nr (E.get_global env "@@ref_buf")))

    let get_typtbl env =
      G.i (GlobalGet (nr (E.get_global env "@@typtbl")))
    let set_typtbl env =
      G.i (GlobalSet (nr (E.get_global env "@@typtbl")))

    let get_typtbl_end env =
      G.i (GlobalGet (nr (E.get_global env "@@typtbl_end")))
    let set_typtbl_end env =
      G.i (GlobalSet (nr (E.get_global env "@@typtbl_end")))

    let get_typtbl_size env =
      G.i (GlobalGet (nr (E.get_global env "@@typtbl_size")))
    let set_typtbl_size env =
      G.i (GlobalSet (nr (E.get_global env "@@typtbl_size")))
  end

  open Typ_hash

  let sort_by_hash fs =
    List.sort
      (fun (h1,_) (h2,_) -> Lib.Uint32.compare h1 h2)
      (List.map (fun f -> (Idllib.Escape.unescape_hash f.Type.lab, f)) fs)

  (* The IDL serialization prefaces the data with a type description.
     We can statically create the type description in Ocaml code,
     store it in the program, and just copy it to the beginning of the message.

     At some point this can be factored into a function from Motoko type to IDL,
     type and a function like this for IDL types. But due to recursion handling
     it is easier to start like this.
  *)

  module TM = Map.Make (Type.Ord)
  let to_idl_prim = let open Type in function
    | Prim Null | Tup [] -> Some 1l
    | Prim Bool -> Some 2l
    | Prim Nat -> Some 3l
    | Prim Int -> Some 4l
    | Prim Nat8 -> Some 5l
    | Prim Nat16 -> Some 6l
    | Prim (Nat32|Char) -> Some 7l
    | Prim Nat64 -> Some 8l
    | Prim Int8 -> Some 9l
    | Prim Int16 -> Some 10l
    | Prim Int32 -> Some 11l
    | Prim Int64 -> Some 12l
    | Prim Float -> Some 14l
    | Prim Text -> Some 15l
    (* NB: Prim Blob does not map to a primitive IDL type *)
    | Any -> Some 16l
    | Non -> Some 17l
    | Prim Principal -> Some 24l
    | _ -> None

  (* some constants, also see rts/idl.c *)
  let idl_opt       = -18l
  let idl_vec       = -19l
  let idl_record    = -20l
  let idl_variant   = -21l
  let idl_func      = -22l
  let idl_service   = -23l
  let idl_alias     = 1l (* see Note [mutable stable values] *)

  (* TODO: use record *)
  let type_desc env ts :
     string * int list * int32 list  (* type_desc, (relative offsets), indices of ts *)
    =
    let open Type in

    (* Type traversal *)
    (* We do a first traversal to find out the indices of non-primitive types *)
    let (typs, idx) =
      let typs = ref [] in
      let idx = ref TM.empty in
      let rec go t =
        let t = Type.normalize t in
        if to_idl_prim t <> None then () else
        if TM.mem t !idx then () else begin
          idx := TM.add t (Lib.List32.length !typs) !idx;
          typs := !typs @ [ t ];
          match t with
          | Tup ts -> List.iter go ts
          | Obj (_, fs) ->
            List.iter (fun f -> go f.typ) fs
          | Array (Mut t) -> go (Array t)
          | Array t -> go t
          | Opt t -> go t
          | Variant vs -> List.iter (fun f -> go f.typ) vs
          | Func (s, c, tbs, ts1, ts2) ->
            List.iter go ts1; List.iter go ts2
          | Prim Blob -> ()
          | Mut t -> go t
          | _ ->
            Printf.eprintf "type_desc: unexpected type %s\n" (string_of_typ t);
            assert false
        end
      in
      List.iter go ts;
      (!typs, !idx)
    in

    (* buffer utilities *)
    let buf = Buffer.create 16 in

    let add_u8 i =
      Buffer.add_char buf (Char.chr (i land 0xff)) in

    let rec add_leb128_32 (i : Lib.Uint32.t) =
      let open Lib.Uint32 in
      let b = logand i (of_int32 0x7fl) in
      if of_int32 0l <= i && i < of_int32 128l
      then add_u8 (to_int b)
      else begin
        add_u8 (to_int (logor b (of_int32 0x80l)));
        add_leb128_32 (shift_right_logical i 7)
      end in

    let add_leb128 i =
      assert (i >= 0);
      add_leb128_32 (Lib.Uint32.of_int i) in

    let rec add_sleb128 (i : int32) =
      let open Int32 in
      let b = logand i 0x7fl in
      if -64l <= i && i < 64l
      then add_u8 (to_int b)
      else begin
        add_u8 (to_int (logor b 0x80l));
        add_sleb128 (shift_right i 7)
      end in

    (* Actual binary data *)

    let add_idx t =
      let t = Type.normalize t in
      match to_idl_prim t with
      | Some i -> add_sleb128 (Int32.neg i)
      | None -> add_sleb128 (TM.find (normalize t) idx) in

    let idx t =
      let t = Type.normalize t in
      match to_idl_prim t with
      | Some i -> Int32.neg i
      | None -> TM.find (normalize t) idx in

    let rec add_typ t =
      match t with
      | Non -> assert false
      | Prim Blob ->
        add_typ Type.(Array (Prim Nat8))
      | Prim _ -> assert false
      | Tup ts ->
        add_sleb128 idl_record;
        add_leb128 (List.length ts);
        List.iteri (fun i t ->
          add_leb128 i;
          add_idx t;
        ) ts
      | Obj ((Object | Memory), fs) ->
        add_sleb128 idl_record;
        add_leb128 (List.length fs);
        List.iter (fun (h, f) ->
          add_leb128_32 h;
          add_idx f.typ
        ) (sort_by_hash fs)
      | Array (Mut t) ->
        add_sleb128 idl_alias; add_idx (Array t)
      | Array t ->
        add_sleb128 idl_vec; add_idx t
      | Opt t ->
        add_sleb128 idl_opt; add_idx t
      | Variant vs ->
        add_sleb128 idl_variant;
        add_leb128 (List.length vs);
        List.iter (fun (h, f) ->
          add_leb128_32 h;
          add_idx f.typ
        ) (sort_by_hash vs)
      | Func (s, c, tbs, ts1, ts2) ->
        assert (Type.is_shared_sort s);
        add_sleb128 idl_func;
        add_leb128 (List.length ts1);
        List.iter add_idx ts1;
        add_leb128 (List.length ts2);
        List.iter add_idx ts2;
        begin match s, c with
          | _, Returns ->
            add_leb128 1; add_u8 2; (* oneway *)
          | Shared Write, _ ->
            add_leb128 0; (* no annotation *)
          | Shared Query, _ ->
            add_leb128 1; add_u8 1; (* query *)
          | _ -> assert false
        end
      | Obj (Actor, fs) ->
        add_sleb128 idl_service;
        add_leb128 (List.length fs);
        List.iter (fun f ->
          add_leb128 (String.length f.lab);
          Buffer.add_string buf f.lab;
          add_idx f.typ
        ) fs
      | Mut t ->
        add_sleb128 idl_alias; add_idx t
      | _ -> assert false in

    Buffer.add_string buf "DIDL";
    add_leb128 (List.length typs);
    let offsets = List.map (fun typ ->
      let offset = Buffer.length buf in
      add_typ typ;
      offset)
      typs
    in
    add_leb128 (List.length ts);
    List.iter add_idx ts;
    (Buffer.contents buf,
     offsets,
     List.map idx ts)

  (* See Note [Candid subtype checks] *)
  let set_delayed_globals (env : E.t) (set_typtbl, set_typtbl_end, set_typtbl_size, set_typtbl_idltyps) =
    let typdesc, offsets, idltyps = type_desc env (E.get_typtbl_typs env) in
    let static_typedesc = E.add_static_unskewed env [StaticBytes.Bytes typdesc] in
    let static_typtbl =
      let bytes = StaticBytes.i32s
        (List.map (fun offset ->
          Int32.(add static_typedesc (of_int(offset))))
        offsets)
      in
      E.add_static_unskewed env [bytes]
    in
    let static_idltyps = E.add_static_unskewed env [StaticBytes.i32s idltyps] in
    set_typtbl static_typtbl;
    set_typtbl_end Int32.(add static_typedesc (of_int (String.length typdesc)));
    set_typtbl_size (Int32.of_int (List.length offsets));
    set_typtbl_idltyps static_idltyps

  (* Returns data (in bytes) and reference buffer size (in entries) needed *)
  let rec buffer_size env t =
    let open Type in
    let t = Type.normalize t in
    let name = "@buffer_size<" ^ typ_hash t ^ ">" in
    Func.share_code1 env name ("x", I32Type) [I32Type; I32Type]
    (fun env get_x ->

      (* Some combinators for writing values *)
      let (set_data_size, get_data_size) = new_local64 env "data_size" in
      let (set_ref_size, get_ref_size) = new_local env "ref_size" in
      compile_const_64 0L ^^ set_data_size ^^
      compile_unboxed_const 0l ^^ set_ref_size ^^

      let inc_data_size code =
        get_data_size ^^
        code ^^ G.i (Convert (Wasm.Values.I64 I64Op.ExtendUI32)) ^^
        G.i (Binary (Wasm.Values.I64 I64Op.Add)) ^^
        set_data_size
      in

      let size_word env code =
        let (set_word, get_word) = new_local env "word" in
        code ^^ set_word ^^
        inc_data_size (I32Leb.compile_leb128_size get_word)
      in

      let size env t =
        let (set_inc, get_inc) = new_local env "inc" in
        buffer_size env t ^^
        get_ref_size ^^ G.i (Binary (Wasm.Values.I32 I32Op.Add)) ^^ set_ref_size ^^
        set_inc ^^ inc_data_size get_inc
      in

      let size_alias size_thing =
        (* see Note [mutable stable values] *)
        let (set_tag, get_tag) = new_local env "tag" in
        get_x ^^ Tagged.load ^^ set_tag ^^
        (* Sanity check *)
        get_tag ^^ compile_eq_const Tagged.(int_of_tag StableSeen) ^^
        get_tag ^^ compile_eq_const Tagged.(int_of_tag MutBox) ^^
        G.i (Binary (Wasm.Values.I32 I32Op.Or)) ^^
        get_tag ^^ compile_eq_const Tagged.(int_of_tag ObjInd) ^^
        G.i (Binary (Wasm.Values.I32 I32Op.Or)) ^^
        get_tag ^^ compile_eq_const Tagged.(int_of_tag Array) ^^
        G.i (Binary (Wasm.Values.I32 I32Op.Or)) ^^
        E.else_trap_with env "object_size/Mut: Unexpected tag" ^^
        (* Check if we have seen this before *)
        get_tag ^^ compile_eq_const Tagged.(int_of_tag StableSeen) ^^
        G.if0 begin
          (* Seen before *)
          (* One byte marker, one word offset *)
          inc_data_size (compile_unboxed_const 5l)
        end begin
          (* Not yet seen *)
          (* One byte marker, two words scratch space *)
          inc_data_size (compile_unboxed_const 9l) ^^
          (* Mark it as seen *)
          get_x ^^ Tagged.(store StableSeen) ^^
          (* and descend *)
          size_thing ()
        end
      in

      (* Now the actual type-dependent code *)
      begin match t with
      | Prim Nat -> inc_data_size (get_x ^^ BigNum.compile_data_size_unsigned env)
      | Prim Int -> inc_data_size (get_x ^^ BigNum.compile_data_size_signed env)
      | Prim (Int8|Nat8) -> inc_data_size (compile_unboxed_const 1l)
      | Prim (Int16|Nat16) -> inc_data_size (compile_unboxed_const 2l)
      | Prim (Int32|Nat32|Char) -> inc_data_size (compile_unboxed_const 4l)
      | Prim (Int64|Nat64|Float) -> inc_data_size (compile_unboxed_const 8l)
      | Prim Bool -> inc_data_size (compile_unboxed_const 1l)
      | Prim Null -> G.nop
      | Any -> G.nop
      | Tup [] -> G.nop (* e(()) = null *)
      | Tup ts ->
        G.concat_mapi (fun i t ->
          get_x ^^ Tuple.load_n (Int32.of_int i) ^^
          size env t
          ) ts
      | Obj ((Object | Memory), fs) ->
        G.concat_map (fun (_h, f) ->
          get_x ^^ Object.load_idx_raw env f.Type.lab ^^
          size env f.typ
          ) (sort_by_hash fs)
      | Array (Mut t) ->
        size_alias (fun () -> get_x ^^ size env (Array t))
      | Array t ->
        size_word env (get_x ^^ Heap.load_field Arr.len_field) ^^
        get_x ^^ Heap.load_field Arr.len_field ^^
        from_0_to_n env (fun get_i ->
          get_x ^^ get_i ^^ Arr.unsafe_idx env ^^ load_ptr ^^
          size env t
        )
      | Prim Blob ->
        let (set_len, get_len) = new_local env "len" in
        get_x ^^ Blob.len env ^^ set_len ^^
        size_word env get_len ^^
        inc_data_size get_len
      | Prim Text ->
        let (set_len, get_len) = new_local env "len" in
        get_x ^^ Text.size env ^^ set_len ^^
        size_word env get_len ^^
        inc_data_size get_len
      | Opt t ->
        inc_data_size (compile_unboxed_const 1l) ^^ (* one byte tag *)
        get_x ^^ Opt.is_some env ^^
        G.if0 (get_x ^^ Opt.project env ^^ size env t) G.nop
      | Variant vs ->
        List.fold_right (fun (i, {lab = l; typ = t; _}) continue ->
            get_x ^^
            Variant.test_is env l ^^
            G.if0
              ( size_word env (compile_unboxed_const (Int32.of_int i)) ^^
                get_x ^^ Variant.project ^^ size env t
              ) continue
          )
          ( List.mapi (fun i (_h, f) -> (i,f)) (sort_by_hash vs) )
          ( E.trap_with env "buffer_size: unexpected variant" )
      | Func _ ->
        inc_data_size (compile_unboxed_const 1l) ^^ (* one byte tag *)
        get_x ^^ Arr.load_field 0l ^^ size env (Obj (Actor, [])) ^^
        get_x ^^ Arr.load_field 1l ^^ size env (Prim Text)
      | Obj (Actor, _) | Prim Principal ->
        inc_data_size (compile_unboxed_const 1l) ^^ (* one byte tag *)
        get_x ^^ size env (Prim Blob)
      | Non ->
        E.trap_with env "buffer_size called on value of type None"
      | Mut t ->
        size_alias (fun () -> get_x ^^ Heap.load_field MutBox.field ^^ size env t)
      | _ -> todo "buffer_size" (Arrange_ir.typ t) G.nop
      end ^^
      (* Check 32-bit overflow of buffer_size *)
      get_data_size ^^
      compile_shrU64_const 32L ^^
      G.i (Test (Wasm.Values.I64 I64Op.Eqz)) ^^
      E.else_trap_with env "buffer_size overflow" ^^
      (* Convert to 32-bit *)
      get_data_size ^^
      G.i (Convert (Wasm.Values.I32 I32Op.WrapI64)) ^^
      get_ref_size
    )

  (* Copies x to the data_buffer, storing references after ref_count entries in ref_base *)
  let rec serialize_go env t =
    let open Type in
    let t = Type.normalize t in
    let name = Strm.name_for "serialize_go" [t] in
    Func.share_code3 env name (("x", I32Type), ("data_buffer", I32Type), ("ref_buffer", I32Type)) [I32Type; I32Type]
    (fun env get_x get_data_buf get_ref_buf ->
      let set_ref_buf = G.setter_for get_ref_buf in

      (* Some combinators for writing values *)
      let open Strm in

      let write env t =
        get_data_buf ^^
        get_ref_buf ^^
        serialize_go env t ^^
        set_ref_buf ^^
        checkpoint env get_data_buf
      in

      let write_alias write_thing =
        (* see Note [mutable stable values] *)
        (* Check heap tag *)
        let (set_tag, get_tag) = new_local env "tag" in
        get_x ^^ Tagged.load ^^ set_tag ^^
        get_tag ^^ compile_eq_const Tagged.(int_of_tag StableSeen) ^^
        G.if0
        begin
          (* This is the real data *)
          write_byte env get_data_buf (compile_unboxed_const 0l) ^^
          (* Remember the current offset in the tag word *)
          get_x ^^ Strm.absolute_offset env get_data_buf ^^ Heap.store_field Tagged.tag_field ^^
          (* Leave space in the output buffer for the decoder's bookkeeping *)
          write_word_32 env get_data_buf (compile_unboxed_const 0l) ^^
          write_word_32 env get_data_buf (compile_unboxed_const 0l) ^^
          (* Now the data, following the object field mutbox indirection *)
          write_thing ()
        end
        begin
          (* This is a reference *)
          write_byte env get_data_buf (compile_unboxed_const 1l) ^^
          (* Sanity Checks *)
          get_tag ^^ compile_eq_const Tagged.(int_of_tag MutBox) ^^
          E.then_trap_with env "unvisited mutable data in serialize_go (MutBox)" ^^
          get_tag ^^ compile_eq_const Tagged.(int_of_tag ObjInd) ^^
          E.then_trap_with env "unvisited mutable data in serialize_go (ObjInd)" ^^
          get_tag ^^ compile_eq_const Tagged.(int_of_tag Array) ^^
          E.then_trap_with env "unvisited mutable data in serialize_go (Array)" ^^
          (* Second time we see this *)
          (* Calculate relative offset *)
          let set_offset, get_offset = new_local env "offset" in
          get_tag ^^ Strm.absolute_offset env get_data_buf ^^ G.i (Binary (Wasm.Values.I32 I32Op.Sub)) ^^
          set_offset ^^
          (* A sanity check *)
          get_offset ^^ compile_unboxed_const 0l ^^
          G.i (Compare (Wasm.Values.I32 I32Op.LtS)) ^^
          E.else_trap_with env "Odd offset" ^^
          (* Write the offset to the output buffer *)
          write_word_32 env get_data_buf get_offset
        end
      in

      (* Now the actual serialization *)

      begin match t with
      | Prim Nat ->
        write_bignum_leb env get_data_buf get_x
      | Prim Int ->
        write_bignum_sleb env get_data_buf get_x
      | Prim Float ->
        reserve env get_data_buf 8l ^^
        get_x ^^ Float.unbox env ^^
        G.i (Store {ty = F64Type; align = 0; offset = 0l; sz = None})
      | Prim (Int64|Nat64) ->
        reserve env get_data_buf 8l ^^
        get_x ^^ BoxedWord64.unbox env ^^
        G.i (Store {ty = I64Type; align = 0; offset = 0l; sz = None})
      | Prim (Int32|Nat32) ->
        write_word_32 env get_data_buf (get_x ^^ BoxedSmallWord.unbox env)
      | Prim Char ->
        write_word_32 env get_data_buf (get_x ^^ TaggedSmallWord.untag_codepoint)
      | Prim (Int16|Nat16) ->
        reserve env get_data_buf 2l ^^
        get_x ^^ TaggedSmallWord.lsb_adjust Nat16 ^^
        G.i (Store {ty = I32Type; align = 0; offset = 0l; sz = Some Wasm.Types.Pack16})
      | Prim (Int8|Nat8) ->
        write_byte env get_data_buf (get_x ^^ TaggedSmallWord.lsb_adjust Nat8)
      | Prim Bool ->
        write_byte env get_data_buf get_x
      | Tup [] -> (* e(()) = null *)
        G.nop
      | Tup ts ->
        G.concat_mapi (fun i t ->
          get_x ^^ Tuple.load_n (Int32.of_int i) ^^
          write env t
        ) ts
      | Obj ((Object | Memory), fs) ->
        G.concat_map (fun (_h, f) ->
          get_x ^^ Object.load_idx_raw env f.Type.lab ^^
          write env f.typ
        ) (sort_by_hash fs)
      | Array (Mut t) ->
        write_alias (fun () -> get_x ^^ write env (Array t))
      | Array t ->
        write_word_leb env get_data_buf (get_x ^^ Heap.load_field Arr.len_field) ^^
        get_x ^^ Heap.load_field Arr.len_field ^^
        from_0_to_n env (fun get_i ->
          get_x ^^ get_i ^^ Arr.unsafe_idx env ^^ load_ptr ^^
          write env t
        )
      | Prim Null -> G.nop
      | Any -> G.nop
      | Opt t ->
        get_x ^^
        Opt.is_some env ^^
        G.if0
          (write_byte env get_data_buf (compile_unboxed_const 1l) ^^ get_x ^^ Opt.project env ^^ write env t)
          (write_byte env get_data_buf (compile_unboxed_const 0l))
      | Variant vs ->
        List.fold_right (fun (i, {lab = l; typ = t; _}) continue ->
            get_x ^^
            Variant.test_is env l ^^
            G.if0
              ( write_word_leb env get_data_buf (compile_unboxed_const (Int32.of_int i)) ^^
                get_x ^^ Variant.project ^^ write env t)
              continue
          )
          ( List.mapi (fun i (_h, f) -> (i,f)) (sort_by_hash vs) )
          ( E.trap_with env "serialize_go: unexpected variant" )
      | Prim Blob ->
        write_blob env get_data_buf get_x
      | Prim Text ->
        write_text env get_data_buf get_x
      | Func _ ->
        write_byte env get_data_buf (compile_unboxed_const 1l) ^^
        get_x ^^ Arr.load_field 0l ^^ write env (Obj (Actor, [])) ^^
        get_x ^^ Arr.load_field 1l ^^ write env (Prim Text)
      | Obj (Actor, _) | Prim Principal ->
        write_byte env get_data_buf (compile_unboxed_const 1l) ^^
        get_x ^^ write env (Prim Blob)
      | Non ->
        E.trap_with env "serializing value of type None"
      | Mut t ->
        write_alias (fun () ->
          get_x ^^ Heap.load_field MutBox.field ^^ write env t
        )
      | _ -> todo "serialize" (Arrange_ir.typ t) G.nop
      end ^^
      get_data_buf ^^
      get_ref_buf
    )

  (* This value is returned by deserialize_go if deserialization fails in a way
     that should be recoverable by opt parsing.
     By virtue of being a deduped static value, it can be detected by pointer
     comparison.
  *)
  let coercion_error_value env : int32 =
    E.add_static env StaticBytes.[
      I32 Tagged.(int_of_tag CoercionFailure);
    ]

  (* See Note [Candid subtype checks] *)
  let with_rel_buf_opt env extended get_typtbl_size1 f =
    if extended then
      f (compile_unboxed_const 0l)
    else
      get_typtbl_size1 ^^ get_typtbl_size env ^^
      E.call_import env "rts" "idl_sub_buf_words" ^^
      Stack.dynamic_with_words env "rel_buf" (fun get_ptr ->
        get_ptr ^^ get_typtbl_size1 ^^ get_typtbl_size env ^^
        E.call_import env "rts" "idl_sub_buf_init" ^^
        f get_ptr)

  (* See Note [Candid subtype checks] *)
  let idl_sub env t2 =
    let idx = E.add_typtbl_typ env t2 in
    get_typtbl_idltyps env ^^
    G.i (Load {ty = I32Type; align = 0; offset = Int32.mul idx 4l (*!*); sz = None}) ^^
    Func.share_code6 env ("idl_sub")
      (("rel_buf", I32Type),
       ("typtbl1", I32Type),
       ("typtbl_end1", I32Type),
       ("typtbl_size1", I32Type),
       ("idltyp1", I32Type),
       ("idltyp2", I32Type)
      )
      [I32Type]
      (fun env get_rel_buf get_typtbl1 get_typtbl_end1 get_typtbl_size1 get_idltyp1 get_idltyp2 ->
        get_rel_buf ^^
        E.else_trap_with env "null rel_buf" ^^
        get_rel_buf ^^
        get_typtbl1 ^^
        get_typtbl env ^^
        get_typtbl_end1 ^^
        get_typtbl_end env ^^
        get_typtbl_size1 ^^
        get_typtbl_size env ^^
        get_idltyp1 ^^
        get_idltyp2 ^^
        E.call_import env "rts" "idl_sub")

  (* The main deserialization function, generated once per type hash.

     We use a combination of RTS stack locals and registers (Wasm globals) for
     recursive parameter passing to avoid exhausting the Wasm stack, which is instead
     used solely for return values and (implicit) return addresses.

     Its RTS stack parameters are (c.f. module Stack):

       * idltyp:      The idl type (prim type or table index) to decode now
       * depth:       Recursion counter; reset when we make progres on the value
       * can_recover: Whether coercion errors are recoverable, see coercion_failed below

     Its register parameters are (c.f. Registers):
       * rel_buf_opt: The optional subtype check memoization table
          (non-null for untrusted Candid but null for trusted de-stablization (see `with_rel_buf_opt`).)
       * data_buffer: The current position of the input data buffer
       * ref_buffer:  The current position of the input references buffer
       * typtbl:      The type table, as returned by parse_idl_header
       * typtbl_size: The size of the type table, used to limit recursion

     It returns the value of type t (vanilla representation) or coercion_error_value,
     It advances the data_buffer past the decoded value (even if it returns coercion_error_value!)

  *)

  (* symbolic names for arguments passed on RTS stack *)
  module StackArgs = struct
    let idltyp = 0l
    let depth = 1l
    let can_recover = 2l
  end

  let rec deserialize_go env t =
    let open Type in
    let t = Type.normalize t in
    let name = "@deserialize_go<" ^ typ_hash t ^ ">" in
    Func.share_code0 env name
      [I32Type]
      (fun env  ->
      let get_idltyp = Stack.get_local env StackArgs.idltyp in
      let get_depth = Stack.get_local env StackArgs.depth in
      let get_can_recover = Stack.get_local env StackArgs.can_recover in
      let get_rel_buf_opt = Registers.get_rel_buf_opt env in
      let get_data_buf = Registers.get_data_buf env in
      let _get_ref_buf = Registers.get_ref_buf env in
      let get_typtbl = Registers.get_typtbl env in
      let get_typtbl_end = Registers.get_typtbl_end env in
      let get_typtbl_size = Registers.get_typtbl_size env in

      (* Check recursion depth (protects against empty record etc.) *)
      (* Factor 2 because at each step, the expected type could go through one
         level of opt that is not present in the value type
      *)
      get_depth ^^
      get_typtbl_size ^^ compile_add_const 1l ^^ compile_mul_const 2l ^^
      G.i (Compare (Wasm.Values.I32 I32Op.LeU)) ^^
      E.else_trap_with env ("IDL error: circular record read") ^^

      (* Remember data buffer position, to detect progress *)
      let (set_old_pos, get_old_pos) = new_local env "old_pos" in
      ReadBuf.get_ptr get_data_buf ^^ set_old_pos ^^

      let go' can_recover env t =
        (* assumes idltyp on stack *)
        Stack.with_frame env "frame_ptr" 3l (fun () ->
          Stack.set_local env StackArgs.idltyp ^^
          (* set up frame arguments *)
          ( (* Reset depth counter if we made progress *)
            ReadBuf.get_ptr get_data_buf ^^ get_old_pos ^^
            G.i (Compare (Wasm.Values.I32 I32Op.Eq)) ^^
            G.if1 I32Type
              (Stack.get_prev_local env 1l ^^ compile_add_const 1l)
              (compile_unboxed_const 0l)
            ) ^^
          Stack.set_local env StackArgs.depth ^^
          (if can_recover
             then compile_unboxed_const 1l
             else Stack.get_prev_local env 2l) ^^
          Stack.set_local env StackArgs.can_recover ^^
          deserialize_go env t)
      in

      let go = go' false in
      let go_can_recover = go' true in

      let skip get_typ =
        get_data_buf ^^ get_typtbl ^^ get_typ ^^ compile_unboxed_const 0l ^^
        E.call_import env "rts" "skip_any"
      in

      (* This flag is set to return a coercion error at the very end
         We cannot use (G.i Return) for early exit, or we’d leak stack space,
         as Stack.with_words is used to allocate scratch space.
      *)
      let (set_failed, get_failed) = new_local env "failed" in
      let set_failure = compile_unboxed_const 1l ^^ set_failed in
      let when_failed f = get_failed ^^ G.if0 f G.nop in

      (* This looks at a value and if it is coercion_error_value, sets the failure flag.
         This propagates the error out of arrays, records, etc.
       *)
      let remember_failure get_val =
          get_val ^^ compile_eq_const (coercion_error_value env) ^^
          G.if0 set_failure G.nop
      in

      (* This sets the failure flag and puts coercion_error_value on the stack *)
      let coercion_failed msg =
        (* If we know that there is no backtracking `opt t` around, then just trap.
           This gives a better error message
        *)
        get_can_recover ^^ E.else_trap_with env msg ^^
        set_failure ^^ compile_unboxed_const (coercion_error_value env) in

      (* returns true if we are looking at primitive type with this id *)
      let check_prim_typ t =
        get_idltyp ^^
        compile_eq_const (Int32.neg (Option.get (to_idl_prim t)))
      in

      let with_prim_typ t f =
        check_prim_typ t ^^
        G.if1 I32Type f
          ( skip get_idltyp ^^
            coercion_failed ("IDL error: unexpected IDL type when parsing " ^ string_of_typ t)
          )
      in

      let read_byte_tagged = function
        | [code0; code1] ->
          ReadBuf.read_byte env get_data_buf ^^
          let (set_b, get_b) = new_local env "b" in
          set_b ^^
          get_b ^^
          compile_eq_const 0l ^^
          G.if1 I32Type
          begin code0
          end begin
            get_b ^^ compile_eq_const 1l ^^
            E.else_trap_with env "IDL error: byte tag not 0 or 1" ^^
            code1
          end
        | _ -> assert false; (* can be generalized later as needed *)
      in

      let read_blob () =
        let (set_len, get_len) = new_local env "len" in
        let (set_x, get_x) = new_local env "x" in
        ReadBuf.read_leb128 env get_data_buf ^^ set_len ^^

        get_len ^^ Blob.alloc env ^^ set_x ^^
        get_x ^^ Blob.payload_ptr_unskewed ^^
        ReadBuf.read_blob env get_data_buf get_len ^^
        get_x
      in

      let read_principal () =
        let (set_len, get_len) = new_local env "len" in
        let (set_x, get_x) = new_local env "x" in
        ReadBuf.read_leb128 env get_data_buf ^^ set_len ^^

        (* at most 29 bytes, according to
           https://sdk.dfinity.org/docs/interface-spec/index.html#principal
        *)
        get_len ^^ compile_unboxed_const 29l ^^ G.i (Compare (Wasm.Values.I32 I32Op.LeU)) ^^
        E.else_trap_with env "IDL error: principal too long" ^^

        get_len ^^ Blob.alloc env ^^ set_x ^^
        get_x ^^ Blob.payload_ptr_unskewed ^^
        ReadBuf.read_blob env get_data_buf get_len ^^
        get_x
      in

      let read_text () =
        let (set_len, get_len) = new_local env "len" in
        ReadBuf.read_leb128 env get_data_buf ^^ set_len ^^
        let (set_ptr, get_ptr) = new_local env "x" in
        ReadBuf.get_ptr get_data_buf ^^ set_ptr ^^
        ReadBuf.advance get_data_buf get_len ^^
        (* validate *)
        get_ptr ^^ get_len ^^ E.call_import env "rts" "utf8_validate" ^^
        (* copy *)
        get_ptr ^^ get_len ^^ Text.of_ptr_size env
      in

      let read_actor_data () =
        read_byte_tagged
          [ E.trap_with env "IDL error: unexpected actor reference"
          ; read_principal ()
          ]
      in

      (* returns true if get_arg_typ is a composite type of this id *)
      let check_composite_typ get_arg_typ idl_tycon_id =
        get_arg_typ ^^
        compile_unboxed_const 0l ^^ G.i (Compare (Wasm.Values.I32 I32Op.GeS)) ^^
        G.if1 I32Type
        begin
          ReadBuf.alloc env (fun get_typ_buf ->
            (* Update typ_buf *)
            ReadBuf.set_ptr get_typ_buf (
              get_typtbl ^^
              get_arg_typ ^^ compile_mul_const Heap.word_size ^^
              G.i (Binary (Wasm.Values.I32 I32Op.Add)) ^^
              load_unskewed_ptr
            ) ^^
            ReadBuf.set_end get_typ_buf (ReadBuf.get_end get_data_buf) ^^
            (* read sleb128 *)
            ReadBuf.read_sleb128 env get_typ_buf ^^
            (* Check it is the expected value *)
            compile_eq_const idl_tycon_id
          )
        end
        (compile_unboxed_const 0l)
      in


      (* checks that arg_typ is positive, looks it up in the table,
         creates a fresh typ_buf pointing into the type description,
         reads the type constructor index and traps or fails if it is the wrong one.
         and passes the typ_buf to a subcomputation to read the type arguments *)
      let with_composite_arg_typ get_arg_typ idl_tycon_id f =
        (* make sure index is not negative *)
        get_arg_typ ^^
        compile_unboxed_const 0l ^^ G.i (Compare (Wasm.Values.I32 I32Op.GeS)) ^^
        G.if1 I32Type
        begin
          ReadBuf.alloc env (fun get_typ_buf ->
            (* Update typ_buf *)
            ReadBuf.set_ptr get_typ_buf (
              get_typtbl ^^
              get_arg_typ ^^ compile_mul_const Heap.word_size ^^
              G.i (Binary (Wasm.Values.I32 I32Op.Add)) ^^
              load_unskewed_ptr
            ) ^^
            ReadBuf.set_end get_typ_buf (ReadBuf.get_end get_data_buf) ^^
            (* read sleb128 *)
            ReadBuf.read_sleb128 env get_typ_buf ^^
            (* Check it is the expected type constructor *)
            compile_eq_const idl_tycon_id ^^
            G.if1 I32Type
            begin
              f get_typ_buf
            end
            begin
              skip get_arg_typ ^^
              coercion_failed ("IDL error: unexpected IDL type when parsing " ^ string_of_typ t)
            end
          )
        end
        begin
          skip get_arg_typ ^^
          coercion_failed ("IDL error: unexpected IDL type when parsing " ^ string_of_typ t)
        end
      in

      let with_composite_typ idl_tycon_id f =
        with_composite_arg_typ get_idltyp idl_tycon_id f
      in

      let with_record_typ f = with_composite_typ idl_record (fun get_typ_buf ->
        Stack.with_words env "get_n_ptr" 1l (fun get_n_ptr ->
          get_n_ptr ^^
          ReadBuf.read_leb128 env get_typ_buf ^^
          store_unskewed_ptr ^^
          f get_typ_buf get_n_ptr
        )
      ) in

      let with_blob_typ env f =
        with_composite_typ idl_vec (fun get_typ_buf ->
          ReadBuf.read_sleb128 env get_typ_buf ^^
          compile_eq_const (-5l) (* Nat8 *) ^^
          G.if1 I32Type
            f
            begin
              skip get_idltyp ^^
              coercion_failed "IDL error: blob not a vector of nat8"
            end
        )
      in

      let read_alias env t read_thing =
        (* see Note [mutable stable values] *)
        let (set_is_ref, get_is_ref) = new_local env "is_ref" in
        let (set_result, get_result) = new_local env "result" in
        let (set_cur, get_cur) = new_local env "cur" in
        let (set_memo, get_memo) = new_local env "memo" in

        let (set_arg_typ, get_arg_typ) = new_local env "arg_typ" in
        with_composite_typ idl_alias (ReadBuf.read_sleb128 env) ^^ set_arg_typ ^^

        (* Find out if it is a reference or not *)
        ReadBuf.read_byte env get_data_buf ^^ set_is_ref ^^

        (* If it is a reference, temporarily set the read buffer to that place *)
        get_is_ref ^^
        G.if0 begin
          let (set_offset, get_offset) = new_local env "offset" in
          ReadBuf.read_word32 env get_data_buf ^^ set_offset ^^
          (* A sanity check *)
          get_offset ^^ compile_unboxed_const 0l ^^
          G.i (Compare (Wasm.Values.I32 I32Op.LtS)) ^^
          E.else_trap_with env "Odd offset" ^^

          ReadBuf.get_ptr get_data_buf ^^ set_cur ^^
          ReadBuf.advance get_data_buf (get_offset ^^ compile_add_const (-4l))
        end G.nop ^^

        (* Remember location of ptr *)
        ReadBuf.get_ptr get_data_buf ^^ set_memo ^^
        (* Did we decode this already? *)
        ReadBuf.read_word32 env get_data_buf ^^ set_result ^^
        get_result ^^ compile_eq_const 0l ^^
        G.if0 begin
          (* No, not yet decoded *)
          (* Skip over type hash field *)
          ReadBuf.read_word32 env get_data_buf ^^ compile_eq_const 0l ^^
          E.else_trap_with env "Odd: Type hash scratch space not empty" ^^

          (* Read the content *)
          read_thing get_arg_typ (fun get_thing ->
            (* This is called after allocation, but before descending
               We update the memo location here so that loops work
            *)
            get_thing ^^ set_result ^^
            get_memo ^^ get_result ^^ store_unskewed_ptr ^^
            get_memo ^^ compile_add_const 4l ^^ Blob.lit env (typ_hash t) ^^ store_unskewed_ptr
          )
        end begin
          (* Decoded before. Check type hash *)
          ReadBuf.read_word32 env get_data_buf ^^ Blob.lit env (typ_hash t) ^^
          G.i (Compare (Wasm.Values.I32 I32Op.Eq)) ^^
          E.else_trap_with env ("Stable memory error: Aliased at wrong type, expected: " ^ typ_hash t)
        end ^^

        (* If this was a reference, reset read buffer *)
        get_is_ref ^^
        G.if0 (ReadBuf.set_ptr get_data_buf get_cur) G.nop ^^

        get_result
      in


      (* Now the actual deserialization *)
      begin match t with
      (* Primitive types *)
      | Prim Nat ->
        with_prim_typ t
        begin
          BigNum.compile_load_from_data_buf env get_data_buf false
        end
      | Prim Int ->
        (* Subtyping with nat *)
        check_prim_typ (Prim Nat) ^^
        G.if1 I32Type
          begin
            BigNum.compile_load_from_data_buf env get_data_buf false
          end
          begin
            with_prim_typ t
            begin
              BigNum.compile_load_from_data_buf env get_data_buf true
            end
          end
      | Prim Float ->
        with_prim_typ t
        begin
          ReadBuf.read_float64 env get_data_buf ^^
          Float.box env
        end
      | Prim (Int64|Nat64) ->
        with_prim_typ t
        begin
          ReadBuf.read_word64 env get_data_buf ^^
          BoxedWord64.box env
        end
      | Prim (Int32|Nat32) ->
        with_prim_typ t
        begin
          ReadBuf.read_word32 env get_data_buf ^^
          BoxedSmallWord.box env
        end
      | Prim Char ->
        with_prim_typ t
        begin
          ReadBuf.read_word32 env get_data_buf ^^
          TaggedSmallWord.check_and_tag_codepoint env
        end
      | Prim (Int16|Nat16) ->
        with_prim_typ t
        begin
          ReadBuf.read_word16 env get_data_buf ^^
          TaggedSmallWord.msb_adjust Nat16
        end
      | Prim (Int8|Nat8) ->
        with_prim_typ t
        begin
          ReadBuf.read_byte env get_data_buf ^^
          TaggedSmallWord.msb_adjust Nat8
        end
      | Prim Bool ->
        with_prim_typ t
        begin
          read_byte_tagged
            [ Bool.lit false
            ; Bool.lit true
            ]
        end
      | Prim Null ->
        with_prim_typ t (Opt.null_lit env)
      | Any ->
        skip get_idltyp ^^
        (* Any vanilla value works here *)
        Opt.null_lit env
      | Prim Blob ->
        with_blob_typ env (read_blob ())
      | Prim Principal ->
        with_prim_typ t
        begin
          read_byte_tagged
            [ E.trap_with env "IDL error: unexpected principal reference"
            ; read_principal ()
            ]
        end
      | Prim Text ->
        with_prim_typ t (read_text ())
      | Tup [] -> (* e(()) = null *)
        with_prim_typ t (Tuple.from_stack env 0)
      (* Composite types *)
      | Tup ts ->
        with_record_typ (fun get_typ_buf get_n_ptr ->
          let (set_val, get_val) = new_local env "val" in

          G.concat_mapi (fun i t ->
            (* skip all possible intermediate extra fields *)
            get_typ_buf ^^ get_data_buf ^^ get_typtbl ^^ compile_unboxed_const (Int32.of_int i) ^^ get_n_ptr ^^
            E.call_import env "rts" "find_field" ^^
            G.if1 I32Type
              begin
                ReadBuf.read_sleb128 env get_typ_buf ^^
                go env t ^^ set_val ^^
                remember_failure get_val ^^
                get_val
              end
              begin
                match normalize t with
                | Opt _ | Any -> Opt.null_lit env
                | _ -> coercion_failed "IDL error: did not find tuple field in record"
              end
          ) ts ^^

          (* skip all possible trailing extra fields *)
          get_typ_buf ^^ get_data_buf ^^ get_typtbl ^^ get_n_ptr ^^
          E.call_import env "rts" "skip_fields" ^^

          Tuple.from_stack env (List.length ts)
        )
      | Obj ((Object | Memory), fs) ->
        with_record_typ (fun get_typ_buf get_n_ptr ->
          let (set_val, get_val) = new_local env "val" in

          Object.lit_raw env (List.map (fun (h,f) ->
            f.Type.lab, fun () ->
              (* skip all possible intermediate extra fields *)
              get_typ_buf ^^ get_data_buf ^^ get_typtbl ^^ compile_unboxed_const (Lib.Uint32.to_int32 h) ^^ get_n_ptr ^^
              E.call_import env "rts" "find_field" ^^
              G.if1 I32Type
                begin
                  ReadBuf.read_sleb128 env get_typ_buf ^^
                  go env f.typ ^^ set_val ^^
                  remember_failure get_val ^^
                  get_val
                  end
                begin
                  match normalize f.typ with
                  | Opt _ | Any -> Opt.null_lit env
                  | _ -> coercion_failed (Printf.sprintf "IDL error: did not find field %s in record" f.lab)
                end
          ) (sort_by_hash fs)) ^^

          (* skip all possible trailing extra fields *)
          get_typ_buf ^^ get_data_buf ^^ get_typtbl ^^ get_n_ptr ^^
          E.call_import env "rts" "skip_fields"
          )
      | Array (Mut t) ->
        read_alias env (Array (Mut t)) (fun get_array_typ on_alloc ->
          let (set_len, get_len) = new_local env "len" in
          let (set_x, get_x) = new_local env "x" in
          let (set_val, get_val) = new_local env "val" in
          let (set_arg_typ, get_arg_typ) = new_local env "arg_typ" in
          with_composite_arg_typ get_array_typ idl_vec (ReadBuf.read_sleb128 env) ^^ set_arg_typ ^^
          ReadBuf.read_leb128 env get_data_buf ^^ set_len ^^
          get_len ^^ Arr.alloc env ^^ set_x ^^
          on_alloc get_x ^^
          get_len ^^ from_0_to_n env (fun get_i ->
            get_x ^^ get_i ^^ Arr.unsafe_idx env ^^
            get_arg_typ ^^ go env t ^^ set_val ^^
            remember_failure get_val ^^
            get_val ^^ store_ptr
          )
        )
      | Array t ->
        let (set_len, get_len) = new_local env "len" in
        let (set_x, get_x) = new_local env "x" in
        let (set_val, get_val) = new_local env "val" in
        let (set_arg_typ, get_arg_typ) = new_local env "arg_typ" in
        with_composite_typ idl_vec (ReadBuf.read_sleb128 env) ^^ set_arg_typ ^^
        ReadBuf.read_leb128 env get_data_buf ^^ set_len ^^
        get_len ^^ Arr.alloc env ^^ set_x ^^
        get_len ^^ from_0_to_n env (fun get_i ->
          get_x ^^ get_i ^^ Arr.unsafe_idx env ^^
          get_arg_typ ^^ go env t ^^ set_val ^^
          remember_failure get_val ^^
          get_val ^^ store_ptr
        ) ^^
        get_x
      | Opt t ->
        check_prim_typ (Prim Null) ^^
        G.if1 I32Type (Opt.null_lit env)
        begin
          check_prim_typ Any ^^ (* reserved *)
          G.if1 I32Type (Opt.null_lit env)
          begin
            check_composite_typ get_idltyp idl_opt ^^
            G.if1 I32Type
            begin
              let (set_arg_typ, get_arg_typ) = new_local env "arg_typ" in
              with_composite_typ idl_opt (ReadBuf.read_sleb128 env) ^^ set_arg_typ ^^
              read_byte_tagged
                [ Opt.null_lit env
                ; let (set_val, get_val) = new_local env "val" in
                  get_arg_typ ^^ go_can_recover env t ^^ set_val ^^
                  get_val ^^ compile_eq_const (coercion_error_value env) ^^
                  G.if1 I32Type
                    (* decoding failed, but this is opt, so: return null *)
                    (Opt.null_lit env)
                    (* decoding succeeded, return opt value *)
                    (Opt.inject env get_val)
                ]
            end
            begin
              (* this check corresponds to `not (null <: <t>)` in the spec *)
              match normalize t with
              | Prim Null | Opt _ | Any ->
                (* Ignore and return null *)
                skip get_idltyp ^^
                Opt.null_lit env
              | _ ->
                (* Try constituent type *)
                let (set_val, get_val) = new_local env "val" in
                get_idltyp ^^ go_can_recover env t ^^ set_val ^^
                get_val ^^ compile_eq_const (coercion_error_value env) ^^
                G.if1 I32Type
                  (* decoding failed, but this is opt, so: return null *)
                  (Opt.null_lit env)
                  (* decoding succeeded, return opt value *)
                  (Opt.inject env get_val)
            end
          end
        end
      | Variant vs ->
        let (set_val, get_val) = new_local env "val" in
        with_composite_typ idl_variant (fun get_typ_buf ->
          (* Find the tag *)
          let (set_n, get_n) = new_local env "len" in
          ReadBuf.read_leb128 env get_typ_buf ^^ set_n ^^

          let (set_tagidx, get_tagidx) = new_local env "tagidx" in
          ReadBuf.read_leb128 env get_data_buf ^^ set_tagidx ^^

          get_tagidx ^^ get_n ^^
          G.i (Compare (Wasm.Values.I32 I32Op.LtU)) ^^
          E.else_trap_with env "IDL error: variant index out of bounds" ^^

          (* Zoom past the previous entries *)
          get_tagidx ^^ from_0_to_n env (fun _ ->
            get_typ_buf ^^ E.call_import env "rts" "skip_leb128" ^^
            get_typ_buf ^^ E.call_import env "rts" "skip_leb128"
          ) ^^

          (* Now read the tag *)
          let (set_tag, get_tag) = new_local env "tag" in
          ReadBuf.read_leb128 env get_typ_buf ^^ set_tag ^^
          let (set_arg_typ, get_arg_typ) = new_local env "arg_typ" in
          ReadBuf.read_sleb128 env get_typ_buf ^^ set_arg_typ ^^

          List.fold_right (fun (h, {lab = l; typ = t; _}) continue ->
              get_tag ^^ compile_eq_const (Lib.Uint32.to_int32 h) ^^
              G.if1 I32Type
                ( Variant.inject env l (
                  get_arg_typ ^^ go env t ^^ set_val ^^
                  remember_failure get_val ^^
                  get_val
                ))
                continue
            )
            ( sort_by_hash vs )
            ( coercion_failed "IDL error: unexpected variant tag" )
        )
      | Func _ ->
        (* See Note [Candid subtype checks] *)
        get_rel_buf_opt ^^
        G.if1 I32Type
          begin
            get_rel_buf_opt ^^
            get_typtbl ^^
            get_typtbl_end ^^
            get_typtbl_size ^^
            get_idltyp ^^
            idl_sub env t
          end
          (Bool.lit true) ^^ (* if we don't have a subtype memo table, assume the types are ok *)
        G.if1 I32Type
          (with_composite_typ idl_func (fun _get_typ_buf ->
            read_byte_tagged
              [ E.trap_with env "IDL error: unexpected function reference"
              ; read_actor_data () ^^
                read_text () ^^
                Tuple.from_stack env 2
              ]))
          (skip get_idltyp ^^
           coercion_failed "IDL error: incompatible function type")
      | Obj (Actor, _) ->
        (* See Note [Candid subtype checks] *)
        get_rel_buf_opt ^^
        G.if1 I32Type
          begin
            get_rel_buf_opt ^^
            get_typtbl ^^
            get_typtbl_end ^^
            get_typtbl_size ^^
            get_idltyp ^^
            idl_sub env t
          end
          (Bool.lit true) ^^
        G.if1 I32Type
          (with_composite_typ idl_service
             (fun _get_typ_buf -> read_actor_data ()))
          (skip get_idltyp ^^
           coercion_failed "IDL error: incompatible actor type")
      | Mut t ->
        read_alias env (Mut t) (fun get_arg_typ on_alloc ->
          let (set_result, get_result) = new_local env "result" in
          Tagged.obj env Tagged.ObjInd [ compile_unboxed_const 0l ] ^^ set_result ^^
          on_alloc get_result ^^
          get_result ^^
            get_arg_typ ^^ go env t ^^
          Heap.store_field MutBox.field
        )
      | Non ->
        skip get_idltyp ^^
        coercion_failed "IDL error: deserializing value of type None"
      | _ -> todo_trap env "deserialize" (Arrange_ir.typ t)
      end ^^
      (* Parsed value on the stack, return that, unless the failure flag is set *)
      when_failed (compile_unboxed_const (coercion_error_value env) ^^ G.i Return)
    )

  let serialize env ts : G.t =
    let name = Strm.name_for "serialize" ts in
    (* returns data/length pointers (will be GC’ed next time!) *)
    Func.share_code1 env name ("x", I32Type) [I32Type; I32Type] (fun env get_x ->
      let (set_data_size, get_data_size) = new_local env "data_size" in
      let (set_refs_size, get_refs_size) = new_local env "refs_size" in

      let (tydesc, _offsets, _idltyps) = type_desc env ts in
      let tydesc_len = Int32.of_int (String.length tydesc) in

      (* Get object sizes *)
      get_x ^^
      buffer_size env (Type.seq ts) ^^
      set_refs_size ^^
      set_data_size ^^
      (* check for overflow *)
      get_data_size ^^
      compile_add_const tydesc_len ^^
      compile_unboxed_const tydesc_len ^^
      G.i (Compare (Wasm.Values.I32 I32Op.LtU)) ^^
      E.then_trap_with env "serialization overflow" ^^

      let (set_data_start, get_data_start) = new_local env "data_start" in
      let (set_refs_start, get_refs_start) = new_local env "refs_start" in

      (* Create a stream with suitable capacity and given header *)
      Strm.create env get_data_size set_data_start get_data_start tydesc ^^
      get_refs_size ^^ compile_mul_const Heap.word_size ^^ Blob.dyn_alloc_scratch env ^^ set_refs_start ^^

      (* Serialize x into the buffer *)
      get_x ^^
      get_data_start ^^
      get_refs_start ^^
      serialize_go env (Type.seq ts) ^^

      (* Sanity check: Did we fill exactly the buffer *)
      get_refs_start ^^ get_refs_size ^^ compile_mul_const Heap.word_size ^^ G.i (Binary (Wasm.Values.I32 I32Op.Add)) ^^
      G.i (Compare (Wasm.Values.I32 I32Op.Eq)) ^^
      E.else_trap_with env "reference buffer not filled" ^^

      (* Verify that the stream is correctly filled *)
      Strm.check_filled env get_data_start get_data_size ^^
      get_refs_size ^^
      compile_eq_const 0l ^^
      E.else_trap_with env "cannot send references on IC System API" ^^

      (* Extract the payload if possible *)
      Strm.terminate env get_data_start get_data_size tydesc_len
    )


  let deserialize_from_blob extended env ts =
    let ts_name = typ_seq_hash ts in
    let name =
      (* TODO(#3185): this specialization on `extended` seems redundant,
         removing it might simplify things *and* share more code in binaries.
         The only tricky bit might be the conditional Stack.dynamic_with_words bit... *)
      if extended
      then "@deserialize_extended<" ^ ts_name ^ ">"
      else "@deserialize<" ^ ts_name ^ ">" in
    Func.share_code2 env name (("blob", I32Type), ("can_recover", I32Type)) (List.map (fun _ -> I32Type) ts) (fun env get_blob get_can_recover ->
      let (set_data_size, get_data_size) = new_local env "data_size" in
      let (set_refs_size, get_refs_size) = new_local env "refs_size" in
      let (set_data_start, get_data_start) = new_local env "data_start" in
      let (set_refs_start, get_refs_start) = new_local env "refs_start" in
      let (set_arg_count, get_arg_count) = new_local env "arg_count" in
      let (set_val, get_val) = new_local env "val" in

      get_blob ^^ Blob.len env ^^ set_data_size ^^
      get_blob ^^ Blob.payload_ptr_unskewed ^^ set_data_start ^^

      (* Allocate space for the reference buffer and copy it *)
      compile_unboxed_const 0l ^^ set_refs_size (* none yet *) ^^

      (* Allocate space for out parameters of parse_idl_header *)
      Stack.with_words env "get_typtbl_size_ptr" 1l (fun get_typtbl_size_ptr ->
      Stack.with_words env "get_typtbl_ptr" 1l (fun get_typtbl_ptr ->
      Stack.with_words env "get_maintyps_ptr" 1l (fun get_maintyps_ptr ->

      (* Set up read buffers *)
      ReadBuf.alloc env (fun get_data_buf -> ReadBuf.alloc env (fun get_ref_buf ->

      ReadBuf.set_ptr get_data_buf get_data_start ^^
      ReadBuf.set_size get_data_buf get_data_size ^^
      ReadBuf.set_ptr get_ref_buf get_refs_start ^^
      ReadBuf.set_size get_ref_buf (get_refs_size ^^ compile_mul_const Heap.word_size) ^^

      (* Go! *)
      Bool.lit extended ^^ get_data_buf ^^ get_typtbl_ptr ^^ get_typtbl_size_ptr ^^ get_maintyps_ptr ^^
      E.call_import env "rts" "parse_idl_header" ^^

      (* Allocate memo table, if necessary *)
      with_rel_buf_opt env extended (get_typtbl_size_ptr ^^ load_unskewed_ptr) (fun get_rel_buf_opt ->

      (* set up a dedicated read buffer for the list of main types *)
      ReadBuf.alloc env (fun get_main_typs_buf ->
        ReadBuf.set_ptr get_main_typs_buf (get_maintyps_ptr ^^ load_unskewed_ptr) ^^
        ReadBuf.set_end get_main_typs_buf (ReadBuf.get_end get_data_buf) ^^
        ReadBuf.read_leb128 env get_main_typs_buf ^^ set_arg_count ^^

        G.concat_map (fun t ->
          let can_recover, default_or_trap = Type.(
            match normalize t with
            | Opt _ | Any ->
              (Bool.lit true, fun msg -> Opt.null_lit env)
            | _ ->
              (get_can_recover, fun msg ->
                get_can_recover ^^
                G.if1 I32Type
                   (compile_unboxed_const (coercion_error_value env))
                   (E.trap_with env msg)))
          in
          get_arg_count ^^
          compile_eq_const 0l ^^
          G.if1 I32Type
           (default_or_trap ("IDL error: too few arguments " ^ ts_name))
           (begin
              begin
                (* set up invariant register arguments *)
                get_rel_buf_opt ^^ Registers.set_rel_buf_opt env ^^
                get_data_buf ^^ Registers.set_data_buf env ^^
                get_ref_buf ^^ Registers.set_ref_buf env ^^
                get_typtbl_ptr ^^ load_unskewed_ptr ^^ Registers.set_typtbl env ^^
                get_maintyps_ptr ^^ load_unskewed_ptr ^^ Registers.set_typtbl_end env ^^
                get_typtbl_size_ptr ^^ load_unskewed_ptr ^^ Registers.set_typtbl_size env
              end ^^
              (* set up variable frame arguments *)
              Stack.with_frame env "frame_ptr" 3l (fun () ->
                (* idltyp *)
                ReadBuf.read_sleb128 env get_main_typs_buf ^^
                Stack.set_local env StackArgs.idltyp ^^
                (* depth *)
                compile_unboxed_const 0l ^^
                Stack.set_local env StackArgs.depth ^^
                (* recovery mode *)
                can_recover ^^
                Stack.set_local env StackArgs.can_recover ^^
                deserialize_go env t
             )
             ^^ set_val ^^
             get_arg_count ^^ compile_sub_const 1l ^^ set_arg_count ^^
             get_val ^^ compile_eq_const (coercion_error_value env) ^^
             (G.if1 I32Type
               (default_or_trap "IDL error: coercion failure encountered")
               get_val)
            end)
        ) ts ^^

        (* Skip any extra arguments *)
        compile_while env
         (get_arg_count ^^ compile_rel_const I32Op.GtU 0l)
         begin
           get_data_buf ^^
           get_typtbl_ptr ^^ load_unskewed_ptr ^^
           ReadBuf.read_sleb128 env get_main_typs_buf ^^
           compile_unboxed_const 0l ^^
           E.call_import env "rts" "skip_any" ^^
           get_arg_count ^^ compile_sub_const 1l ^^ set_arg_count
         end ^^

        ReadBuf.is_empty env get_data_buf ^^
        E.else_trap_with env ("IDL error: left-over bytes " ^ ts_name) ^^
        ReadBuf.is_empty env get_ref_buf ^^
        E.else_trap_with env ("IDL error: left-over references " ^ ts_name)
      ))))))

    ))

  let deserialize env ts =
    IC.arg_data env ^^
    Bool.lit false ^^ (* can't recover *)
    deserialize_from_blob false env ts

(*
Note [speculating for short (S)LEB encoded bignums]
~~~~~~~~~~~~~~~~~~~~~~~~~~~~~~~~~~~~~~~~~~~~~~~~~~~

#3098 highlighted that a lot of heap garbage can be generated while reading in
(S)LEB-encoded bignums. To make heap consumption optimal for every compactly
representable `Int`, we resort to speculatively reading a 64-byte chunk from
the `ReadBuf`. We call it speculative, because it may read past the end of the
buffer (and thus end up containing junk bytes) or even fail because reading
across Wasm page boundaries could cause trapping. (Consider the buffer ending
3 bytes before the last-memory-page boundary and issuing a speculative 64-bit read for the
address 2 bytes less than buffer end.) In case of failure to read data, `-1`
(a sentinel) is returned. (The sentinel could be use-case specific when later
the need arises.)

In most cases the speculative read will come back with valid bytes. How many
of those are relevant, can be judged by consulting the buffer-end pointer or
analysing the 64-bit word directly. In the case of (S)LEB, the continuation and
termination bits can be filtered and thus the encoding's last byte detected when
present in the 64-bit word.

If such a LEB boundary is detected, avenues open up for a much faster (than
bytewise-sequential) parsing.

After the data is interpreted, it's the client's responsibility to adjust the
current buffer position.

 *)

(*
Note [mutable stable values]
~~~~~~~~~~~~~~~~~~~~~~~~~~~~

We currently use a Candid derivative to serialize stable values. In addition to
storing sharable data, we can also store mutable data (records with mutable
fields and mutable arrays), and we need to preserve aliasing.

To that end we extend Candid with a type constructor `alias t`.

In the type table, alias t is represented by type code 1. All Candid type constructors
are represented by negative numbers, so this cannot clash with anything and,
conveniently, makes such values illegal Candid.

The values of `alias t` are either

 * i8(0) 0x00000000 0x00000000 M(v)
   for one (typically the first) occurrence of v
   The first 0x00000000 is the “memo field”, the second is the “type hash field”.
   Both are scratch spaces for the benefit of the decoder.

or

 * i8(1) i32(offset) M(v)
   for all other occurrences of v, where offset is the relative position of the
   above occurrences from this reference.

We map Motoko types to this as follows:

  e([var t]) = alias e([t]) = alias vec e(t)
  e({var field : t}) = record { field : alias e(t) }

Why different? Because we need to alias arrays as a whole (we can’t even alias
their fields, as they are manifestly part of the array heap structure), but
aliasing records does not work, as aliased record values may appear at
different types (due to subtyping), and Candid serialization is type-driven.
Luckily records put all mutable fields behind an indirection (ObjInd), so this
works.

The type-driven code in this module treats `Type.Mut` to always refer to an
`ObjInd`; for arrays the mutable case is handled directly.

To detect and preserve aliasing, these steps are taken:

 * In `buffer_size`, when we see a mutable thing (`Array` or `ObjInd`), the
   first time, we mark it by setting the heap tag to `StableSeen`.
   This way, when we see it a second time, we can skip the value in the size
   calculation.
 * In `serialize`, when we see it a first time (tag still `StableSeen`),
   we serialize it (first form above), and remember the absolute position
   in the output buffer, abusing the heap tag here.
   (Invariant: This absolute position is never `StableSeen`)
   Upon a second visit (tag not `StableSeen`), we can thus fetch that absolute
   position and calculate the offset.
 * In `deserialize`, when we come across a `alias t`, we follow the offset (if
   needed) to find the content.

   If the memo field is still `0x00000000`, this is the first time we read
   this, so we deserialize to the Motoko heap, and remember the heap position
   (vanilla pointer) by overwriting the memo field.
   We also store the type hash of the type we are serializing at in the type
   hash field.

   If it is not `0x00000000` then we can simply read the pointer from there,
   after checking the type hash field to make sure we are aliasing at the same
   type.

 *)

(*
Note [Candid subtype checks]
~~~~~~~~~~~~~~~~~~~~~~~~~~~~

Deserializing Candid values requires a Candid subtype check when
deserializing values of reference types (actors and functions).

The subtype test is performed directly on the expected and actual
candid type tables using RTS functions `idl_sub_buf_words`,
`idl_sub_buf_init` and `idl_sub`.  One type table and vector of types
is generated statically from the list of statically known types
encountered during code generation, the other is determined
dynamically by, e.g. message payload. The latter will vary with
each payload to decode.

The known Motoko types are accumulated in a global list as required
and then, in a final compilation step, encoded to global type table
and sequence of type indices. The encoding is stored as static
data referenced by dedicated wasm globals so that we can generate
code that references the globals before their final definitions are
known.

Deserializing a proper (not extended) Candid value stack allocates a
mutable word buffer, of size determined by `idl_sub_buf_words`.
The word buffer is used to initialize and provide storage for a
Rust memo table (see bitrel.rs) memoizing the result of sub and
super type tests performed during deserialization of a given Candid
value sequence.  The memo table is initialized once, using `idl_sub_buf_init`,
then shared between recursive calls to deserialize, by threading the (possibly
null) wasm address of the word buffer as an optional argument.  The
word buffer is stack allocated in generated code, not Rust, because
it's size is dynamic and Rust doesn't seem to support dynamically-sized
stack allocation.

Currently, we only perform Candid subtype checks when decoding proper
(not extended) Candid values. Extended values are required for
stable variables only: we can omit the check, because compatibility
should already be enforced by the static signature compatibility
check.  We use the `null`-ness of the word buffer pointer to
dynamically determine whether to omit or perform Candid subtype checks.

NB: Extending `idl_sub` to support extended, "stable" types (with mutable,
invariant type constructors) would require extending the polarity argument
from a Boolean to a three-valued argument to efficiently check equality for
invariant type constructors in a single pass.
*)

end (* MakeSerialization *)

module Serialization = MakeSerialization(BumpStream)

module BlobStream : Stream = struct
  let create env get_data_size set_token get_token header =
    let header_size = Int32.of_int (String.length header) in
    get_data_size ^^ compile_add_const header_size ^^
    E.call_import env "rts" "alloc_stream" ^^ set_token ^^
    get_token ^^
    Blob.lit env header ^^
    E.call_import env "rts" "stream_write_text"

  let check_filled env get_token get_data_size =
    G.i Drop

  let terminate env get_token _get_data_size _header_size =
    get_token ^^ E.call_import env "rts" "stream_split" ^^
    let set_blob, get_blob = new_local env "blob" in
    set_blob ^^
    get_blob ^^ Blob.payload_ptr_unskewed ^^
    get_blob ^^ Blob.len env

  let finalize_buffer code = code

  let name_for fn_name ts = "@Bl_" ^ fn_name ^ "<" ^ Typ_hash.typ_seq_hash ts ^ ">"

  let absolute_offset _env get_token =
    let filled_field = Int32.add Blob.len_field 8l in (* see invariant in `stream.rs` *)
    get_token ^^ Heap.load_field_unskewed filled_field

  let checkpoint _env _get_token = G.i Drop

  let reserve env get_token bytes =
    get_token ^^ compile_unboxed_const bytes ^^ E.call_import env "rts" "stream_reserve"

  let write_word_leb env get_token code =
    let set_word, get_word = new_local env "word" in
    code ^^ set_word ^^
    I32Leb.compile_store_to_data_buf_unsigned env get_word
      (get_token ^^ I32Leb.compile_leb128_size get_word ^^ E.call_import env "rts" "stream_reserve") ^^
    G.i Drop

  let write_word_32 env get_token code =
    reserve env get_token Heap.word_size ^^
    code ^^
    G.i (Store {ty = I32Type; align = 0; offset = 0l; sz = None})

  let write_byte env get_token code =
    get_token ^^ code ^^
    E.call_import env "rts" "stream_write_byte"

  let write_blob env get_token get_x =
    let set_len, get_len = new_local env "len" in
    get_x ^^ Blob.len env ^^ set_len ^^
    write_word_leb env get_token get_len ^^
    get_token ^^
    get_x ^^ Blob.payload_ptr_unskewed ^^
    get_len ^^
    E.call_import env "rts" "stream_write"

  let write_text env get_token get_x =
    write_word_leb env get_token (get_x ^^ Text.size env) ^^
    get_token ^^ get_x ^^
    E.call_import env "rts" "stream_write_text"

  let write_bignum_leb env get_token get_x =
    get_token ^^ get_x ^^
    BigNum.compile_store_to_stream_unsigned env

  let write_bignum_sleb env get_token get_x =
    get_token ^^ get_x ^^
    BigNum.compile_store_to_stream_signed env

end


(* Stabilization (serialization to/from stable memory) of both:
   * stable variables; and
   * virtual stable memory.
   c.f.
   * ../../design/Stable.md
   * ../../design/StableMemory.md
*)

module Stabilization = struct

  let extend64 code = code ^^ G.i (Convert (Wasm.Values.I64 I64Op.ExtendUI32))

  (* The below stream implementation is geared towards the
     tail section of stable memory, where the serialised
     stable variables go. As such a few intimate details of
     the stable memory layout are burnt in, such as the
     variable `N` from the design document. *)
  module StableMemoryStream : Stream = struct
    include BlobStream

    let name_for fn_name ts = "@Sm_" ^ fn_name ^ "<" ^ Typ_hash.typ_seq_hash ts ^ ">"

    let create env get_data_size set_token get_token header =
      create env (compile_unboxed_const 0x8000l) set_token get_token header ^^
        (* TODO: push header directly? *)

      let (set_len, get_len) = new_local env "len" in
      get_data_size ^^
      compile_add_const (Int32.of_int (String.length header)) ^^
      set_len ^^

      let (set_dst, get_dst) = new_local64 env "dst" in
      StableMem.get_mem_size env ^^
      compile_shl64_const (Int64.of_int page_size_bits) ^^
      compile_add64_const 4L ^^ (* `N` is now on the stack *)
      set_dst ^^

      get_dst ^^
      extend64 get_len ^^
      StableMem.ensure env ^^

      get_token ^^
      get_dst ^^
      get_dst ^^ extend64 get_len ^^
      G.i (Binary (Wasm.Values.I64 I64Op.Add)) ^^
      E.call_import env "rts" "stream_stable_dest"

    let ptr64_field = Int32.add Blob.len_field 1l (* see invariant in `stream.rs` *)

    let terminate env get_token get_data_size header_size =
      get_token ^^
      E.call_import env "rts" "stream_shutdown" ^^
      compile_unboxed_zero ^^ (* no need to write *)
      get_token ^^
      Heap.load_field64_unskewed ptr64_field ^^
      StableMem.get_mem_size env ^^
      compile_shl64_const (Int64.of_int page_size_bits) ^^
      G.i (Binary (Wasm.Values.I64 I64Op.Sub)) ^^
      compile_sub64_const 4L ^^  (* `N` is now subtracted *)
      G.i (Convert (Wasm.Values.I32 I32Op.WrapI64))

    let finalize_buffer _ = G.nop (* everything is outputted already *)

    (* Returns a 32-bit unsigned int that is the number of bytes that would
       have been written to stable memory if flushed. The difference
       of two such numbers will always be an exact byte distance. *)
    let absolute_offset env get_token =
      let start64_field = Int32.add ptr64_field 2l in (* see invariant in `stream.rs` *)
      absolute_offset env get_token ^^
      get_token ^^
      Heap.load_field64_unskewed ptr64_field ^^
      get_token ^^
      Heap.load_field64_unskewed start64_field ^^
      G.i (Binary (Wasm.Values.I64 I64Op.Sub)) ^^
      G.i (Convert (Wasm.Values.I32 I32Op.WrapI64)) ^^
      G.i (Binary (Wasm.Values.I32 I32Op.Add))
  end

  module Externalization = MakeSerialization(StableMemoryStream)

  let stabilize env t =
    let (set_dst, get_dst) = new_local env "dst" in
    let (set_len, get_len) = new_local env "len" in
    Externalization.serialize env [t] ^^
    set_len ^^
    set_dst ^^

    StableMem.get_mem_size env ^^
    G.i (Test (Wasm.Values.I64 I64Op.Eqz)) ^^
    G.if0
      begin (* ensure [0,..,3,...len+4) *)
        compile_const_64 0L ^^
        extend64 get_len ^^
        compile_add64_const 4L ^^  (* reserve one word for size *)
        StableMem.ensure env ^^

        (* write len to initial word of stable memory*)
        compile_const_64 0L ^^
        get_len ^^
        StableMem.write_word32 env ^^

        (* copy data to following stable memory *)
        Externalization.Strm.finalize_buffer
          begin
            compile_const_64 4L ^^
            extend64 get_dst ^^
            extend64 get_len ^^
            IC.system_call env "stable64_write"
          end
      end
      begin
        let (set_N, get_N) = new_local64 env "N" in

        (* let N = !size * page_size *)
        StableMem.get_mem_size env ^^
        compile_shl64_const (Int64.of_int page_size_bits) ^^
        set_N ^^

        (* grow mem to page including address
           N + 4 + len + 4 + 4 + 4 = N + len + 16
        *)
        get_N ^^
        extend64 get_len ^^
        compile_add64_const 16L ^^
        StableMem.ensure env  ^^

        get_N ^^
        get_len ^^
        StableMem.write_word32 env ^^

        (* copy data to following stable memory *)
        Externalization.Strm.finalize_buffer
          begin
            get_N ^^
            compile_add64_const 4L ^^
            extend64 get_dst ^^
            extend64 get_len ^^
            IC.system_call env "stable64_write"
          end ^^

        (* let M = pagesize * ic0.stable64_size64() - 1 *)
        (* M is beginning of last page *)
        let (set_M, get_M) = new_local64 env "M" in
        IC.system_call env "stable64_size" ^^
        compile_sub64_const 1L ^^
        compile_shl64_const (Int64.of_int page_size_bits) ^^
        set_M ^^

        (* store mem_size at M + (pagesize - 12) *)
        get_M ^^
        compile_add64_const (Int64.sub page_size64 12L) ^^
        StableMem.get_mem_size env ^^
        G.i (Convert (Wasm.Values.I32 I32Op.WrapI64)) ^^
        (* TODO: write word64 *)
        StableMem.write_word32 env ^^

        (* save first word at M + (pagesize - 8);
           mark first word as 0 *)
        get_M ^^
        compile_add64_const (Int64.sub page_size64 8L) ^^
        compile_const_64 0L ^^
        StableMem.read_and_clear_word32 env ^^
        StableMem.write_word32 env ^^

        (* save version at M + (pagesize - 4) *)
        get_M ^^
          compile_add64_const (Int64.sub page_size64 4L) ^^
        (* TODO bump version? *)
        compile_unboxed_const StableMem.version ^^
        StableMem.write_word32 env

      end

  let destabilize env ty =
    match E.mode env with
    | Flags.ICMode | Flags.RefMode ->
      let (set_pages, get_pages) = new_local64 env "pages" in
      IC.system_call env "stable64_size" ^^
      set_pages ^^

      get_pages ^^
      G.i (Test (Wasm.Values.I64 I64Op.Eqz)) ^^
      G.if1 I32Type
        begin
          let (_, fs) = Type.as_obj ty in
          let fs' = List.map
           (fun f -> (f.Type.lab, fun () -> Opt.null_lit env))
           fs
          in
          StableMem.get_mem_size env ^^
          G.i (Test (Wasm.Values.I64 I64Op.Eqz)) ^^
          E.else_trap_with env "StableMem.mem_size non-zero" ^^
          Object.lit_raw env fs'
        end
        begin
          let (set_marker, get_marker) = new_local env "marker" in
          let (set_len, get_len) = new_local env "len" in
          let (set_offset, get_offset) = new_local64 env "offset" in
          compile_const_64 0L ^^
          StableMem.read_and_clear_word32 env ^^
          set_marker ^^

          get_marker ^^
          G.i (Test (Wasm.Values.I32 I32Op.Eqz)) ^^
          G.if0
            begin
              let (set_M, get_M) = new_local64 env "M" in
              let (set_version, get_version) = new_local env "version" in
              let (set_N, get_N) = new_local64 env "N" in

              IC.system_call env "stable64_size" ^^
              compile_sub64_const 1L ^^
              compile_shl64_const (Int64.of_int page_size_bits) ^^
              set_M ^^

              (* read version *)
              get_M ^^
              compile_add64_const (Int64.sub page_size64 4L) ^^
              StableMem.read_and_clear_word32 env ^^
              set_version ^^

              (* check version *)
              get_version ^^
              compile_unboxed_const StableMem.version ^^
              G.i (Compare (Wasm.Values.I32 I32Op.GtU)) ^^
              E.then_trap_with env (Printf.sprintf
                "higher stable memory version (expected %s)"
                (Int32.to_string StableMem.version)) ^^

              (* restore StableMem bytes [0..4) *)
              compile_const_64 0L ^^
              get_M ^^
              compile_add64_const (Int64.sub page_size64 8L) ^^
              StableMem.read_and_clear_word32 env ^^
              StableMem.write_word32 env ^^

              (* restore mem_size *)
              get_M ^^
              compile_add64_const (Int64.sub page_size64 12L) ^^
              extend64 (StableMem.read_and_clear_word32 env) ^^ (*TODO: use 64 bits *)
              StableMem.set_mem_size env ^^

              StableMem.get_mem_size env ^^
              compile_shl64_const (Int64.of_int page_size_bits) ^^
              set_N ^^

              (* set len *)
              get_N ^^
              StableMem.read_and_clear_word32 env ^^
              set_len ^^

              (* set offset *)
              get_N ^^
              compile_add64_const 4L ^^
              set_offset
            end
            begin
              (* assert mem_size == 0 *)
              StableMem.get_mem_size env ^^
              G.i (Test (Wasm.Values.I64 I64Op.Eqz)) ^^
              E.else_trap_with env "unexpected, non-zero stable memory size" ^^

              (* set len *)
              get_marker ^^
              set_len ^^

              (* set offset *)
              compile_const_64 4L ^^
              set_offset
            end ^^ (* if_ *)

          let (set_blob, get_blob) = new_local env "blob" in
          (* read blob from stable memory *)
          get_len ^^ Blob.alloc env ^^ set_blob ^^
          extend64 (get_blob ^^ Blob.payload_ptr_unskewed) ^^
          get_offset ^^
          extend64 get_len ^^
          IC.system_call env "stable64_read" ^^

          let (set_val, get_val) = new_local env "val" in
          (* deserialize blob to val *)
          get_blob ^^
          Bool.lit false ^^ (* can't recover *)
          Serialization.deserialize_from_blob true env [ty] ^^
          set_val ^^

          (* clear blob contents *)
          get_blob ^^
          Blob.clear env ^^

          (* copy zeros from blob to stable memory *)
          get_offset ^^
          extend64 (get_blob ^^ Blob.payload_ptr_unskewed) ^^
          extend64 (get_blob ^^ Blob.len env) ^^
          IC.system_call env "stable64_write" ^^

          (* return val *)
          get_val
        end
    | _ -> assert false
end

module GCRoots = struct
  let register env static_roots =

    let get_static_roots = E.add_fun env "get_static_roots" (Func.of_body env [] [I32Type] (fun env ->
      compile_unboxed_const static_roots
    )) in

    E.add_export env (nr {
      name = Lib.Utf8.decode "get_static_roots";
      edesc = nr (FuncExport (nr get_static_roots))
    })

  let store_static_roots env =
    Arr.vanilla_lit env (E.get_static_roots env)

end (* GCRoots *)

module StackRep = struct
  open SR

  (*
     Most expressions have a “preferred”, most optimal, form. Hence,
     compile_exp put them on the stack in that form, and also returns
     the form it chose.

     But the users of compile_exp usually want a specific form as well.
     So they use compile_exp_as, indicating the form they expect.
     compile_exp_as then does the necessary coercions.
   *)

  let of_arity n =
    if n = 1 then Vanilla else UnboxedTuple n

  (* The stack rel of a primitive type, i.e. what the binary operators expect *)
  let of_type t =
    let open Type in
    match normalize t with
    | Prim Bool -> SR.bool
    | Prim (Nat | Int) -> Vanilla
    | Prim (Nat64 | Int64) -> UnboxedWord64
    | Prim (Nat32 | Int32) -> UnboxedWord32
    | Prim (Nat8 | Nat16 | Int8 | Int16 | Char) -> Vanilla
    | Prim (Text | Blob | Principal) -> Vanilla
    | Prim Float -> UnboxedFloat64
    | Obj (Actor, _) -> Vanilla
    | Func (Shared _, _, _, _, _) -> Vanilla
    | p -> todo "StackRep.of_type" (Arrange_ir.typ p) Vanilla

  (* The env looks unused, but will be needed once we can use multi-value, to register
     the complex types in the environment.
     For now, multi-value block returns are handled via FakeMultiVal. *)
  let to_block_type env = function
    | Vanilla -> [I32Type]
    | UnboxedWord64 -> [I64Type]
    | UnboxedWord32 -> [I32Type]
    | UnboxedFloat64 -> [F64Type]
    | UnboxedTuple n -> Lib.List.make n I32Type
    | Const _ -> []
    | Unreachable -> []

  let to_string = function
    | Vanilla -> "Vanilla"
    | UnboxedWord64 -> "UnboxedWord64"
    | UnboxedWord32 -> "UnboxedWord32"
    | UnboxedFloat64 -> "UnboxedFloat64"
    | UnboxedTuple n -> Printf.sprintf "UnboxedTuple %d" n
    | Unreachable -> "Unreachable"
    | Const _ -> "Const"

  let join (sr1 : t) (sr2 : t) = match sr1, sr2 with
    | _, _ when SR.eq sr1 sr2 -> sr1
    | Unreachable, sr2 -> sr2
    | sr1, Unreachable -> sr1

    | Const _, Const _ -> Vanilla
    | Const _, sr2_ -> sr2
    | sr1, Const _ -> sr1

    | _, Vanilla -> Vanilla
    | Vanilla, _ -> Vanilla

    | UnboxedTuple n, UnboxedTuple m when n = m -> sr1

    | _, _ ->
      Printf.eprintf "Invalid stack rep join (%s, %s)\n"
        (to_string sr1) (to_string sr2); sr1

  let joins = List.fold_left join Unreachable

  let drop env (sr_in : t) =
    match sr_in with
    | Vanilla | UnboxedWord64 | UnboxedWord32 | UnboxedFloat64 -> G.i Drop
    | UnboxedTuple n -> G.table n (fun _ -> G.i Drop)
    | Const _ | Unreachable -> G.nop

  (* Materializes a Const.lit: If necessary, puts
     bytes into static memory, and returns a vanilla value.
  *)
  let materialize_lit env (lit : Const.lit) : int32 =
    match lit with
      | Const.Vanilla n  -> n
      | Const.Bool n     -> Bool.vanilla_lit n
      | Const.BigInt n   -> BigNum.vanilla_lit env n
      | Const.Word32 n   -> BoxedSmallWord.vanilla_lit env n
      | Const.Word64 n   -> BoxedWord64.vanilla_lit env n
      | Const.Float64 f  -> Float.vanilla_lit env f
      | Const.Blob t     -> Blob.vanilla_lit env t

  let rec materialize_const_t env (p, cv) : int32 =
    Lib.Promise.lazy_value p (fun () -> materialize_const_v env cv)

  and materialize_const_v env = function
    | Const.Fun (get_fi, _) -> Closure.static_closure env (get_fi ())
    | Const.Message fi -> assert false
    | Const.Obj fs ->
      let fs' = List.map (fun (n, c) -> (n, materialize_const_t env c)) fs in
      Object.vanilla_lit env fs'
    | Const.Unit -> Tuple.unit_vanilla_lit
    | Const.Array cs ->
      let ptrs = List.map (materialize_const_t env) cs in
      Arr.vanilla_lit env ptrs
    | Const.Tag (i, c) ->
      let ptr = materialize_const_t env c in
      Variant.vanilla_lit env i ptr
    | Const.Lit l -> materialize_lit env l

  let adjust env (sr_in : t) sr_out =
    if eq sr_in sr_out
    then G.nop
    else match sr_in, sr_out with
    | Unreachable, Unreachable -> G.nop
    | Unreachable, _ -> G.i Unreachable

    | UnboxedTuple n, Vanilla -> Tuple.from_stack env n
    | Vanilla, UnboxedTuple n -> Tuple.to_stack env n

    | UnboxedWord64, Vanilla -> BoxedWord64.box env
    | Vanilla, UnboxedWord64 -> BoxedWord64.unbox env

    | UnboxedWord32, Vanilla -> BoxedSmallWord.box env
    | Vanilla, UnboxedWord32 -> BoxedSmallWord.unbox env

    | UnboxedFloat64, Vanilla -> Float.box env
    | Vanilla, UnboxedFloat64 -> Float.unbox env

    | Const (_, Const.Lit (Const.Bool b)), Vanilla -> Bool.lit b
    | Const c, Vanilla -> compile_unboxed_const (materialize_const_t env c)
    | Const (_, Const.Lit (Const.Word32 n)), UnboxedWord32 -> compile_unboxed_const n
    | Const (_, Const.Lit (Const.Word64 n)), UnboxedWord64 -> compile_const_64 n
    | Const (_, Const.Lit (Const.Float64 f)), UnboxedFloat64 -> Float.compile_unboxed_const f
    | Const c, UnboxedTuple 0 -> G.nop
    | Const (_, Const.Array cs), UnboxedTuple n ->
      assert (n = List.length cs);
      G.concat_map (fun c -> compile_unboxed_const (materialize_const_t env c)) cs
    | _, _ ->
      Printf.eprintf "Unknown stack_rep conversion %s -> %s\n"
        (to_string sr_in) (to_string sr_out);
      G.nop

end (* StackRep *)

module VarEnv = struct

  (* A type to record where Motoko names are stored. *)
  type varloc =
    (* A Wasm Local of the current function, directly containing the value,
       in the given stackrep (Vanilla, UnboxedWord32, …) so far
       Used for immutable and mutable, non-captured data *)
    | Local of SR.t * int32
    (* A Wasm Local of the current function, that points to memory location,
       which is a MutBox.  Used for mutable captured data *)
    | HeapInd of int32
    (* A static mutable memory location (static address of a MutBox object) *)
    (* TODO: Do we need static immutable? *)
    | HeapStatic of int32
    (* Not materialized (yet), statically known constant, static location on demand *)
    | Const of Const.t
    (* public method *)
    | PublicMethod of int32 * string

  let is_non_local : varloc -> bool = function
    | Local _
    | HeapInd _ -> false
    | HeapStatic _
    | PublicMethod _
    | Const _ -> true

  type lvl = TopLvl | NotTopLvl

  (*
  The source variable environment:
   - Whether we are on the top level
   - In-scope variables
   - scope jump labels
  *)


  module NameEnv = Env.Make(String)
  type t = {
    lvl : lvl;
    vars : varloc NameEnv.t; (* variables ↦ their location *)
    labels : G.depth NameEnv.t; (* jump label ↦ their depth *)
  }

  let empty_ae = {
    lvl = TopLvl;
    vars = NameEnv.empty;
    labels = NameEnv.empty;
  }

  (* Creating a local environment, resetting the local fields,
     and removing bindings for local variables (unless they are at global locations)
  *)

  let mk_fun_ae ae = { ae with
    lvl = NotTopLvl;
    vars = NameEnv.filter (fun v l ->
      let non_local = is_non_local l in
      (* For debugging, enable this:
      (if not non_local then Printf.eprintf "VarEnv.mk_fun_ae: Removing %s\n" v);
      *)
      non_local
    ) ae.vars;
  }
  let lookup_var ae var =
    match NameEnv.find_opt var ae.vars with
      | Some l -> Some l
      | None   -> Printf.eprintf "Could not find %s\n" var; None

  let needs_capture ae var = match lookup_var ae var with
    | Some l -> not (is_non_local l)
    | None -> assert false

  let add_local_with_heap_ind env (ae : t) name =
      let i = E.add_anon_local env I32Type in
      E.add_local_name env i name;
      ({ ae with vars = NameEnv.add name (HeapInd i) ae.vars }, i)

  let add_local_heap_static (ae : t) name ptr =
      { ae with vars = NameEnv.add name (HeapStatic ptr) ae.vars }

  let add_local_public_method (ae : t) name (fi, exported_name) =
      { ae with vars = NameEnv.add name (PublicMethod (fi, exported_name) : varloc) ae.vars }

  let add_local_const (ae : t) name cv =
      { ae with vars = NameEnv.add name (Const cv : varloc) ae.vars }

  let add_local_local env (ae : t) name sr i =
      { ae with vars = NameEnv.add name (Local (sr, i)) ae.vars }

  let add_direct_local env (ae : t) name sr =
      let i = E.add_anon_local env (SR.to_var_type sr) in
      E.add_local_name env i name;
      (add_local_local env ae name sr i, i)

  (* Adds the names to the environment and returns a list of setters *)
  let rec add_arguments env (ae : t) as_local = function
    | [] -> ae
    | (name :: names) ->
      if as_local name then
        let i = E.add_anon_local env I32Type in
        E.add_local_name env i name;
        let ae' = { ae with vars = NameEnv.add name (Local (SR.Vanilla, i)) ae.vars } in
        add_arguments env ae' as_local names
      else (* needs to go to static memory *)
        let ptr = MutBox.static env in
        let ae' = add_local_heap_static ae name ptr in
        add_arguments env ae' as_local names

  let add_argument_locals env (ae : t) =
    add_arguments env ae (fun _ -> true)

  let add_label (ae : t) name (d : G.depth) =
      { ae with labels = NameEnv.add name d ae.labels }

  let get_label_depth (ae : t) name : G.depth  =
    match NameEnv.find_opt name ae.labels with
      | Some d -> d
      | None   -> raise (CodegenError (Printf.sprintf "Could not find %s\n" name))

end (* VarEnv *)

(* type for wrapping code with context, context is establishment
   of (pattern) binding, argument is the code using the binding,
   result is e.g. the code for `case p e`. *)
type scope_wrap = G.t -> G.t

let unmodified : scope_wrap = fun code -> code

module Var = struct
  (* This module is all about looking up Motoko variables in the environment,
     and dealing with mutable variables *)

  open VarEnv

  (* Returns desired stack representation, preparation code and code to consume
     the value onto the stack *)
  let set_val env ae var : G.t * SR.t * G.t = match VarEnv.lookup_var ae var with
    | Some (Local (sr, i)) ->
      G.nop,
      sr,
      G.i (LocalSet (nr i))
    | Some (HeapInd i) ->
      G.i (LocalGet (nr i)),
      SR.Vanilla,
      Heap.store_field MutBox.field ^^
      (if !Flags.gc_strategy = Flags.Generational
        then
         G.i (LocalGet (nr i)) ^^
         compile_add_const ptr_unskew ^^
         compile_add_const (Int32.mul MutBox.field Heap.word_size) ^^
         E.call_import env "rts" "write_barrier"
        else G.nop)
    | Some (HeapStatic ptr) ->
      compile_unboxed_const ptr,
      SR.Vanilla,
      Heap.store_field MutBox.field ^^
      (if !Flags.gc_strategy = Flags.Generational
        then
         compile_unboxed_const ptr ^^
         compile_add_const ptr_unskew ^^
         compile_add_const (Int32.mul MutBox.field Heap.word_size) ^^
         E.call_import env "rts" "write_barrier"
        else G.nop)
    | Some (Const _) -> fatal "set_val: %s is const" var
    | Some (PublicMethod _) -> fatal "set_val: %s is PublicMethod" var
    | None   -> fatal "set_val: %s missing" var

  (* Stores the payload. Returns stack preparation code, and code that consumes the values from the stack *)
  let set_val_vanilla env ae var : G.t * G.t =
    let pre_code, sr, code = set_val env ae var in
    pre_code, StackRep.adjust env SR.Vanilla sr ^^ code

  (* Stores the payload (which is found on the stack, in Vanilla stackrep) *)
  let set_val_vanilla_from_stack env ae var : G.t =
    let pre_code, code = set_val_vanilla env ae var in
    if G.is_nop pre_code
    then code
    else
      (* Need to shuffle the stack entries *)
      let (set_x, get_x) = new_local env "var_scrut" in
      set_x ^^
      pre_code ^^
      get_x ^^
      code

  (* Returns the payload (optimized representation) *)
  let get_val (env : E.t) (ae : VarEnv.t) var = match VarEnv.lookup_var ae var with
    | Some (Local (sr, i)) ->
      sr, G.i (LocalGet (nr i))
    | Some (HeapInd i) ->
      SR.Vanilla, G.i (LocalGet (nr i)) ^^ Heap.load_field MutBox.field
    | Some (HeapStatic i) ->
      SR.Vanilla, compile_unboxed_const i ^^ Heap.load_field MutBox.field
    | Some (Const c) ->
      SR.Const c, G.nop
    | Some (PublicMethod (_, name)) ->
      SR.Vanilla,
      IC.get_self_reference env ^^
      IC.actor_public_field env name
    | None -> assert false

  (* Returns the payload (vanilla representation) *)
  let get_val_vanilla (env : E.t) (ae : VarEnv.t) var =
    let sr, code = get_val env ae var in
    code ^^ StackRep.adjust env sr SR.Vanilla

  (* Returns the value to put in the closure,
     and code to restore it, including adding to the environment
  *)
  let capture old_env ae0 var : G.t * (E.t -> VarEnv.t -> VarEnv.t * scope_wrap) =
    match VarEnv.lookup_var ae0 var with
    | Some (Local (sr, i)) ->
      ( G.i (LocalGet (nr i)) ^^ StackRep.adjust old_env sr SR.Vanilla
      , fun new_env ae1 ->
        (* we use SR.Vanilla in the restored environment. We could use sr;
           like for parameters hard to predict what’s better *)
        let ae2, j = VarEnv.add_direct_local new_env ae1 var SR.Vanilla in
        let restore_code = G.i (LocalSet (nr j))
        in ae2, fun body -> restore_code ^^ body
      )
    | Some (HeapInd i) ->
      ( G.i (LocalGet (nr i))
      , fun new_env ae1 ->
        let ae2, j = VarEnv.add_local_with_heap_ind new_env ae1 var in
        let restore_code = G.i (LocalSet (nr j))
        in ae2, fun body -> restore_code ^^ body
      )
    | _ -> assert false

  (* This is used when putting a mutable field into an object.
     In the IR, mutable fields of objects are pre-allocated as MutBox objects,
     to allow the async/await.
     So we expect the variable to be in a HeapInd (pointer to MutBox on the heap),
     or HeapStatic (statically known MutBox in the static memory) and we use
     the pointer.
  *)
  let get_aliased_box env ae var = match VarEnv.lookup_var ae var with
    | Some (HeapInd i) -> G.i (LocalGet (nr i))
    | Some (HeapStatic i) -> compile_unboxed_const i
    | _ -> assert false

  let capture_aliased_box env ae var = match VarEnv.lookup_var ae var with
    | Some (HeapInd i) ->
      G.i (LocalSet (nr i))
    | _ -> assert false

end (* Var *)

(* Calling well-known prelude functions *)
(* FIXME: calling into the prelude will not work if we ever need to compile a program
   that requires top-level cps conversion;
   use new prims instead *)
module Internals = struct
  let call_prelude_function env ae var =
    match VarEnv.lookup_var ae var with
    | Some (VarEnv.Const (_, Const.Fun (mk_fi, _))) ->
       compile_unboxed_zero ^^ (* A dummy closure *)
       G.i (Call (nr (mk_fi ())))
    | _ -> assert false

  let add_cycles env ae = call_prelude_function env ae "@add_cycles"
  let reset_cycles env ae = call_prelude_function env ae "@reset_cycles"
  let reset_refund env ae = call_prelude_function env ae "@reset_refund"
end

(* This comes late because it also deals with messages *)
module FuncDec = struct
  let bind_args env ae0 first_arg args =
    let rec go i ae = function
    | [] -> ae
    | a::args ->
      (* Function arguments are always vanilla, due to subtyping and uniform representation.
         We keep them as such here for now. We _could_ always unpack those that can be unpacked
         (Nat32 etc.). It is generally hard to predict which strategy is better. *)
      let ae' = VarEnv.add_local_local env ae a.it SR.Vanilla (Int32.of_int i) in
      go (i+1) ae' args in
    go first_arg ae0 args

  (* Create a WebAssembly func from a pattern (for the argument) and the body.
   Parameter `captured` should contain the, well, captured local variables that
   the function will find in the closure. *)
  let compile_local_function outer_env outer_ae restore_env args mk_body ret_tys at =
    let arg_names = List.map (fun a -> a.it, I32Type) args in
    let return_arity = List.length ret_tys in
    let retty = Lib.List.make return_arity I32Type in
    let ae0 = VarEnv.mk_fun_ae outer_ae in
    Func.of_body outer_env (["clos", I32Type] @ arg_names) retty (fun env -> G.with_region at (
      let get_closure = G.i (LocalGet (nr 0l)) in

      let ae1, closure_codeW = restore_env env ae0 get_closure in

      (* Add arguments to the environment (shifted by 1) *)
      let ae2 = bind_args env ae1 1 args in

      closure_codeW (mk_body env ae2)
    ))

  let message_start env sort = match sort with
      | Type.Shared Type.Write ->
        Lifecycle.trans env Lifecycle.InUpdate
      | Type.Shared Type.Query ->
        Lifecycle.trans env Lifecycle.InQuery
      | _ -> assert false

  let message_cleanup env sort = match sort with
      | Type.Shared Type.Write ->
        GC.collect_garbage env ^^
        Lifecycle.trans env Lifecycle.Idle
      | Type.Shared Type.Query ->
        Lifecycle.trans env Lifecycle.PostQuery
      | _ -> assert false

  let compile_const_message outer_env outer_ae sort control args mk_body ret_tys at : E.func_with_names =
    let ae0 = VarEnv.mk_fun_ae outer_ae in
    Func.of_body outer_env [] [] (fun env -> G.with_region at (
      message_start env sort ^^
      (* cycles *)
      Internals.reset_cycles env outer_ae ^^
      Internals.reset_refund env outer_ae ^^
      (* reply early for a oneway *)
      (if control = Type.Returns
       then
         Tuple.compile_unit ^^
         Serialization.serialize env [] ^^
         IC.reply_with_data env
       else G.nop) ^^
      (* Deserialize argument and add params to the environment *)
      let arg_names = List.map (fun a -> a.it) args in
      let arg_tys = List.map (fun a -> a.note) args in
      let ae1 = VarEnv.add_argument_locals env ae0 arg_names in
      Serialization.deserialize env arg_tys ^^
      G.concat_map (Var.set_val_vanilla_from_stack env ae1) (List.rev arg_names) ^^
      mk_body env ae1 ^^
      message_cleanup env sort
    ))

  (* Compile a closed function declaration (captures no local variables) *)
  let closed pre_env sort control name args mk_body fun_rhs ret_tys at =
    if Type.is_shared_sort sort
    then begin
      let (fi, fill) = E.reserve_fun pre_env name in
      ( Const.t_of_v (Const.Message fi), fun env ae ->
        fill (compile_const_message env ae sort control args mk_body ret_tys at)
      )
    end else begin
      assert (control = Type.Returns);
      let lf = E.make_lazy_function pre_env name in
      ( Const.t_of_v (Const.Fun ((fun () -> Lib.AllocOnUse.use lf), fun_rhs)), fun env ae ->
        let restore_no_env _env ae _ = ae, unmodified in
        Lib.AllocOnUse.def lf (lazy (compile_local_function env ae restore_no_env args mk_body ret_tys at))
      )
    end

  (* Compile a closure declaration (captures local variables) *)
  let closure env ae sort control name captured args mk_body ret_tys at =
      let is_local = sort = Type.Local in

      let set_clos, get_clos = new_local env (name ^ "_clos") in

      let len = Wasm.I32.of_int_u (List.length captured) in
      let store_env, restore_env =
        let rec go i = function
          | [] -> (G.nop, fun _env ae1 _ -> ae1, unmodified)
          | (v::vs) ->
              let store_rest, restore_rest = go (i + 1) vs in
              let store_this, restore_this = Var.capture env ae v in
              let store_env =
                get_clos ^^
                store_this ^^
                Closure.store_data (Wasm.I32.of_int_u i) ^^
                store_rest in
              let restore_env env ae1 get_env =
                let ae2, codeW = restore_this env ae1 in
                let ae3, code_restW = restore_rest env ae2 get_env in
                (ae3,
                 fun body ->
                 get_env ^^
                 Closure.load_data (Wasm.I32.of_int_u i) ^^
                 codeW (code_restW body)
                )
              in store_env, restore_env in
        go 0 captured in

      let f =
        if is_local
        then compile_local_function env ae restore_env args mk_body ret_tys at
        else assert false (* no first class shared functions yet *) in

      let fi = E.add_fun env name f in

      let code =
        (* Allocate a heap object for the closure *)
        Heap.alloc env (Int32.add Closure.header_size len) ^^
        set_clos ^^

        (* Store the tag *)
        get_clos ^^
        Tagged.(store Closure) ^^

        (* Store the function pointer number: *)
        get_clos ^^
        compile_unboxed_const (E.add_fun_ptr env fi) ^^
        Heap.store_field Closure.funptr_field ^^

        (* Store the length *)
        get_clos ^^
        compile_unboxed_const len ^^
        Heap.store_field Closure.len_field ^^

        (* Store all captured values *)
        store_env
      in

      if is_local
      then
        SR.Vanilla,
        code ^^
        get_clos
      else assert false (* no first class shared functions *)

  let lit env ae name sort control free_vars args mk_body ret_tys at =
    let captured = List.filter (VarEnv.needs_capture ae) free_vars in

    if ae.VarEnv.lvl = VarEnv.TopLvl then assert (captured = []);

    if captured = []
    then
      let (ct, fill) = closed env sort control name args mk_body Const.Complicated ret_tys at in
      fill env ae;
      (SR.Const ct, G.nop)
    else closure env ae sort control name captured args mk_body ret_tys at

  (* Returns a closure corresponding to a future (async block) *)
  let async_body env ae ts free_vars mk_body at =
    (* We compile this as a local, returning function, so set return type to [] *)
    let sr, code = lit env ae "anon_async" Type.Local Type.Returns free_vars [] mk_body [] at in
    code ^^
    StackRep.adjust env sr SR.Vanilla

  (* Takes the reply and reject callbacks, tuples them up (with administrative extras),
     adds them to the continuation table, and returns the two callbacks expected by
     ic.call_new.

     The tupling is necessary because we want to free _both_/_all_ closures
     when the call is answered.

     The reply callback function exists once per type (as it has to do
     deserialization); the reject callback function is unique.
  *)

  let closures_to_reply_reject_callbacks_aux env ts_opt =
    let arity, reply_name, from_arg_data =
      match ts_opt with
      | Some ts ->
        (List.length ts,
         "@callback<" ^ Typ_hash.typ_hash (Type.Tup ts) ^ ">",
         fun env -> Serialization.deserialize env ts)
      | None ->
        (1,
         "@callback",
         (fun env ->
           Blob.of_size_copy env
           (fun env -> IC.system_call env "msg_arg_data_size")
           (fun env -> IC.system_call env "msg_arg_data_copy")
           (fun env -> compile_unboxed_const 0l)))
    in
    Func.define_built_in env reply_name ["env", I32Type] [] (fun env ->
        message_start env (Type.Shared Type.Write) ^^
        (* Look up continuation *)
        let (set_closure, get_closure) = new_local env "closure" in
        G.i (LocalGet (nr 0l)) ^^
        ContinuationTable.recall env ^^
        Arr.load_field 0l ^^ (* get the reply closure *)
        set_closure ^^
        get_closure ^^

        (* Deserialize/Blobify reply arguments  *)
        from_arg_data env ^^

        get_closure ^^
        Closure.call_closure env arity 0 ^^

        message_cleanup env (Type.Shared Type.Write)
      );

    let reject_name = "@reject_callback" in
    Func.define_built_in env reject_name ["env", I32Type] [] (fun env ->
        message_start env (Type.Shared Type.Write) ^^
        (* Look up continuation *)
        let (set_closure, get_closure) = new_local env "closure" in
        G.i (LocalGet (nr 0l)) ^^
        ContinuationTable.recall env ^^
        Arr.load_field 1l ^^ (* get the reject closure *)
        set_closure ^^
        get_closure ^^
        (* Synthesize value of type `Text`, the error message
           (The error code is fetched via a prim)
        *)
        IC.error_value env ^^

        get_closure ^^
        Closure.call_closure env 1 0 ^^

        message_cleanup env (Type.Shared Type.Write)
      );

    (* result is a function that accepts a list of closure getters, from which
       the first and second must be the reply and reject continuations. *)
    fun closure_getters ->
      let (set_cb_index, get_cb_index) = new_local env "cb_index" in
      Arr.lit env closure_getters ^^
      ContinuationTable.remember env ^^
      set_cb_index ^^

      (* return arguments for the ic.call *)
      compile_unboxed_const (E.add_fun_ptr env (E.built_in env reply_name)) ^^
      get_cb_index ^^
      compile_unboxed_const (E.add_fun_ptr env (E.built_in env reject_name)) ^^
      get_cb_index

  let closures_to_reply_reject_callbacks env ts =
    closures_to_reply_reject_callbacks_aux env (Some ts)
  let closures_to_raw_reply_reject_callbacks env  =
    closures_to_reply_reject_callbacks_aux env None

  let ignoring_callback env =
    (* for one-way calls, we use an invalid table entry as the callback. this
       way, the callback, when it comes back, will (safely) trap, even if the
       module has completely changed in between. This way, one-way calls do not
       get in the way of safe instantaneous upgrades *)
    compile_unboxed_const (-1l)

  let cleanup_callback env =
    let name = "@cleanup_callback" in
    Func.define_built_in env name ["env", I32Type] [] (fun env ->
        G.i (LocalGet (nr 0l)) ^^
        ContinuationTable.recall env ^^
        G.i Drop);
    compile_unboxed_const (E.add_fun_ptr env (E.built_in env name))

  let ic_call_threaded env purpose get_meth_pair push_continuations
    add_data add_cycles =
    match E.mode env with
    | Flags.ICMode
    | Flags.RefMode ->
      let message = Printf.sprintf "could not perform %s" purpose in
      let (set_cb_index, get_cb_index) = new_local env "cb_index" in
      (* The callee *)
      get_meth_pair ^^ Arr.load_field 0l ^^ Blob.as_ptr_len env ^^
      (* The method name *)
      get_meth_pair ^^ Arr.load_field 1l ^^ Blob.as_ptr_len env ^^
      (* The reply and reject callback *)
      push_continuations ^^
      set_cb_index  ^^ get_cb_index ^^
      (* initiate call *)
      IC.system_call env "call_new" ^^
      cleanup_callback env ^^ get_cb_index ^^
      IC.system_call env "call_on_cleanup" ^^
      (* the data *)
      add_data get_cb_index ^^
      IC.system_call env "call_data_append" ^^
      (* the cycles *)
      add_cycles ^^
      (* done! *)
      IC.system_call env "call_perform" ^^
      IC.set_call_perform_status env ^^
      Blob.lit env message ^^
      IC.set_call_perform_message env ^^
      IC.get_call_perform_status env ^^
      (* save error code, cleanup on error *)
      G.if0
      begin (* send failed *)
        if !Flags.trap_on_call_error then
          E.trap_with env message
        else
        (* Recall (don't leak) continuations *)
        get_cb_index ^^
        ContinuationTable.recall env ^^
        G.i Drop
      end
      begin (* send succeeded *)
        G.nop
      end
    | _ ->
      E.trap_with env (Printf.sprintf "cannot perform %s when running locally" purpose)

  let ic_call env ts1 ts2 get_meth_pair get_arg get_k get_r =
    ic_call_threaded
      env
      "remote call"
      get_meth_pair
      (closures_to_reply_reject_callbacks env ts2 [get_k; get_r])
      (fun _ -> get_arg ^^ Serialization.serialize env ts1)

  let ic_call_raw env get_meth_pair get_arg get_k get_r =
    ic_call_threaded
      env
      "raw call"
      get_meth_pair
      (closures_to_raw_reply_reject_callbacks env [get_k; get_r])
      (fun _ -> get_arg ^^ Blob.as_ptr_len env)

  let ic_self_call env ts get_meth_pair get_future get_k get_r =
    ic_call_threaded
      env
      "self call"
      get_meth_pair
      (* Storing the tuple away, future_array_index = 2, keep in sync with rts/continuation_table.rs *)
      (closures_to_reply_reject_callbacks env ts [get_k; get_r; get_future])
      (fun get_cb_index ->
        get_cb_index ^^
        BoxedSmallWord.box env ^^
        Serialization.serialize env Type.[Prim Nat32])

  let ic_call_one_shot env ts get_meth_pair get_arg add_cycles =
    match E.mode env with
    | Flags.ICMode
    | Flags.RefMode ->
      (* The callee *)
      get_meth_pair ^^ Arr.load_field 0l ^^ Blob.as_ptr_len env ^^
      (* The method name *)
      get_meth_pair ^^ Arr.load_field 1l ^^ Blob.as_ptr_len env ^^
      (* The reply callback *)
      ignoring_callback env ^^
      compile_unboxed_zero ^^
      (* The reject callback *)
      ignoring_callback env ^^
      compile_unboxed_zero ^^
      IC.system_call env "call_new" ^^
      (* the data *)
      get_arg ^^ Serialization.serialize env ts ^^
      IC.system_call env "call_data_append" ^^
      (* the cycles *)
      add_cycles ^^
      IC.system_call env "call_perform" ^^
      (* This is a one-shot function: just remember error code *)
      (if !Flags.trap_on_call_error then
         (* legacy: discard status, proceed as if all well *)
         G.i Drop ^^
         compile_unboxed_zero ^^
         IC.set_call_perform_status env ^^
         Blob.lit env "" ^^
         IC.set_call_perform_message env
       else
         IC.set_call_perform_status env ^^
         Blob.lit env "could not perform oneway" ^^
         IC.set_call_perform_message env)

    | _ -> assert false

  let equate_msgref env =
    let (set_meth_pair1, get_meth_pair1) = new_local env "meth_pair1" in
    let (set_meth_pair2, get_meth_pair2) = new_local env "meth_pair2" in
    set_meth_pair2 ^^ set_meth_pair1 ^^
    get_meth_pair1 ^^ Arr.load_field 0l ^^
    get_meth_pair2 ^^ Arr.load_field 0l ^^
    Blob.compare env Operator.EqOp ^^
    G.if1 I32Type
    begin
      get_meth_pair1 ^^ Arr.load_field 1l ^^
      get_meth_pair2 ^^ Arr.load_field 1l ^^
      Blob.compare env Operator.EqOp
    end
    begin
      Bool.lit false
    end

  let export_async_method env =
    let name = IC.async_method_name in
    begin match E.mode env with
    | Flags.ICMode | Flags.RefMode ->
      Func.define_built_in env name [] [] (fun env ->
        let (set_closure, get_closure) = new_local env "closure" in

        message_start env (Type.Shared Type.Write) ^^

        (* Check that we are calling this *)
        IC.assert_caller_self env ^^

        (* Deserialize and look up continuation argument *)
        Serialization.deserialize env Type.[Prim Nat32] ^^
        BoxedSmallWord.unbox env ^^
        ContinuationTable.peek_future env ^^
        set_closure ^^ get_closure ^^ get_closure ^^
        Closure.call_closure env 0 0 ^^
        message_cleanup env (Type.Shared Type.Write)
      );

      let fi = E.built_in env name in
      E.add_export env (nr {
        name = Lib.Utf8.decode ("canister_update " ^ name);
        edesc = nr (FuncExport (nr fi))
      })
    | _ -> ()
    end

end (* FuncDec *)


module PatCode = struct
  (* Pattern failure code on demand.

  Patterns in general can fail, so we want a block around them with a
  jump-label for the fail case. But many patterns cannot fail, in particular
  function arguments that are simple variables. In these cases, we do not want
  to create the block and the (unused) jump label. So we first generate the
  code, either as plain code (CannotFail) or as code with hole for code to fun
  in case of failure (CanFail).
  *)

  type patternCode =
    | CannotFail of G.t
    | CanFail of (G.t -> G.t)

  let definiteFail = CanFail (fun fail -> fail)

  let (^^^) : patternCode -> patternCode -> patternCode = function
    | CannotFail is1 ->
      begin function
      | CannotFail is2 -> CannotFail (is1 ^^ is2)
      | CanFail is2 -> CanFail (fun k -> is1 ^^ is2 k)
      end
    | CanFail is1 ->
      begin function
      | CannotFail is2 -> CanFail (fun k ->  is1 k ^^ is2)
      | CanFail is2 -> CanFail (fun k -> is1 k ^^ is2 k)
      end

  let with_fail (fail_code : G.t) : patternCode -> G.t = function
    | CannotFail is -> is
    | CanFail is -> is fail_code

  let orElse : patternCode -> patternCode -> patternCode = function
    | CannotFail is1 -> fun _ -> CannotFail is1
    | CanFail is1 -> function
      | CanFail is2 -> CanFail (fun fail_code ->
          let inner_fail = G.new_depth_label () in
          let inner_fail_code = Bool.lit false ^^ G.branch_to_ inner_fail in
          G.labeled_block1 I32Type inner_fail (is1 inner_fail_code ^^ Bool.lit true) ^^
          G.if0 G.nop (is2 fail_code)
        )
      | CannotFail is2 -> CannotFail (
          let inner_fail = G.new_depth_label () in
          let inner_fail_code = Bool.lit false ^^ G.branch_to_ inner_fail in
          G.labeled_block1 I32Type inner_fail (is1 inner_fail_code ^^ Bool.lit true) ^^
          G.if0 G.nop is2
        )

  let orElses : patternCode list -> patternCode -> patternCode =
    List.fold_right orElse

  let orPatternFailure env pcode =
    with_fail (E.trap_with env "pattern failed") pcode

  let orsPatternFailure env pcodes =
    orPatternFailure env (orElses pcodes definiteFail)

  let with_region at = function
    | CannotFail is -> CannotFail (G.with_region at is)
    | CanFail is -> CanFail (fun k -> G.with_region at (is k))

end (* PatCode *)
open PatCode

(* All the code above is independent of the IR *)
open Ir

module AllocHow = struct
  (*
  When compiling a (recursive) block, we need to do a dependency analysis, to
  find out how the things are allocated. The options are:
  - const:  completely known, constant, not stored anywhere (think static function)
            (no need to mention in a closure)
  - local:  only needed locally, stored in a Wasm local, immutable
            (can be copied into a closure by value)
  - local mutable: only needed locally, stored in a Wasm local, mutable
            (cannot be copied into a closure)
  - heap allocated: stored on the dynamic heap, address in Wasm local
            (can be copied into a closure by reference)
  - static heap: stored on the static heap, address known statically
            (no need to mention in a closure)

  The goal is to avoid dynamic allocation where possible (and use locals), and
  to avoid turning function references into closures.

  The rules are:
  - functions are const, unless they capture something that is not a const
    function or a static heap allocation.
    in particular, top-level functions are always const
  - everything that is captured on the top-level needs to be statically
    heap-allocated
  - everything that is captured before it is defined, or is captured and mutable
    needs to be dynamically heap-allocated
  - the rest can be local
  *)

  module M = Freevars.M
  module S = Freevars.S

  (*
  We represent this as a lattice as follows:
  *)
  type how = Const | LocalImmut of SR.t | LocalMut of SR.t | StoreHeap | StoreStatic
  type allocHow = how M.t

  let disjoint_union : allocHow -> allocHow -> allocHow =
    M.union (fun v _ _ -> fatal "AllocHow.disjoint_union: %s" v)

  let join : allocHow -> allocHow -> allocHow =
    M.union (fun _ x y -> Some (match x, y with
      | StoreStatic, StoreHeap | StoreHeap, StoreStatic
      ->  fatal "AllocHow.join: cannot join StoreStatic and StoreHeap"

      | _, StoreHeap     | StoreHeap,      _ -> StoreHeap
      | _, StoreStatic   | StoreStatic,    _ -> StoreStatic
      | _, LocalMut sr   | LocalMut sr,    _ -> LocalMut sr
      | _, LocalImmut sr | LocalImmut sr,  _ -> LocalImmut sr

      | Const, Const -> Const
    ))
  let joins = List.fold_left join M.empty

  let map_of_set = Freevars.map_of_set
  let set_of_map = Freevars.set_of_map

  (* Various filters used in the set operations below *)
  let is_local_mut _ = function
    | LocalMut _ -> true
    | _ -> false

  let is_local _ = function
    | LocalImmut _ | LocalMut _ -> true
    | _ -> false

  let how_captured lvl how seen captured =
    (* What to do so that we can capture something?
       * For local blocks, put on the dynamic heap:
         - mutable things
         - not yet defined things
       * For top-level blocks, put on the static heap:
         - everything that is non-static (i.e. still in locals)
    *)
    match lvl with
    | VarEnv.NotTopLvl ->
      map_of_set StoreHeap (S.union
        (S.inter (set_of_map (M.filter is_local_mut how)) captured)
        (S.inter (set_of_map (M.filter is_local how)) (S.diff captured seen))
      )
    | VarEnv.TopLvl ->
      map_of_set StoreStatic
        (S.inter (set_of_map (M.filter is_local how)) captured)

  (* A bit like StackRep.of_type, but only for those types and stackreps that
     we support in local variables *)
  let stackrep_of_type t =
    let open Type in
    match normalize t with
    | Prim (Nat32 | Int32) -> SR.UnboxedWord32
    | Prim (Nat64 | Int64) -> SR.UnboxedWord64
    | Prim Float -> SR.UnboxedFloat64
    | _ -> SR.Vanilla

  let dec lvl how_outer (seen, how0) dec =
    let how_all = disjoint_union how_outer how0 in

    let (f,d) = Freevars.dec dec in
    let captured = S.inter (set_of_map how0) (Freevars.captured_vars f) in

    (* Which allocation is required for the things defined here? *)
    let how1 = match dec.it with
      (* Mutable variables are, well, mutable *)
      | VarD _ ->
        M.map (fun t -> LocalMut (stackrep_of_type t)) d

      (* Constant expressions (trusting static_vals.ml) *)
      | LetD (_, e) when e.note.Note.const ->
        M.map (fun _ -> (Const : how)) d

      (* References to mutboxes *)
      | RefD _ ->
        M.map (fun _ -> StoreHeap) d

      (* Everything else needs at least a local *)
      | _ ->
        M.map (fun t -> LocalImmut (stackrep_of_type t)) d in

    (* Which allocation does this require for its captured things? *)
    let how2 = how_captured lvl how_all seen captured in

    let how = joins [how0; how1; how2] in
    let seen' = S.union seen (set_of_map d)
    in (seen', how)

  (* find the allocHow for the variables currently in scope *)
  (* we assume things are mutable, as we do not know better here *)
  let how_of_ae ae : allocHow = M.map (function
    | VarEnv.Const _        -> (Const : how)
    | VarEnv.HeapStatic _   -> StoreStatic
    | VarEnv.HeapInd _      -> StoreHeap
    | VarEnv.Local (sr, _)  -> LocalMut sr (* conservatively assume mutable *)
    | VarEnv.PublicMethod _ -> LocalMut SR.Vanilla
    ) ae.VarEnv.vars

  let decs (ae : VarEnv.t) decs captured_in_body : allocHow =
    let lvl = ae.VarEnv.lvl in
    let how_outer = how_of_ae ae in
    let defined_here = snd (Freevars.decs decs) in (* TODO: implement gather_decs more directly *)
    let how_outer = Freevars.diff how_outer defined_here in (* shadowing *)
    let how0 = M.map (fun _t -> (Const : how)) defined_here in
    let captured = S.inter (set_of_map defined_here) captured_in_body in
    let rec go how =
      let seen, how1 = List.fold_left (dec lvl how_outer) (S.empty, how) decs in
      assert (S.equal seen (set_of_map defined_here));
      let how2 = how_captured lvl how1 seen captured in
      let how' = join how1 how2 in
      if M.equal (=) how how' then how' else go how' in
    go how0

  (* Functions to extend the environment (and possibly allocate memory)
     based on how we want to store them. *)
  let add_local env ae how name : VarEnv.t * G.t =
    match M.find name how with
    | (Const : how) -> (ae, G.nop)
    | LocalImmut sr | LocalMut sr ->
      let (ae1, i) = VarEnv.add_direct_local env ae name sr in
      (ae1, G.nop)
    | StoreHeap ->
      let (ae1, i) = VarEnv.add_local_with_heap_ind env ae name in
      let alloc_code = MutBox.alloc env ^^ G.i (LocalSet (nr i)) in
      (ae1, alloc_code)
    | StoreStatic ->
      let ptr = MutBox.static env in
      let ae1 = VarEnv.add_local_heap_static ae name ptr in
      (ae1, G.nop)

  let add_local_for_alias env ae how name : VarEnv.t * G.t =
    match M.find name how with
    | StoreHeap ->
      let ae1, _ = VarEnv.add_local_with_heap_ind env ae name in
      ae1, G.nop
    | _ -> assert false

end (* AllocHow *)

(* The actual compiler code that looks at the AST *)

(* wraps a bigint in range [0…2^32-1] into range [-2^31…2^31-1] *)
let nat32_to_int32 n =
  let open Big_int in
  if ge_big_int n (power_int_positive_int 2 31)
  then sub_big_int n (power_int_positive_int 2 32)
  else n

(* wraps a bigint in range [0…2^64-1] into range [-2^63…2^63-1] *)
let nat64_to_int64 n =
  let open Big_int in
  if ge_big_int n (power_int_positive_int 2 63)
  then sub_big_int n (power_int_positive_int 2 64)
  else n

let const_lit_of_lit env : Ir.lit -> Const.lit = function
  | BoolLit b     -> Const.Bool b
  | IntLit n
  | NatLit n      -> Const.BigInt (Numerics.Nat.to_big_int n)
  | Int8Lit n     -> Const.Vanilla (TaggedSmallWord.vanilla_lit Type.Int8 (Numerics.Int_8.to_int n))
  | Nat8Lit n     -> Const.Vanilla (TaggedSmallWord.vanilla_lit Type.Nat8 (Numerics.Nat8.to_int n))
  | Int16Lit n    -> Const.Vanilla (TaggedSmallWord.vanilla_lit Type.Int16 (Numerics.Int_16.to_int n))
  | Nat16Lit n    -> Const.Vanilla (TaggedSmallWord.vanilla_lit Type.Nat16 (Numerics.Nat16.to_int n))
  | Int32Lit n    -> Const.Word32 (Big_int.int32_of_big_int (Numerics.Int_32.to_big_int n))
  | Nat32Lit n    -> Const.Word32 (Big_int.int32_of_big_int (nat32_to_int32 (Numerics.Nat32.to_big_int n)))
  | Int64Lit n    -> Const.Word64 (Big_int.int64_of_big_int (Numerics.Int_64.to_big_int n))
  | Nat64Lit n    -> Const.Word64 (Big_int.int64_of_big_int (nat64_to_int64 (Numerics.Nat64.to_big_int n)))
  | CharLit c     -> Const.Vanilla Int32.(shift_left (of_int c) 8)
  | NullLit       -> Const.Vanilla (Opt.null_vanilla_lit env)
  | TextLit t
  | BlobLit t     -> Const.Blob t
  | FloatLit f    -> Const.Float64 f

let const_of_lit env lit =
  Const.t_of_v (Const.Lit (const_lit_of_lit env lit))

let compile_lit env lit =
  SR.Const (const_of_lit env lit), G.nop

let compile_lit_as env sr_out lit =
  let sr_in, code = compile_lit env lit in
  code ^^ StackRep.adjust env sr_in sr_out


(* helper, traps with message *)
let then_arithmetic_overflow env =
  E.then_trap_with env "arithmetic overflow"

(* The first returned StackRep is for the arguments (expected), the second for the results (produced) *)
let compile_unop env t op =
  let open Operator in
  match op, t with
  | _, Type.Non ->
    SR.Vanilla, SR.Unreachable, G.i Unreachable
  | NegOp, Type.(Prim Int) ->
    SR.Vanilla, SR.Vanilla,
    BigNum.compile_neg env
  | NegOp, Type.(Prim Int64) ->
      SR.UnboxedWord64, SR.UnboxedWord64,
      Func.share_code1 env "neg_trap" ("n", I64Type) [I64Type] (fun env get_n ->
        get_n ^^
        compile_eq64_const 0x8000000000000000L ^^
        then_arithmetic_overflow env ^^
        compile_const_64 0L ^^
        get_n ^^
        G.i (Binary (Wasm.Values.I64 I64Op.Sub))
      )
  | NegOp, Type.(Prim (Int8 | Int16 | Int32)) ->
    StackRep.of_type t, StackRep.of_type t,
    Func.share_code1 env "neg32_trap" ("n", I32Type) [I32Type] (fun env get_n ->
      get_n ^^
      compile_eq_const 0x80000000l ^^
      then_arithmetic_overflow env ^^
      compile_unboxed_zero ^^
      get_n ^^
      G.i (Binary (Wasm.Values.I32 I32Op.Sub))
    )
  | NegOp, Type.(Prim Float) ->
    SR.UnboxedFloat64, SR.UnboxedFloat64,
    G.i (Unary (Wasm.Values.F64 F64Op.Neg))
  | NotOp, Type.(Prim (Nat64|Int64)) ->
     SR.UnboxedWord64, SR.UnboxedWord64,
     compile_xor64_const (-1L)
  | NotOp, Type.(Prim (Nat8|Nat16|Nat32|Int8|Int16|Int32 as ty)) ->
     StackRep.of_type t, StackRep.of_type t,
     compile_unboxed_const (TaggedSmallWord.mask_of_type ty) ^^
     G.i (Binary (Wasm.Values.I32 I32Op.Xor))
  | _ ->
    todo "compile_unop"
      (Wasm.Sexpr.Node ("BinOp", [ Arrange_ops.unop op ]))
      (SR.Vanilla, SR.Unreachable, E.trap_with env "TODO: compile_unop")

(* Logarithmic helpers for deciding whether we can carry out operations in constant bitwidth *)

(* helper, traps with message *)
let else_arithmetic_overflow env =
  E.else_trap_with env "arithmetic overflow"

(* helpers to decide if Int64 arithmetic can be carried out on the fast path *)
let additiveInt64_shortcut fast env get_a get_b slow =
  get_a ^^ get_a ^^ compile_shl64_const 1L ^^ G.i (Binary (Wasm.Values.I64 I64Op.Xor)) ^^ compile_shrU64_const 63L ^^
  get_b ^^ get_b ^^ compile_shl64_const 1L ^^ G.i (Binary (Wasm.Values.I64 I64Op.Xor)) ^^ compile_shrU64_const 63L ^^
  G.i (Binary (Wasm.Values.I64 I64Op.Or)) ^^
  G.i (Test (Wasm.Values.I64 I64Op.Eqz)) ^^
  G.if1 I64Type
    (get_a ^^ get_b ^^ fast)
    slow

let mulInt64_shortcut fast env get_a get_b slow =
  get_a ^^ get_a ^^ compile_shl64_const 1L ^^ G.i (Binary (Wasm.Values.I64 I64Op.Xor)) ^^ G.i (Unary (Wasm.Values.I64 I64Op.Clz)) ^^
  get_b ^^ get_b ^^ compile_shl64_const 1L ^^ G.i (Binary (Wasm.Values.I64 I64Op.Xor)) ^^ G.i (Unary (Wasm.Values.I64 I64Op.Clz)) ^^
  G.i (Binary (Wasm.Values.I64 I64Op.Add)) ^^
  compile_const_64 65L ^^ G.i (Compare (Wasm.Values.I64 I64Op.GeU)) ^^
  G.if1 I64Type
    (get_a ^^ get_b ^^ fast)
    slow

let powInt64_shortcut fast env get_a get_b slow =
  get_b ^^ G.i (Test (Wasm.Values.I64 I64Op.Eqz)) ^^
  G.if1 I64Type
    (compile_const_64 1L) (* ^0 *)
    begin (* ^(1+n) *)
      get_a ^^ compile_const_64 (-1L) ^^ G.i (Compare (Wasm.Values.I64 I64Op.Eq)) ^^
      G.if1 I64Type
        begin (* -1 ** (1+exp) == if even (1+exp) then 1 else -1 *)
          get_b ^^ compile_const_64 1L ^^
          G.i (Binary (Wasm.Values.I64 I64Op.And)) ^^ G.i (Test (Wasm.Values.I64 I64Op.Eqz)) ^^
          G.if1 I64Type
            (compile_const_64 1L)
            get_a
        end
        begin
          get_a ^^ compile_shrS64_const 1L ^^
          G.i (Test (Wasm.Values.I64 I64Op.Eqz)) ^^
          G.if1 I64Type
            get_a (* {0,1}^(1+n) *)
            begin
              get_b ^^ compile_const_64 64L ^^
              G.i (Compare (Wasm.Values.I64 I64Op.GeU)) ^^ then_arithmetic_overflow env ^^
              get_a ^^ get_a ^^ compile_shl64_const 1L ^^ G.i (Binary (Wasm.Values.I64 I64Op.Xor)) ^^
              G.i (Unary (Wasm.Values.I64 I64Op.Clz)) ^^ compile_sub64_const 63L ^^
              get_b ^^ G.i (Binary (Wasm.Values.I64 I64Op.Mul)) ^^
              compile_const_64 (-63L) ^^ G.i (Compare (Wasm.Values.I64 I64Op.GeS)) ^^
              G.if1 I64Type
                (get_a ^^ get_b ^^ fast)
                slow
            end
        end
    end


(* kernel for Int64 arithmetic, invokes estimator for fast path *)
let compile_Int64_kernel env name op shortcut =
  Func.share_code2 env (prim_fun_name Type.Int64 name)
    (("a", I64Type), ("b", I64Type)) [I64Type]
    BigNum.(fun env get_a get_b ->
    shortcut
      env
      get_a
      get_b
      begin
        let (set_res, get_res) = new_local env "res" in
        get_a ^^ from_signed_word64 env ^^
        get_b ^^ from_signed_word64 env ^^
        op env ^^
        set_res ^^ get_res ^^
        fits_signed_bits env 64 ^^
        else_arithmetic_overflow env ^^
        get_res ^^ truncate_to_word64 env
      end)


(* helpers to decide if Nat64 arithmetic can be carried out on the fast path *)
let additiveNat64_shortcut fast env get_a get_b slow =
  get_a ^^ compile_shrU64_const 62L ^^
  get_b ^^ compile_shrU64_const 62L ^^
  G.i (Binary (Wasm.Values.I64 I64Op.Or)) ^^
  G.i (Test (Wasm.Values.I64 I64Op.Eqz)) ^^
  G.if1 I64Type
    (get_a ^^ get_b ^^ fast)
    slow

let mulNat64_shortcut fast env get_a get_b slow =
  get_a ^^ G.i (Unary (Wasm.Values.I64 I64Op.Clz)) ^^
  get_b ^^ G.i (Unary (Wasm.Values.I64 I64Op.Clz)) ^^
  G.i (Binary (Wasm.Values.I64 I64Op.Add)) ^^
  compile_const_64 64L ^^ G.i (Compare (Wasm.Values.I64 I64Op.GeU)) ^^
  G.if1 I64Type
    (get_a ^^ get_b ^^ fast)
    slow

let powNat64_shortcut fast env get_a get_b slow =
  get_b ^^ G.i (Test (Wasm.Values.I64 I64Op.Eqz)) ^^
  G.if1 I64Type
    (compile_const_64 1L) (* ^0 *)
    begin (* ^(1+n) *)
      get_a ^^ compile_shrU64_const 1L ^^
      G.i (Test (Wasm.Values.I64 I64Op.Eqz)) ^^
      G.if1 I64Type
        get_a (* {0,1}^(1+n) *)
        begin
          get_b ^^ compile_const_64 64L ^^ G.i (Compare (Wasm.Values.I64 I64Op.GeU)) ^^ then_arithmetic_overflow env ^^
          get_a ^^ G.i (Unary (Wasm.Values.I64 I64Op.Clz)) ^^ compile_sub64_const 64L ^^
          get_b ^^ G.i (Binary (Wasm.Values.I64 I64Op.Mul)) ^^ compile_const_64 (-64L) ^^ G.i (Compare (Wasm.Values.I64 I64Op.GeS)) ^^
          G.if1 I64Type
            (get_a ^^ get_b ^^ fast)
            slow
        end
    end


(* kernel for Nat64 arithmetic, invokes estimator for fast path *)
let compile_Nat64_kernel env name op shortcut =
  Func.share_code2 env (prim_fun_name Type.Nat64 name)
    (("a", I64Type), ("b", I64Type)) [I64Type]
    BigNum.(fun env get_a get_b ->
    shortcut
      env
      get_a
      get_b
      begin
        let (set_res, get_res) = new_local env "res" in
        get_a ^^ from_word64 env ^^
        get_b ^^ from_word64 env ^^
        op env ^^
        set_res ^^ get_res ^^
        fits_unsigned_bits env 64 ^^
        else_arithmetic_overflow env ^^
        get_res ^^ truncate_to_word64 env
      end)


(* Compiling Int/Nat32 ops by conversion to/from i64. *)

(* helper, expects i64 on stack *)
let enforce_32_unsigned_bits env =
  compile_bitand64_const 0xFFFFFFFF00000000L ^^
  G.i (Test (Wasm.Values.I64 I64Op.Eqz)) ^^
  else_arithmetic_overflow env

(* helper, expects two identical i64s on stack *)
let enforce_32_signed_bits env =
  compile_shl64_const 1L ^^
  G.i (Binary (Wasm.Values.I64 I64Op.Xor)) ^^
  enforce_32_unsigned_bits env

let compile_Int32_kernel env name op =
     Func.share_code2 env (prim_fun_name Type.Int32 name)
       (("a", I32Type), ("b", I32Type)) [I32Type]
       (fun env get_a get_b ->
         let (set_res, get_res) = new_local64 env "res" in
         get_a ^^ G.i (Convert (Wasm.Values.I64 I64Op.ExtendSI32)) ^^
         get_b ^^ G.i (Convert (Wasm.Values.I64 I64Op.ExtendSI32)) ^^
         G.i (Binary (Wasm.Values.I64 op)) ^^
         set_res ^^ get_res ^^ get_res ^^
         enforce_32_signed_bits env ^^
         get_res ^^ G.i (Convert (Wasm.Values.I32 I32Op.WrapI64)))

let compile_Nat32_kernel env name op =
     Func.share_code2 env (prim_fun_name Type.Nat32 name)
       (("a", I32Type), ("b", I32Type)) [I32Type]
       (fun env get_a get_b ->
         let (set_res, get_res) = new_local64 env "res" in
         get_a ^^ G.i (Convert (Wasm.Values.I64 I64Op.ExtendUI32)) ^^
         get_b ^^ G.i (Convert (Wasm.Values.I64 I64Op.ExtendUI32)) ^^
         G.i (Binary (Wasm.Values.I64 op)) ^^
         set_res ^^ get_res ^^
         enforce_32_unsigned_bits env ^^
         get_res ^^ G.i (Convert (Wasm.Values.I32 I32Op.WrapI64)))

(* Customisable kernels for 8/16bit arithmetic via 32 bits. *)

(* helper, expects i32 on stack *)
let enforce_unsigned_bits env n =
  compile_bitand_const Int32.(shift_left minus_one n) ^^
  then_arithmetic_overflow env

let enforce_16_unsigned_bits env = enforce_unsigned_bits env 16

(* helper, expects two identical i32s on stack *)
let enforce_signed_bits env n =
  compile_shl_const 1l ^^ G.i (Binary (Wasm.Values.I32 I32Op.Xor)) ^^
  enforce_unsigned_bits env n

let enforce_16_signed_bits env = enforce_signed_bits env 16

let compile_smallInt_kernel' env ty name op =
  Func.share_code2 env (prim_fun_name ty name)
    (("a", I32Type), ("b", I32Type)) [I32Type]
    (fun env get_a get_b ->
      let (set_res, get_res) = new_local env "res" in
      get_a ^^ compile_shrS_const 16l ^^
      get_b ^^ compile_shrS_const 16l ^^
      op ^^
      set_res ^^ get_res ^^ get_res ^^
      enforce_16_signed_bits env ^^
      get_res ^^ compile_shl_const 16l)

let compile_smallInt_kernel env ty name op =
  compile_smallInt_kernel' env ty name (G.i (Binary (Wasm.Values.I32 op)))

let compile_smallNat_kernel' env ty name op =
  Func.share_code2 env (prim_fun_name ty name)
    (("a", I32Type), ("b", I32Type)) [I32Type]
    (fun env get_a get_b ->
      let (set_res, get_res) = new_local env "res" in
      get_a ^^ compile_shrU_const 16l ^^
      get_b ^^ compile_shrU_const 16l ^^
      op ^^
      set_res ^^ get_res ^^
      enforce_16_unsigned_bits env ^^
      get_res ^^ compile_shl_const 16l)

let compile_smallNat_kernel env ty name op =
  compile_smallNat_kernel' env ty name (G.i (Binary (Wasm.Values.I32 op)))

(* The first returned StackRep is for the arguments (expected), the second for the results (produced) *)
let compile_binop env t op : SR.t * SR.t * G.t =
  if t = Type.Non then SR.Vanilla, SR.Unreachable, G.i Unreachable else
  StackRep.of_type t,
  StackRep.of_type t,
  Operator.(match t, op with
  | Type.(Prim (Nat | Int)),                  AddOp -> BigNum.compile_add env
  | Type.(Prim (Nat64|Int64)),                WAddOp -> G.i (Binary (Wasm.Values.I64 I64Op.Add))
  | Type.(Prim Int64),                        AddOp ->
    compile_Int64_kernel env "add" BigNum.compile_add
      (additiveInt64_shortcut (G.i (Binary (Wasm.Values.I64 I64Op.Add))))
  | Type.(Prim Nat64),                        AddOp ->
    compile_Nat64_kernel env "add" BigNum.compile_add
      (additiveNat64_shortcut (G.i (Binary (Wasm.Values.I64 I64Op.Add))))
  | Type.(Prim Nat),                          SubOp -> BigNum.compile_unsigned_sub env
  | Type.(Prim Int),                          SubOp -> BigNum.compile_signed_sub env
  | Type.(Prim (Nat | Int)),                  MulOp -> BigNum.compile_mul env
  | Type.(Prim (Nat64|Int64)),                WMulOp -> G.i (Binary (Wasm.Values.I64 I64Op.Mul))
  | Type.(Prim Int64),                        MulOp ->
    compile_Int64_kernel env "mul" BigNum.compile_mul
      (mulInt64_shortcut (G.i (Binary (Wasm.Values.I64 I64Op.Mul))))
  | Type.(Prim Nat64),                        MulOp ->
    compile_Nat64_kernel env "mul" BigNum.compile_mul
      (mulNat64_shortcut (G.i (Binary (Wasm.Values.I64 I64Op.Mul))))
  | Type.(Prim Nat64),                        DivOp -> G.i (Binary (Wasm.Values.I64 I64Op.DivU))
  | Type.(Prim Nat64) ,                       ModOp -> G.i (Binary (Wasm.Values.I64 I64Op.RemU))
  | Type.(Prim Int64),                        DivOp -> G.i (Binary (Wasm.Values.I64 I64Op.DivS))
  | Type.(Prim Int64) ,                       ModOp -> G.i (Binary (Wasm.Values.I64 I64Op.RemS))
  | Type.(Prim Nat),                          DivOp -> BigNum.compile_unsigned_div env
  | Type.(Prim Nat),                          ModOp -> BigNum.compile_unsigned_rem env
  | Type.(Prim (Nat64|Int64)),                WSubOp -> G.i (Binary (Wasm.Values.I64 I64Op.Sub))
  | Type.(Prim Int64),                        SubOp ->
    compile_Int64_kernel env "sub" BigNum.compile_signed_sub
      (additiveInt64_shortcut (G.i (Binary (Wasm.Values.I64 I64Op.Sub))))
  | Type.(Prim Nat64),                        SubOp ->
    compile_Nat64_kernel env "sub" BigNum.compile_unsigned_sub
      (fun env get_a get_b ->
        additiveNat64_shortcut
          (G.i (Compare (Wasm.Values.I64 I64Op.GeU)) ^^
           else_arithmetic_overflow env ^^
           get_a ^^ get_b ^^ G.i (Binary (Wasm.Values.I64 I64Op.Sub)))
          env get_a get_b)
  | Type.(Prim Int),                          DivOp -> BigNum.compile_signed_div env
  | Type.(Prim Int),                          ModOp -> BigNum.compile_signed_mod env

  | Type.Prim Type.(Nat8|Nat16|Nat32|Int8|Int16|Int32),
                                              WAddOp -> G.i (Binary (Wasm.Values.I32 I32Op.Add))
  | Type.(Prim Int32),                        AddOp -> compile_Int32_kernel env "add" I64Op.Add
  | Type.Prim Type.(Int8 | Int16 as ty),      AddOp -> compile_smallInt_kernel env ty "add" I32Op.Add
  | Type.(Prim Nat32),                        AddOp -> compile_Nat32_kernel env "add" I64Op.Add
  | Type.Prim Type.(Nat8 | Nat16 as ty),      AddOp -> compile_smallNat_kernel env ty "add" I32Op.Add
  | Type.(Prim Float),                        AddOp -> G.i (Binary (Wasm.Values.F64 F64Op.Add))
  | Type.Prim Type.(Nat8|Nat16|Nat32|Int8|Int16|Int32),
                                              WSubOp -> G.i (Binary (Wasm.Values.I32 I32Op.Sub))
  | Type.(Prim Int32),                        SubOp -> compile_Int32_kernel env "sub" I64Op.Sub
  | Type.(Prim (Int8|Int16 as ty)),           SubOp -> compile_smallInt_kernel env ty "sub" I32Op.Sub
  | Type.(Prim Nat32),                        SubOp -> compile_Nat32_kernel env "sub" I64Op.Sub
  | Type.(Prim (Nat8|Nat16 as ty)),           SubOp -> compile_smallNat_kernel env ty "sub" I32Op.Sub
  | Type.(Prim Float),                        SubOp -> G.i (Binary (Wasm.Values.F64 F64Op.Sub))
  | Type.Prim Type.(Nat8|Nat16|Nat32|Int8|Int16|Int32 as ty),
                                              WMulOp -> TaggedSmallWord.compile_word_mul env ty
  | Type.(Prim Int32),                        MulOp -> compile_Int32_kernel env "mul" I64Op.Mul
  | Type.(Prim Int16),                        MulOp -> compile_smallInt_kernel env Type.Int16 "mul" I32Op.Mul
  | Type.(Prim Int8),                         MulOp -> compile_smallInt_kernel' env Type.Int8 "mul"
                                                         (compile_shrS_const 8l ^^ G.i (Binary (Wasm.Values.I32 I32Op.Mul)))
  | Type.(Prim Nat32),                        MulOp -> compile_Nat32_kernel env "mul" I64Op.Mul
  | Type.(Prim Nat16),                        MulOp -> compile_smallNat_kernel env Type.Nat16 "mul" I32Op.Mul
  | Type.(Prim Nat8),                         MulOp -> compile_smallNat_kernel' env Type.Nat8 "mul"
                                                         (compile_shrU_const 8l ^^ G.i (Binary (Wasm.Values.I32 I32Op.Mul)))
  | Type.(Prim Float),                        MulOp -> G.i (Binary (Wasm.Values.F64 F64Op.Mul))
  | Type.(Prim (Nat8|Nat16|Nat32 as ty)),     DivOp -> G.i (Binary (Wasm.Values.I32 I32Op.DivU)) ^^
                                                       TaggedSmallWord.msb_adjust ty
  | Type.(Prim (Nat8|Nat16|Nat32)),           ModOp -> G.i (Binary (Wasm.Values.I32 I32Op.RemU))
  | Type.(Prim Int32),                        DivOp -> G.i (Binary (Wasm.Values.I32 I32Op.DivS))
  | Type.(Prim (Int8|Int16 as ty)),           DivOp ->
    Func.share_code2 env (prim_fun_name ty "div")
      (("a", I32Type), ("b", I32Type)) [I32Type]
      (fun env get_a get_b ->
        let (set_res, get_res) = new_local env "res" in
        get_a ^^ get_b ^^ G.i (Binary (Wasm.Values.I32 I32Op.DivS)) ^^
        TaggedSmallWord.msb_adjust ty ^^ set_res ^^
        get_a ^^ compile_eq_const 0x80000000l ^^
        E.if_ env (StackRep.to_block_type env SR.UnboxedWord32)
          begin
            get_b ^^ TaggedSmallWord.lsb_adjust ty ^^ compile_eq_const (-1l) ^^
            E.if_ env (StackRep.to_block_type env SR.UnboxedWord32)
              (G.i Unreachable)
              get_res
          end
          get_res)
  | Type.(Prim Float),                        DivOp -> G.i (Binary (Wasm.Values.F64 F64Op.Div))
  | Type.(Prim Float),                        ModOp -> E.call_import env "rts" "fmod" (* musl *)
  | Type.(Prim (Int8|Int16|Int32)),           ModOp -> G.i (Binary (Wasm.Values.I32 I32Op.RemS))
  | Type.(Prim (Nat8|Nat16|Nat32 as ty)),     WPowOp -> TaggedSmallWord.compile_nat_power env ty
  | Type.(Prim (Int8|Int16|Int32 as ty)),     WPowOp -> TaggedSmallWord.compile_int_power env ty
  | Type.(Prim ((Nat8|Nat16) as ty)),         PowOp ->
    Func.share_code2 env (prim_fun_name ty "pow")
      (("n", I32Type), ("exp", I32Type)) [I32Type]
      (fun env get_n get_exp ->
        let (set_res, get_res) = new_local env "res" in
        let bits = TaggedSmallWord.bits_of_type ty in
        get_exp ^^
        G.if1 I32Type
          begin
            get_n ^^ compile_shrU_const Int32.(sub 33l (of_int bits)) ^^
            G.if1 I32Type
              begin
                unsigned_dynamics get_n ^^ compile_sub_const (Int32.of_int bits) ^^
                get_exp ^^ TaggedSmallWord.lsb_adjust ty ^^ G.i (Binary (Wasm.Values.I32 I32Op.Mul)) ^^
                compile_unboxed_const (-30l) ^^
                G.i (Compare (Wasm.Values.I32 I32Op.LtS)) ^^ then_arithmetic_overflow env ^^
                get_n ^^ TaggedSmallWord.lsb_adjust ty ^^
                get_exp ^^ TaggedSmallWord.lsb_adjust ty ^^
                TaggedSmallWord.compile_nat_power env Type.Nat32 ^^ set_res ^^
                get_res ^^ enforce_unsigned_bits env bits ^^
                get_res ^^ TaggedSmallWord.msb_adjust ty
              end
              get_n (* n@{0,1} ** (1+exp) == n *)
          end
          (compile_unboxed_const
             Int32.(shift_left one (to_int (TaggedSmallWord.shift_of_type ty))))) (* x ** 0 == 1 *)
  | Type.(Prim Nat32),                        PowOp ->
    Func.share_code2 env (prim_fun_name Type.Nat32 "pow")
      (("n", I32Type), ("exp", I32Type)) [I32Type]
      (fun env get_n get_exp ->
        let (set_res, get_res) = new_local64 env "res" in
        get_exp ^^
        G.if1 I32Type
          begin
            get_n ^^ compile_shrU_const 1l ^^
            G.if1 I32Type
              begin
                get_exp ^^ compile_unboxed_const 32l ^^
                G.i (Compare (Wasm.Values.I32 I32Op.GeU)) ^^ then_arithmetic_overflow env ^^
                unsigned_dynamics get_n ^^ compile_sub_const 32l ^^
                get_exp ^^ TaggedSmallWord.lsb_adjust Type.Nat32 ^^ G.i (Binary (Wasm.Values.I32 I32Op.Mul)) ^^
                compile_unboxed_const (-62l) ^^
                G.i (Compare (Wasm.Values.I32 I32Op.LtS)) ^^ then_arithmetic_overflow env ^^
                get_n ^^ G.i (Convert (Wasm.Values.I64 I64Op.ExtendUI32)) ^^
                get_exp ^^ G.i (Convert (Wasm.Values.I64 I64Op.ExtendUI32)) ^^
                Word64.compile_unsigned_pow env ^^
                set_res ^^ get_res ^^ enforce_32_unsigned_bits env ^^
                get_res ^^ G.i (Convert (Wasm.Values.I32 I32Op.WrapI64))
              end
              get_n (* n@{0,1} ** (1+exp) == n *)
          end
          compile_unboxed_one) (* x ** 0 == 1 *)
  | Type.(Prim ((Int8|Int16) as ty)),         PowOp ->
    Func.share_code2 env (prim_fun_name ty "pow")
      (("n", I32Type), ("exp", I32Type)) [I32Type]
      (fun env get_n get_exp ->
        let (set_res, get_res) = new_local env "res" in
        let bits = TaggedSmallWord.bits_of_type ty in
        get_exp ^^ compile_unboxed_zero ^^
        G.i (Compare (Wasm.Values.I32 I32Op.LtS)) ^^ E.then_trap_with env "negative power" ^^
        get_exp ^^
        G.if1 I32Type
          begin
            get_n ^^ compile_shrS_const Int32.(sub 33l (of_int bits)) ^^
            G.if1 I32Type
              begin
                signed_dynamics get_n ^^ compile_sub_const (Int32.of_int (bits - 1)) ^^
                get_exp ^^ TaggedSmallWord.lsb_adjust ty ^^ G.i (Binary (Wasm.Values.I32 I32Op.Mul)) ^^
                compile_unboxed_const (-30l) ^^
                G.i (Compare (Wasm.Values.I32 I32Op.LtS)) ^^ then_arithmetic_overflow env ^^
                get_n ^^ TaggedSmallWord.lsb_adjust ty ^^
                get_exp ^^ TaggedSmallWord.lsb_adjust ty ^^
                TaggedSmallWord.compile_nat_power env Type.Nat32 ^^
                set_res ^^ get_res ^^ get_res ^^ enforce_signed_bits env bits ^^
                get_res ^^ TaggedSmallWord.msb_adjust ty
              end
              get_n (* n@{0,1} ** (1+exp) == n *)
          end
          (compile_unboxed_const
             Int32.(shift_left one (to_int (TaggedSmallWord.shift_of_type ty))))) (* x ** 0 == 1 *)
  | Type.(Prim Int32),                        PowOp ->
    Func.share_code2 env (prim_fun_name Type.Int32 "pow")
      (("n", I32Type), ("exp", I32Type)) [I32Type]
      (fun env get_n get_exp ->
        let (set_res, get_res) = new_local64 env "res" in
        get_exp ^^ compile_unboxed_zero ^^
        G.i (Compare (Wasm.Values.I32 I32Op.LtS)) ^^ E.then_trap_with env "negative power" ^^
        get_exp ^^
        G.if1 I32Type
          begin
            get_n ^^ compile_unboxed_one ^^ G.i (Compare (Wasm.Values.I32 I32Op.LeS)) ^^
            get_n ^^ compile_unboxed_const (-1l) ^^ G.i (Compare (Wasm.Values.I32 I32Op.GeS)) ^^
            G.i (Binary (Wasm.Values.I32 I32Op.And)) ^^
            G.if1 I32Type
              begin
                get_n ^^ compile_unboxed_zero ^^ G.i (Compare (Wasm.Values.I32 I32Op.LtS)) ^^
                G.if1 I32Type
                  begin
                    (* -1 ** (1+exp) == if even (1+exp) then 1 else -1 *)
                    get_exp ^^ compile_unboxed_one ^^ G.i (Binary (Wasm.Values.I32 I32Op.And)) ^^
                    G.if1 I32Type
                      get_n
                      compile_unboxed_one
                  end
                  get_n (* n@{0,1} ** (1+exp) == n *)
              end
              begin
                get_exp ^^ compile_unboxed_const 32l ^^
                G.i (Compare (Wasm.Values.I32 I32Op.GeU)) ^^ then_arithmetic_overflow env ^^
                signed_dynamics get_n ^^ compile_sub_const 31l ^^
                get_exp ^^ TaggedSmallWord.lsb_adjust Type.Int32 ^^ G.i (Binary (Wasm.Values.I32 I32Op.Mul)) ^^
                compile_unboxed_const (-62l) ^^
                G.i (Compare (Wasm.Values.I32 I32Op.LtS)) ^^ then_arithmetic_overflow env ^^
                get_n ^^ G.i (Convert (Wasm.Values.I64 I64Op.ExtendSI32)) ^^
                get_exp ^^ G.i (Convert (Wasm.Values.I64 I64Op.ExtendSI32)) ^^
                Word64.compile_unsigned_pow env ^^
                set_res ^^ get_res ^^ get_res ^^ enforce_32_signed_bits env ^^
                get_res ^^ G.i (Convert (Wasm.Values.I32 I32Op.WrapI64))
              end
          end
          compile_unboxed_one) (* x ** 0 == 1 *)
  | Type.(Prim Int),                          PowOp ->
    let pow = BigNum.compile_unsigned_pow env in
    let (set_n, get_n) = new_local env "n" in
    let (set_exp, get_exp) = new_local env "exp" in
    set_exp ^^ set_n ^^
    get_exp ^^ BigNum.compile_is_negative env ^^
    E.then_trap_with env "negative power" ^^
    get_n ^^ get_exp ^^ pow
  | Type.(Prim Nat64),                        WPowOp -> Word64.compile_unsigned_pow env
  | Type.(Prim Int64),                        WPowOp -> Word64.compile_signed_wpow env
  | Type.(Prim Nat64),                        PowOp ->
    compile_Nat64_kernel env "pow"
      BigNum.compile_unsigned_pow
      (powNat64_shortcut (Word64.compile_unsigned_pow env))
  | Type.(Prim Int64),                        PowOp ->
    let (set_exp, get_exp) = new_local64 env "exp" in
    set_exp ^^ get_exp ^^
    compile_const_64 0L ^^
    G.i (Compare (Wasm.Values.I64 I64Op.LtS)) ^^
    E.then_trap_with env "negative power" ^^
    get_exp ^^
    compile_Int64_kernel
      env "pow" BigNum.compile_unsigned_pow
      (powInt64_shortcut (Word64.compile_unsigned_pow env))
  | Type.(Prim Nat),                          PowOp -> BigNum.compile_unsigned_pow env
  | Type.(Prim Float),                        PowOp -> E.call_import env "rts" "pow" (* musl *)
  | Type.(Prim (Nat64|Int64)),                AndOp -> G.i (Binary (Wasm.Values.I64 I64Op.And))
  | Type.(Prim (Nat8|Nat16|Nat32|Int8|Int16|Int32)),
                                              AndOp -> G.i (Binary (Wasm.Values.I32 I32Op.And))
  | Type.(Prim (Nat64|Int64)),                OrOp  -> G.i (Binary (Wasm.Values.I64 I64Op.Or))
  | Type.(Prim (Nat8|Nat16|Nat32|Int8|Int16|Int32)),
                                              OrOp  -> G.i (Binary (Wasm.Values.I32 I32Op.Or))
  | Type.(Prim (Nat64|Int64)),                XorOp -> G.i (Binary (Wasm.Values.I64 I64Op.Xor))
  | Type.(Prim (Nat8|Nat16|Nat32|Int8|Int16|Int32)),
                                              XorOp -> G.i (Binary (Wasm.Values.I32 I32Op.Xor))
  | Type.(Prim (Nat64|Int64)),                ShLOp -> G.i (Binary (Wasm.Values.I64 I64Op.Shl))
  | Type.(Prim (Nat8|Nat16|Nat32|Int8|Int16|Int32 as ty)),
                                              ShLOp -> TaggedSmallWord.(
     lsb_adjust ty ^^ clamp_shift_amount ty ^^
     G.i (Binary (Wasm.Values.I32 I32Op.Shl)))
  | Type.(Prim Nat64),                        ShROp -> G.i (Binary (Wasm.Values.I64 I64Op.ShrU))
  | Type.(Prim (Nat8|Nat16|Nat32 as ty)),     ShROp -> TaggedSmallWord.(
     lsb_adjust ty ^^ clamp_shift_amount ty ^^
     G.i (Binary (Wasm.Values.I32 I32Op.ShrU)) ^^
     sanitize_word_result ty)
  | Type.(Prim Int64),                        ShROp -> G.i (Binary (Wasm.Values.I64 I64Op.ShrS))
  | Type.(Prim (Int8|Int16|Int32 as ty)),     ShROp -> TaggedSmallWord.(
     lsb_adjust ty ^^ clamp_shift_amount ty ^^
     G.i (Binary (Wasm.Values.I32 I32Op.ShrS)) ^^
     sanitize_word_result ty)
  | Type.(Prim (Nat64|Int64)),                RotLOp -> G.i (Binary (Wasm.Values.I64 I64Op.Rotl))
  | Type.(Prim (Nat32|Int32)),                RotLOp -> G.i (Binary (Wasm.Values.I32 I32Op.Rotl))
  | Type.(Prim (Nat8|Nat16|Int8|Int16 as ty)),
                                              RotLOp -> TaggedSmallWord.rotl env ty
  | Type.(Prim (Nat64|Int64)),                RotROp -> G.i (Binary (Wasm.Values.I64 I64Op.Rotr))
  | Type.(Prim (Nat32|Int32)),                RotROp -> G.i (Binary (Wasm.Values.I32 I32Op.Rotr))
  | Type.(Prim (Nat8|Nat16|Int8|Int16 as ty)),
                                              RotROp -> TaggedSmallWord.rotr env ty
  | Type.(Prim Text), CatOp -> Text.concat env
  | Type.Non, _ -> G.i Unreachable
  | _ -> todo_trap env "compile_binop" (Wasm.Sexpr.Node ("BinOp", [ Arrange_ops.binop op; Arrange_type.typ t]))
  )

let compile_eq env =
  let open Type in
  function
  | Prim Text -> Text.compare env Operator.EqOp
  | Prim (Blob|Principal) | Obj (Actor, _) -> Blob.compare env Operator.EqOp
  | Func (Shared _, _, _, _, _) -> FuncDec.equate_msgref env
  | Prim (Nat | Int) -> BigNum.compile_eq env
  | Prim (Int64 | Nat64) -> G.i (Compare (Wasm.Values.I64 I64Op.Eq))
  | Prim (Bool | Int8 | Nat8 | Int16 | Nat16 | Int32 | Nat32 | Char) ->
    G.i (Compare (Wasm.Values.I32 I32Op.Eq))
  | Non -> G.i Unreachable
  | Prim Float -> G.i (Compare (Wasm.Values.F64 F64Op.Eq))
  | t -> todo_trap env "compile_eq" (Arrange_type.typ t)

let get_relops = Operator.(function
  | GeOp -> Ge, I64Op.GeU, I64Op.GeS, I32Op.GeU, I32Op.GeS
  | GtOp -> Gt, I64Op.GtU, I64Op.GtS, I32Op.GtU, I32Op.GtS
  | LeOp -> Le, I64Op.LeU, I64Op.LeS, I32Op.LeU, I32Op.LeS
  | LtOp -> Lt, I64Op.LtU, I64Op.LtS, I32Op.LtU, I32Op.LtS
  | NeqOp -> assert false
  | _ -> failwith "uncovered relop")

let compile_comparison env t op =
  let bigintop, u64op, s64op, u32op, s32op = get_relops op in
  let open Type in
  match t with
    | Nat | Int -> BigNum.compile_relop env bigintop
    | Nat64 -> G.i (Compare (Wasm.Values.I64 u64op))
    | Nat8 | Nat16 | Nat32 | Char -> G.i (Compare (Wasm.Values.I32 u32op))
    | Int64 -> G.i (Compare (Wasm.Values.I64 s64op))
    | Int8 | Int16 | Int32 -> G.i (Compare (Wasm.Values.I32 s32op))
    | _ -> todo_trap env "compile_comparison" (Arrange_type.prim t)

let compile_relop env t op =
  if t = Type.Non then SR.Vanilla, G.i Unreachable else
  StackRep.of_type t,
  let open Operator in
  match t, op with
  | Type.(Prim Text), _ -> Text.compare env op
  | Type.(Prim (Blob|Principal)), _ -> Blob.compare env op
  | _, EqOp -> compile_eq env t
  | Type.(Prim (Nat | Nat8 | Nat16 | Nat32 | Nat64 | Int | Int8 | Int16 | Int32 | Int64 | Char as t1)), op1 ->
    compile_comparison env t1 op1
  | Type.(Prim Float), GtOp -> G.i (Compare (Wasm.Values.F64 F64Op.Gt))
  | Type.(Prim Float), GeOp -> G.i (Compare (Wasm.Values.F64 F64Op.Ge))
  | Type.(Prim Float), LeOp -> G.i (Compare (Wasm.Values.F64 F64Op.Le))
  | Type.(Prim Float), LtOp -> G.i (Compare (Wasm.Values.F64 F64Op.Lt))
  | _ -> todo_trap env "compile_relop" (Arrange_ops.relop op)

let compile_load_field env typ name =
  Object.load_idx env typ name


(* compile_lexp is used for expressions on the left of an assignment operator.
   Produces
   * preparation code, to run first
   * an expected stack rep
   * code that expects the value to be written in that stackrep, and consumes it
*)
let rec compile_lexp (env : E.t) ae lexp : G.t * SR.t * G.t =
  (fun (code, sr, fill_code) -> G.(with_region lexp.at code, sr, with_region lexp.at fill_code)) @@
  match lexp.it, !Flags.gc_strategy with
  | VarLE var, _ -> Var.set_val env ae var
  | IdxLE (e1, e2), Flags.Generational ->
    let (set_field, get_field) = new_local env "field" in
    compile_array_index env ae e1 e2 ^^
    set_field ^^ (* peepholes to tee *)
    get_field,
    SR.Vanilla,
    store_ptr ^^
    get_field ^^
    compile_add_const ptr_unskew ^^
    E.call_import env "rts" "write_barrier"
  | IdxLE (e1, e2), _ ->
    compile_array_index env ae e1 e2,
    SR.Vanilla,
    store_ptr
  | DotLE (e, n), Flags.Generational ->
    let (set_field, get_field) = new_local env "field" in
    compile_exp_vanilla env ae e ^^
    Object.idx env e.note.Note.typ n ^^
    set_field ^^ (* peepholes to tee *)
    get_field,
    SR.Vanilla,
    store_ptr ^^
    get_field ^^
    compile_add_const ptr_unskew ^^
    E.call_import env "rts" "write_barrier"
  | DotLE (e, n), _ ->
    compile_exp_vanilla env ae e ^^
    (* Only real objects have mutable fields, no need to branch on the tag *)
    Object.idx env e.note.Note.typ n,
    SR.Vanilla,
    store_ptr

(* Common code for a[e] as lexp and as exp.
Traps or pushes the pointer to the element on the stack
*)
and compile_array_index env ae e1 e2 =
<<<<<<< HEAD
  let code_arr = compile_exp_vanilla env ae e1 in (* offset to array *)
  let sr, code_idx = compile_exp env ae e2 in (* index *)
  match sr with
  (* If we have a (small) constant index, do not convert to Vanilla and back *)
  (* I am not bothering with numbers above 2^31-1, where Ocaml's
     int32_of_big_int would do the wrong thing *)
  | SR.Const (_, Const.Lit (Const.BigInt n))
    when Big_int.(le_big_int n (big_int_of_int 0x7fffffff)) ->
    (* Must still include code_idx for possible side-effects! *)
    code_arr ^^ code_idx ^^ compile_unboxed_const (Big_int.int32_of_big_int n) ^^ Arr.idx env
  | _ ->
    code_arr ^^ code_idx ^^ StackRep.adjust env sr SR.Vanilla ^^ Arr.idx_bigint env

and compile_prim_invocation (env : E.t) ae p es at : SR.t * G.t =
=======
    compile_exp_vanilla env ae e1 ^^ (* offset to array *)
    compile_exp_vanilla env ae e2 ^^ (* idx *)
    Arr.idx_bigint env

and compile_prim_invocation (env : E.t) ae p es at =
>>>>>>> d09c3cd9
  (* for more concise code when all arguments and result use the same sr *)
  let const_sr sr inst = sr, G.concat_map (compile_exp_as env ae sr) es ^^ inst in

  begin match p, es with
  (* Calls *)
  | CallPrim _, [e1; e2] ->
    let sort, control, _, arg_tys, ret_tys = Type.as_func e1.note.Note.typ in
    let n_args = List.length arg_tys in
    let return_arity = match control with
      | Type.Returns -> List.length ret_tys
      | Type.Replies -> 0
      | Type.Promises -> assert false in

    let fun_sr, code1 = compile_exp env ae e1 in

    (* we duplicate this pattern match to emulate pattern guards *)
    let call_as_prim = match fun_sr, sort with
      | SR.Const (_, Const.Fun (mk_fi, Const.PrimWrapper prim)), _ ->
         begin match n_args, e2.it with
         | 0, _ -> true
         | 1, _ -> true
         | n, PrimE (TupPrim, es) when List.length es = n -> true
         | _, _ -> false
         end
      | _ -> false in

    begin match fun_sr, sort with
      | SR.Const (_, Const.Fun (mk_fi, Const.PrimWrapper prim)), _ when call_as_prim ->
         assert (sort = Type.Local);
         (* Handle argument tuples *)
         begin match n_args, e2.it with
         | 0, _ ->
           let sr, code2 = compile_prim_invocation env ae prim [] at in
           sr,
           code1 ^^
           compile_exp_as env ae (StackRep.of_arity 0) e2 ^^
           code2
         | 1, _ ->
           compile_prim_invocation env ae prim [e2] at
         | n, PrimE (TupPrim, es) ->
           assert (List.length es = n);
           compile_prim_invocation env ae prim es at
         | _, _ ->
           (* ugly case; let's just call this as a function for now *)
           raise (Invalid_argument "call_as_prim was true?")
         end
      | SR.Const (_, Const.Fun (mk_fi, _)), _ ->
         assert (sort = Type.Local);
         StackRep.of_arity return_arity,

         code1 ^^
         compile_unboxed_zero ^^ (* A dummy closure *)
         compile_exp_as env ae (StackRep.of_arity n_args) e2 ^^ (* the args *)
         G.i (Call (nr (mk_fi ()))) ^^
         FakeMultiVal.load env (Lib.List.make return_arity I32Type)
      | _, Type.Local ->
         let (set_clos, get_clos) = new_local env "clos" in

         StackRep.of_arity return_arity,
         code1 ^^ StackRep.adjust env fun_sr SR.Vanilla ^^
         set_clos ^^
         get_clos ^^
         compile_exp_as env ae (StackRep.of_arity n_args) e2 ^^
         get_clos ^^
         Closure.call_closure env n_args return_arity
      | _, Type.Shared _ ->
         (* Non-one-shot functions have been rewritten in async.ml *)
         assert (control = Type.Returns);

         let (set_meth_pair, get_meth_pair) = new_local env "meth_pair" in
         let (set_arg, get_arg) = new_local env "arg" in
         let _, _, _, ts, _ = Type.as_func e1.note.Note.typ in
         let add_cycles = Internals.add_cycles env ae in

         StackRep.of_arity return_arity,
         code1 ^^ StackRep.adjust env fun_sr SR.Vanilla ^^
         set_meth_pair ^^
         compile_exp_vanilla env ae e2 ^^ set_arg ^^

         FuncDec.ic_call_one_shot env ts get_meth_pair get_arg add_cycles
    end

  (* Operators *)
  | UnPrim (_, Operator.PosOp), [e1] -> compile_exp env ae e1
  | UnPrim (t, op), [e1] ->
    let sr_in, sr_out, code = compile_unop env t op in
    sr_out,
    compile_exp_as env ae sr_in e1 ^^
    code
  | BinPrim (t, op), [e1;e2] ->
    let sr_in, sr_out, code = compile_binop env t op in
    sr_out,
    compile_exp_as env ae sr_in e1 ^^
    compile_exp_as env ae sr_in e2 ^^
    code
  (* special case: recognize negation *)
  | RelPrim (Type.(Prim Bool), Operator.EqOp), [e1; {it = LitE (BoolLit false); _}] ->
    SR.bool,
    compile_exp_as_test env ae e1 ^^
    G.i (Test (Wasm.Values.I32 I32Op.Eqz))
  | RelPrim (t, op), [e1;e2] ->
    let sr, code = compile_relop env t op in
    SR.bool,
    compile_exp_as env ae sr e1 ^^
    compile_exp_as env ae sr e2 ^^
    code

  (* Tuples *)
  | TupPrim, es ->
    SR.UnboxedTuple (List.length es),
    G.concat_map (compile_exp_vanilla env ae) es
  | ProjPrim n, [e1] ->
    SR.Vanilla,
    compile_exp_vanilla env ae e1 ^^ (* offset to tuple (an array) *)
    Tuple.load_n (Int32.of_int n)

  | OptPrim, [e] ->
    SR.Vanilla,
    Opt.inject env (compile_exp_vanilla env ae e)
  | TagPrim l, [e] ->
    SR.Vanilla,
    Variant.inject env l (compile_exp_vanilla env ae e)

  | DotPrim name, [e] ->
    let sr, code1 = compile_exp env ae e in
    begin match sr with
    | SR.Const (_, Const.Obj fs) ->
      let c = List.assoc name fs in
      SR.Const c, code1
    | _ ->
      SR.Vanilla,
      code1 ^^ StackRep.adjust env sr SR.Vanilla ^^
      Object.load_idx env e.note.Note.typ name
    end
  | ActorDotPrim name, [e] ->
    SR.Vanilla,
    compile_exp_vanilla env ae e ^^
    IC.actor_public_field env name

  | ArrayPrim (m, t), es ->
    SR.Vanilla,
    Arr.lit env (List.map (compile_exp_vanilla env ae) es)
  | IdxPrim, [e1; e2] ->
    SR.Vanilla,
    compile_array_index env ae e1 e2 ^^
    load_ptr
  | NextArrayOffset spacing, [e] ->
    let advance_by =
      match spacing with
      | ElementSize -> Arr.element_size
      | One -> 2l (* 1 : Nat *) in
    SR.Vanilla,
    compile_exp_vanilla env ae e ^^ (* previous byte offset to array *)
    compile_add_const advance_by
  | ValidArrayOffset, [e1; e2] ->
    SR.bool,
    compile_exp_vanilla env ae e1 ^^
    compile_exp_vanilla env ae e2 ^^
    G.i (Compare (Wasm.Values.I32 I32Op.LtU))
  | DerefArrayOffset, [e1; e2] ->
    SR.Vanilla,
    compile_exp_vanilla env ae e1 ^^ (* skewed pointer to array *)
    compile_exp_vanilla env ae e2 ^^ (* byte offset *)
    (* Note: the below two lines compile to `i32.add; i32.load offset=9`,
       thus together also unskewing the pointer and skipping administrative
       fields, effectively arriving at the desired element *)
    G.i (Binary (Wasm.Values.I32 I32Op.Add)) ^^
    Arr.load_field 0l                (* loads the element at the byte offset *)
  | GetPastArrayOffset spacing, [e] ->
    let shift =
      match spacing with
      | ElementSize -> compile_shl_const 2l (* effectively a multiplication by word_size *)
      | One -> BigNum.from_word30 env in    (* make it a compact bignum *)
    SR.Vanilla,
    compile_exp_vanilla env ae e ^^ (* array *)
    Heap.load_field Arr.len_field ^^
    shift

  | BreakPrim name, [e] ->
    let d = VarEnv.get_label_depth ae name in
    SR.Unreachable,
    compile_exp_vanilla env ae e ^^
    G.branch_to_ d
  | AssertPrim, [e1] ->
    SR.unit,
    compile_exp_as env ae SR.bool e1 ^^
    G.if0 G.nop (IC.fail_assert env at)
  | RetPrim, [e] ->
    SR.Unreachable,
    compile_exp_as env ae (StackRep.of_arity (E.get_return_arity env)) e ^^
    FakeMultiVal.store env (Lib.List.make (E.get_return_arity env) I32Type) ^^
    G.i Return

  (* Numeric conversions *)
  | NumConvWrapPrim (t1, t2), [e] -> begin
    let open Type in
    match t1, t2 with
    | (Nat|Int), (Nat8|Nat16|Int8|Int16) ->
      SR.Vanilla,
      compile_exp_vanilla env ae e ^^
      Prim.prim_intToWordNShifted env (TaggedSmallWord.shift_of_type t2)

    | (Nat|Int), (Nat32|Int32) ->
      SR.UnboxedWord32,
      compile_exp_vanilla env ae e ^^
      Prim.prim_intToWord32 env

    | (Nat|Int), (Nat64|Int64) ->
      SR.UnboxedWord64,
      compile_exp_vanilla env ae e ^^
      BigNum.truncate_to_word64 env

    | Nat64, Int64 | Int64, Nat64
    | Nat32, Int32 | Int32, Nat32
    | Nat16, Int16 | Int16, Nat16
    | Nat8, Int8 | Int8, Nat8 ->
      compile_exp env ae e

    | Char, Nat32 ->
      SR.UnboxedWord32,
      compile_exp_vanilla env ae e ^^
      TaggedSmallWord.untag_codepoint

    | _ -> SR.Unreachable, todo_trap env "compile_prim_invocation" (Arrange_ir.prim p)
    end

  | NumConvTrapPrim (t1, t2), [e] -> begin
    let open Type in
    match t1, t2 with

    | Int, Int64 ->
      SR.UnboxedWord64,
      compile_exp_vanilla env ae e ^^
      Func.share_code1 env "Int->Int64" ("n", I32Type) [I64Type] (fun env get_n ->
        get_n ^^
        BigNum.fits_signed_bits env 64 ^^
        E.else_trap_with env "losing precision" ^^
        get_n ^^
        BigNum.truncate_to_word64 env)

    | Int, (Int8|Int16|Int32 as pty) ->
      StackRep.of_type (Prim pty),
      compile_exp_vanilla env ae e ^^
      Func.share_code1 env (prim_fun_name pty "Int->") ("n", I32Type) [I32Type] (fun env get_n ->
        get_n ^^
        BigNum.fits_signed_bits env (TaggedSmallWord.bits_of_type pty) ^^
        E.else_trap_with env "losing precision" ^^
        get_n ^^
        BigNum.truncate_to_word32 env ^^
        TaggedSmallWord.msb_adjust pty)

    | Nat, Nat64 ->
      SR.UnboxedWord64,
      compile_exp_vanilla env ae e ^^
      Func.share_code1 env "Nat->Nat64" ("n", I32Type) [I64Type] (fun env get_n ->
        get_n ^^
        BigNum.fits_unsigned_bits env 64 ^^
        E.else_trap_with env "losing precision" ^^
        get_n ^^
        BigNum.truncate_to_word64 env)

    | Nat, (Nat8|Nat16|Nat32 as pty) ->
      StackRep.of_type (Prim pty),
      compile_exp_vanilla env ae e ^^
      Func.share_code1 env (prim_fun_name pty "Nat->") ("n", I32Type) [I32Type] (fun env get_n ->
        get_n ^^
        BigNum.fits_unsigned_bits env (TaggedSmallWord.bits_of_type pty) ^^
        E.else_trap_with env "losing precision" ^^
        get_n ^^
        BigNum.truncate_to_word32 env ^^
        TaggedSmallWord.msb_adjust pty)

    | (Nat8|Nat16), Nat ->
      SR.Vanilla,
      compile_exp_vanilla env ae e ^^
      Prim.prim_shiftWordNtoUnsigned env (TaggedSmallWord.shift_of_type t1)

    | (Int8|Int16), Int ->
      SR.Vanilla,
      compile_exp_vanilla env ae e ^^
      Prim.prim_shiftWordNtoSigned env (TaggedSmallWord.shift_of_type t1)

    | Nat32, Nat ->
      SR.Vanilla,
      compile_exp_as env ae SR.UnboxedWord32 e ^^
      Prim.prim_word32toNat env

    | Int32, Int ->
      SR.Vanilla,
      compile_exp_as env ae SR.UnboxedWord32 e ^^
      Prim.prim_word32toInt env

    | Nat64, Nat ->
      SR.Vanilla,
      compile_exp_as env ae SR.UnboxedWord64 e ^^
      BigNum.from_word64 env

    | Int64, Int ->
      SR.Vanilla,
      compile_exp_as env ae SR.UnboxedWord64 e ^^
      BigNum.from_signed_word64 env

    | Nat32, Char ->
      SR.Vanilla,
      compile_exp_as env ae SR.UnboxedWord32 e ^^
      TaggedSmallWord.check_and_tag_codepoint env

    | Float, Int ->
      SR.Vanilla,
      compile_exp_as env ae SR.UnboxedFloat64 e ^^
      E.call_import env "rts" "bigint_of_float64"

    | Int, Float ->
      SR.UnboxedFloat64,
      compile_exp_vanilla env ae e ^^
      E.call_import env "rts" "bigint_to_float64"

    | Float, Int64 ->
      SR.UnboxedWord64,
      compile_exp_as env ae SR.UnboxedFloat64 e ^^
      G.i (Convert (Wasm.Values.I64 I64Op.TruncSF64))

    | Int64, Float ->
      SR.UnboxedFloat64,
      compile_exp_as env ae SR.UnboxedWord64 e ^^
      G.i (Convert (Wasm.Values.F64 F64Op.ConvertSI64))

    | _ -> SR.Unreachable, todo_trap env "compile_prim_invocation" (Arrange_ir.prim p)
    end

  | SerializePrim ts, [e] ->
    SR.Vanilla,
    compile_exp_vanilla env ae e ^^
    Serialization.serialize env ts ^^
    Blob.of_ptr_size env

  | DeserializePrim ts, [e] ->
    StackRep.of_arity (List.length ts),
    compile_exp_vanilla env ae e ^^
    Bool.lit false ^^ (* can't recover *)
    Serialization.deserialize_from_blob false env ts

  | DeserializeOptPrim ts, [e] ->
    SR.Vanilla,
    compile_exp_vanilla env ae e ^^
    Bool.lit true ^^ (* can (!) recover *)
    Serialization.deserialize_from_blob false env ts ^^
    begin match ts with
    | [] ->
      (* return some () *)
      Opt.inject env Tuple.compile_unit
    | [t] ->
      (* save to local, propagate error as null or return some value *)
      let (set_val, get_val) = new_local env "val" in
      set_val ^^
      get_val ^^
      compile_eq_const (Serialization.coercion_error_value env) ^^
      G.if1 I32Type
        (Opt.null_lit env)
        (Opt.inject env get_val)
    | ts ->
      (* propagate any errors as null or return some tuples using shared code *)
      let n = List.length ts in
      let name = Printf.sprintf "to_opt_%i_tuple" n in
      let args = Lib.List.table n (fun i -> (Printf.sprintf "arg%i" i, I32Type)) in
      Func.share_code env name args [I32Type] (fun env ->
        let locals =
          Lib.List.table n (fun i -> G.i (LocalGet (nr (Int32.of_int i)))) in
        let rec go ls =
          match ls with
          | get_val::ls' ->
            get_val ^^
            compile_eq_const (Serialization.coercion_error_value env) ^^
            G.if1 I32Type
              (Opt.null_lit env)
              (go ls')
          | [] ->
            Opt.inject env (Arr.lit env locals)
        in
        go locals)
    end

  | ICPerformGC, [] ->
    SR.unit,
    GC.collect_garbage env

  | ICStableSize t, [e] ->
    SR.UnboxedWord64,
    let (tydesc, _, _) = Serialization.type_desc env [t] in
    let tydesc_len = Int32.of_int (String.length tydesc) in
    compile_exp_vanilla env ae e ^^
    Serialization.buffer_size env t ^^
    G.i Drop ^^
    compile_add_const tydesc_len  ^^
    G.i (Convert (Wasm.Values.I64 I64Op.ExtendUI32))

  (* Other prims, unary *)

  | OtherPrim "array_len", [e] ->
    SR.Vanilla,
    compile_exp_vanilla env ae e ^^
    Heap.load_field Arr.len_field ^^
    BigNum.from_word30 env

  | OtherPrim "text_len", [e] ->
    SR.Vanilla, compile_exp_vanilla env ae e ^^ Text.len_nat env
  | OtherPrim "text_iter", [e] ->
    SR.Vanilla, compile_exp_vanilla env ae e ^^ Text.iter env
  | OtherPrim "text_iter_done", [e] ->
    SR.bool, compile_exp_vanilla env ae e ^^ Text.iter_done env
  | OtherPrim "text_iter_next", [e] ->
    SR.Vanilla, compile_exp_vanilla env ae e ^^ Text.iter_next env
  | OtherPrim "text_compare", [e1; e2] ->
    SR.Vanilla,
    compile_exp_vanilla env ae e1 ^^
    compile_exp_vanilla env ae e2 ^^
    E.call_import env "rts" "text_compare" ^^
    TaggedSmallWord.msb_adjust Type.Int8

  | OtherPrim "blob_size", [e] ->
    SR.Vanilla, compile_exp_vanilla env ae e ^^ Blob.len_nat env
  | OtherPrim "blob_vals_iter", [e] ->
    SR.Vanilla, compile_exp_vanilla env ae e ^^ Blob.iter env
  | OtherPrim "blob_iter_done", [e] ->
    SR.bool, compile_exp_vanilla env ae e ^^ Blob.iter_done env
  | OtherPrim "blob_iter_next", [e] ->
    SR.Vanilla, compile_exp_vanilla env ae e ^^ Blob.iter_next env

  | OtherPrim "lsh_Nat", [e1; e2] ->
    SR.Vanilla,
    compile_exp_vanilla env ae e1 ^^
    compile_exp_as env ae SR.UnboxedWord32 e2 ^^
    BigNum.compile_lsh env

  | OtherPrim "rsh_Nat", [e1; e2] ->
    SR.Vanilla,
    compile_exp_vanilla env ae e1 ^^
    compile_exp_as env ae SR.UnboxedWord32 e2 ^^
    BigNum.compile_rsh env

  | OtherPrim "abs", [e] ->
    SR.Vanilla,
    compile_exp_vanilla env ae e ^^
    BigNum.compile_abs env

  | OtherPrim "fabs", [e] ->
    SR.UnboxedFloat64,
    compile_exp_as env ae SR.UnboxedFloat64 e ^^
    G.i (Unary (Wasm.Values.F64 F64Op.Abs))

  | OtherPrim "fsqrt", [e] ->
    SR.UnboxedFloat64,
    compile_exp_as env ae SR.UnboxedFloat64 e ^^
    G.i (Unary (Wasm.Values.F64 F64Op.Sqrt))

  | OtherPrim "fceil", [e] ->
    SR.UnboxedFloat64,
    compile_exp_as env ae SR.UnboxedFloat64 e ^^
    G.i (Unary (Wasm.Values.F64 F64Op.Ceil))

  | OtherPrim "ffloor", [e] ->
    SR.UnboxedFloat64,
    compile_exp_as env ae SR.UnboxedFloat64 e ^^
    G.i (Unary (Wasm.Values.F64 F64Op.Floor))

  | OtherPrim "ftrunc", [e] ->
    SR.UnboxedFloat64,
    compile_exp_as env ae SR.UnboxedFloat64 e ^^
    G.i (Unary (Wasm.Values.F64 F64Op.Trunc))

  | OtherPrim "fnearest", [e] ->
    SR.UnboxedFloat64,
    compile_exp_as env ae SR.UnboxedFloat64 e ^^
    G.i (Unary (Wasm.Values.F64 F64Op.Nearest))

  | OtherPrim "fmin", [e; f] ->
    SR.UnboxedFloat64,
    compile_exp_as env ae SR.UnboxedFloat64 e ^^
    compile_exp_as env ae SR.UnboxedFloat64 f ^^
    G.i (Binary (Wasm.Values.F64 F64Op.Min))

  | OtherPrim "fmax", [e; f] ->
    SR.UnboxedFloat64,
    compile_exp_as env ae SR.UnboxedFloat64 e ^^
    compile_exp_as env ae SR.UnboxedFloat64 f ^^
    G.i (Binary (Wasm.Values.F64 F64Op.Max))

  | OtherPrim "fcopysign", [e; f] ->
    SR.UnboxedFloat64,
    compile_exp_as env ae SR.UnboxedFloat64 e ^^
    compile_exp_as env ae SR.UnboxedFloat64 f ^^
    G.i (Binary (Wasm.Values.F64 F64Op.CopySign))

  | OtherPrim "Float->Text", [e] ->
    SR.Vanilla,
    compile_exp_as env ae SR.UnboxedFloat64 e ^^
    compile_unboxed_const (TaggedSmallWord.vanilla_lit Type.Nat8 6) ^^
    compile_unboxed_const (TaggedSmallWord.vanilla_lit Type.Nat8 0) ^^
    E.call_import env "rts" "float_fmt"

  | OtherPrim "fmtFloat->Text", [f; prec; mode] ->
    SR.Vanilla,
    compile_exp_as env ae SR.UnboxedFloat64 f ^^
    compile_exp_vanilla env ae prec ^^
    compile_exp_vanilla env ae mode ^^
    E.call_import env "rts" "float_fmt"

  | OtherPrim "fsin", [e] ->
    SR.UnboxedFloat64,
    compile_exp_as env ae SR.UnboxedFloat64 e ^^
    E.call_import env "rts" "sin" (* musl *)

  | OtherPrim "fcos", [e] ->
    SR.UnboxedFloat64,
    compile_exp_as env ae SR.UnboxedFloat64 e ^^
    E.call_import env "rts" "cos" (* musl *)

  | OtherPrim "ftan", [e] ->
    SR.UnboxedFloat64,
    compile_exp_as env ae SR.UnboxedFloat64 e ^^
    E.call_import env "rts" "tan" (* musl *)

  | OtherPrim "fasin", [e] ->
    SR.UnboxedFloat64,
    compile_exp_as env ae SR.UnboxedFloat64 e ^^
    E.call_import env "rts" "asin" (* musl *)

  | OtherPrim "facos", [e] ->
    SR.UnboxedFloat64,
    compile_exp_as env ae SR.UnboxedFloat64 e ^^
    E.call_import env "rts" "acos" (* musl *)

  | OtherPrim "fatan", [e] ->
    SR.UnboxedFloat64,
    compile_exp_as env ae SR.UnboxedFloat64 e ^^
    E.call_import env "rts" "atan" (* musl *)

  | OtherPrim "fatan2", [y; x] ->
    SR.UnboxedFloat64,
    compile_exp_as env ae SR.UnboxedFloat64 y ^^
    compile_exp_as env ae SR.UnboxedFloat64 x ^^
    E.call_import env "rts" "atan2" (* musl *)

  | OtherPrim "fexp", [e] ->
    SR.UnboxedFloat64,
    compile_exp_as env ae SR.UnboxedFloat64 e ^^
    E.call_import env "rts" "exp" (* musl *)

  | OtherPrim "flog", [e] ->
    SR.UnboxedFloat64,
    compile_exp_as env ae SR.UnboxedFloat64 e ^^
    E.call_import env "rts" "log" (* musl *)

  (* Other prims, nullary *)

  | SystemTimePrim, [] ->
    SR.UnboxedWord64,
    IC.get_system_time env

  | OtherPrim "call_perform_status", [] ->
    SR.UnboxedWord32,
    IC.get_call_perform_status env

  | OtherPrim "call_perform_message", [] ->
    SR.Vanilla,
    IC.get_call_perform_message env

  | OtherPrim "rts_version", [] ->
    SR.Vanilla,
    E.call_import env "rts" "version"

  | OtherPrim "rts_heap_size", [] ->
    SR.Vanilla,
    Heap.get_heap_size env ^^ Prim.prim_word32toNat env

  | OtherPrim "rts_memory_size", [] ->
    SR.Vanilla,
    Heap.get_memory_size ^^ BigNum.from_word64 env

  | OtherPrim "rts_total_allocation", [] ->
    SR.Vanilla,
    Heap.get_total_allocation env ^^ BigNum.from_word64 env

  | OtherPrim "rts_reclaimed", [] ->
    SR.Vanilla,
    Heap.get_reclaimed env ^^ BigNum.from_word64 env

  | OtherPrim "rts_max_live_size", [] ->
    SR.Vanilla,
    Heap.get_max_live_size env ^^ BigNum.from_word32 env

  | OtherPrim "rts_max_stack_size", [] ->
    SR.Vanilla,
    Stack.get_max_stack_size env ^^ Prim.prim_word32toNat env

  | OtherPrim "rts_callback_table_count", [] ->
    SR.Vanilla,
    ContinuationTable.count env ^^ Prim.prim_word32toNat env

  | OtherPrim "rts_callback_table_size", [] ->
    SR.Vanilla,
    ContinuationTable.size env ^^ Prim.prim_word32toNat env

  | OtherPrim "rts_mutator_instructions", [] ->
    SR.Vanilla,
    GC.get_mutator_instructions env ^^ BigNum.from_word64 env

  | OtherPrim "rts_collector_instructions", [] ->
    SR.Vanilla,
    GC.get_collector_instructions env ^^ BigNum.from_word64 env

  (* Other prims, unary *)

  | OtherPrim ("global_timer_set"), [e] ->
    SR.UnboxedWord64,
    compile_exp_as env ae SR.UnboxedWord64 e ^^
    IC.system_call env "global_timer_set"

  | OtherPrim "crc32Hash", [e] ->
    SR.UnboxedWord32,
    compile_exp_vanilla env ae e ^^
    E.call_import env "rts" "compute_crc32"

  | OtherPrim "idlHash", [e] ->
    SR.Vanilla,
    E.trap_with env "idlHash only implemented in interpreter"


  | OtherPrim "popcnt8", [e] ->
    SR.Vanilla,
    compile_exp_vanilla env ae e ^^
    G.i (Unary (Wasm.Values.I32 I32Op.Popcnt)) ^^
    TaggedSmallWord.msb_adjust Type.Nat8
  | OtherPrim "popcnt16", [e] ->
    SR.Vanilla,
    compile_exp_vanilla env ae e ^^
    G.i (Unary (Wasm.Values.I32 I32Op.Popcnt)) ^^
    TaggedSmallWord.msb_adjust Type.Nat16
  | OtherPrim "popcnt32", [e] ->
    SR.UnboxedWord32,
    compile_exp_as env ae SR.UnboxedWord32 e ^^
    G.i (Unary (Wasm.Values.I32 I32Op.Popcnt))
  | OtherPrim "popcnt64", [e] ->
    SR.UnboxedWord64,
    compile_exp_as env ae SR.UnboxedWord64 e ^^
    G.i (Unary (Wasm.Values.I64 I64Op.Popcnt))
  | OtherPrim "clz8", [e] -> SR.Vanilla, compile_exp_vanilla env ae e ^^ TaggedSmallWord.clz_kernel Type.Nat8
  | OtherPrim "clz16", [e] -> SR.Vanilla, compile_exp_vanilla env ae e ^^ TaggedSmallWord.clz_kernel Type.Nat16
  | OtherPrim "clz32", [e] -> SR.UnboxedWord32, compile_exp_as env ae SR.UnboxedWord32 e ^^ G.i (Unary (Wasm.Values.I32 I32Op.Clz))
  | OtherPrim "clz64", [e] -> SR.UnboxedWord64, compile_exp_as env ae SR.UnboxedWord64 e ^^ G.i (Unary (Wasm.Values.I64 I64Op.Clz))
  | OtherPrim "ctz8", [e] -> SR.Vanilla, compile_exp_vanilla env ae e ^^ TaggedSmallWord.ctz_kernel Type.Nat8
  | OtherPrim "ctz16", [e] -> SR.Vanilla, compile_exp_vanilla env ae e ^^ TaggedSmallWord.ctz_kernel Type.Nat16
  | OtherPrim "ctz32", [e] -> SR.UnboxedWord32, compile_exp_as env ae SR.UnboxedWord32 e ^^ G.i (Unary (Wasm.Values.I32 I32Op.Ctz))
  | OtherPrim "ctz64", [e] -> SR.UnboxedWord64, compile_exp_as env ae SR.UnboxedWord64 e ^^ G.i (Unary (Wasm.Values.I64 I64Op.Ctz))

  | OtherPrim "conv_Char_Text", [e] ->
    SR.Vanilla,
    compile_exp_vanilla env ae e ^^
    Text.prim_showChar env

  | OtherPrim "char_to_upper", [e] ->
    compile_char_to_char_rts env ae e "char_to_upper"

  | OtherPrim "char_to_lower", [e] ->
    compile_char_to_char_rts env ae e "char_to_lower"

  | OtherPrim "char_is_whitespace", [e] ->
    compile_char_to_bool_rts env ae e "char_is_whitespace"

  | OtherPrim "char_is_lowercase", [e] ->
    compile_char_to_bool_rts env ae e "char_is_lowercase"

  | OtherPrim "char_is_uppercase", [e] ->
    compile_char_to_bool_rts env ae e "char_is_uppercase"

  | OtherPrim "char_is_alphabetic", [e] ->
    compile_char_to_bool_rts env ae e "char_is_alphabetic"

  | OtherPrim "print", [e] ->
    SR.unit,
    compile_exp_vanilla env ae e ^^
    IC.print_text env

  | OtherPrim "performanceCounter", [e] ->
    SR.UnboxedWord64,
    compile_exp_as env ae SR.UnboxedWord32 e ^^
    IC.performance_counter env

  | OtherPrim "trap", [e] ->
    SR.Unreachable,
    compile_exp_vanilla env ae e ^^
    IC.trap_text env

  | OtherPrim ("blobToArray"|"blobToArrayMut"), e ->
    const_sr SR.Vanilla (Arr.ofBlob env)
  | OtherPrim ("arrayToBlob"|"arrayMutToBlob"), e ->
    const_sr SR.Vanilla (Arr.toBlob env)

  | OtherPrim ("stableMemoryLoadNat32"|"stableMemoryLoadInt32"), [e] ->
    SR.UnboxedWord32,
    compile_exp_as env ae SR.UnboxedWord64 e ^^
    StableMem.load_word32 env

  | OtherPrim ("stableMemoryStoreNat32"|"stableMemoryStoreInt32"), [e1; e2] ->
    SR.unit,
    compile_exp_as env ae SR.UnboxedWord64 e1 ^^
    compile_exp_as env ae SR.UnboxedWord32 e2 ^^
    StableMem.store_word32 env

  | OtherPrim ("stableMemoryLoadNat8"), [e] ->
    SR.Vanilla,
    compile_exp_as env ae SR.UnboxedWord64 e ^^
    StableMem.load_word8 env ^^
    TaggedSmallWord.msb_adjust Type.Nat8

  | OtherPrim ("stableMemoryLoadInt8"), [e] ->
    SR.Vanilla,
    compile_exp_as env ae SR.UnboxedWord64 e ^^
    StableMem.load_word8 env ^^
    TaggedSmallWord.msb_adjust Type.Int8

  (* Other prims, binary *)

  | OtherPrim ("stableMemoryStoreNat8"), [e1; e2] ->
    SR.unit,
    compile_exp_as env ae SR.UnboxedWord64 e1 ^^
    compile_exp_as env ae SR.Vanilla e2 ^^ TaggedSmallWord.lsb_adjust Type.Nat8 ^^
    StableMem.store_word8 env

  | OtherPrim ("stableMemoryStoreInt8"), [e1; e2] ->
    SR.unit,
    compile_exp_as env ae SR.UnboxedWord64 e1 ^^
    compile_exp_as env ae SR.Vanilla e2 ^^ TaggedSmallWord.lsb_adjust Type.Int8 ^^
    StableMem.store_word8 env

  | OtherPrim ("stableMemoryLoadNat16"), [e] ->
    SR.Vanilla,
    compile_exp_as env ae SR.UnboxedWord64 e ^^
    StableMem.load_word16 env ^^
    TaggedSmallWord.msb_adjust Type.Nat16

  | OtherPrim ("stableMemoryLoadInt16"), [e] ->
    SR.Vanilla,
    compile_exp_as env ae SR.UnboxedWord64 e ^^
    StableMem.load_word16 env ^^
    TaggedSmallWord.msb_adjust Type.Int16

  | OtherPrim ("stableMemoryStoreNat16"), [e1; e2] ->
    SR.unit,
    compile_exp_as env ae SR.UnboxedWord64 e1 ^^
    compile_exp_as env ae SR.Vanilla e2 ^^ TaggedSmallWord.lsb_adjust Type.Nat16 ^^
    StableMem.store_word16 env

  | OtherPrim ("stableMemoryStoreInt16"), [e1; e2] ->
    SR.unit,
    compile_exp_as env ae SR.UnboxedWord64 e1 ^^
    compile_exp_as env ae SR.Vanilla e2 ^^ TaggedSmallWord.lsb_adjust Type.Int16 ^^
    StableMem.store_word16 env

  | OtherPrim ("stableMemoryLoadNat64" | "stableMemoryLoadInt64"), [e] ->
    SR.UnboxedWord64,
    compile_exp_as env ae SR.UnboxedWord64 e ^^
    StableMem.load_word64 env

  | OtherPrim ("stableMemoryStoreNat64" | "stableMemoryStoreInt64"), [e1; e2] ->
    SR.unit,
    compile_exp_as env ae SR.UnboxedWord64 e1 ^^
    compile_exp_as env ae SR.UnboxedWord64 e2 ^^
    StableMem.store_word64 env

  | OtherPrim ("stableMemoryLoadFloat"), [e] ->
    SR.UnboxedFloat64,
    compile_exp_as env ae SR.UnboxedWord64 e ^^
    StableMem.load_float64 env

  | OtherPrim ("stableMemoryStoreFloat"), [e1; e2] ->
    SR.unit,
    compile_exp_as env ae SR.UnboxedWord64 e1 ^^
    compile_exp_as env ae SR.UnboxedFloat64 e2 ^^
    StableMem.store_float64 env

  | OtherPrim ("stableMemoryLoadBlob"), [e1; e2] ->
    SR.Vanilla,
    compile_exp_as env ae SR.UnboxedWord64 e1 ^^
    compile_exp_as env ae SR.Vanilla e2 ^^
    Blob.lit env "Blob size out of bounds" ^^
    BigNum.to_word32_with env ^^
    StableMem.load_blob env

  | OtherPrim ("stableMemoryStoreBlob"), [e1; e2] ->
    SR.unit,
    compile_exp_as env ae SR.UnboxedWord64 e1 ^^
    compile_exp_as env ae SR.Vanilla e2 ^^
    StableMem.store_blob env

  | OtherPrim ("stableMemorySize"), [] ->
    SR.UnboxedWord64,
    StableMem.get_mem_size env
  | OtherPrim ("stableMemoryGrow"), [e] ->
    SR.UnboxedWord64,
    compile_exp_as env ae SR.UnboxedWord64 e ^^
    StableMem.logical_grow env

  | OtherPrim ("stableVarQuery"), [] ->
    SR.UnboxedTuple 2,
    IC.get_self_reference env ^^
    Blob.lit env Type.(motoko_stable_var_info_fld.lab)

  (* Other prims, binary*)
  | OtherPrim "Array.init", [_;_] ->
    const_sr SR.Vanilla (Arr.init env)
  | OtherPrim "Array.tabulate", [_;_] ->
    const_sr SR.Vanilla (Arr.tabulate env)
  | OtherPrim "btst8", [_;_] ->
    (* TODO: btstN returns Bool, not a small value *)
    const_sr SR.Vanilla (TaggedSmallWord.btst_kernel env Type.Nat8)
  | OtherPrim "btst16", [_;_] ->
    const_sr SR.Vanilla (TaggedSmallWord.btst_kernel env Type.Nat16)
  | OtherPrim "btst32", [_;_] ->
    const_sr SR.UnboxedWord32 (TaggedSmallWord.btst_kernel env Type.Nat32)
  | OtherPrim "btst64", [_;_] ->
    const_sr SR.UnboxedWord64 (
      let (set_b, get_b) = new_local64 env "b" in
      set_b ^^ compile_const_64 1L ^^ get_b ^^ G.i (Binary (Wasm.Values.I64 I64Op.Shl)) ^^
      G.i (Binary (Wasm.Values.I64 I64Op.And))
    )

  (* Coercions for abstract types *)
  | CastPrim (_,_), [e] ->
    compile_exp env ae e

  | DecodeUtf8, [_] ->
    const_sr SR.Vanilla (Text.of_blob env)
  | EncodeUtf8, [_] ->
    const_sr SR.Vanilla (Text.to_blob env)

  (* textual to bytes *)
  | BlobOfIcUrl, [_] ->
    const_sr SR.Vanilla (E.call_import env "rts" "blob_of_principal")
  (* The other direction *)
  | IcUrlOfBlob, [_] ->
    const_sr SR.Vanilla (E.call_import env "rts" "principal_of_blob")

  (* Actor ids are blobs in the RTS *)
  | ActorOfIdBlob _, [e] ->
    compile_exp env ae e

  | SelfRef _, [] ->
    SR.Vanilla, IC.get_self_reference env

  | ICArgDataPrim, [] ->
    SR.Vanilla, IC.arg_data env

  | ICReplyPrim ts, [e] ->
    SR.unit, begin match E.mode env with
    | Flags.ICMode | Flags.RefMode ->
      compile_exp_vanilla env ae e ^^
      (* TODO: We can try to avoid the boxing and pass the arguments to
        serialize individually *)
      Serialization.serialize env ts ^^
      IC.reply_with_data env
    | _ ->
      E.trap_with env (Printf.sprintf "cannot reply when running locally")
    end

  | ICRejectPrim, [e] ->
    SR.unit, IC.reject env (compile_exp_vanilla env ae e)

  | ICCallerPrim, [] ->
    SR.Vanilla, IC.caller env

  | ICCallPrim, [f;e;k;r] ->
    SR.unit, begin
    (* TBR: Can we do better than using the notes? *)
    let _, _, _, ts1, _ = Type.as_func f.note.Note.typ in
    let _, _, _, ts2, _ = Type.as_func k.note.Note.typ in
    let (set_meth_pair, get_meth_pair) = new_local env "meth_pair" in
    let (set_arg, get_arg) = new_local env "arg" in
    let (set_k, get_k) = new_local env "k" in
    let (set_r, get_r) = new_local env "r" in
    let add_cycles = Internals.add_cycles env ae in
    compile_exp_vanilla env ae f ^^ set_meth_pair ^^
    compile_exp_vanilla env ae e ^^ set_arg ^^
    compile_exp_vanilla env ae k ^^ set_k ^^
    compile_exp_vanilla env ae r ^^ set_r ^^
    FuncDec.ic_call env ts1 ts2 get_meth_pair get_arg get_k get_r add_cycles
    end
  | ICCallRawPrim, [p;m;a;k;r] ->
    SR.unit, begin
    let (set_meth_pair, get_meth_pair) = new_local env "meth_pair" in
    let (set_arg, get_arg) = new_local env "arg" in
    let (set_k, get_k) = new_local env "k" in
    let (set_r, get_r) = new_local env "r" in
    let add_cycles = Internals.add_cycles env ae in
    compile_exp_vanilla env ae p ^^
    compile_exp_vanilla env ae m ^^ Text.to_blob env ^^
    Tuple.from_stack env 2 ^^ set_meth_pair ^^
    compile_exp_vanilla env ae a ^^ set_arg ^^
    compile_exp_vanilla env ae k ^^ set_k ^^
    compile_exp_vanilla env ae r ^^ set_r ^^
    FuncDec.ic_call_raw env get_meth_pair get_arg get_k get_r add_cycles
    end

  | ICMethodNamePrim, [] ->
    SR.Vanilla, IC.method_name env

  | ICStableRead ty, [] ->
    (*
      * On initial install:
        1. return record of nulls
      * On upgrade:
        1. deserialize stable store to v : ty,
        2. return v
    *)
    SR.Vanilla,
    Stabilization.destabilize env ty
  | ICStableWrite ty, [e] ->
    SR.unit,
    compile_exp_vanilla env ae e ^^
    Stabilization.stabilize env ty

  (* Cycles *)
  | SystemCyclesBalancePrim, [] ->
    SR.Vanilla, Cycles.balance env
  | SystemCyclesAddPrim, [e1] ->
    SR.unit, compile_exp_vanilla env ae e1 ^^ Cycles.add env
  | SystemCyclesAcceptPrim, [e1] ->
    SR.Vanilla, compile_exp_vanilla env ae e1 ^^ Cycles.accept env
  | SystemCyclesAvailablePrim, [] ->
    SR.Vanilla, Cycles.available env
  | SystemCyclesRefundedPrim, [] ->
    SR.Vanilla, Cycles.refunded env

  | SetCertifiedData, [e1] ->
    SR.unit, compile_exp_vanilla env ae e1 ^^ IC.set_certified_data env
  | GetCertificate, [] ->
    SR.Vanilla,
    IC.get_certificate env

  (* Unknown prim *)
  | _ -> SR.Unreachable, todo_trap env "compile_prim_invocation" (Arrange_ir.prim p)
  end

(* Compile, infer and return stack representation *)
and compile_exp (env : E.t) ae exp : SR.t * G.t =
  compile_exp_with_hint env ae None exp

(* Compile to given stack representation *)
and compile_exp_as env ae sr_out e : G.t =
  let sr_in, code = compile_exp_with_hint env ae (Some sr_out) e in
  code ^^ StackRep.adjust env sr_in sr_out

(* Compile, infer and return stack representation, taking the hint into account *)
and compile_exp_with_hint (env : E.t) ae sr_hint exp : SR.t * G.t =
  (fun (sr,code) -> (sr, G.with_region exp.at code)) @@
  if exp.note.Note.const
  then let (c, fill) = compile_const_exp env ae exp in fill env ae; (SR.Const c, G.nop)
  else match exp.it with
  | PrimE (p, es) when List.exists (fun e -> Type.is_non e.note.Note.typ) es ->
    (* Handle dead code separately, so that we can rely on useful type
       annotations below *)
    SR.Unreachable,
    G.concat_map (compile_exp_ignore env ae) es ^^
    G.i Unreachable

  | PrimE (p, es) ->
    compile_prim_invocation (env : E.t) ae p es exp.at
  | VarE var ->
    Var.get_val env ae var
  | AssignE (e1,e2) ->
    SR.unit,
    let (prepare_code, sr, store_code) = compile_lexp env ae e1 in
    prepare_code ^^
    compile_exp_as env ae sr e2 ^^
    store_code
  | LitE l ->
    compile_lit env l
  | IfE (scrut, e1, e2) ->
    let code_scrut = compile_exp_as_test env ae scrut in
    let sr1, code1 = compile_exp_with_hint env ae sr_hint e1 in
    let sr2, code2 = compile_exp_with_hint env ae sr_hint e2 in
    (* Use the expected stackrep, if given, else infer from the branches *)
    let sr = match sr_hint with
      | Some sr -> sr
      | None -> StackRep.join sr1 sr2
    in
    sr,
    code_scrut ^^
    FakeMultiVal.if_ env
      (StackRep.to_block_type env sr)
      (code1 ^^ StackRep.adjust env sr1 sr)
      (code2 ^^ StackRep.adjust env sr2 sr)
  | BlockE (decs, exp) ->
    let captured = Freevars.captured_vars (Freevars.exp exp) in
    let ae', codeW1 = compile_decs env ae decs captured in
    let (sr, code2) = compile_exp_with_hint env ae' sr_hint exp in
    (sr, codeW1 code2)
  | LabelE (name, _ty, e) ->
    (* The value here can come from many places -- the expression,
       or any of the nested returns. Hard to tell which is the best
       stack representation here.
       So let’s go with Vanilla. *)
    SR.Vanilla,
    E.block_ env (StackRep.to_block_type env SR.Vanilla) (
      G.with_current_depth (fun depth ->
        let ae1 = VarEnv.add_label ae name depth in
        compile_exp_vanilla env ae1 e
      )
    )
  | LoopE e ->
    SR.Unreachable,
    let ae' = VarEnv.{ ae with lvl = NotTopLvl } in
    G.loop0 (compile_exp_unit env ae' e ^^ G.i (Br (nr 0l))
    )
    ^^
   G.i Unreachable
  | SwitchE (e, cs) ->
    let code1 = compile_exp_vanilla env ae e in
    let (set_i, get_i) = new_local env "switch_in" in

    (* compile subexpressions and collect the provided stack reps *)
    let codes = List.map (fun {it={pat; exp=e}; _} ->
      let (ae1, pat_code) = compile_pat_local env ae pat in
      let (sr, rhs_code) = compile_exp_with_hint env ae1 sr_hint e in
      (sr, CannotFail get_i ^^^ pat_code ^^^ CannotFail rhs_code)
      ) cs in

    (* Use the expected stackrep, if given, else infer from the branches *)
    let final_sr = match sr_hint with
      | Some sr -> sr
      | None -> StackRep.joins (List.map fst codes)
    in

    final_sr,
    (* Run scrut *)
    code1 ^^ set_i ^^
    (* Run rest in block to exit from *)
    FakeMultiVal.block_ env (StackRep.to_block_type env final_sr) (fun branch_code ->
       orsPatternFailure env (List.map (fun (sr, c) ->
          c ^^^ CannotFail (StackRep.adjust env sr final_sr ^^ branch_code)
       ) codes) ^^
       G.i Unreachable (* We should always exit using the branch_code *)
    )
  (* Async-wait lowering support features *)
  | DeclareE (name, _, e) ->
    let (ae1, i) = VarEnv.add_local_with_heap_ind env ae name in
    let sr, code = compile_exp env ae1 e in
    sr,
    MutBox.alloc env ^^ G.i (LocalSet (nr i)) ^^
    code
  | DefineE (name, _, e) ->
    SR.unit,
    let pre_code, sr, code = Var.set_val env ae name in
    pre_code ^^
    compile_exp_as env ae sr e ^^
    code
  | FuncE (x, sort, control, typ_binds, args, res_tys, e) ->
    let captured = Freevars.captured exp in
    let return_tys = match control with
      | Type.Returns -> res_tys
      | Type.Replies -> []
      | Type.Promises -> assert false in
    let return_arity = List.length return_tys in
    let mk_body env1 ae1 = compile_exp_as env1 ae1 (StackRep.of_arity return_arity) e in
    FuncDec.lit env ae x sort control captured args mk_body return_tys exp.at
  | SelfCallE (ts, exp_f, exp_k, exp_r) ->
    SR.unit,
    let (set_future, get_future) = new_local env "future" in
    let (set_k, get_k) = new_local env "k" in
    let (set_r, get_r) = new_local env "r" in
    let mk_body env1 ae1 = compile_exp_as env1 ae1 SR.unit exp_f in
    let captured = Freevars.captured exp_f in
    let add_cycles = Internals.add_cycles env ae in
    FuncDec.async_body env ae ts captured mk_body exp.at ^^
    set_future ^^

    compile_exp_vanilla env ae exp_k ^^ set_k ^^
    compile_exp_vanilla env ae exp_r ^^ set_r ^^

    FuncDec.ic_self_call env ts
      (IC.get_self_reference env ^^
       IC.actor_public_field env (IC.async_method_name))
      get_future
      get_k
      get_r
      add_cycles
  | ActorE (ds, fs, _, _) ->
    fatal "Local actors not supported by backend"
  | NewObjE (Type.(Object | Module | Memory) as _sort, fs, _) ->
    (*
    We can enable this warning once we treat everything as static that
    mo_frontend/static.ml accepts, including _all_ literals.
    if sort = Type.Module then Printf.eprintf "%s" "Warning: Non-static module\n";
    *)
    SR.Vanilla,
    let fs' = fs |> List.map
      (fun (f : Ir.field) -> (f.it.name, fun () ->
        if Type.is_mut f.note
        then Var.get_aliased_box env ae f.it.var
        else Var.get_val_vanilla env ae f.it.var)) in
    Object.lit_raw env fs'
  | _ -> SR.unit, todo_trap env "compile_exp" (Arrange_ir.exp exp)

and compile_exp_ignore env ae e =
  let sr, code = compile_exp env ae e in
  code ^^ StackRep.drop env sr

and compile_exp_as_opt env ae sr_out_o e =
  let sr_in, code = compile_exp_with_hint env ae sr_out_o e in
  G.with_region e.at (
    code ^^
    match sr_out_o with
    | None -> StackRep.drop env sr_in
    | Some sr_out -> StackRep.adjust env sr_in sr_out
  )

and compile_exp_vanilla (env : E.t) ae exp =
  compile_exp_as env ae SR.Vanilla exp

and compile_exp_unit (env : E.t) ae exp =
  compile_exp_as env ae SR.unit exp

(* compiles to something that works with IfE or Eqz
   (SR.UnboxedWord32 or SR.Vanilla are _both_ ok)
*)
and compile_exp_as_test env ae e =
  let sr, code = compile_exp env ae e in
  code ^^
  (if sr != SR.bool then StackRep.adjust env sr SR.Vanilla else G.nop)

(* Compile a prim of type Char -> Char to a RTS call. *)
and compile_char_to_char_rts env ae exp rts_fn =
  SR.Vanilla,
  compile_exp_vanilla env ae exp ^^
  TaggedSmallWord.untag_codepoint ^^
  E.call_import env "rts" rts_fn ^^
  TaggedSmallWord.tag_codepoint

(* Compile a prim of type Char -> Bool to a RTS call. The RTS function should
   have type int32_t -> int32_t where the return value is 0 for 'false' and 1
   for 'true'. *)
and compile_char_to_bool_rts (env : E.t) (ae : VarEnv.t) exp rts_fn =
  SR.bool,
  compile_exp_vanilla env ae exp ^^
  TaggedSmallWord.untag_codepoint ^^
  (* The RTS function returns Motoko True/False values (which are represented as
     1 and 0, respectively) so we don't need any marshalling *)
  E.call_import env "rts" rts_fn

(*
The compilation of declarations (and patterns!) needs to handle mutual recursion.
This requires conceptually three passes:
 1. First we need to collect all names bound in a block,
    and find locations for then (which extends the environment).
    The environment is extended monotonically: The type-checker ensures that
    a Block does not bind the same name twice.
    We would not need to pass in the environment, just out ... but because
    it is bundled in the E.t type, threading it through is also easy.

 2. We need to allocate memory for them, and store the pointer in the
    WebAssembly local, so that they can be captured by closures.

 3. We go through the declarations, generate the actual code and fill the
    allocated memory.
    This includes creating the actual closure references.

We could do this in separate functions, but I chose to do it in one
 * it means all code related to one constructor is in one place and
 * when generating the actual code, we still “know” the id of the local that
   has the memory location, and don’t have to look it up in the environment.

The first phase works with the `pre_env` passed to `compile_dec`,
while the third phase is a function that expects the final environment. This
enabled mutual recursion.
*)


and compile_lit_pat env l =
  match l with
  | NullLit ->
    compile_lit_as env SR.Vanilla l ^^
    G.i (Compare (Wasm.Values.I32 I32Op.Eq))
  | BoolLit true ->
    G.nop
  | BoolLit false ->
    G.i (Test (Wasm.Values.I32 I32Op.Eqz))
  | (NatLit _ | IntLit _) ->
    compile_lit_as env SR.Vanilla l ^^
    BigNum.compile_eq env
  | Nat8Lit _ ->
    compile_lit_as env SR.Vanilla l ^^
    compile_eq env Type.(Prim Nat8)
  | Nat16Lit _ ->
    compile_lit_as env SR.Vanilla l ^^
    compile_eq env Type.(Prim Nat16)
  | Nat32Lit _ ->
    BoxedSmallWord.unbox env ^^
    compile_lit_as env SR.UnboxedWord32 l ^^
    compile_eq env Type.(Prim Nat32)
  | Nat64Lit _ ->
    BoxedWord64.unbox env ^^
    compile_lit_as env SR.UnboxedWord64 l ^^
    compile_eq env Type.(Prim Nat64)
  | Int8Lit _ ->
    compile_lit_as env SR.Vanilla l ^^
    compile_eq env Type.(Prim Int8)
  | Int16Lit _ ->
    compile_lit_as env SR.Vanilla l ^^
    compile_eq env Type.(Prim Int16)
  | Int32Lit _ ->
    BoxedSmallWord.unbox env ^^
    compile_lit_as env SR.UnboxedWord32 l ^^
    compile_eq env Type.(Prim Int32)
  | Int64Lit _ ->
    BoxedWord64.unbox env ^^
    compile_lit_as env SR.UnboxedWord64 l ^^
    compile_eq env Type.(Prim Int64)
  | CharLit _ ->
    compile_lit_as env SR.Vanilla l ^^
    compile_eq env Type.(Prim Char)
  | TextLit t
  | BlobLit t ->
    compile_lit_as env SR.Vanilla l ^^
    Text.compare env Operator.EqOp
  | FloatLit _ ->
    todo_trap env "compile_lit_pat" (Arrange_ir.lit l)

and fill_pat env ae pat : patternCode =
  PatCode.with_region pat.at @@
  match pat.it with
  | WildP -> CannotFail (G.i Drop)
  | OptP p ->
      let (set_x, get_x) = new_local env "opt_scrut" in
      CanFail (fun fail_code ->
        set_x ^^
        get_x ^^
        Opt.is_some env ^^
        G.if0
          ( get_x ^^
            Opt.project env ^^
            with_fail fail_code (fill_pat env ae p)
          )
          fail_code
      )
  | TagP (l, p) ->
      let (set_x, get_x) = new_local env "tag_scrut" in
      CanFail (fun fail_code ->
        set_x ^^
        get_x ^^
        Variant.test_is env l ^^
        G.if0
          ( get_x ^^
            Variant.project ^^
            with_fail fail_code (fill_pat env ae p)
          )
          fail_code
      )
  | LitP l ->
      CanFail (fun fail_code ->
        compile_lit_pat env l ^^
        G.if0 G.nop fail_code)
  | VarP name ->
      CannotFail (Var.set_val_vanilla_from_stack env ae name)
  | TupP ps ->
      let (set_i, get_i) = new_local env "tup_scrut" in
      let rec go i = function
        | [] -> CannotFail G.nop
        | p::ps ->
          let code1 = fill_pat env ae p in
          let code2 = go (Int32.add i 1l) ps in
          CannotFail (get_i ^^ Tuple.load_n i) ^^^ code1 ^^^ code2 in
      CannotFail set_i ^^^ go 0l ps
  | ObjP pfs ->
      let project = compile_load_field env pat.note in
      let (set_i, get_i) = new_local env "obj_scrut" in
      let rec go = function
        | [] -> CannotFail G.nop
        | {it={name; pat}; _}::pfs' ->
          let code1 = fill_pat env ae pat in
          let code2 = go pfs' in
          CannotFail (get_i ^^ project name) ^^^ code1 ^^^ code2 in
      CannotFail set_i ^^^ go pfs
  | AltP (p1, p2) ->
      let code1 = fill_pat env ae p1 in
      let code2 = fill_pat env ae p2 in
      let (set_i, get_i) = new_local env "alt_scrut" in
      CannotFail set_i ^^^
      orElse (CannotFail get_i ^^^ code1)
             (CannotFail get_i ^^^ code2)

and alloc_pat_local env ae pat =
  let d = Freevars.pat pat in
  AllocHow.M.fold (fun v _ty ae ->
    let (ae1, _i) = VarEnv.add_direct_local env ae v SR.Vanilla
    in ae1
  ) d ae

and alloc_pat env ae how pat : VarEnv.t * G.t  =
  (fun (ae, code) -> (ae, G.with_region pat.at code)) @@
  let d = Freevars.pat pat in
  AllocHow.M.fold (fun v _ty (ae, code0) ->
    let ae1, code1 = AllocHow.add_local env ae how v
    in (ae1, code0 ^^ code1)
  ) d (ae, G.nop)

and compile_pat_local env ae pat : VarEnv.t * patternCode =
  (* It returns:
     - the extended environment
     - the patternCode to do the pattern matching.
       This expects the  undestructed value is on top of the stack,
       consumes it, and fills the heap.
       If the pattern matches, execution continues (with nothing on the stack).
       If the pattern does not match, it fails (in the sense of PatCode.CanFail)
  *)
  let ae1 = alloc_pat_local env ae pat in
  let fill_code = fill_pat env ae1 pat in
  (ae1, fill_code)

(* Used for let patterns:
   If the pattern can consume its scrutinee in a better form than vanilla (e.g.
   unboxed tuple, unboxed 32/64), lets do that.
*)
and compile_unboxed_pat env ae how pat
  : VarEnv.t * G.t * G.t * SR.t option * G.t =
  (* It returns:
     - the extended environment
     - the code to allocate memory
     - the code to prepare the stack (e.g. push destination addresses)
       before the scrutinee is pushed
     - the desired stack rep. None means: Do not even push the scrutinee.
     - the code to do the pattern matching.
       This expects the undestructed value is on top of the stack,
       consumes it, and fills the heap
       If the pattern does not match, it traps with pattern failure
  *)
  let (ae1, alloc_code) = alloc_pat env ae how pat in
  let pre_code, sr, fill_code = match pat.it with
    (* Nothing to match: Do not even put something on the stack *)
    | WildP -> G.nop, None, G.nop
    (* Tuple patterns *)
    | TupP ps when List.length ps <> 1 ->
      G.nop,
      Some (SR.UnboxedTuple (List.length ps)),
      (* We have to fill the pattern in reverse order, to take things off the
         stack. This is only ok as long as patterns have no side effects.
      *)
      G.concat_mapi (fun i p -> orPatternFailure env (fill_pat env ae1 p)) (List.rev ps)
    (* Variable patterns *)
    | VarP name ->
      let pre_code, sr, code = Var.set_val env ae1 name in
      pre_code, Some sr, code
    (* The general case: Create a single value, match that. *)
    | _ ->
      G.nop,
      Some SR.Vanilla,
      orPatternFailure env (fill_pat env ae1 pat) in
  let pre_code = G.with_region pat.at pre_code in
  let fill_code = G.with_region pat.at fill_code in
  (ae1, alloc_code, pre_code, sr, fill_code)

and compile_dec env pre_ae how v2en dec : VarEnv.t * G.t * (VarEnv.t -> scope_wrap) =
  (fun (pre_ae, alloc_code, mk_code, wrap) ->
       G.(pre_ae, with_region dec.at alloc_code, fun ae body_code ->
          with_region dec.at (mk_code ae) ^^ wrap body_code)) @@
  match dec.it with
  (* A special case for public methods *)
  (* This relies on the fact that in the top-level mutually recursive group, no shadowing happens. *)
  | LetD ({it = VarP v; _}, e) when E.NameEnv.mem v v2en ->
    let (const, fill) = compile_const_exp env pre_ae e in
    let fi = match const with
      | (_, Const.Message fi) -> fi
      | _ -> assert false in
    let pre_ae1 = VarEnv.add_local_public_method pre_ae v (fi, (E.NameEnv.find v v2en)) in
    G.( pre_ae1, nop, (fun ae -> fill env ae; nop), unmodified)

  (* A special case for constant expressions *)
  | LetD (p, e) when Ir_utils.is_irrefutable p && e.note.Note.const ->
    let extend, fill = compile_const_dec env pre_ae dec in
    G.( extend pre_ae, nop, (fun ae -> fill env ae; nop), unmodified)

  | LetD (p, e) ->
    let (pre_ae1, alloc_code, pre_code, sr, fill_code) = compile_unboxed_pat env pre_ae how p in
    ( pre_ae1, alloc_code,
      (fun ae -> pre_code ^^ compile_exp_as_opt env ae sr e ^^ fill_code),
      unmodified
    )

  | VarD (name, _, e) ->
    assert AllocHow.(match M.find_opt name how with
                     | Some (LocalMut _ | StoreHeap | StoreStatic) -> true
                     | _ -> false);
    let pre_ae1, alloc_code = AllocHow.add_local env pre_ae how name in
    ( pre_ae1,
      alloc_code,
      (fun ae -> let pre_code, sr, code = Var.set_val env ae name in
                 pre_code ^^ compile_exp_as env ae sr e ^^ code),
      unmodified
    )

  | RefD (name, _, { it = DotLE (e, n); _ }) ->
    let pre_ae1, alloc_code = AllocHow.add_local_for_alias env pre_ae how name in

    ( pre_ae1,
      alloc_code,
      (fun ae ->
        compile_exp_vanilla env ae e ^^
        Object.load_idx_raw env n ^^
        Var.capture_aliased_box env ae name),
      unmodified
    )
  | RefD _ -> assert false

and compile_decs_public env pre_ae decs v2en captured_in_body : VarEnv.t * scope_wrap =
  let how = AllocHow.decs pre_ae decs captured_in_body in
  let rec go pre_ae = function
    | []        -> (pre_ae, G.nop, fun _ -> unmodified)
    | [dec]     -> compile_dec env pre_ae how v2en dec
    | dec::decs ->
        let (pre_ae1, alloc_code1, mk_codeW1) = compile_dec env pre_ae how v2en dec in
        let (pre_ae2, alloc_code2, mk_codeW2) = go              pre_ae1 decs in
        ( pre_ae2,
          alloc_code1 ^^ alloc_code2,
          fun ae -> let codeW1 = mk_codeW1 ae in
                    let codeW2 = mk_codeW2 ae in
                    fun body_code -> codeW1 (codeW2 body_code)
        ) in
  let (ae1, alloc_code, mk_codeW) = go pre_ae decs in
  (ae1, fun body_code -> alloc_code ^^ mk_codeW ae1 body_code)

and compile_decs env ae decs captured_in_body : VarEnv.t * scope_wrap =
  compile_decs_public env ae decs E.NameEnv.empty captured_in_body

(* This compiles expressions determined to be const as per the analysis in
   ir_passes/const.ml. See there for more details.
*)
and compile_const_exp env pre_ae exp : Const.t * (E.t -> VarEnv.t -> unit) =
  match exp.it with
  | FuncE (name, sort, control, typ_binds, args, res_tys, e) ->
    let fun_rhs =

      (* a few prims cannot be safely inlined *)
      let inlineable_prim = function
      | RetPrim -> false
      | BreakPrim _ -> false
      | ThrowPrim -> fatal "internal error: left-over ThrowPrim"
      | _ -> true in

      match sort, control, typ_binds, e.it with
      (* Special cases for prim-wrapping functions *)

      | Type.Local, Type.Returns, [], PrimE (prim, prim_args) when
          inlineable_prim prim &&
          List.length args = List.length prim_args &&
          List.for_all2 (fun p a -> a.it = VarE p.it) args prim_args ->
        Const.PrimWrapper prim
      | _, _, _, _ -> Const.Complicated
    in
    let return_tys = match control with
      | Type.Returns -> res_tys
      | Type.Replies -> []
      | Type.Promises -> assert false in
    let mk_body env ae =
      List.iter (fun v ->
        if not (VarEnv.NameEnv.mem v ae.VarEnv.vars)
        then fatal "internal error: const \"%s\": captures \"%s\", not found in static environment\n" name v
      ) (Freevars.M.keys (Freevars.exp e));
      compile_exp_as env ae (StackRep.of_arity (List.length return_tys)) e in
    FuncDec.closed env sort control name args mk_body fun_rhs return_tys exp.at
  | BlockE (decs, e) ->
    let (extend, fill1) = compile_const_decs env pre_ae decs in
    let ae' = extend pre_ae in
    let (c, fill2) = compile_const_exp env ae' e in
    (c, fun env ae ->
      let ae' = extend ae in
      fill1 env ae';
      fill2 env ae')
  | VarE v ->
    let c =
      match VarEnv.lookup_var pre_ae v with
      | Some (VarEnv.Const c) -> c
      | _ -> fatal "compile_const_exp/VarE: \"%s\" not found" v
    in
    (c, fun _ _ -> ())
  | NewObjE (Type.(Object | Module | Memory), fs, _) ->
    let static_fs = List.map (fun f ->
          let st =
            match VarEnv.lookup_var pre_ae f.it.var with
            | Some (VarEnv.Const c) -> c
            | _ -> fatal "compile_const_exp/ObjE: \"%s\" not found" f.it.var
          in f.it.name, st) fs
    in
    (Const.t_of_v (Const.Obj static_fs), fun _ _ -> ())
  | PrimE (DotPrim name, [e]) ->
    let (object_ct, fill) = compile_const_exp env pre_ae e in
    let fs = match object_ct with
      | _, Const.Obj fs -> fs
      | _ -> fatal "compile_const_exp/DotE: not a static object" in
    let member_ct = List.assoc name fs in
    (member_ct, fill)
  | PrimE (ProjPrim i, [e]) ->
    let (object_ct, fill) = compile_const_exp env pre_ae e in
    let cs = match object_ct with
      | _, Const.Array cs -> cs
      | _ -> fatal "compile_const_exp/ProjE: not a static tuple" in
    (List.nth cs i, fill)
  | LitE l -> Const.(t_of_v (Lit (const_lit_of_lit env l))), (fun _ _ -> ())
  | PrimE (TupPrim, []) -> Const.t_of_v Const.Unit, (fun _ _ -> ())
  | PrimE (ArrayPrim (Const, _), es)
  | PrimE (TupPrim, es) ->
    let (cs, fills) = List.split (List.map (compile_const_exp env pre_ae) es) in
    Const.(t_of_v (Array cs)),
    (fun env ae -> List.iter (fun fill -> fill env ae) fills)
  | PrimE (TagPrim i, [e]) ->
    let (arg_ct, fill) = compile_const_exp env pre_ae e in
    Const.(t_of_v (Tag (i, arg_ct))),
    fill

  | _ -> assert false

and compile_const_decs env pre_ae decs : (VarEnv.t -> VarEnv.t) * (E.t -> VarEnv.t -> unit) =
  let rec go pre_ae = function
    | []          -> (fun ae -> ae), (fun _ _ -> ())
    | [dec]       -> compile_const_dec env pre_ae dec
    | (dec::decs) ->
        let (extend1, fill1) = compile_const_dec env pre_ae dec in
        let pre_ae1 = extend1 pre_ae in
        let (extend2, fill2) = go                    pre_ae1 decs in
        (fun ae -> extend2 (extend1 ae)),
        (fun env ae -> fill1 env ae; fill2 env ae) in
  go pre_ae decs

and destruct_const_pat ae pat const : VarEnv.t = match pat.it with
  | WildP -> ae
  | VarP v -> VarEnv.add_local_const ae v const
  | ObjP pfs ->
    let fs = match const with (_, Const.Obj fs) -> fs | _ -> assert false in
    List.fold_left (fun ae (pf : pat_field) ->
      match List.find_opt (fun (n, _) -> pf.it.name = n) fs with
      | Some (_, c) -> destruct_const_pat ae pf.it.pat c
      | None -> assert false
    ) ae pfs
  | AltP (p1, p2) -> destruct_const_pat ae p1 const
  | TupP ps ->
    let cs = match const with (_ , Const.Array cs) -> cs | (_, Const.Unit) -> [] | _ -> assert false in
    List.fold_left2 destruct_const_pat ae ps cs
  | LitP _ -> raise (Invalid_argument "LitP in static irrefutable pattern")
  | OptP _ -> raise (Invalid_argument "OptP in static irrefutable pattern")
  | TagP _ -> raise (Invalid_argument "TagP in static irrefutable pattern")

and compile_const_dec env pre_ae dec : (VarEnv.t -> VarEnv.t) * (E.t -> VarEnv.t -> unit) =
  (* This returns a _function_ to extend the VarEnv, instead of doing it, because
  it needs to be extended twice: Once during the pass that gets the outer, static values
  (no forward references), and then to implement the `fill`, which compiles the bodies
  of functions (may contain forward references.) *)
  match dec.it with
  (* This should only contain constants (cf. is_const_exp) *)
  | LetD (p, e) ->
    let (const, fill) = compile_const_exp env pre_ae e in
    (fun ae -> destruct_const_pat ae p const),
    (fun env ae -> fill env ae)
  | VarD _ | RefD _ -> fatal "compile_const_dec: Unexpected VarD/RefD"

and compile_init_func mod_env ((cu, flavor) : Ir.prog) =
  assert (not flavor.has_typ_field);
  assert (not flavor.has_poly_eq);
  assert (not flavor.has_show);
  assert (not flavor.has_await);
  assert (not flavor.has_async_typ);
  match cu with
  | LibU _ -> fatal "compile_start_func: Cannot compile library"
  | ProgU ds ->
    Func.define_built_in mod_env "init" [] [] (fun env ->
      let _ae, codeW = compile_decs env VarEnv.empty_ae ds Freevars.S.empty in
      codeW G.nop
    )
  | ActorU (as_opt, ds, fs, up, _t) ->
    main_actor as_opt mod_env ds fs up

and export_actor_field env  ae (f : Ir.field) =
  (* A public actor field is guaranteed to be compiled as a PublicMethod *)
  let fi =
    match VarEnv.lookup_var ae f.it.var with
    | Some (VarEnv.PublicMethod (fi, _)) -> fi
    | _ -> assert false in

  E.add_export env (nr {
    name = Lib.Utf8.decode (match E.mode env with
      | Flags.ICMode | Flags.RefMode ->
        Mo_types.Type.(
        match normalize f.note with
        |  Func(Shared sort,_,_,_,_) ->
           (match sort with
            | Write -> "canister_update " ^ f.it.name
            | Query -> "canister_query " ^ f.it.name)
        | _ -> assert false)
      | _ -> assert false);
    edesc = nr (FuncExport (nr fi))
  })

(* Main actor *)
and main_actor as_opt mod_env ds fs up =
  Func.define_built_in mod_env "init" [] [] (fun env ->
    let ae0 = VarEnv.empty_ae in

    let captured = Freevars.captured_vars (Freevars.actor ds fs up) in
    (* Add any params to the environment *)
    (* Captured ones need to go into static memory, the rest into locals *)
    let args = match as_opt with None -> [] | Some as_ -> as_ in
    let arg_names = List.map (fun a -> a.it) args in
    let arg_tys = List.map (fun a -> a.note) args in
    let as_local n = not (Freevars.S.mem n captured) in
    let ae1 = VarEnv.add_arguments env ae0 as_local arg_names in

    (* Reverse the fs, to a map from variable to exported name *)
    let v2en = E.NameEnv.from_list (List.map (fun f -> (f.it.var, f.it.name)) fs) in

    (* Compile the declarations *)
    let ae2, decls_codeW = compile_decs_public env ae1 ds v2en
      Freevars.(captured_vars (system up))
    in

    (* Export the public functions *)
    List.iter (export_actor_field env ae2) fs;

    (* Export upgrade hooks *)
    Func.define_built_in env "pre_exp" [] [] (fun env ->
      compile_exp_as env ae2 SR.unit up.preupgrade);
    Func.define_built_in env "post_exp" [] [] (fun env ->
      compile_exp_as env ae2 SR.unit up.postupgrade);
    IC.export_upgrade_methods env;

    (* Export heartbeat (but only when required) *)
    begin match up.heartbeat.it with
     | Ir.PrimE (Ir.TupPrim, []) -> ()
     | _ ->
       Func.define_built_in env "heartbeat_exp" [] [] (fun env ->
         compile_exp_as env ae2 SR.unit up.heartbeat);
       IC.export_heartbeat env;
    end;

    (* Export timer (but only when required) *)
    begin match up.timer.it with
     | Ir.PrimE (Ir.TupPrim, []) -> ()
     | _ ->
       Func.define_built_in env "timer_exp" [] [] (fun env ->
         compile_exp_as env ae2 SR.unit up.timer);
       IC.export_timer env;
    end;

    (* Export inspect (but only when required) *)
    begin match up.inspect.it with
     | Ir.PrimE (Ir.TupPrim, []) -> ()
     | _ ->
       Func.define_built_in env "inspect_exp" [] [] (fun env ->
         compile_exp_as env ae2 SR.unit up.inspect);
       IC.export_inspect env;
    end;

    (* Export metadata *)
    env.E.stable_types := metadata "motoko:stable-types" up.meta.sig_;
    env.E.service := metadata "candid:service" up.meta.candid.service;
    env.E.args := metadata "candid:args" up.meta.candid.args;

    (* Deserialize any arguments *)
    begin match as_opt with
      | None
      | Some [] ->
        (* Liberally accept empty as well as unit argument *)
        assert (arg_tys = []);
        IC.system_call env "msg_arg_data_size" ^^
        G.if0 (Serialization.deserialize env arg_tys) G.nop
      | Some (_ :: _) ->
        Serialization.deserialize env arg_tys ^^
        G.concat_map (Var.set_val_vanilla_from_stack env ae1) (List.rev arg_names)
    end ^^
    begin
      if up.timer.at <> no_region then
        (* initiate a timer pulse *)
        compile_const_64 1L ^^
        IC.system_call env "global_timer_set" ^^
        G.i Drop
      else
        G.nop
    end ^^
    IC.init_globals env ^^
    (* Continue with decls *)
    decls_codeW G.nop
  )

and metadata name value =
  if List.mem name !Flags.omit_metadata_names then None
  else Some (
           List.mem name !Flags.public_metadata_names,
           value)

and conclude_module env set_serialization_globals start_fi_o =

  FuncDec.export_async_method env;

  (* See Note [Candid subtype checks] *)
  Serialization.set_delayed_globals env set_serialization_globals;

  let static_roots = GCRoots.store_static_roots env in

  (* declare before building GC *)

  (* add beginning-of-heap pointer, may be changed by linker *)
  (* needs to happen here now that we know the size of static memory *)
  let set_heap_base = E.add_global32_delayed env "__heap_base" Immutable in
  E.export_global env "__heap_base";

  Heap.register env;
  GCRoots.register env static_roots;
  IC.register env;

  set_heap_base (E.get_end_of_static_memory env);

  (* Wrap the start function with the RTS initialization *)
  let rts_start_fi = E.add_fun env "rts_start" (Func.of_body env [] [] (fun env1 ->
    Bool.lit (!Flags.gc_strategy = Flags.MarkCompact || !Flags.gc_strategy = Flags.Generational) ^^
    E.call_import env "rts" "init" ^^
    (if !Flags.gc_strategy = Flags.Generational
     then
      E.call_import env "rts" "init_write_barrier"
     else
      G.nop) ^^
    match start_fi_o with
    | Some fi ->
      G.i (Call fi)
    | None ->
      Lifecycle.set env Lifecycle.PreInit
  )) in

  IC.default_exports env;

  let func_imports = E.get_func_imports env in
  let ni = List.length func_imports in
  let ni' = Int32.of_int ni in

  let other_imports = E.get_other_imports env in

  let memories = [nr {mtype = MemoryType {min = E.mem_size env; max = None}} ] in

  let funcs = E.get_funcs env in

  let data = List.map (fun (offset, init) -> nr {
    index = nr 0l;
    offset = nr (G.to_instr_list (compile_unboxed_const offset));
    init;
    }) (E.get_static_memory env) in

  let elems = List.map (fun (fi, fp) -> nr {
    index = nr 0l;
    offset = nr (G.to_instr_list (compile_unboxed_const fp));
    init = [ nr fi ];
    }) (E.get_elems env) in

  let table_sz = E.get_end_of_table env in

  let module_ = {
      types = List.map nr (E.get_types env);
      funcs = List.map (fun (f,_,_) -> f) funcs;
      tables = [ nr { ttype = TableType ({min = table_sz; max = Some table_sz}, FuncRefType) } ];
      elems;
      start = Some (nr rts_start_fi);
      globals = E.get_globals env;
      memories;
      imports = func_imports @ other_imports;
      exports = E.get_exports env;
      data
    } in

  let emodule =
    let open Wasm_exts.CustomModule in
    { module_;
      dylink = None;
      name = { empty_name_section with function_names =
                 List.mapi (fun i (f,n,_) -> Int32.(add ni' (of_int i), n)) funcs;
               locals_names =
                 List.mapi (fun i (f,_,ln) -> Int32.(add ni' (of_int i), ln)) funcs; };
      motoko = {
        labels = E.get_labs env;
        stable_types = !(env.E.stable_types);
        compiler = metadata "motoko:compiler" (Lib.Option.get Source_id.release Source_id.id)
      };
      candid = {
        args = !(env.E.args);
        service = !(env.E.service);
      };
      source_mapping_url = None;
    } in

  match E.get_rts env with
  | None -> emodule
  | Some rts -> Linking.LinkModule.link emodule "rts" rts

let compile mode rts (prog : Ir.prog) : Wasm_exts.CustomModule.extended_module =
  let env = E.mk_global mode rts IC.trap_with (Lifecycle.end_ ()) in

  IC.register_globals env;
  Stack.register_globals env;
  GC.register_globals env;
  StableMem.register_globals env;
  Serialization.Registers.register_globals env;

  (* See Note [Candid subtype checks] *)
  let set_serialization_globals = Serialization.register_delayed_globals env in

  IC.system_imports env;
  RTS.system_imports env;
  RTS_Exports.system_exports env;

  compile_init_func env prog;
  let start_fi_o = match E.mode env with
    | Flags.ICMode | Flags.RefMode ->
      IC.export_init env;
      None
    | Flags.WASIMode ->
      IC.export_wasi_start env;
      None
    | Flags.WasmMode ->
      Some (nr (E.built_in env "init"))
  in

  conclude_module env set_serialization_globals start_fi_o<|MERGE_RESOLUTION|>--- conflicted
+++ resolved
@@ -8825,7 +8825,6 @@
 Traps or pushes the pointer to the element on the stack
 *)
 and compile_array_index env ae e1 e2 =
-<<<<<<< HEAD
   let code_arr = compile_exp_vanilla env ae e1 in (* offset to array *)
   let sr, code_idx = compile_exp env ae e2 in (* index *)
   match sr with
@@ -8840,13 +8839,6 @@
     code_arr ^^ code_idx ^^ StackRep.adjust env sr SR.Vanilla ^^ Arr.idx_bigint env
 
 and compile_prim_invocation (env : E.t) ae p es at : SR.t * G.t =
-=======
-    compile_exp_vanilla env ae e1 ^^ (* offset to array *)
-    compile_exp_vanilla env ae e2 ^^ (* idx *)
-    Arr.idx_bigint env
-
-and compile_prim_invocation (env : E.t) ae p es at =
->>>>>>> d09c3cd9
   (* for more concise code when all arguments and result use the same sr *)
   let const_sr sr inst = sr, G.concat_map (compile_exp_as env ae sr) es ^^ inst in
 
