(*
This module is the backend of the Motoko compiler. It takes a program in
the intermediate representation (ir.ml), and produces a WebAssembly module,
with Internet Computer extensions (customModule.ml). An important helper module is
instrList.ml, which provides a more convenient way of assembling WebAssembly
instruction lists, as it takes care of (1) source locations and (2) labels.

This file is split up in a number of modules, purely for namespacing and
grouping. Every module has a high-level prose comment explaining the concept;
this keeps documentation close to the code (a lesson learned from Simon PJ).
*)

open Ir_def
open Mo_values
open Mo_types
open Mo_config

open Wasm_exts.Ast
open Wasm_exts.Types
open Source
(* Re-shadow Source.(@@), to get Stdlib.(@@) *)
let (@@) = Stdlib.(@@)

module G = InstrList
let (^^) = G.(^^) (* is this how we import a single operator from a module that we otherwise use qualified? *)

(* WebAssembly pages are 64kb. *)
let page_size = Int64.of_int (64 * 1024)
let page_size_bits = 16

(*
Pointers are skewed (translated) -1 relative to the actual offset.
See documentation of module BitTagged for more detail.
*)
let ptr_skew = -1L

let ptr_unskew = 1L

(* Generating function names for functions parametrized by prim types *)
let prim_fun_name p stem = Printf.sprintf "%s<%s>" stem (Type.string_of_prim p)

(* Helper functions to produce annotated terms (Wasm.AST) *)
let nr x = Wasm.Source.{ it = x; at = no_region }

let todo fn se x = Printf.eprintf "%s: %s" fn (Wasm.Sexpr.to_string 80 se); x

exception CodegenError of string
let fatal fmt = Printf.ksprintf (fun s -> raise (CodegenError s)) fmt

module StaticBytes = struct
  (* A very simple DSL to describe static memory *)

  type t_ =
    | I32 of int32
    | I64 of int64
    | Seq of t
    | Bytes of string

  and t = t_ list

  let i64s is = Seq (List.map (fun i -> I64 i) is)

  let rec add : Buffer.t -> t_ -> unit = fun buf -> function
    | I32 i -> Buffer.add_int32_le buf i
    | I64 i -> Buffer.add_int64_le buf i
    | Seq xs -> List.iter (add buf) xs
    | Bytes b -> Buffer.add_string buf b

  let as_bytes : t -> string = fun xs ->
    let buf = Buffer.create 32 in
    List.iter (add buf) xs;
    Buffer.contents buf

  let as_words static_bytes =
    let rec convert_to_words binary index = 
      assert (index <= (Bytes.length binary));
      if (Bytes.length binary) = index then 
        []
      else 
        let number = Bytes.get_int64_le binary index in
        let next_index = Int.add index 8 in
        [number] @ (convert_to_words binary next_index)
    in
    convert_to_words (Bytes.of_string (as_bytes static_bytes)) 0

end (* StaticBytes *)

module Const = struct

  (* Literals, as used in constant values. This is a projection of Ir.Lit,
     combining cases whose details we no longer care about.
     Should be still precise enough to map to the cases supported by SR.t.

     In other words: It is the smallest type that allows these three functions:

       (* projection of Ir.list. NB: pure, no access to env *)
       const_lit_of_lit : Ir.lit -> Const.lit (* NB: pure, no access to env *)

       (* creates vanilla representation (e.g. to put in static data structures *)
       vanilla_lit : E.env -> Const.lit -> i64

       (* creates efficient stack representation *)
       compile_lit : E.env -> Const.lit -> (SR.t, code)

  *)

  type lit =
    | Vanilla of int64 (* small words, no static data, already in vanilla format *)
    | BigInt of Big_int.big_int
    | Bool of bool
    | Word64 of int64
    | Float64 of Numerics.Float.t
    | Blob of string
    | Null

  let lit_eq l1 l2 = match l1, l2 with
    | Vanilla i, Vanilla j -> i = j
    | BigInt i, BigInt j -> Big_int.eq_big_int i j
    | Word64 i, Word64 j -> i = j
    | Float64 i, Float64 j -> i = j
    | Bool i, Bool j -> i = j
    | Blob s, Blob t -> s = t
    | Null, Null -> true
    | _ -> false

  (* Inlineable functions

     The prelude/prim.mo is full of functions simply wrapping a prim, e.g.

        func int64ToNat64(n : Int64) : Nat64 = (prim "num_wrap_Int64_Nat64" : Int64 -> Nat64) n;

     generating a Wasm function for them and calling them is absurdly expensive
     when the prim is just a simple Wasm instruction. Also, it requires boxing
     and unboxing arguments and results.

     So we recognize such functions when creating the `const` summary, and use the prim
     directly when calling such function.

     Can be extended to cover more forms of inlineable functions.
  *)
  type fun_rhs =
    | Complicated (* no inlining possible *)
    | PrimWrapper of Ir.prim

  (* Constant known values.

     These are values that
     * are completely known constantly
     * do not require Wasm code to be executed (e.g. in `start`)
     * can be used directly (e.g. Call, not CallIndirect)
     * can be turned into Vanilla heap data on demand

     See ir_passes/const.ml for what precisely we can compile as const now.
  *)

  type v =
    | Fun of (unit -> int32) * fun_rhs (* function pointer calculated upon first use *)
    | Message of int64 (* anonymous message, only temporary *)
    | Obj of (string * v) list
    | Unit
    | Array of v list (* also tuples, but not nullary *)
    | Tag of (string * v)
    | Opt of v
    | Lit of lit

  let eq v1 v2 = match v1, v2 with
    | Lit l1, Lit l2 -> lit_eq l1 l2
    | Fun (f1_fp, _), Fun (f2_fp, _) -> f1_fp() = f2_fp()
    | _ -> v1 = v2

end (* Const *)

module SR = struct
  (* This goes with the StackRep module, but we need the types earlier *)

  (* Value representation on the stack:

     Compiling an expression means putting its value on the stack. But
     there are various ways of putting a value onto the stack -- unboxed,
     tupled etc.
   *)
  type t =
    | Vanilla
    | UnboxedTuple of int
    | UnboxedWord64
    | UnboxedFloat64
    | Unreachable
    | Const of Const.v

  let unit = UnboxedTuple 0

  let bool = Vanilla

  (* Because t contains Const.t, and that contains Const.v, and that contains
     Const.lit, and that contains Big_int, we cannot just use normal `=`. So we
     have to write our own equality.
  *)
  let eq (t1 : t) (t2 : t) = match t1, t2 with
    | Const c1, Const c2 -> Const.eq c1 c2
    | _ -> t1 = t2

  let to_var_type : t -> value_type = function
    | Vanilla -> I64Type
    | UnboxedWord64 -> I64Type
    | UnboxedFloat64 -> F64Type
    | UnboxedTuple n -> fatal "to_var_type: UnboxedTuple"
    | Const _ -> fatal "to_var_type: Const"
    | Unreachable -> fatal "to_var_type: Unreachable"

end (* SR *)

(*

** The compiler environment.

Of course, as we go through the code we have to track a few things; these are
put in the compiler environment, type `E.t`. Some fields are valid globally, some
only make sense locally, i.e. within a single function (but we still put them
in one big record, for convenience).

The fields fall into the following categories:

 1. Static global fields. Never change.
    Example: whether we are compiling with -no-system-api

 2. Mutable global fields. Change only monotonically.
    These are used to register things like functions. This should be monotone
    in the sense that entries are only added, and that the order should not
    matter in a significant way. In some instances, the list contains futures
    so that we can reserve and know the _position_ of the thing before we have
    to actually fill it in.

 3. Static local fields. Never change within a function.
    Example: number of parameters and return values

 4. Mutable local fields. See above
    Example: Name and type of locals.

**)

(* Before we can define the environment, we need some auxillary types *)

module E = struct

  (* Utilities, internal to E *)
  let reg (ref : 'a list ref) (x : 'a) : int32 =
      let i = Wasm.I32.of_int_u (List.length !ref) in
      ref := !ref @ [ x ];
      i

  let reserve_promise (ref : 'a Lib.Promise.t list ref) _s : (int32 * ('a -> unit)) =
      let p = Lib.Promise.make () in (* For debugging with named promises, use s here *)
      let i = Wasm.I32.of_int_u (List.length !ref) in
      ref := !ref @ [ p ];
      (i, Lib.Promise.fulfill p)


  (* The environment type *)
  module NameEnv = Env.Make(String)
  module StringEnv = Env.Make(String)
  module LabSet = Set.Make(String)

  module FunEnv = Env.Make(Int32)
  type local_names = (int32 * string) list (* For the debug section: Names of locals *)
  type func_with_names = func * local_names
  type lazy_function = (int32, func_with_names) Lib.AllocOnUse.t
  type t = {
    (* Global fields *)
    (* Static *)
    mode : Flags.compile_mode;
    rts : Wasm_exts.CustomModule.extended_module option; (* The rts. Re-used when compiling actors *)
    trap_with : t -> string -> G.t;
      (* Trap with message; in the env for dependency injection *)

    (* Per module fields (only valid/used inside a module) *)
    (* Immutable *)

    (* Mutable *)
    func_types : func_type list ref;
    func_imports : import list ref;
    other_imports : import list ref;
    exports : export list ref;
    funcs : (func * string * local_names) Lib.Promise.t list ref;
    func_ptrs : int32 FunEnv.t ref;
    end_of_table : int32 ref;
    globals : (global Lib.Promise.t * string) list ref;
    global_names : int32 NameEnv.t ref;
    named_imports : int32 NameEnv.t ref;
    built_in_funcs : lazy_function NameEnv.t ref;
    static_strings : int64 StringEnv.t ref;
    end_of_static_memory : int64 ref; (* End of statically allocated memory *)
    static_memory : (int64 * string) list ref; (* Content of static memory *)
    static_memory_frozen : bool ref;
      (* Sanity check: Nothing should bump end_of_static_memory once it has been read *)
    static_variables : int64 ref;
      (* Number of static variables (MutBox), accessed by index via the runtime system,
         and belonging to the GC root set. *)

    (* Types accumulated in global typtbl (for candid subtype checks)
       See Note [Candid subtype checks]
    *)
    typtbl_typs : Type.typ list ref;

    (* Metadata *)
    args : (bool * string) option ref;
    service : (bool * string) option ref;
    stable_types : (bool * string) option ref;
    labs : LabSet.t ref; (* Used labels (fields and variants),
                            collected for Motoko custom section 0 *)

    (* Local fields (only valid/used inside a function) *)
    (* Static *)
    n_param : int32; (* Number of parameters (to calculate indices of locals) *)
    return_arity : int; (* Number of return values (for type of Return) *)

    (* Mutable *)
    locals : value_type list ref; (* Types of locals *)
    local_names : (int32 * string) list ref; (* Names of locals *)
  }


  (* The initial global environment *)
  let mk_global mode rts trap_with dyn_mem : t = {
    mode;
    rts;
    trap_with;
    func_types = ref [];
    func_imports = ref [];
    other_imports = ref [];
    exports = ref [];
    funcs = ref [];
    func_ptrs = ref FunEnv.empty;
    end_of_table = ref 0l;
    globals = ref [];
    global_names = ref NameEnv.empty;
    named_imports = ref NameEnv.empty;
    built_in_funcs = ref NameEnv.empty;
    static_strings = ref StringEnv.empty;
    end_of_static_memory = ref dyn_mem;
    static_memory = ref [];
    static_memory_frozen = ref false;
    static_variables = ref 0L;
    typtbl_typs = ref [];
    (* Metadata *)
    args = ref None;
    service = ref None;
    stable_types = ref None;
    labs = ref LabSet.empty;
    (* Actually unused outside mk_fun_env: *)
    n_param = 0l;
    return_arity = 0;
    locals = ref [];
    local_names = ref [];
  }

  (* This wraps Mo_types.Hash.hash to also record which labels we have seen,
      so that that data can be put in a custom section, useful for debugging.
      Thus Mo_types.Hash.hash should not be called directly!
   *)
  let hash (env : t) lab =
    env.labs := LabSet.add lab (!(env.labs));
    Wasm.I64_convert.extend_i32_u (Mo_types.Hash.hash lab)

  let get_labs env = LabSet.elements (!(env.labs))

  let mk_fun_env env n_param return_arity =
    { env with
      n_param;
      return_arity;
      locals = ref [];
      local_names = ref [];
    }

  (* We avoid accessing the fields of t directly from outside of E, so here are a
     bunch of accessors. *)

  let mode (env : t) = env.mode

  let add_anon_local (env : t) ty =
    let i = reg env.locals ty in
    Wasm.I32.add env.n_param i

  let add_local_name (env : t) li name =
    let _ = reg env.local_names (li, name) in ()

  let get_locals (env : t) = !(env.locals)
  let get_local_names (env : t) : (int32 * string) list = !(env.local_names)

  let _add_other_import (env : t) m =
    ignore (reg env.other_imports m)

  let add_export (env : t) e =
    ignore (reg env.exports e)

  let add_global (env : t) name g =
    assert (not (NameEnv.mem name !(env.global_names)));
    let gi = reg env.globals (g, name) in
    env.global_names := NameEnv.add name gi !(env.global_names)

  let add_global64_delayed (env : t) name mut : int64 -> unit =
    let p = Lib.Promise.make () in
    add_global env name p;
    (fun init ->
      Lib.Promise.fulfill p (nr {
        gtype = GlobalType (I64Type, mut);
        value = nr (G.to_instr_list (G.i (Const (nr (Wasm_exts.Values.I64 init)))))
      })
    )
  let add_global64 (env : t) name mut init =
    add_global64_delayed env name mut init

  let get_global (env : t) name : int32 =
    match NameEnv.find_opt name !(env.global_names) with
    | Some gi -> gi
    | None -> raise (Invalid_argument (Printf.sprintf "No global named %s declared" name))

  let get_global64_lazy (env : t) name mut init : int32 =
    match NameEnv.find_opt name !(env.global_names) with
    | Some gi -> gi
    | None -> add_global64 env name mut init; get_global env name

  let export_global env name =
    add_export env (nr {
      name = Lib.Utf8.decode name;
      edesc = nr (GlobalExport (nr (get_global env name)))
    })

  let get_globals (env : t) = List.map (fun (g,n) -> Lib.Promise.value g) !(env.globals)

  let reserve_fun (env : t) name =
    let (j, fill) = reserve_promise env.funcs name in
    let n = Int32.of_int (List.length !(env.func_imports)) in
    let fi = Int32.add j n in
    let fill_ (f, local_names) = fill (f, name, local_names) in
    (fi, fill_)

  let add_fun (env : t) name (f, local_names) =
    let (fi, fill) = reserve_fun env name in
    fill (f, local_names);
    fi

  let make_lazy_function env name : lazy_function =
    Lib.AllocOnUse.make (fun () -> reserve_fun env name)

  let lookup_built_in (env : t) name : lazy_function =
    match NameEnv.find_opt name !(env.built_in_funcs) with
    | None ->
      let lf = make_lazy_function env name in
      env.built_in_funcs := NameEnv.add name lf !(env.built_in_funcs);
      lf
    | Some lf -> lf

  let built_in (env : t) name : int32 =
    Lib.AllocOnUse.use (lookup_built_in env name)

  let define_built_in (env : t) name mk_fun : unit =
    Lib.AllocOnUse.def  (lookup_built_in env name) mk_fun

  let get_return_arity (env : t) = env.return_arity

  let get_func_imports (env : t) = !(env.func_imports)
  let get_other_imports (env : t) = !(env.other_imports)
  let get_exports (env : t) = !(env.exports)
  let get_funcs (env : t) = List.map Lib.Promise.value !(env.funcs)

  let func_type (env : t) ty =
    let rec go i = function
      | [] -> env.func_types := !(env.func_types) @ [ ty ]; Int32.of_int i
      | ty'::tys when ty = ty' -> Int32.of_int i
      | _ :: tys -> go (i+1) tys
       in
    go 0 !(env.func_types)

  let get_types (env : t) = !(env.func_types)

  let add_func_import (env : t) modname funcname arg_tys ret_tys =
    if !(env.funcs) <> [] then
      raise (CodegenError "Add all imports before all functions!");

    let i = {
      module_name = Lib.Utf8.decode modname;
      item_name = Lib.Utf8.decode funcname;
      idesc = nr (FuncImport (nr (func_type env (FuncType (arg_tys, ret_tys)))))
    } in
    let fi = reg env.func_imports (nr i) in
    let name = modname ^ "." ^ funcname in
    assert (not (NameEnv.mem name !(env.named_imports)));
    env.named_imports := NameEnv.add name fi !(env.named_imports)

  let call_import (env : t) modname funcname =
    let name = modname ^ "." ^ funcname in
    match NameEnv.find_opt name !(env.named_imports) with
      | Some fi -> G.i (Call (nr fi))
      | _ ->
        raise (Invalid_argument (Printf.sprintf "Function import not declared: %s\n" name))

  let reuse_import (env : t) modname funcname =
    let name = modname ^ "." ^ funcname in
    match NameEnv.find_opt name !(env.named_imports) with
      | Some fi -> fi
      | _ ->
        raise (Invalid_argument (Printf.sprintf "Function import not declared: %s\n" name))

  let get_rts (env : t) = env.rts

  let as_block_type env : stack_type -> block_type = function
    | [] -> ValBlockType None
    | [t] -> ValBlockType (Some t)
    | ts -> VarBlockType (nr (func_type env (FuncType ([], ts))))


  let prepare_branch_condition =
    G.i (Convert (Wasm_exts.Values.I32 I32Op.WrapI64))
  let if0 then_block else_block =
    prepare_branch_condition ^^
    G.if0 then_block else_block
  let if1 return_type then_block else_block =
    prepare_branch_condition ^^
    G.if1 return_type then_block else_block

  let if_ env tys thn els = prepare_branch_condition ^^ G.if_ (as_block_type env tys) thn els
  let block_ env tys bdy = G.block_ (as_block_type env tys) bdy


  let trap_with env msg = env.trap_with env msg
  let then_trap_with env msg = if0 (trap_with env msg) G.nop
  let else_trap_with env msg = if0 G.nop (trap_with env msg)

  let word_size = 8L

  let reserve_static_memory (env : t) size : int64 =
    if !(env.static_memory_frozen) then raise (Invalid_argument "Static memory frozen");
    let ptr = !(env.end_of_static_memory) in
    let round_bit_mask = Int64.sub word_size 1L in
    let aligned = Int64.logand (Int64.add size round_bit_mask) (Int64.lognot round_bit_mask) in
    env.end_of_static_memory := Int64.add ptr aligned;
    ptr

  let add_mutable_static_bytes (env : t) data : int64 =
    let ptr = reserve_static_memory env (Int64.of_int (String.length data)) in
    env.static_memory := !(env.static_memory) @ [ (ptr, data) ];
    Int64.(add ptr ptr_skew) (* Return a skewed pointer *)

  let add_fun_ptr (env : t) fi : int32 =
    match FunEnv.find_opt fi !(env.func_ptrs) with
    | Some fp -> fp
    | None ->
      let fp = !(env.end_of_table) in
      env.func_ptrs := FunEnv.add fi fp !(env.func_ptrs);
      env.end_of_table := Int32.add !(env.end_of_table) 1l;
      fp

  let get_elems env =
    FunEnv.bindings !(env.func_ptrs)

  let get_end_of_table env : int32 =
    !(env.end_of_table)

  let add_static (env : t) (data : StaticBytes.t) : int64 =
    let b = StaticBytes.as_bytes data in
    match StringEnv.find_opt b !(env.static_strings)  with
    | Some ptr -> ptr
    | None ->
      let ptr = add_mutable_static_bytes env b  in
      env.static_strings := StringEnv.add b ptr !(env.static_strings);
      ptr
  
  let add_static_unskewed (env : t) (data : StaticBytes.t) : int64 =
    Int64.add (add_static env data) ptr_unskew

  let get_end_of_static_memory env : int64 =
    env.static_memory_frozen := true;
    !(env.end_of_static_memory)

  let add_static_variable (env : t) : int64 =
    let index = !(env.static_variables) in
    env.static_variables := Int64.add index 1L;
    index

  let count_static_variables (env : t) =
    !(env.static_variables)

  let get_static_memory env =
    !(env.static_memory)

  let mem_size env =
    Int64.(add (div (get_end_of_static_memory env) page_size) 1L)

  let collect_garbage env =
    let name = "incremental_gc" in
    let gc_fn = if !Flags.force_gc then name else "schedule_" ^ name in
    call_import env "rts" gc_fn

  (* See Note [Candid subtype checks] *)
  (* NB: we don't bother detecting duplicate registrations here because the code sharing machinery
     ensures that `add_typtbl_typ t` is called at most once for any `t` with a distinct type hash *)
  let add_typtbl_typ (env : t) ty : Int32.t =
    reg env.typtbl_typs ty

  let get_typtbl_typs (env : t) : Type.typ list =
    !(env.typtbl_typs)

end


(* General code generation functions:
   Rule of thumb: Here goes stuff that independent of the Motoko AST.
*)

(* Function called compile_* return a list of instructions (and maybe other stuff) *)


let compile_comparison rel = 
  G.i (Compare (Wasm_exts.Values.I64 rel)) ^^
  G.i (Convert (Wasm_exts.Values.I64 I64Op.ExtendUI32))
let compile_comparison_32 rel = 
  G.i (Compare (Wasm_exts.Values.I32 rel)) ^^
  G.i (Convert (Wasm_exts.Values.I64 I64Op.ExtendUI32))
let compile_test op =
  G.i (Test (Wasm_exts.Values.I64 op)) ^^
  G.i (Convert (Wasm_exts.Values.I64 I64Op.ExtendUI32))
let compile_comparison_f64 rel = 
  G.i (Compare (Wasm_exts.Values.F64 rel)) ^^
  G.i (Convert (Wasm_exts.Values.I64 I64Op.ExtendUI32))

let compile_unboxed_const i = G.i (Const (nr (Wasm_exts.Values.I64 i)))
let compile_const_32 i = G.i (Const (nr (Wasm_exts.Values.I32 i)))
let compile_unboxed_zero = compile_unboxed_const 0L
let compile_unboxed_one = compile_unboxed_const 1L

(* Some common arithmetic, used for pointer and index arithmetic *)
let compile_op_const op i =
    compile_unboxed_const i ^^
    G.i (Binary (Wasm_exts.Values.I64 op))
let compile_add_const = compile_op_const I64Op.Add
let compile_sub_const = compile_op_const I64Op.Sub
let compile_mul_const = compile_op_const I64Op.Mul
let compile_divU_const = compile_op_const I64Op.DivU
let compile_shrU_const = compile_op_const I64Op.ShrU
let compile_shrS_const = compile_op_const I64Op.ShrS
let compile_shl_const = compile_op_const I64Op.Shl
let compile_rotl_const = compile_op_const I64Op.Rotl
let compile_rotr_const = compile_op_const I64Op.Rotr
let compile_bitand_const = compile_op_const I64Op.And
let compile_bitor_const = function
  | 0L -> G.nop | n -> compile_op_const I64Op.Or n
let compile_xor_const = function
  | 0L -> G.nop | n -> compile_op_const I64Op.Xor n
let compile_rel_const rel i =
  compile_unboxed_const i ^^
  compile_comparison rel
let compile_eq_const = function
  | 0L -> compile_test I64Op.Eqz
  | i -> compile_rel_const I64Op.Eq i

let compile_op32_const op i =
    compile_const_32 i ^^
    G.i (Binary (Wasm_exts.Values.I32 op))
let compile_add32_const = compile_op32_const I32Op.Add
let _compile_sub32_const = compile_op32_const I32Op.Sub
let _compile_mul32_const = compile_op32_const I32Op.Mul
let _compile_divU32_const = compile_op32_const I32Op.DivU
let compile_shrU32_const = function
  | 0l -> G.nop | n -> compile_op32_const I32Op.ShrU n
let _compile_shrS32_const = function
  | 0l -> G.nop | n -> compile_op32_const I32Op.ShrS n
let compile_shl32_const = function
  | 0l -> G.nop | n -> compile_op32_const I32Op.Shl n
let compile_eq32_const i =
  compile_const_32 i ^^
  compile_comparison_32 I32Op.Eq

(* helper, traps with message *)
let else_losing_precision env =
  E.else_trap_with env "losing precision"

(* helper, expects i64 on stack *)
let narrow_to_32_unsigned_bits env =
  compile_bitand_const 0xFFFF_FFFF_0000_0000L ^^
  compile_test I64Op.Eqz ^^
  else_losing_precision env

(* helper, expects two identical i64s on stack *)
let narrow_to_32_signed_bits env =
  compile_shl_const 1L ^^
  G.i (Binary (Wasm_exts.Values.I64 I64Op.Xor)) ^^
  narrow_to_32_unsigned_bits env

(* Analogous to Lib.Uint32.compare *)
let compare_uint64 i1 i2 =
  if i1 < 0L && i2 >= 0L then 1
  else if i1 >= 0L && i2 < 0L then -1
  else Int64.compare i1 i2

(* A common variant of todo *)

let todo_trap env fn se = todo fn se (E.trap_with env ("TODO: " ^ fn))
let _todo_trap_SR env fn se = todo fn se (SR.Unreachable, E.trap_with env ("TODO: " ^ fn))

(* Locals *)

let new_local_ env t name =
  let i = E.add_anon_local env t in
  E.add_local_name env i name;
  ( G.i (LocalSet (nr i))
  , G.i (LocalGet (nr i))
  , i
  )

let new_local env name =
  let (set_i, get_i, _) = new_local_ env I64Type name
  in (set_i, get_i)

let new_local32 env name =
  let (set_i, get_i, _) = new_local_ env I32Type name
  in (set_i, get_i)

(* Some common code macros *)

(* Iterates while cond is true. *)
let compile_while env cond body =
    G.loop0 (
      cond ^^ E.if0 (body ^^ G.i (Br (nr 1l))) G.nop
    )

(* Expects a number n on the stack. Iterates from m to below that number. *)
let from_m_to_n env m mk_body =
    let (set_n, get_n) = new_local env "n" in
    let (set_i, get_i) = new_local env "i" in
    set_n ^^
    compile_unboxed_const m ^^
    set_i ^^

    compile_while env
      ( get_i ^^
        get_n ^^
        compile_comparison I64Op.LtU
      ) (
        mk_body get_i ^^

        get_i ^^
        compile_add_const 1L ^^
        set_i
      )

(* Expects a number on the stack. Iterates from zero to below that number. *)
let from_0_to_n env mk_body = from_m_to_n env 0L mk_body

(* Pointer reference and dereference  *)

let load_unskewed_ptr : G.t =
  G.i (Load {ty = I64Type; align = 3; offset = 0L; sz = None})

let store_unskewed_ptr : G.t =
  G.i (Store {ty = I64Type; align = 3; offset = 0L; sz = None})
  
let load_ptr : G.t =
  G.i (Load {ty = I64Type; align = 3; offset = ptr_unskew; sz = None})

let store_ptr : G.t =
  G.i (Store {ty = I64Type; align = 3; offset = ptr_unskew; sz = None})

module FakeMultiVal = struct
  (* For some use-cases (e.g. processing the compiler output with analysis
     tools) it is useful to avoid the multi-value extension.

     This module provides mostly transparent wrappers that put multiple values
     in statically allocated globals and pull them off again.

     So far only does I64Type (but that could be changed).

     If the multi_value flag is on, these do not do anything.
  *)
  let ty tys =
    if !Flags.multi_value || List.length tys <= 1
    then tys
    else []

  let global env i =
    E.get_global64_lazy env (Printf.sprintf "multi_val_%d" i) Mutable 0L

  let store env tys =
    if !Flags.multi_value || List.length tys <= 1 then G.nop else
    G.concat_mapi (fun i ty ->
      assert(ty = I64Type);
      G.i (GlobalSet (nr (global env i)))
    ) tys

  let load env tys =
    if !Flags.multi_value || List.length tys <= 1 then G.nop else
    let n = List.length tys - 1 in
    G.concat_mapi (fun i ty ->
      assert(ty = I64Type);
      G.i (GlobalGet (nr (global env (n - i))))
    ) tys

  (* A drop-in replacement for E.if_ *)
  let if_ env bt thn els =
    E.if_ env (ty bt) (thn ^^ store env bt) (els ^^ store env bt) ^^
    load env bt

  (* A block that can be exited from *)
  let block_ env bt body =
    E.block_ env (ty bt) (G.with_current_depth (fun depth ->
      body (store env bt ^^ G.branch_to_ depth)
    )) ^^
    load env bt

end (* FakeMultiVal *)

module Func = struct
  (* This module contains basic bookkeeping functionality to define functions,
     in particular creating the environment, and finally adding it to the environment.
  *)


  let of_body env params retty mk_body =
    let env1 = E.mk_fun_env env (Int32.of_int (List.length params)) (List.length retty) in
    List.iteri (fun i (n,_t) -> E.add_local_name env1 (Int32.of_int i) n) params;
    let ty = FuncType (List.map snd params, FakeMultiVal.ty retty) in
    let body = G.to_instr_list (
      mk_body env1 ^^ FakeMultiVal.store env1 retty
    ) in
    (nr { ftype = nr (E.func_type env ty);
          locals = E.get_locals env1;
          body }
    , E.get_local_names env1)

  let define_built_in env name params retty mk_body =
    E.define_built_in env name (lazy (of_body env params retty mk_body))

  type sharing =
    Always (* i.e. never inline *)
  | Never  (* i.e. always inline *)

  (* (Almost) transparently lift code into a function and call this function,
     unless sharing = Never and not (!Flags.share_code) in which case the code
     is inlined.
     NB: inlined code must not be recursive nor `return`.
  *)
  (* Also add a hack to support multiple return values *)
  let share_code sharing env name params retty mk_body =
    if sharing = Always || !Flags.share_code
    then
      let getters =
        List.mapi
          (fun i (n, t) -> (G.i (LocalGet (nr (Int32.of_int i)))))
          params
      in
      define_built_in env name params retty (fun env -> mk_body env getters);
      G.i (Call (nr (E.built_in env name))) ^^
      FakeMultiVal.load env retty
    else begin
      assert (sharing = Never);
      let locals =
        List.map
           (fun (n, t) -> new_local_ env t n)
           params
      in
      let set_locals = List.fold_right (fun (set, get, _) is-> is ^^ set) locals G.nop in
      let getters = List.map (fun (set, get, _) -> get) locals in
      set_locals ^^
      mk_body env getters ^^ FakeMultiVal.store env retty ^^
      FakeMultiVal.load env retty
   end

  (* Shorthands for various arities *)
  let [@warning "-8"] share_code0 sharing env name retty mk_body =
    share_code sharing env name [] retty (fun env [] -> mk_body env)
  let [@warning "-8"] share_code1 sharing env name p1 retty mk_body =
    share_code sharing env name [p1] retty (fun env [g1] -> mk_body env
        g1
    )
  let [@warning "-8"] share_code2 sharing env name (p1,p2) retty mk_body =
    share_code sharing env name [p1; p2] retty (fun env [g1; g2] -> mk_body env
      g1
      g2
    )
  let [@warning "-8"] share_code3 sharing env name (p1, p2, p3) retty mk_body =
    share_code sharing env name [p1; p2; p3] retty (fun env [g1; g2; g3] -> mk_body env
      g1
      g2
      g3
    )
  let [@warning "-8"] _share_code4 sharing env name (p1, p2, p3, p4) retty mk_body =
    share_code sharing env name [p1; p2; p3; p4] retty (fun env [g1; g2; g3; g4]-> mk_body env
      g1
      g2
      g3
      g4
    )
  let [@warning "-8"] share_code6 sharing env name (p1, p2, p3, p4, p5, p6) retty mk_body =
    share_code sharing env name [p1; p2; p3; p4; p5; p6] retty (fun env [g1; g2; g3; g4; g5; g6] -> mk_body env
      g1
      g2
      g3
      g4
      g5
      g6
    )
  let [@warning "-8"] _share_code7 sharing env name (p1, p2, p3, p4, p5, p6, p7) retty mk_body =
    share_code sharing env name [p1; p2; p3; p4; p5; p6; p7] retty (fun env [g1; g2; g3; g4; g5; g6; g7] -> mk_body env
      g1
      g2
      g3
      g4
      g5
      g6
      g7
    )

  let [@warning "-8"] _share_code9 sharing env name (p1, p2, p3, p4, p5, p6, p7, p8, p9) retty mk_body =
    share_code sharing env name [p1; p2; p3; p4; p5; p6; p7; p8; p9] retty (fun env [g1; g2; g3; g4; g5; g6; g7; g8; g9] -> mk_body env
      g1
      g2
      g3
      g4
      g5
      g6
      g7
      g8
      g9
    )


end (* Func *)

module RTS = struct
  (* The connection to the C and Rust parts of the RTS *)
  let system_imports env =
    E.add_func_import env "rts" "initialize_incremental_gc" [] [];
    E.add_func_import env "rts" "schedule_incremental_gc" [] [];
    E.add_func_import env "rts" "incremental_gc" [] [];
    E.add_func_import env "rts" "write_with_barrier" [I64Type; I64Type] [];
    E.add_func_import env "rts" "allocation_barrier" [I64Type] [I64Type];
    E.add_func_import env "rts" "running_gc" [] [I32Type];
    E.add_func_import env "rts" "register_stable_type" [I64Type; I64Type; I32Type] [];
    E.add_func_import env "rts" "load_stable_actor" [] [I64Type];
    E.add_func_import env "rts" "save_stable_actor" [I64Type] [];
    E.add_func_import env "rts" "free_stable_actor" [] [];
    E.add_func_import env "rts" "contains_field" [I64Type; I64Type] [I32Type];
    E.add_func_import env "rts" "set_static_root" [I64Type] [];
    E.add_func_import env "rts" "get_static_root" [] [I64Type];
    E.add_func_import env "rts" "null_singleton" [] [I64Type];
    E.add_func_import env "rts" "memcmp" [I64Type; I64Type; I64Type] [I32Type];
    E.add_func_import env "rts" "version" [] [I64Type];
    E.add_func_import env "rts" "parse_idl_header" [I32Type; I64Type; I64Type; I64Type; I64Type] [];
    E.add_func_import env "rts" "idl_sub_buf_words" [I64Type; I64Type] [I64Type];
    E.add_func_import env "rts" "idl_sub_buf_init" [I64Type; I64Type; I64Type] [];
    E.add_func_import env "rts" "idl_sub"
      [I64Type; I64Type; I64Type; I64Type; I64Type; I64Type; I64Type; I32Type; I32Type] [I32Type];
    E.add_func_import env "rts" "leb128_decode" [I64Type] [I64Type];
    E.add_func_import env "rts" "sleb128_decode" [I64Type] [I64Type];
    E.add_func_import env "rts" "bigint_of_word32" [I32Type] [I64Type];
    E.add_func_import env "rts" "bigint_of_int32" [I32Type] [I64Type];
    E.add_func_import env "rts" "bigint_to_word32_wrap" [I64Type] [I32Type];
    E.add_func_import env "rts" "bigint_to_word32_trap" [I64Type] [I32Type];
    E.add_func_import env "rts" "bigint_to_word32_trap_with" [I64Type; I64Type] [I32Type];
    E.add_func_import env "rts" "bigint_of_word64" [I64Type] [I64Type];
    E.add_func_import env "rts" "bigint_of_int64" [I64Type] [I64Type];
    E.add_func_import env "rts" "bigint_of_float64" [F64Type] [I64Type];
    E.add_func_import env "rts" "bigint_to_float64" [I64Type] [F64Type];
    E.add_func_import env "rts" "bigint_to_word64_wrap" [I64Type] [I64Type];
    E.add_func_import env "rts" "bigint_to_word64_trap" [I64Type] [I64Type];
    E.add_func_import env "rts" "bigint_to_word64_trap_with" [I64Type; I64Type] [I64Type];
    E.add_func_import env "rts" "bigint_eq" [I64Type; I64Type] [I32Type];
    E.add_func_import env "rts" "bigint_isneg" [I64Type] [I32Type];
    E.add_func_import env "rts" "bigint_count_bits" [I64Type] [I64Type];
    E.add_func_import env "rts" "bigint_2complement_bits" [I64Type] [I64Type];
    E.add_func_import env "rts" "bigint_lt" [I64Type; I64Type] [I32Type];
    E.add_func_import env "rts" "bigint_gt" [I64Type; I64Type] [I32Type];
    E.add_func_import env "rts" "bigint_le" [I64Type; I64Type] [I32Type];
    E.add_func_import env "rts" "bigint_ge" [I64Type; I64Type] [I32Type];
    E.add_func_import env "rts" "bigint_add" [I64Type; I64Type] [I64Type];
    E.add_func_import env "rts" "bigint_sub" [I64Type; I64Type] [I64Type];
    E.add_func_import env "rts" "bigint_mul" [I64Type; I64Type] [I64Type];
    E.add_func_import env "rts" "bigint_rem" [I64Type; I64Type] [I64Type];
    E.add_func_import env "rts" "bigint_div" [I64Type; I64Type] [I64Type];
    E.add_func_import env "rts" "bigint_pow" [I64Type; I64Type] [I64Type];
    E.add_func_import env "rts" "bigint_neg" [I64Type] [I64Type];
    E.add_func_import env "rts" "bigint_lsh" [I64Type; I64Type] [I64Type];
    E.add_func_import env "rts" "bigint_rsh" [I64Type; I64Type] [I64Type];
    E.add_func_import env "rts" "bigint_abs" [I64Type] [I64Type];
    E.add_func_import env "rts" "bigint_leb128_size" [I64Type] [I64Type];
    E.add_func_import env "rts" "bigint_leb128_encode" [I64Type; I64Type] [];
    E.add_func_import env "rts" "bigint_leb128_stream_encode" [I64Type; I64Type] [];
    E.add_func_import env "rts" "bigint_leb128_decode" [I64Type] [I64Type];
    E.add_func_import env "rts" "bigint_leb128_decode_word64" [I64Type; I64Type; I64Type] [I64Type];
    E.add_func_import env "rts" "bigint_sleb128_size" [I64Type] [I64Type];
    E.add_func_import env "rts" "bigint_sleb128_encode" [I64Type; I64Type] [];
    E.add_func_import env "rts" "bigint_sleb128_stream_encode" [I64Type; I64Type] [];
    E.add_func_import env "rts" "bigint_sleb128_decode" [I64Type] [I64Type];
    E.add_func_import env "rts" "bigint_sleb128_decode_word64" [I64Type; I64Type; I64Type] [I64Type];
    E.add_func_import env "rts" "leb128_encode" [I64Type; I64Type] [];
    E.add_func_import env "rts" "sleb128_encode" [I64Type; I64Type] [];
    E.add_func_import env "rts" "utf8_valid" [I64Type; I64Type] [I32Type];
    E.add_func_import env "rts" "utf8_validate" [I64Type; I64Type] [];
    E.add_func_import env "rts" "skip_leb128" [I64Type] [];
    E.add_func_import env "rts" "skip_any" [I64Type; I64Type; I32Type; I32Type] [];
    E.add_func_import env "rts" "find_field" [I64Type; I64Type; I64Type; I32Type; I64Type] [I32Type];
    E.add_func_import env "rts" "skip_fields" [I64Type; I64Type; I64Type; I64Type] [];
    E.add_func_import env "rts" "remember_continuation" [I64Type] [I64Type];
    E.add_func_import env "rts" "recall_continuation" [I64Type] [I64Type];
    E.add_func_import env "rts" "peek_future_continuation" [I64Type] [I64Type];
    E.add_func_import env "rts" "continuation_count" [] [I64Type];
    E.add_func_import env "rts" "continuation_table_size" [] [I64Type];
    E.add_func_import env "rts" "blob_of_text" [I64Type] [I64Type];
    E.add_func_import env "rts" "text_compare" [I64Type; I64Type] [I64Type];
    E.add_func_import env "rts" "text_concat" [I64Type; I64Type] [I64Type];
    E.add_func_import env "rts" "text_iter_done" [I64Type] [I64Type];
    E.add_func_import env "rts" "text_iter" [I64Type] [I64Type];
    E.add_func_import env "rts" "text_iter_next" [I64Type] [I32Type];
    E.add_func_import env "rts" "text_len" [I64Type] [I64Type];
    E.add_func_import env "rts" "text_of_ptr_size" [I64Type; I64Type] [I64Type];
    E.add_func_import env "rts" "text_singleton" [I32Type] [I64Type];
    E.add_func_import env "rts" "text_size" [I64Type] [I64Type];
    E.add_func_import env "rts" "text_to_buf" [I64Type; I64Type] [];
    E.add_func_import env "rts" "text_lowercase" [I64Type] [I64Type];
    E.add_func_import env "rts" "text_uppercase" [I64Type] [I64Type];
    E.add_func_import env "rts" "region_init" [I64Type] [];
    E.add_func_import env "rts" "alloc_region" [I64Type; I64Type; I64Type] [I64Type];
    E.add_func_import env "rts" "init_region" [I64Type; I64Type; I64Type; I64Type] [];
    E.add_func_import env "rts" "region_new" [] [I64Type];
    E.add_func_import env "rts" "region_id" [I64Type] [I64Type];
    E.add_func_import env "rts" "region_page_count" [I64Type] [I64Type];
    E.add_func_import env "rts" "region_vec_pages" [I64Type] [I64Type];
    E.add_func_import env "rts" "region_size" [I64Type] [I64Type];
    E.add_func_import env "rts" "region_grow" [I64Type; I64Type] [I64Type];
    E.add_func_import env "rts" "region_load_blob" [I64Type; I64Type; I64Type] [I64Type];
    E.add_func_import env "rts" "region_store_blob" [I64Type; I64Type; I64Type] [];
    E.add_func_import env "rts" "region_load_word8" [I64Type; I64Type] [I32Type];
    E.add_func_import env "rts" "region_store_word8" [I64Type; I64Type; I32Type] [];
    E.add_func_import env "rts" "region_load_word16" [I64Type; I64Type] [I32Type];
    E.add_func_import env "rts" "region_store_word16" [I64Type; I64Type; I32Type] [];
    E.add_func_import env "rts" "region_load_word32" [I64Type; I64Type] [I32Type];
    E.add_func_import env "rts" "region_store_word32" [I64Type; I64Type; I32Type] [];
    E.add_func_import env "rts" "region_load_word64" [I64Type; I64Type] [I64Type];
    E.add_func_import env "rts" "region_store_word64" [I64Type; I64Type; I64Type] [];
    E.add_func_import env "rts" "region_load_float64" [I64Type; I64Type] [F64Type];
    E.add_func_import env "rts" "region_store_float64" [I64Type; I64Type; F64Type] [];
    E.add_func_import env "rts" "region0_get" [] [I64Type];
    E.add_func_import env "rts" "blob_of_principal" [I64Type] [I64Type];
    E.add_func_import env "rts" "principal_of_blob" [I64Type] [I64Type];
    E.add_func_import env "rts" "compute_crc32" [I64Type] [I32Type];
    E.add_func_import env "rts" "blob_iter_done" [I64Type] [I64Type];
    E.add_func_import env "rts" "blob_iter" [I64Type] [I64Type];
    E.add_func_import env "rts" "blob_iter_next" [I64Type] [I64Type];
    E.add_func_import env "rts" "pow" [F64Type; F64Type] [F64Type]; (* musl *)
    E.add_func_import env "rts" "sin" [F64Type] [F64Type]; (* musl *)
    E.add_func_import env "rts" "cos" [F64Type] [F64Type]; (* musl *)
    E.add_func_import env "rts" "tan" [F64Type] [F64Type]; (* musl *)
    E.add_func_import env "rts" "asin" [F64Type] [F64Type]; (* musl *)
    E.add_func_import env "rts" "acos" [F64Type] [F64Type]; (* musl *)
    E.add_func_import env "rts" "atan" [F64Type] [F64Type]; (* musl *)
    E.add_func_import env "rts" "atan2" [F64Type; F64Type] [F64Type]; (* musl *)
    E.add_func_import env "rts" "exp" [F64Type] [F64Type]; (* musl *)
    E.add_func_import env "rts" "log" [F64Type] [F64Type]; (* musl *)
    E.add_func_import env "rts" "fmod" [F64Type; F64Type] [F64Type]; (* remainder, musl *)
    E.add_func_import env "rts" "float_fmt" [F64Type; I64Type; I64Type] [I64Type];
    E.add_func_import env "rts" "char_to_upper" [I32Type] [I32Type];
    E.add_func_import env "rts" "char_to_lower" [I32Type] [I32Type];
    E.add_func_import env "rts" "char_is_whitespace" [I32Type] [I32Type];
    E.add_func_import env "rts" "char_is_lowercase" [I32Type] [I32Type];
    E.add_func_import env "rts" "char_is_uppercase" [I32Type] [I32Type];
    E.add_func_import env "rts" "char_is_alphabetic" [I32Type] [I32Type];
    E.add_func_import env "rts" "get_max_live_size" [] [I64Type];
    E.add_func_import env "rts" "get_reclaimed" [] [I64Type];
    E.add_func_import env "rts" "alloc_words" [I64Type] [I64Type];
    E.add_func_import env "rts" "get_total_allocations" [] [I64Type];
    E.add_func_import env "rts" "get_heap_size" [] [I64Type];
    E.add_func_import env "rts" "alloc_blob" [I64Type] [I64Type];
    E.add_func_import env "rts" "alloc_array" [I64Type] [I64Type];
    E.add_func_import env "rts" "alloc_stream" [I64Type] [I64Type];
    E.add_func_import env "rts" "stream_write" [I64Type; I64Type; I64Type] [];
    E.add_func_import env "rts" "stream_write_byte" [I64Type; I32Type] [];
    E.add_func_import env "rts" "stream_write_text" [I64Type; I64Type] [];
    E.add_func_import env "rts" "stream_split" [I64Type] [I64Type];
    E.add_func_import env "rts" "stream_shutdown" [I64Type] [];
    E.add_func_import env "rts" "stream_reserve" [I64Type; I64Type] [I64Type];
    E.add_func_import env "rts" "stream_stable_dest" [I64Type; I64Type; I64Type] [];
    ()

end (* RTS *)

module GC = struct
  (* Record mutator/gc instructions counts *)

  let instruction_counter env =
    compile_const_32 0l ^^
    E.call_import env "ic0" "performance_counter"

  let register_globals env =
    E.add_global64 env "__mutator_instructions" Mutable 0L;
    E.add_global64 env "__collector_instructions" Mutable 0L

  let get_mutator_instructions env =
    G.i (GlobalGet (nr (E.get_global env "__mutator_instructions")))
  let set_mutator_instructions env =
    G.i (GlobalSet (nr (E.get_global env "__mutator_instructions")))

  let get_collector_instructions env =
    G.i (GlobalGet (nr (E.get_global env "__collector_instructions")))
  let set_collector_instructions env =
    G.i (GlobalSet (nr (E.get_global env "__collector_instructions")))

  let record_mutator_instructions env =
    match E.mode env with
    | Flags.(ICMode | RefMode)  ->
      instruction_counter env ^^
      set_mutator_instructions env
    | _ -> G.nop

  let record_collector_instructions env =
    match E.mode env with
    | Flags.(ICMode | RefMode)  ->
      instruction_counter env ^^
      get_mutator_instructions env ^^
      G.i (Binary (Wasm_exts.Values.I64 I64Op.Sub)) ^^
      set_collector_instructions env
    | _ -> G.nop

  let collect_garbage env =
    record_mutator_instructions env ^^
    E.collect_garbage env ^^
    record_collector_instructions env

end (* GC *)

module Heap = struct
  (* General heap object functionality (allocation, setting fields, reading fields) *)

  (* Memory addresses are 64 bit (I64Type). *)
  let word_size = 8L


  (* The heap base global can only be used late, see conclude_module
     and GHC.register *)
  let get_heap_base env =
    G.i (GlobalGet (nr (E.get_global env "__heap_base")))

  let get_total_allocation env =
    E.call_import env "rts" "get_total_allocations"

  let get_reclaimed env =
    E.call_import env "rts" "get_reclaimed"

  let get_memory_size =
    G.i MemorySize ^^
    compile_mul_const page_size

  let get_max_live_size env =
    E.call_import env "rts" "get_max_live_size"

  (* Static allocation (always words)
     (uses dynamic allocation for smaller and more readable code) *)
  let alloc env (n : int64) : G.t =
    compile_unboxed_const n ^^
    E.call_import env "rts" "alloc_words"

  (* Heap objects *)

  (* At this level of abstraction, heap objects are just flat arrays of words *)

  let load_field (i : int64) : G.t =
    let offset = Int64.(add (mul word_size i) ptr_unskew) in
    G.i (Load {ty = I64Type; align = 3; offset; sz = None})

  let store_field (i : int64) : G.t =
    let offset = Int64.(add (mul word_size i) ptr_unskew) in
    G.i (Store {ty = I64Type; align = 3; offset; sz = None})

  (* Or even as a single 64 bit float *)

  let load_field_float64 (i : int64) : G.t =
    let offset = Int64.(add (mul word_size i) ptr_unskew) in
    G.i (Load {ty = F64Type; align = 3; offset; sz = None})

  let store_field_float64 (i : int64) : G.t =
    let offset = Int64.(add (mul word_size i) ptr_unskew) in
    G.i (Store {ty = F64Type; align = 3; offset; sz = None})

  (* Convenience functions related to memory *)
  (* Copying bytes (works on unskewed memory addresses) *)
  let memcpy env = G.i MemoryCopy
  (* Comparing bytes (works on unskewed memory addresses) *)
  let memcmp env = E.call_import env "rts" "memcmp" ^^ G.i (Convert (Wasm_exts.Values.I64 I64Op.ExtendUI32))

  let register env =
    let get_heap_base_fn = E.add_fun env "get_heap_base" (Func.of_body env [] [I64Type] (fun env ->
      get_heap_base env
    )) in

    E.add_export env (nr {
      name = Lib.Utf8.decode "get_heap_base";
      edesc = nr (FuncExport (nr get_heap_base_fn))
    })

  let get_heap_size env =
    E.call_import env "rts" "get_heap_size"

end (* Heap *)

module Stack = struct
  (* The RTS includes C code which requires a shadow stack in linear memory.
     We reserve some space for it at the beginning of memory space (just like
     wasm-l would), this way stack overflow would cause out-of-memory, and not
     just overwrite static data.

     We sometimes use the stack space if we need small amounts of scratch space.

     All pointers here are unskewed.

     (We report logical stack overflow as "RTS Stack underflow" as the stack
     grows downwards.)
  *)

  (* Predefined constant stack size of 2MB, according to the persistent memory layout. *)
  let stack_size = 2 * 1024 * 1024

  let end_ () = Int64.of_int stack_size 

  let register_globals env =
    (* stack pointer *)
    E.add_global64 env "__stack_pointer" Mutable (end_());
    (* frame pointer *)
    E.add_global64 env "__frame_pointer" Mutable (end_());
    (* low watermark *)
    if !Flags.measure_rts_stack then
      E.add_global64 env "__stack_min" Mutable (end_());
    E.export_global env "__stack_pointer"

  let get_stack_ptr env =
    G.i (GlobalGet (nr (E.get_global env "__stack_pointer")))
  let set_stack_ptr env =
    G.i (GlobalSet (nr (E.get_global env "__stack_pointer")))

  let get_min env =
    G.i (GlobalGet (nr (E.get_global env "__stack_min")))
  let set_min env =
    G.i (GlobalSet (nr (E.get_global env "__stack_min")))

  let get_max_stack_size env =
    if !Flags.measure_rts_stack then
      compile_unboxed_const (end_()) ^^
      get_min env ^^
      G.i (Binary (Wasm_exts.Values.I64 I64Op.Sub))
    else (* report max available *)
      compile_unboxed_const (end_())

  let update_stack_min env =
    if !Flags.measure_rts_stack then
    get_stack_ptr env ^^
    get_min env ^^
    compile_comparison I64Op.LtU ^^
    (E.if0
       (get_stack_ptr env ^^
        set_min env)
      G.nop)
    else G.nop

  let stack_overflow env =
    Func.share_code0 Func.Never env "stack_overflow" [] (fun env ->
      (* read last word of reserved page to force trap *)
      compile_unboxed_const 0xFFFF_FFFF_FFFF_FFFCL ^^
      G.i (Load {ty = I64Type; align = 3; offset = 0L; sz = None}) ^^
      G.i Unreachable
    )

  let alloc_words env n =
    let n_bytes = Int64.mul n Heap.word_size in
    (* avoid absurd allocations *)
    assert (Int64.(to_int n_bytes) < stack_size);
    (* alloc words *)
    get_stack_ptr env ^^
    compile_unboxed_const n_bytes ^^
    G.i (Binary (Wasm_exts.Values.I64 I64Op.Sub)) ^^
    set_stack_ptr env ^^
    update_stack_min env ^^
    get_stack_ptr env ^^
    (* check for stack overflow, if necessary *)
    if n_bytes >= page_size then
      get_stack_ptr env ^^
      G.i (Unary (Wasm_exts.Values.I64 I64Op.Clz)) ^^
      E.if0
        G.nop (* we found leading zeros, i.e. no wraparound *)
        (stack_overflow env)
    else
      G.nop

  let free_words env n =
    get_stack_ptr env ^^
    compile_unboxed_const (Int64.mul n Heap.word_size) ^^
    G.i (Binary (Wasm_exts.Values.I64 I64Op.Add)) ^^
    set_stack_ptr env

  (* TODO: why not just remember and reset the stack pointer, instead of calling free_words? Also below *)
  let with_words env name n f =
    let (set_x, get_x) = new_local env name in
    alloc_words env n ^^ set_x ^^
    f get_x ^^
    free_words env n

  let dynamic_alloc_words env get_n =
    get_stack_ptr env ^^
    compile_divU_const Heap.word_size ^^
    get_n ^^
    compile_comparison I64Op.LtU ^^
    (E.if0
      (stack_overflow env)
      G.nop) ^^
    get_stack_ptr env ^^
    get_n ^^
    compile_mul_const Heap.word_size ^^
    G.i (Binary (Wasm_exts.Values.I64 I64Op.Sub)) ^^
    set_stack_ptr env ^^
    update_stack_min env ^^
    get_stack_ptr env

  let dynamic_free_words env get_n =
    get_stack_ptr env ^^
    get_n ^^
    compile_mul_const Heap.word_size ^^
    G.i (Binary (Wasm_exts.Values.I64 I64Op.Add)) ^^
    set_stack_ptr env

  (* TODO: why not just remember and reset the stack pointer, instead of calling free_words? Also above*)
  let dynamic_with_words env name f =
    let (set_n, get_n) = new_local env "n" in
    let (set_x, get_x) = new_local env name in
    set_n ^^
    dynamic_alloc_words env get_n ^^ set_x ^^
    f get_x ^^
    dynamic_free_words env get_n

  (* Stack Frames *)

  (* Traditional frame pointer for accessing statically allocated locals/args (all words)
     Used (sofar) only in serialization to compress Wasm stack
     at cost of expanding Rust/C Stack (whose size we control)*)
  let get_frame_ptr env =
    G.i (GlobalGet (nr (E.get_global env "__frame_pointer")))
  let set_frame_ptr env =
    G.i (GlobalSet (nr (E.get_global env "__frame_pointer")))

  (* Frame pointer operations *)

  (* Enter/exit a new frame of `n` words, saving and restoring prev frame pointer *)
  let with_frame env name n f =
    (* reserve space for n words + saved frame_ptr *)
    alloc_words env (Int64.add n 1L) ^^
    (* store the current frame_ptr at offset 0 *)
    get_frame_ptr env ^^
    G.i (Store {ty = I64Type; align = 3; offset = 0L; sz = None}) ^^
    get_stack_ptr env ^^
    (* set_frame_ptr to stack_ptr *)
    set_frame_ptr env ^^
    (* do as f *)
    f () ^^
    (* assert frame_ptr == stack_ptr *)
    get_frame_ptr env ^^
    get_stack_ptr env ^^
    compile_comparison I64Op.Eq ^^
    E.else_trap_with env "frame_ptr <> stack_ptr" ^^
    (* restore the saved frame_ptr *)
    get_frame_ptr env ^^
    G.i (Load {ty = I64Type; align = 3; offset = 0L; sz = None}) ^^
    set_frame_ptr env ^^
    (* free the frame *)
    free_words env (Int64.add n 1L)

  (* read local n of current frame *)
  let get_local env n =
    let offset = Int64.mul (Int64.add n 1L) Heap.word_size in
    get_frame_ptr env ^^
      G.i (Load { ty = I64Type; align = 3; offset; sz = None})

  (* read local n of previous frame *)
  let get_prev_local env n =
    let offset = Int64.mul (Int64.add n 1L) Heap.word_size in
    (* indirect through save frame_ptr at offset 0 *)
    get_frame_ptr env ^^
    G.i (Load { ty = I64Type; align = 3; offset = 0L; sz = None}) ^^
    G.i (Load { ty = I64Type; align = 3; offset; sz = None})

  (* set local n of current frame *)
  let set_local env n =
    let offset = Int64.mul (Int64.add n 1L) Heap.word_size in
    Func.share_code1 Func.Never env ("set_local %i" ^ Int64.to_string n) ("val", I64Type) []
      (fun env get_val ->
         get_frame_ptr env ^^
         get_val ^^
         G.i (Store { ty = I64Type; align = 3; offset; sz = None}))

end (* Stack *)


module ContinuationTable = struct
  (* See rts/motoko-rts/src/closure_table.rs *)
  let remember env : G.t = E.call_import env "rts" "remember_continuation"
  let recall env : G.t = E.call_import env "rts" "recall_continuation"
  let peek_future env : G.t = E.call_import env "rts" "peek_future_continuation"
  let count env : G.t = E.call_import env "rts" "continuation_count"
  let size env : G.t = E.call_import env "rts" "continuation_table_size"
end (* ContinuationTable *)

module Bool = struct
  (* Boolean literals are either 0 or non-zero (e.g. if they origin from RTS or external API).
     They need not be shifted before put in the heap,
     because the "zero page" never contains GC-ed objects
  *)

  let vanilla_lit = function
    | false -> 0L
    | true -> 1L (* or any other non-zero value *)

  let lit b = compile_unboxed_const (vanilla_lit b)

  let neg = compile_test I64Op.Eqz

  let from_rts_int32 = 
    G.i (Convert (Wasm_exts.Values.I64 I64Op.ExtendUI32))

  let to_rts_int32 =
    G.i (Convert (Wasm_exts.Values.I32 I32Op.WrapI64))

  let from_int64 =
    compile_unboxed_const 0L ^^
    compile_comparison I64Op.Ne

end (* Bool *)

module BitTagged = struct

  (* This module takes care of pointer tagging:

     A pointer to an object at offset `i` on the heap is represented as
     `i-1`, so the low two bits of the pointer are always set (0b…11).
     We call `i-1` a *skewed* pointer, in a feeble attempt to avoid the term
     shifted, which may sound like a logical shift.

     We use the constants ptr_skew and ptr_unskew to change a pointer as a
     signpost where we switch between raw pointers to skewed ones.

     This means we can store a small unboxed scalar x as (x `lsl` 1), and still
     tell it apart from a pointer by looking at the last bits: if set, it is a
     pointer.

     Small here means -2^62 ≤ x < 2^62, and untagging needs to happen with an
     _arithmetic_ right shift. This is the right thing to do for signed
     numbers, and because we want to apply a consistent logic for all types,
     especially as there is only one wasm type, we use the same range for
     signed numbers as well.

     Boolean false is a non-pointer by construction.
     Boolean true (1) needs not be shifted as GC will not consider it.

     Summary:

       0b…11: A pointer
       0b…x0: A shifted scalar
       0b000: `false`
       0b001: `true`

     Note that {Nat,Int}{8,16,32} do not need to be explicitly bit-tagged:
     The bytes are stored in the _most_ significant byte(s) of the `i32`,
     thus lowest two bits are always 0.
     All arithmetic is implemented directly on that representation, see
     module TaggedSmallWord.
  *)
  let is_true_literal env =
    compile_eq_const 1L

  (* Note: `true` is not handled here, needs specific check where needed. *)
  let if_tagged_scalar env retty is1 is2 =
    compile_bitand_const 0x1L ^^
    compile_eq_const 0x1L ^^
    E.if_ env retty is2 is1

  (* With two bit-tagged pointers on the stack, decide
     whether both are scalars and invoke is1 (the fast path)
     if so, and otherwise is2 (the slow path).
     Note: `true` is not handled here, needs specific check where needed.
  *)
  let if_both_tagged_scalar env retty is1 is2 =
    G.i (Binary (Wasm_exts.Values.I64 I64Op.Or)) ^^
    compile_bitand_const 0x1L ^^
    compile_eq_const 0x1L ^^
    E.if_ env retty is2 is1

  (* 64 bit numbers *)

  (* static *)
  let can_tag_const (n : int64) =
    let lower_bound = Int64.(neg (shift_left 1L 62)) in
    let upper_bound = Int64.shift_left 1L 62 in
    lower_bound <= n && n < upper_bound

  let tag_const i = Int64.shift_left i 1


  (* dynamic *)
  let if_can_tag_i64 env retty is1 is2 =
    Func.share_code1 Func.Never env "can_tag_i64" ("x", I64Type) [I64Type] (fun env get_x ->
      (* checks that all but the low 62 bits are either all 0 or all 1 *)
      get_x ^^ compile_shl_const 1L ^^
      get_x ^^ G.i (Binary (Wasm_exts.Values.I64 I64Op.Xor)) ^^
      compile_shrU_const 63L ^^
      compile_test I64Op.Eqz
    ) ^^
    E.if_ env retty is1 is2

  let if_can_tag_u64 env retty is1 is2 =
    compile_shrU_const 62L ^^
    compile_test I64Op.Eqz ^^
    E.if_ env retty is1 is2

  let tag = compile_shl_const 1L
  let untag = compile_shrS_const 1L

  (* 32 bit numbers, dynamic, w.r.t `Int` *)
  let if_can_tag_i32 env retty is1 is2 =
    Func.share_code1 Func.Never env "can_tag_i32" ("x", I32Type) [I32Type] (fun env get_x ->
      (* checks that all but the low 30 bits are either all 0 or all 1 *)
      get_x ^^ compile_shl32_const 1l ^^
      get_x ^^ G.i (Binary (Wasm_exts.Values.I32 I32Op.Xor)) ^^
      compile_shrU32_const 31l ^^
      G.i (Test (Wasm_exts.Values.I32 I32Op.Eqz))
    ) ^^
    E.if_ env retty is1 is2

  let if_can_tag_u32 env retty is1 is2 =
    compile_shrU32_const 30l ^^
    compile_test I32Op.Eqz ^^
    E.if_ env retty is1 is2

  let tag_i32 =
    G.i (Convert (Wasm_exts.Values.I64 I64Op.ExtendUI32)) ^^
    compile_shl_const 1L

  let untag_i32 =
    compile_shrS_const 1L ^^
    G.i (Convert (Wasm_exts.Values.I32 I32Op.WrapI64))

end (* BitTagged *)

module Tagged = struct
  (* Tagged objects all have an object header consisting of a tag and a forwarding pointer.
     The tag is to describe their runtime type and serves to traverse the heap
     (serialization, GC), but also for objectification of arrays.

     The tag is a word at the beginning of the object.

     The (skewed) forwarding pointer supports object moving in the incremental garbage collection.

         obj header
     ┌──────┬─────────┬──
     │ tag  │ fwd ptr │ ...
     └──────┴─────────┴──

     The copying GC requires that all tagged objects in the dynamic heap space have at least
     two words in order to replace them by `Indirection`. This condition is except for `Null`
     that only lives in static heap space and is therefore not replaced by `Indirection` during
     copying GC.

     Attention: This mapping is duplicated in these places
       * here
       * motoko-rts/src/types.rs
       * motoko-rts/src/stream.rs
       * motoko-rts/src/text.rs
       * motoko-rts/src/memory.rs
       * motoko-rts/src/bigint.rs
       * motoko-rts/src/blob-iter.rs
       * motoko-rts/src/static-checks.rs
       * In all GC implementations in motoko-rts/src/gc/
     so update all!
   *)

  type [@warning "-37"] tag  =
    | Object
    | ObjInd (* The indirection used for object fields *)
    | Array (* Also a tuple *)
    | Bits64 (* Contains a 64 bit number *)
    | MutBox (* used for mutable heap-allocated variables *)
    | Closure
    | Some (* For opt *)
    | Variant
    | Blob
    | Indirection (* Only used by the GC *)
    | BigInt
    | Concat (* String concatenation, used by rts/text.c *)
    | Null (* For opt. Singleton in persistent heap *)
    | OneWordFiller (* Only used by the RTS *)
    | FreeSpace (* Only used by the RTS *)
    | Region
    | ArraySliceMinimum (* Used by the GC for incremental array marking *)
    | StableSeen (* Marker that we have seen this thing before *)
    | CoercionFailure (* Used in the Candid decoder. Static singleton! *)

  (* Tags needs to have the lowest bit set, to allow distinguishing object
     headers from heap locations (object or field addresses).

     (Reminder: objects and fields are word-aligned so will have the lowest two
     bits unset) *)
  let int_of_tag = function
    | Object -> 1L
    | ObjInd -> 3L
    | Array -> 5L
    | Bits64 -> 7L
    | MutBox -> 9L
    | Closure -> 11L
    | Some -> 13L
    | Variant -> 15L
    | Blob -> 17L
    | Indirection -> 19L
    | BigInt -> 23L
    | Concat -> 25L
    | Region -> 27L
    | Null -> 29L
    | OneWordFiller -> 31L
    | FreeSpace -> 33L
    | ArraySliceMinimum -> 34L
    (* Next two tags won't be seen by the GC, so no need to set the lowest bit
       for `CoercionFailure` and `StableSeen` *)
    | CoercionFailure -> 0xffff_ffff_ffff_fffeL
    | StableSeen -> 0xffff_ffff_ffff_ffffL

  let header_size = 2L
  
  (* The tag *)
  let tag_field = 0L
  let forwarding_pointer_field = 1L

  (* Note: post-allocation barrier must be applied after initialization *)
  let alloc env size tag =
    assert (size > 1L);
    let name = Printf.sprintf "alloc_size<%d>_tag<%d>" (Int64.to_int size) (Int64.to_int (int_of_tag tag)) in

    Func.share_code0 Func.Never env name [I64Type] (fun env ->
      let set_object, get_object = new_local env "new_object" in
      Heap.alloc env size ^^
      set_object ^^ get_object ^^
      compile_unboxed_const (int_of_tag tag) ^^
      Heap.store_field tag_field ^^
      get_object ^^ (* object pointer *)
      get_object ^^ (* forwarding pointer *)
      Heap.store_field forwarding_pointer_field ^^
      get_object
    )

  let load_forwarding_pointer env =
    Heap.load_field forwarding_pointer_field

  let store_tag env tag =
    load_forwarding_pointer env ^^
    compile_unboxed_const (int_of_tag tag) ^^
    Heap.store_field tag_field

  let load_tag env =
    load_forwarding_pointer env ^^
    Heap.load_field tag_field

  let check_forwarding env unskewed =
    let name = "check_forwarding_" ^ if unskewed then "unskewed" else "skewed" in
    Func.share_code1 Func.Always env name ("object", I64Type) [I64Type] (fun env get_object ->
      let set_object = G.setter_for get_object in
      (if unskewed then
        get_object ^^
        compile_unboxed_const ptr_skew ^^
        G.i (Binary (Wasm_exts.Values.I64 I64Op.Add)) ^^
        set_object
      else G.nop) ^^
      get_object ^^
      load_forwarding_pointer env ^^
      get_object ^^
      compile_comparison I64Op.Eq ^^
      E.else_trap_with env "missing object forwarding" ^^
      get_object ^^
      (if unskewed then
        compile_unboxed_const ptr_unskew ^^
        G.i (Binary (Wasm_exts.Values.I64 I64Op.Add))
      else G.nop))

  let check_forwarding_for_store env typ =
    let (set_value, get_value, _) = new_local_ env typ "value" in
    set_value ^^ check_forwarding env false ^^ get_value

  let load_field env index =
    (if !Flags.sanity then check_forwarding env false else G.nop) ^^
    Heap.load_field index

  let store_field env index =
    (if !Flags.sanity then check_forwarding_for_store env I64Type else G.nop) ^^
    Heap.store_field index

  let load_field_float64 env index =
    (if !Flags.sanity then check_forwarding env false else G.nop) ^^
    Heap.load_field_float64 index

  let store_field_float64 env index =
    (if !Flags.sanity then check_forwarding_for_store env F64Type else G.nop) ^^
    Heap.store_field_float64 index

  (* Branches based on the tag of the object pointed to,
     leaving the object on the stack afterwards. *)
  let branch_default env retty def (cases : (tag * G.t) list) : G.t =
    let (set_tag, get_tag) = new_local env "tag" in

    let rec go = function
      | [] -> def
      | ((tag, code) :: cases) ->
        get_tag ^^
        compile_eq_const (int_of_tag tag) ^^
        E.if_ env retty code (go cases)
    in
    load_tag env ^^
    set_tag ^^
    go cases

  (* like branch_default but also pushes the scrutinee on the stack for the
   * branch's consumption *)
  let _branch_default_with env retty def cases =
    let (set_o, get_o) = new_local env "o" in
    let prep (t, code) = (t, get_o ^^ code)
    in set_o ^^ get_o ^^ branch_default env retty def (List.map prep cases)

  (* like branch_default_with but the tag is known statically *)
  let branch_with env retty = function
    | [] -> G.i Unreachable
    | [_, code] -> code
    | (_, code) :: cases ->
       let (set_o, get_o) = new_local env "o" in
       let prep (t, code) = (t, get_o ^^ code)
       in set_o ^^ get_o ^^ branch_default env retty (get_o ^^ code) (List.map prep cases)

  (* Can a value of this type be represented by a heap object with this tag? *)
  (* Needs to be conservative, i.e. return `true` if unsure *)
  (* This function can also be used as assertions in a lint mode, e.g. in compile_exp *)
  let can_have_tag ty tag =
    let open Mo_types.Type in
    match (tag : tag) with
    | Region ->
      begin match normalize ty with
      | (Con _ | Any) -> true
      | (Prim Region) -> true
      | (Prim _ | Obj _ | Array _ | Tup _ | Opt _ | Variant _ | Func _ | Non) -> false
      | (Pre | Async _ | Mut _ | Var _ | Typ _) -> assert false
      end
    | Array ->
      begin match normalize ty with
      | (Con _ | Any) -> true
      | (Array _ | Tup _) -> true
      | (Prim _ |  Obj _ | Opt _ | Variant _ | Func _ | Non) -> false
      | (Pre | Async _ | Mut _ | Var _ | Typ _) -> assert false
      end
    | Blob ->
      begin match normalize ty with
      | (Con _ | Any) -> true
      | (Prim (Text|Blob|Principal)) -> true
      | (Prim _ | Obj _ | Array _ | Tup _ | Opt _ | Variant _ | Func _ | Non) -> false
      | (Pre | Async _ | Mut _ | Var _ | Typ _) -> assert false
      end
    | Object ->
      begin match normalize ty with
      | (Con _ | Any) -> true
      | (Obj _) -> true
      | (Prim _ | Array _ | Tup _ | Opt _ | Variant _ | Func _ | Non) -> false
      | (Pre | Async _ | Mut _ | Var _ | Typ _) -> assert false
      end
    | _ -> true

  (* like branch_with but with type information to statically skip some branches *)
  let _branch_typed_with env ty retty branches =
    branch_with env retty (List.filter (fun (tag,c) -> can_have_tag ty tag) branches)

  let allocation_barrier env =
    E.call_import env "rts" "allocation_barrier"

  let write_with_barrier env =
    let (set_value, get_value) = new_local env "written_value" in
    let (set_location, get_location) = new_local env "write_location" in
    set_value ^^ set_location ^^
    (* performance gain by first checking the GC state *)
    E.call_import env "rts" "running_gc" ^^
    Bool.from_rts_int32 ^^
    E.if0 (
      get_location ^^ get_value ^^
      E.call_import env "rts" "write_with_barrier"
    ) (
      get_location ^^ get_value ^^
      store_unskewed_ptr
    )

  let obj env tag element_instructions : G.t =
    let n = List.length element_instructions in
    let size = (Int64.add (Wasm.I64.of_int_u n) header_size) in
    let (set_object, get_object) = new_local env "new_object" in
    alloc env size tag ^^
    set_object ^^
    let init_elem idx instrs : G.t =
      get_object ^^
      instrs ^^
      Heap.store_field (Int64.add (Wasm.I64.of_int_u idx) header_size)
    in
    G.concat_mapi init_elem element_instructions ^^
    get_object ^^
    allocation_barrier env

end (* Tagged *)

module MutBox = struct
  (*
      Mutable heap objects

       ┌──────┬─────┬─────────┐
       │ obj header │ payload │
       └──────┴─────┴─────────┘

     The object header includes the obj tag (MutBox) and the forwarding pointer.
  *)

  let field = Tagged.header_size

  let alloc env =
    Tagged.obj env Tagged.MutBox [ compile_unboxed_zero ]

  let load_field env =
    Tagged.load_forwarding_pointer env ^^
    Tagged.load_field env field

  let store_field env =
    let (set_mutbox_value, get_mutbox_value) = new_local env "mutbox_value" in
    set_mutbox_value ^^
    Tagged.load_forwarding_pointer env ^^
    get_mutbox_value ^^
    Tagged.store_field env field
end


module Opt = struct
  (* The Option type. Optional values are represented as

    1. ┌──────┐
       │ null │
       └──────┘

       A special null value. This is a singleton object stored in the persistent memory
       and retained across all objects. This serves for efficient null checks by using 
       pointer comparison (and applying pointer forwarding resolution beforehand).


    2. ┌──────┬─────────┐
       │ some │ payload │
       └──────┴─────────┘

       A heap-allocated box for `?v` values. Should only ever contain null or
       another such box.

    3. Anything else (pointer or unboxed scalar): Constituent value, implicitly
       injected into the opt type.

    This way, `?t` is represented without allocation, with the only exception of
    the value `?ⁿnull` for n>0.

    NB: `?ⁿnull` is essentially represented by the unary encoding of the number
    of n. This could be optimized further, by storing `n` in the Some payload,
    instead of a pointer, but unlikely worth it.

  *)

  let some_payload_field = Tagged.header_size

  let null_lit env =
    E.call_import env "rts" "null_singleton" (* forwarding pointer already resolved *)

  let is_some env =
    Func.share_code1 Func.Never env "is_some" ("x", I64Type) [I64Type] (fun env get_x ->
      get_x ^^ BitTagged.if_tagged_scalar env [I64Type]
        ( Bool.lit true ) (* scalar *)
        ( get_x ^^ BitTagged.is_true_literal env ^^ (* exclude true literal since `branch_default` follows the forwarding pointer *)
          E.if_ env [I64Type]
            ( Bool.lit true ) (* true literal *)
            ( (* pointer to object, resolve forwarding pointer on null pointer equality check *)
              get_x ^^
              Tagged.load_forwarding_pointer env ^^
              null_lit env ^^
              compile_comparison I64Op.Ne
            )
        )
    )

  let alloc_some env get_payload =
    Tagged.obj env Tagged.Some [ get_payload ]

  let inject env e =
    e ^^
    Func.share_code1 Func.Never env "opt_inject" ("x", I64Type) [I64Type] (fun env get_x ->
      get_x ^^ BitTagged.if_tagged_scalar env [I64Type]
        ( get_x ) (* scalar, no wrapping *)
        ( get_x ^^ BitTagged.is_true_literal env ^^ (* exclude true literal since `branch_default` follows the forwarding pointer *)
          E.if_ env [I64Type]
            ( get_x ) (* true literal, no wrapping *)
            ( get_x ^^ Tagged.branch_default env [I64Type]
              ( get_x ) (* default tag, no wrapping *)
              [ Tagged.Null, alloc_some env get_x
              ; Tagged.Some, alloc_some env get_x ]
            )
        )
    )

  (* This function is used where conceptually, Opt.inject should be used, but
  we know for sure that it wouldn’t do anything anyways, except dereferencing the forwarding pointer *)
  let inject_simple env e =
    e ^^ Tagged.load_forwarding_pointer env

  let load_some_payload_field env =
    Tagged.load_forwarding_pointer env ^^
    Tagged.load_field env some_payload_field

  let project env =
    Func.share_code1 Func.Never env "opt_project" ("x", I64Type) [I64Type] (fun env get_x ->
      get_x ^^ BitTagged.if_tagged_scalar env [I64Type]
        ( get_x ) (* scalar, no wrapping *)
        ( get_x ^^ BitTagged.is_true_literal env ^^ (* exclude true literal since `branch_default` follows the forwarding pointer *)
          E.if_ env [I64Type]
            ( get_x ) (* true literal, no wrapping *)
            ( get_x ^^ Tagged.branch_default env [I64Type]
              ( get_x ) (* default tag, no wrapping *)
              [ Tagged.Some,
                get_x ^^ load_some_payload_field env
              ; Tagged.Null,
                E.trap_with env "Internal error: opt_project: null!"
              ]
            )
        )
    )

end (* Opt *)

module Variant = struct
  (* The Variant type. We store the variant tag in a first word; we can later
     optimize and squeeze it in the Tagged tag. We can also later support unboxing
     variants with an argument of type ().

       ┌──────┬─────┬────────────┬─────────┐
       │ obj header │ varianttag │ payload │
       └──────┴─────┴────────────┴─────────┘

     The object header includes the obj tag (TAG_VARIANT) and the forwarding pointer.
  *)

  let variant_tag_field = Tagged.header_size
  let payload_field = Int64.add variant_tag_field 1L

  let hash_variant_label env : Mo_types.Type.lab -> int64 =
    E.hash env

  let inject env l e =
    Tagged.obj env Tagged.Variant [compile_unboxed_const (hash_variant_label env l); e]

  let get_variant_tag env =
    Tagged.load_forwarding_pointer env ^^
    Tagged.load_field env variant_tag_field

  let project env =
    Tagged.load_forwarding_pointer env ^^
    Tagged.load_field env payload_field

  (* Test if the top of the stack points to a variant with this label *)
  let test_is env l =
    get_variant_tag env ^^
    compile_eq_const (hash_variant_label env l)

end (* Variant *)


module Closure = struct
  (* In this module, we deal with closures, i.e. functions that capture parts
     of their environment.

     The structure of a closure is:

       ┌──────┬─────┬───────┬──────┬──────────────┐
       │ obj header │ funid │ size │ captured ... │
       └──────┴─────┴───────┴──────┴──────────────┘

     The object header includes the object tag (TAG_CLOSURE) and the forwarding pointer.
  *)
  let header_size = Int64.add Tagged.header_size 2L

  let funptr_field = Tagged.header_size
  let len_field = Int64.add 1L Tagged.header_size

  let load_data env i =
    Tagged.load_forwarding_pointer env ^^
    Tagged.load_field env (Int64.add header_size i)

  let store_data env i =
    let (set_closure_data, get_closure_data) = new_local env "closure_data" in
    set_closure_data ^^
    Tagged.load_forwarding_pointer env ^^
    get_closure_data ^^
    Tagged.store_field env (Int64.add header_size i)

  let prepare_closure_call env =
    Tagged.load_forwarding_pointer env

  (* Expect on the stack
     * the function closure (using prepare_closure_call)
     * and arguments (n-ary!)
     * the function closure again!
  *)
  let call_closure env n_args n_res =
    (* Calculate the wasm type for a given calling convention.
       An extra first argument for the closure! *)
    let ty = E.func_type env (FuncType (
      I64Type :: Lib.List.make n_args I64Type,
      FakeMultiVal.ty (Lib.List.make n_res I64Type))) in
    (* get the table index *)
    Tagged.load_forwarding_pointer env ^^
    Tagged.load_field env funptr_field ^^
    G.i (Convert (Wasm_exts.Values.I32 I32Op.WrapI64)) ^^
    (* All done: Call! *)
    G.i (CallIndirect (nr ty)) ^^
    FakeMultiVal.load env (Lib.List.make n_res I64Type)

  let alloc env fi =
    Tagged.obj env Tagged.Closure [
      compile_unboxed_const (Wasm.I64_convert.extend_i32_u (E.add_fun_ptr env fi));
      compile_unboxed_const 0L
    ]

end (* Closure *)


module BoxedWord64 = struct
  (* We store large word64s, nat64s and int64s in immutable boxed 64bit heap objects.

     Small values are stored unboxed, tagged, see BitTagged. The bit-tagging logic is
     contained in BitTagged; here we just do the boxing.

     The heap layout of a BoxedWord64 is:

       ┌──────┬─────┬─────┐
       │ obj header │ i64 │
       └──────┴─────┴─────┘

     The object header includes the object tag (Bits64) and the forwarding pointer.
  *)

  let payload_field = Tagged.header_size

  let compile_box env compile_elem : G.t =
    let (set_i, get_i) = new_local env "boxed_i64" in
    let size = 4L in
    Tagged.alloc env size Tagged.Bits64 ^^
    set_i ^^
    get_i ^^ compile_elem ^^ Tagged.store_field env payload_field ^^
    get_i ^^
    Tagged.allocation_barrier env

  let lit env i =
    if BitTagged.can_tag_const i
    then 
      compile_unboxed_const (BitTagged.tag_const i)
    else
      compile_box env (compile_unboxed_const i)

  let box env = Func.share_code1 Func.Never env "box_i64" ("n", I64Type) [I64Type] (fun env get_n ->
      get_n ^^ BitTagged.if_can_tag_i64 env [I64Type]
        (get_n ^^ BitTagged.tag)
        (compile_box env get_n)
    )

  let unbox env = Func.share_code1 Func.Never env "unbox_i64" ("n", I64Type) [I64Type] (fun env get_n ->
      get_n ^^
      BitTagged.if_tagged_scalar env [I64Type]
        ( get_n ^^ BitTagged.untag)
        ( get_n ^^ Tagged.load_forwarding_pointer env ^^ Tagged.load_field env payload_field)
    )
end (* BoxedWord64 *)

module Word64 = struct

  let compile_add env = G.i (Binary (Wasm_exts.Values.I64 I64Op.Add))
  let compile_signed_sub env = G.i (Binary (Wasm_exts.Values.I64 I64Op.Sub))
  let compile_mul env = G.i (Binary (Wasm_exts.Values.I64 I64Op.Mul))
  let compile_signed_div env = G.i (Binary (Wasm_exts.Values.I64 I64Op.DivS))
  let compile_signed_mod env = G.i (Binary (Wasm_exts.Values.I64 I64Op.RemS))
  let compile_unsigned_div env = G.i (Binary (Wasm_exts.Values.I64 I64Op.DivU))
  let compile_unsigned_rem env = G.i (Binary (Wasm_exts.Values.I64 I64Op.RemU))
  let compile_unsigned_sub env =
    Func.share_code2 Func.Never env "nat_sub" (("n1", I64Type), ("n2", I64Type)) [I64Type] (fun env get_n1 get_n2 ->
      get_n1 ^^ get_n2 ^^ compile_comparison I64Op.LtU ^^
      E.then_trap_with env "Natural subtraction underflow" ^^
      get_n1 ^^ get_n2 ^^ G.i (Binary (Wasm_exts.Values.I64 I64Op.Sub))
    )

  let compile_unsigned_pow env =
    let name = prim_fun_name Type.Nat64 "wpow_nat" in
    Func.share_code2 Func.Always env name (("n", I64Type), ("exp", I64Type)) [I64Type]
      (fun env get_n get_exp ->
        let set_n = G.setter_for get_n in
        let set_exp = G.setter_for get_exp in
        let (set_acc, get_acc) = new_local env "acc" in

        (* start with result = 1 *)
        compile_unboxed_const 1L ^^ set_acc ^^

        (* handle exp == 0 *)
        get_exp ^^ compile_test I64Op.Eqz ^^
        E.if1 I64Type get_acc (* done *)
        begin
          G.loop0 begin
            (* Are we done? *)
            get_exp ^^ compile_unboxed_const 1L ^^ compile_comparison I64Op.LeU ^^
            E.if0 G.nop (* done *)
            begin
              (* Check low bit of exp to see if we need to multiply *)
              get_exp ^^ compile_shl_const 63L ^^ compile_test I64Op.Eqz ^^
              E.if0 G.nop
              begin
                (* Multiply! *)
                get_acc ^^ get_n ^^ G.i (Binary (Wasm_exts.Values.I64 I64Op.Mul)) ^^ set_acc
              end ^^
              (* Square n, and shift exponent *)
              get_n ^^ get_n ^^ G.i (Binary (Wasm_exts.Values.I64 I64Op.Mul)) ^^ set_n ^^
              get_exp ^^ compile_shrU_const 1L ^^ set_exp ^^
              (* And loop *)
              G.i (Br (nr 1l))
            end
          end ^^
          (* Multiply a last time *)
          get_acc ^^ get_n ^^ G.i (Binary (Wasm_exts.Values.I64 I64Op.Mul))
        end
      )


  let compile_signed_wpow env =
    Func.share_code2 Func.Never env "wrap_pow_Int64" (("n", I64Type), ("exp", I64Type)) [I64Type]
      (fun env get_n get_exp ->
        get_exp ^^
        compile_unboxed_const 0L ^^
        compile_comparison I64Op.GeS ^^
        E.else_trap_with env "negative power" ^^
        get_n ^^ get_exp ^^ compile_unsigned_pow env
      )

  let _compile_eq env = compile_comparison I64Op.Eq
  let compile_relop env i64op = compile_comparison i64op

end (* BoxedWord64 *)

module TaggedSmallWord = struct
  (* While smaller-than-64bit words are treated as i64 from the WebAssembly
     perspective, there are certain differences that are type based. This module
     provides helpers to abstract over those.

     Caution: Some functions here are also used for Nat64/Int64, while others
     are _only_ used for the small ones. Check call-sites!
  *)

  let bits_of_type = function
    | Type.(Int8|Nat8) -> 8
    | Type.(Int16|Nat16) -> 16
    | Type.(Int32|Nat32) -> 32
    | _ -> 64

  let shift_of_type ty = Int64.of_int (64 - bits_of_type ty)

  let bitwidth_mask_of_type = function
    | Type.(Int8|Nat8) -> 0b111L
    | Type.(Int16|Nat16) -> 0b1111L
    | Type.(Int32|Nat32) -> 0b11111L
    | p -> todo "bitwidth_mask_of_type" (Arrange_type.prim p) 0L

  let const_of_type ty n = Int64.(shift_left n (to_int (shift_of_type ty)))

  let padding_of_type ty = Int64.(sub (const_of_type ty 1L) one)

  let mask_of_type ty = Int64.lognot (padding_of_type ty)

  (* Makes sure that we only shift/rotate the maximum number of bits available in the word. *)
  let clamp_shift_amount = function
    | Type.(Nat64|Int64) -> G.nop
    | ty -> compile_bitand_const (bitwidth_mask_of_type ty)

  let shift_leftWordNtoI64 = compile_shl_const

  (* Makes sure that the word payload (e.g. shift/rotate amount) is in the LSB bits of the word. *)
  let lsb_adjust = function
    | Type.(Nat8|Nat16|Nat32) as ty -> compile_shrU_const (shift_of_type ty)
    | Type.(Int8|Int16|Int32) as ty -> compile_shrS_const (shift_of_type ty)
    | _ -> assert false

  (* Makes sure that the word payload (e.g. operation result) is in the MSB bits of the word. *)
  let msb_adjust = function
    | Type.(Int64|Nat64) -> G.nop
    | ty -> shift_leftWordNtoI64 (shift_of_type ty)

  (* Makes sure that the word representation invariant is restored. *)
  let sanitize_word_result = function
    | Type.(Nat64|Int64) -> G.nop
    | ty -> compile_bitand_const (mask_of_type ty)

  (* Sets the number (according to the type's word invariant) of LSBs. *)
  let compile_word_padding = function
    | Type.(Nat64|Int64) -> G.nop
    | ty -> compile_bitor_const (padding_of_type ty)

  (* Kernel for counting leading zeros, according to the word invariant. *)
  let clz_kernel ty =
    compile_word_padding ty ^^
    G.i (Unary (Wasm_exts.Values.I64 I64Op.Clz)) ^^
    msb_adjust ty

  (* Kernel for counting trailing zeros, according to the word invariant. *)
  let ctz_kernel ty =
    compile_word_padding ty ^^
    compile_rotr_const (shift_of_type ty) ^^
    G.i (Unary (Wasm_exts.Values.I64 I64Op.Ctz)) ^^
    msb_adjust ty

  (* Kernel for testing a bit position, according to the word invariant. *)
  let btst_kernel env ty =
    let (set_b, get_b) = new_local env "b"
    in lsb_adjust ty ^^ set_b ^^ lsb_adjust ty ^^
       compile_unboxed_one ^^ get_b ^^ clamp_shift_amount ty ^^
       G.i (Binary (Wasm_exts.Values.I64 I64Op.Shl)) ^^
       G.i (Binary (Wasm_exts.Values.I64 I64Op.And))

  (* Code points occupy 21 bits, so can always be tagged scalars *)
  let untag_codepoint = compile_shrU_const 8L
  let tag_codepoint = compile_shl_const 8L

  (* Checks (n < 0xD800 || 0xE000 ≤ n ≤ 0x10FFFF),
     ensuring the codepoint range and the absence of surrogates. *)
  let check_and_tag_codepoint env =
    Func.share_code1 Func.Always env "Nat32->Char" ("n", I64Type) [I64Type] (fun env get_n ->
      get_n ^^ G.setter_for get_n ^^
      get_n ^^ compile_unboxed_const 0xD800L ^^
      compile_comparison I64Op.GeU ^^
      get_n ^^ compile_unboxed_const 0xE000L ^^
      compile_comparison I64Op.LtU ^^
      G.i (Binary (Wasm_exts.Values.I64 I64Op.And)) ^^
      get_n ^^ compile_unboxed_const 0x10FFFFL ^^
      compile_comparison I32Op.GtU ^^
      G.i (Binary (Wasm_exts.Values.I64 I64Op.Or)) ^^
      E.then_trap_with env "codepoint out of range" ^^
      get_n ^^ tag_codepoint
    )

  let vanilla_lit ty v =
    Int64.(shift_left (of_int v) (to_int (shift_of_type ty)))

  (* Wrapping implementation for multiplication and exponentiation. *)

  let compile_word_mul env ty =
    lsb_adjust ty ^^
    G.i (Binary (Wasm_exts.Values.I64 I64Op.Mul))

  let compile_nat_power env =
    (* Square- and multiply exponentiation *)
    Func.share_code2 Func.Always env "wpow_nat" (("n", I64Type), ("exp", I64Type)) [I64Type]
      (fun env get_n get_exp ->
        let set_n = G.setter_for get_n in
        let set_exp = G.setter_for get_exp in
        let (set_acc, get_acc) = new_local env "acc" in

        compile_unboxed_const 1L ^^ set_acc ^^

        (* handle exp == 0 *)
        get_exp ^^ compile_test I64Op.Eqz ^^
        E.if1 I64Type get_acc (* done *)
        begin
          G.loop0 begin
            (* Are we done? *)
            get_exp ^^ compile_unboxed_const 1L ^^ compile_comparison I64Op.LeU ^^
            E.if0 G.nop (* done *)
            begin
              (* Check low bit of exp to see if we need to multiply *)
              get_exp ^^ compile_shl_const 63L ^^ compile_test I64Op.Eqz ^^
              E.if0 G.nop
              begin
                (* Multiply! *)
                get_acc ^^ get_n ^^ G.i (Binary (Wasm_exts.Values.I64 I64Op.Mul)) ^^ set_acc
              end ^^
              (* Square n, and shift exponent *)
              get_n ^^ get_n ^^ G.i (Binary (Wasm_exts.Values.I64 I64Op.Mul)) ^^ set_n ^^
              get_exp ^^ compile_shrU_const 1L ^^ set_exp ^^
              (* And loop *)
              G.i (Br (nr 1l))
            end
          end ^^
          (* Multiply a last time *)
          get_acc ^^ get_n ^^ G.i (Binary (Wasm_exts.Values.I64 I64Op.Mul))
        end
      )

  let compile_int_power env =
    Func.share_code2 Func.Never env "wpow_int" (("n", I64Type), ("exp", I64Type)) [I64Type]
      (fun env get_n get_exp ->
        get_exp ^^
        compile_unboxed_const 0L ^^
        compile_comparison I64Op.GeS ^^
        E.else_trap_with env "negative power" ^^
        get_n ^^ get_exp ^^ compile_nat_power env
      )


  (* To rotate, first rotate a copy by bits_of_type into the other direction *)
  let rotl env ty =
     Func.share_code2 Func.Never env (prim_fun_name ty "rotl") (("n", I64Type), ("by", I64Type)) [I64Type]
       (fun env get_n get_by ->
        let open Wasm_exts.Values in
        let beside_adjust = compile_rotr_const (Int64.of_int (bits_of_type ty)) in
        get_n ^^ get_n ^^ beside_adjust ^^ G.i (Binary (I64 I64Op.Or)) ^^
        get_by ^^ lsb_adjust ty ^^ clamp_shift_amount ty ^^ G.i (Binary (I64 I64Op.Rotl)) ^^
        sanitize_word_result ty
       )

  let rotr env ty =
     Func.share_code2 Func.Never env (prim_fun_name ty "rotr") (("n", I64Type), ("by", I64Type)) [I64Type]
       (fun env get_n get_by ->
        let open Wasm_exts.Values in
        let beside_adjust = compile_rotl_const (Int64.of_int (bits_of_type ty)) in
        get_n ^^ get_n ^^ beside_adjust ^^ G.i (Binary (I64 I64Op.Or)) ^^
        get_by ^^ lsb_adjust ty ^^ clamp_shift_amount ty ^^ G.i (Binary (I64 I64Op.Rotr)) ^^
        sanitize_word_result ty
       )

end (* TaggedSmallWord *)


module Float = struct
  (* We store floats (C doubles) in immutable boxed 64bit heap objects.

     The heap layout of a Float is:

       ┌──────┬─────┬─────┐
       │ obj header │ f64 │
       └──────┴─────┴─────┘

     For now the tag stored is that of a Bits64, because the payload is
     treated opaquely by the RTS. We'll introduce a separate tag when the need of
     debug inspection (or GC representation change) arises.

     The object header includes the object tag (Bits64) and the forwarding pointer.
  *)

  let payload_field = Tagged.header_size

  let compile_unboxed_const f = G.i (Const (nr (Wasm_exts.Values.F64 f)))

  let box env = Func.share_code1 Func.Never env "box_f64" ("f", F64Type) [I64Type] (fun env get_f ->
    let (set_i, get_i) = new_local env "boxed_f64" in
    let size = Int64.add Tagged.header_size 2L in
    Tagged.alloc env size Tagged.Bits64 ^^
    set_i ^^
    get_i ^^ get_f ^^ Tagged.store_field_float64 env payload_field ^^
    get_i ^^
    Tagged.allocation_barrier env
  )

  let unbox env = Tagged.load_forwarding_pointer env ^^ Tagged.load_field_float64 env payload_field

  let lit env f = compile_unboxed_const f ^^ box env

end (* Float *)


module ReadBuf = struct
  (*
  Combinators to safely read from a dynamic buffer.

  We represent a buffer by a pointer to two words in memory (usually allocated
  on the shadow stack): The first is a pointer to the current position of the buffer,
  the second one a pointer to the end (to check out-of-bounds).

  Code that reads from this buffer will update the former, i.e. it is mutable.

  The format is compatible with C (pointer to a struct) and avoids the need for the
  multi-value extension that we used before to return both parse result _and_
  updated pointer.

  All pointers here are unskewed!

  This module is mostly for serialization, but because there are bits of
  serialization code in the BigNumType implementations, we put it here.
  *)

  let get_ptr get_buf =
    get_buf ^^ G.i (Load {ty = I64Type; align = 3; offset = 0L; sz = None})
  let get_end get_buf =
    get_buf ^^ G.i (Load {ty = I64Type; align = 3; offset = Heap.word_size; sz = None})
  let set_ptr get_buf new_val =
    get_buf ^^ new_val ^^ G.i (Store {ty = I64Type; align = 3; offset = 0L; sz = None})
  let set_end get_buf new_val =
    get_buf ^^ new_val ^^ G.i (Store {ty = I64Type; align = 3; offset = Heap.word_size; sz = None})
  let set_size get_buf get_size =
    set_end get_buf
      (get_ptr get_buf ^^ get_size ^^ G.i (Binary (Wasm_exts.Values.I64 I64Op.Add)))

  let alloc env f = Stack.with_words env "buf" 2L f

  let advance get_buf get_delta =
    set_ptr get_buf (get_ptr get_buf ^^ get_delta ^^ G.i (Binary (Wasm_exts.Values.I64 I64Op.Add)))

  let read_leb128 env get_buf =
    get_buf ^^ E.call_import env "rts" "leb128_decode"

  let read_sleb128 env get_buf =
    get_buf ^^ E.call_import env "rts" "sleb128_decode"

  let check_space env get_buf get_delta =
    get_delta ^^
    get_end get_buf ^^ get_ptr get_buf ^^ G.i (Binary (Wasm_exts.Values.I64 I64Op.Sub)) ^^
    compile_comparison I64Op.LeU ^^
    E.else_trap_with env "IDL error: out of bounds read"

  let check_page_end env get_buf incr_delta =
    get_ptr get_buf ^^ compile_bitand_const 0xFFFFL ^^
    incr_delta ^^
    compile_shrU_const 16L

  let is_empty env get_buf =
    get_end get_buf ^^ get_ptr get_buf ^^
    compile_comparison I64Op.Eq

  let read_byte env get_buf =
    check_space env get_buf (compile_unboxed_const 1L) ^^
    get_ptr get_buf ^^
    G.i (Load {ty = I32Type; align = 0; offset = 0L; sz = Some Wasm_exts.Types.(Pack8, ZX)}) ^^
    G.i (Convert (Wasm_exts.Values.I64 I64Op.ExtendUI32)) ^^
    advance get_buf (compile_unboxed_const 1L)

  let read_word16 env get_buf =
    check_space env get_buf (compile_unboxed_const 2L) ^^
    get_ptr get_buf ^^
    G.i (Load {ty = I32Type; align = 0; offset = 0L; sz = Some Wasm_exts.Types.(Pack16, ZX)}) ^^
    G.i (Convert (Wasm_exts.Values.I64 I64Op.ExtendUI32)) ^^
    advance get_buf (compile_unboxed_const 2L)

  let read_word32 env get_buf =
    check_space env get_buf (compile_unboxed_const 4L) ^^
    get_ptr get_buf ^^
    G.i (Load {ty = I32Type; align = 0; offset = 0L; sz = None}) ^^
    G.i (Convert (Wasm_exts.Values.I64 I64Op.ExtendUI32)) ^^
    advance get_buf (compile_unboxed_const 4L)

  let read_signed_word32 env get_buf =
    check_space env get_buf (compile_unboxed_const 4L) ^^
    get_ptr get_buf ^^
    G.i (Load {ty = I32Type; align = 0; offset = 0L; sz = None}) ^^
    G.i (Convert (Wasm_exts.Values.I64 I64Op.ExtendSI32)) ^^
    advance get_buf (compile_unboxed_const 4L)

  let speculative_read_word64 env get_buf =
    check_page_end env get_buf (compile_add_const 8L) ^^
    E.if1 I64Type
      (compile_unboxed_const (-1L))
      begin
        get_ptr get_buf ^^
        G.i (Load {ty = I64Type; align = 0; offset = 0L; sz = None})
      end

  let read_word64 env get_buf =
    check_space env get_buf (compile_unboxed_const 8L) ^^
    get_ptr get_buf ^^
    G.i (Load {ty = I64Type; align = 0; offset = 0L; sz = None}) ^^
    advance get_buf (compile_unboxed_const 8L)

  let read_float64 env get_buf =
    check_space env get_buf (compile_unboxed_const 8L) ^^
    get_ptr get_buf ^^
    G.i (Load {ty = F64Type; align = 0; offset = 0L; sz = None}) ^^
    advance get_buf (compile_unboxed_const 8L)

  let read_blob env get_buf get_len =
    check_space env get_buf get_len ^^
    (* Already has destination address on the stack *)
    get_ptr get_buf ^^
    get_len ^^
    Heap.memcpy env ^^
    advance get_buf get_len

end (* Buf *)


type comparator = Lt | Le | Ge | Gt

module type BigNumType =
sig
  (* word from SR.Vanilla, trapping, unsigned semantics *)
  val to_word32 : E.t -> G.t
  val to_word64 : E.t -> G.t
  val to_word64_with : E.t -> G.t (* with error message on stack (ptr/len) *)

  (* word from SR.Vanilla, lossy, raw bits *)
  val truncate_to_word32 : E.t -> G.t
  val truncate_to_word64 : E.t -> G.t

  (* unsigned word to SR.Vanilla *)
  val from_word32 : E.t -> G.t
  val from_word64 : E.t -> G.t

  (* signed word to SR.Vanilla *)
  val from_signed_word32 : E.t -> G.t
  val from_signed_word64 : E.t -> G.t

  (* buffers *)
  (* given a numeric object on stack (vanilla),
     push the number (i32) of bytes necessary
     to externalize the numeric object *)
  val compile_data_size_signed : E.t -> G.t
  val compile_data_size_unsigned : E.t -> G.t
  (* given on stack
     - numeric object (vanilla, TOS)
     - data buffer
    store the binary representation of the numeric object into the data buffer,
    and push the number (i32) of bytes stored onto the stack
   *)
  val compile_store_to_data_buf_signed : E.t -> G.t
  val compile_store_to_data_buf_unsigned : E.t -> G.t
  (* given on stack
     - numeric object (vanilla, TOS)
     - (unskewed) stream
    store the binary representation of the numeric object into the stream
   *)
  val compile_store_to_stream_signed : E.t -> G.t
  val compile_store_to_stream_unsigned : E.t -> G.t
  (* given a ReadBuf on stack, consume bytes from it,
     deserializing to a numeric object
     and leave it on the stack (vanilla).
     The boolean argument is true if the value to be read is signed.
   *)
  val compile_load_from_data_buf : E.t -> G.t -> bool -> G.t

  (* literals *)
  val lit : E.t -> Big_int.big_int -> G.t

  (* arithmetic *)
  val compile_abs : E.t -> G.t
  val compile_neg : E.t -> G.t
  val compile_add : E.t -> G.t
  val compile_signed_sub : E.t -> G.t
  val compile_unsigned_sub : E.t -> G.t
  val compile_mul : E.t -> G.t
  val compile_signed_div : E.t -> G.t
  val compile_signed_mod : E.t -> G.t
  val compile_unsigned_div : E.t -> G.t
  val compile_unsigned_rem : E.t -> G.t
  val compile_unsigned_pow : E.t -> G.t
  val compile_lsh : E.t -> G.t
  val compile_rsh : E.t -> G.t

  (* comparisons *)
  val compile_eq : E.t -> G.t
  val compile_is_negative : E.t -> G.t
  val compile_relop : E.t -> comparator -> G.t

  (* representation checks *)
  (* given a numeric object on the stack as skewed pointer, check whether
     it can be faithfully stored in N bits, including a leading sign bit
     leaves boolean result on the stack
     N must be 2..64
   *)
  val fits_signed_bits : E.t -> int -> G.t
  (* given a numeric object on the stack as skewed pointer, check whether
     it can be faithfully stored in N unsigned bits
     leaves boolean result on the stack
     N must be 1..64
   *)
  val fits_unsigned_bits : E.t -> int -> G.t
end

let i64op_from_relop = function
  | Lt -> I64Op.LtS
  | Le -> I64Op.LeS
  | Ge -> I64Op.GeS
  | Gt -> I64Op.GtS

let name_from_relop = function
  | Lt -> "B_lt"
  | Le -> "B_le"
  | Ge -> "B_ge"
  | Gt -> "B_gt"

(* helper, measures the dynamics of the unsigned i64, returns (64 - effective bits) *)
let unsigned_dynamics get_x =
  get_x ^^
  G.i (Unary (Wasm_exts.Values.I64 I64Op.Clz))

(* helper, measures the dynamics of the signed i64, returns (64 - effective bits) *)
let signed_dynamics get_x =
  get_x ^^ compile_shl_const 1L ^^
  get_x ^^
  G.i (Binary (Wasm_exts.Values.I64 I64Op.Xor)) ^^
  G.i (Unary (Wasm_exts.Values.I64 I64Op.Clz))

module I32Leb = struct
  let compile_size dynamics get_x =
    get_x ^^ Bool.from_int64 ^^
    E.if1 I64Type
      begin
        (* Add (7-1) to prepare division by 7 that is rounded up *)
        compile_unboxed_const (Int64.of_int (Int.add 64 (Int.sub 7 1))) ^^
        dynamics get_x ^^
        G.i (Binary (Wasm_exts.Values.I64 I64Op.Sub)) ^^
        compile_divU_const 7L
      end
      (compile_unboxed_const 1L)

  let compile_leb128_size get_x = compile_size unsigned_dynamics get_x
  let compile_sleb128_size get_x = compile_size signed_dynamics get_x

  let compile_store_to_data_buf_unsigned env get_x get_buf =
    get_x ^^ get_buf ^^ 
    E.call_import env "rts" "leb128_encode" ^^
    compile_leb128_size get_x

  let compile_store_to_data_buf_signed env get_x get_buf =
    get_x ^^ get_buf ^^ 
    E.call_import env "rts" "sleb128_encode" ^^
    compile_sleb128_size get_x
end

module MakeCompact (Num : BigNumType) : BigNumType = struct

  (* Compact BigNums are a representation of signed 63-bit bignums (of the
     underlying boxed representation `Num`), that fit into an i64 as per the
     BitTagged representation.

     Many arithmetic operations can be be performed on this right-zero-padded
     representation directly. For some operations (e.g. multiplication) the
     second argument needs to be furthermore right-shifted to avoid overflow.
     Similarly, for division the result must be left-shifted.

     Generally all operations begin with checking whether both arguments are
     already tagged scalars. If so, the arithmetic can be performed in machine
     registers (fast path). Otherwise one or both arguments need boxing and the
     arithmetic needs to be carried out on the underlying boxed bignum
     representation (slow path).

     The result appears as a boxed number in the latter case, so a check is
     performed if it can be a tagged scalar. Conversely in the former case the
     64-bit result can either be a tagged scalar or needs to be boxed.

     Manipulation of the result is unnecessary for the comparison predicates.

     For the `pow` operation the check that both arguments are tagged scalars
     is not sufficient. Here we count and multiply effective bitwidths to
     figure out whether the operation will overflow 64 bits, and if so, we fall
     back to the slow path.
   *)

  (* TODO: There is some unnecessary result shifting when the div result needs
     to be boxed. Is this possible at all to happen? With (/-1) maybe! *)

  (* TODO: Does the result of the rem/mod fast path ever needs boxing? *)

  (* examine the skewed pointer and determine if number fits into 63 bits *)
  let fits_in_vanilla env = Num.fits_signed_bits env 63

  (* A variant of BitTagged.can_tag that works on signed i64 *)
  let if_can_tag env retty is1 is2 =
    compile_shrS_const 1L ^^ BitTagged.if_can_tag_i64 env retty is1 is2

  (* creates a boxed bignum from a signed i64 *)
  let box env = compile_shrS_const 1L ^^ Num.from_signed_word64 env

  let can_use_fath_path env get_a get_b =
    (* Check whether both arguments `a` and `b` are scalars that fit within 32 bit.
       This is to guarantee overflow-free 64-bit arithmetics, such as `add`, `sub`, or `mul`.
       However, this does not work for `pow` as it can overflow for smaller arguments. *)
    (* check that both arguments are scalars, none a skewed pointers *)
    get_a ^^ get_b ^^
    G.i (Binary (Wasm_exts.Values.I64 I64Op.Or)) ^^
    compile_bitand_const 0x1L ^^
    compile_eq_const 0x0L ^^
    get_a ^^ get_b ^^
    (* check that their values fit into 32 bits *)
    G.i (Binary (Wasm_exts.Values.I64 I64Op.Or)) ^^
    compile_bitand_const 0xFFFF_FFFF_0000_0000L ^^
    compile_eq_const 0x0L ^^
    G.i (Binary (Wasm_exts.Values.I64 I64Op.And))


  (* check if both arguments are tagged scalars,
     if so, perform the fast path.
     Otherwise make sure that both arguments are in heap representation,
     and run the slow path on them.
     In both cases bring the results into normal form.
   *)
  let try_unbox2 name fast slow env =
    Func.share_code2 Func.Always env name (("a", I64Type), ("b", I64Type)) [I64Type]
      (fun env get_a get_b ->
        let set_res, get_res = new_local env "res" in
        can_use_fath_path env get_a get_b ^^
        E.if1 I64Type
          begin
            get_a ^^ 
            get_b ^^ 
            fast env ^^ set_res ^^
            get_res ^^
            if_can_tag env [I64Type]
              (get_res)
              (get_res ^^ box env)
          end
          begin
            get_a ^^ BitTagged.if_tagged_scalar env [I64Type]
              (get_a ^^ box env)
              get_a ^^
            get_b ^^ BitTagged.if_tagged_scalar env [I64Type]
              (get_b ^^ box env)
              get_b ^^
            slow env ^^ set_res ^^ get_res ^^
            fits_in_vanilla env ^^
            E.if1 I64Type
              (get_res ^^ Num.truncate_to_word64 env ^^ BitTagged.tag)
              get_res
          end)

  let compile_add = try_unbox2 "B_add" Word64.compile_add Num.compile_add

  let adjust_arg2 code env = compile_shrS_const 1L ^^ code env
  let adjust_result code env = code env ^^ compile_shl_const 1L

  let compile_mul = try_unbox2 "B_mul" (adjust_arg2 Word64.compile_mul) Num.compile_mul
  let compile_signed_sub = try_unbox2 "B+sub" Word64.compile_signed_sub Num.compile_signed_sub
  let compile_signed_div = try_unbox2 "B+div" (adjust_result Word64.compile_signed_div) Num.compile_signed_div
  let compile_signed_mod = try_unbox2 "B_mod" Word64.compile_signed_mod Num.compile_signed_mod
  let compile_unsigned_div = try_unbox2 "B_div" (adjust_result Word64.compile_unsigned_div) Num.compile_unsigned_div
  let compile_unsigned_rem = try_unbox2 "B_rem" Word64.compile_unsigned_rem Num.compile_unsigned_rem
  let compile_unsigned_sub = try_unbox2 "B_sub" Word64.compile_unsigned_sub Num.compile_unsigned_sub

  let compile_unsigned_pow env =
    Func.share_code2 Func.Always env "B_pow" (("a", I64Type), ("b", I64Type)) [I64Type]
    (fun env get_a get_b ->
    let set_res, get_res = new_local env "res" in
    get_a ^^ get_b ^^
    BitTagged.if_both_tagged_scalar env [I64Type]
      begin
        let set_a = G.setter_for get_a in
        let set_b = G.setter_for get_b in
        (* Convert to plain Word64 *)
        get_a ^^ compile_shrS_const 1L ^^ set_a ^^
        get_b ^^ compile_shrS_const 1L ^^ set_b ^^

        get_a ^^ Num.from_signed_word64 env ^^
        get_b ^^ Num.from_signed_word64 env ^^
        Num.compile_unsigned_pow env ^^ set_res ^^
        get_res ^^ fits_in_vanilla env ^^
        E.if1 I64Type
          (get_res ^^ Num.truncate_to_word64 env ^^ BitTagged.tag)
          get_res
      end
      begin
        get_a ^^ BitTagged.if_tagged_scalar env [I64Type]
          (get_a ^^ box env)
          get_a ^^
        get_b ^^ BitTagged.if_tagged_scalar env [I64Type]
          (get_b ^^ box env)
          get_b ^^
        Num.compile_unsigned_pow env ^^ set_res ^^
        get_res ^^ fits_in_vanilla env ^^
        E.if1 I64Type
          (get_res ^^ Num.truncate_to_word64 env ^^ BitTagged.tag)
          get_res
      end)

  (*
    Note [left shifting compact Nat]
    For compact Nats with a number fitting in 32 bits (in scalar value representation) and a shift amount of 
    less or equal 32, we perform a fast shift. Otherwise, the bignum shift via RTS is applied.
   *)

  let compile_lsh env =
    Func.share_code2 Func.Always env "B_lsh" (("n", I64Type), ("amount", I64Type)) [I64Type]
    (fun env get_n get_amount ->
      get_amount ^^ TaggedSmallWord.lsb_adjust Type.Nat32 ^^ G.setter_for get_amount ^^
      get_n ^^
      BitTagged.if_tagged_scalar env [I64Type]
        ( (* see Note [left shifting compact Nat] *)
          get_n ^^ compile_bitand_const 0xFFFF_FFFF_0000_0000L ^^
          compile_eq_const 0L ^^
          get_amount ^^ compile_rel_const I32Op.LeU 32L ^^
          G.i (Binary (Wasm_exts.Values.I64 I64Op.And)) ^^
          E.if1 I64Type
            (get_n ^^ get_amount ^^ G.i (Binary (Wasm_exts.Values.I64 I64Op.Shl))) (* we shift the scalar encoding *)
            (get_n ^^ compile_shrS_const 1L ^^ Num.from_word64 env ^^ get_amount ^^ Num.compile_lsh env)
        )
        (get_n ^^ get_amount ^^ Num.compile_lsh env))

  let compile_rsh env =
    Func.share_code2 Func.Always env "B_rsh" (("n", I64Type), ("amount", I64Type)) [I64Type]
    (fun env get_n get_amount ->
      get_amount ^^ TaggedSmallWord.lsb_adjust Type.Nat32 ^^ G.setter_for get_amount ^^
      get_n ^^
      BitTagged.if_tagged_scalar env [I64Type]
        begin
          get_n ^^ get_amount ^^ 
          G.i (Binary (Wasm_exts.Values.I64 I64Op.ShrU)) ^^
          compile_bitand_const 0xFFFF_FFFF_FFFF_FFFEL ^^
          get_amount ^^ compile_rel_const I64Op.LeU 63L ^^
          G.i (Binary (Wasm_exts.Values.I64 I64Op.Mul)) (* branch-free `if` *)
        end
        begin
          get_n ^^ get_amount ^^ Num.compile_rsh env ^^
          let set_res, get_res = new_local env "res" in
          set_res ^^ get_res ^^
          fits_in_vanilla env ^^
          E.if1 I64Type
            (get_res ^^ Num.truncate_to_word64 env ^^ BitTagged.tag)
            get_res
        end)

  let compile_is_negative env =
    let set_n, get_n = new_local env "n" in
    set_n ^^ get_n ^^
    BitTagged.if_tagged_scalar env [I64Type]
      (get_n ^^ compile_unboxed_const 0L ^^ compile_comparison I64Op.LtS)
      (get_n ^^ Num.compile_is_negative env)

  let lit env = function
    | n when Big_int.is_int_big_int n && BitTagged.can_tag_const (Big_int.int64_of_big_int n) ->
      compile_unboxed_const (BitTagged.tag_const (Big_int.int64_of_big_int n))
    | n -> Num.lit env n

  let compile_neg env =
    Func.share_code1 Func.Always env "B_neg" ("n", I64Type) [I64Type] (fun env get_n ->
      get_n ^^ BitTagged.if_tagged_scalar env [I64Type]
        begin
          get_n ^^ compile_eq_const 0x8000_0000_0000_0000L ^^ (* -2^62 shifted *)
          E.if1 I64Type
            (compile_unboxed_const 0x4000_0000_0000_0000L ^^ Num.from_word64 env)
            begin
              compile_unboxed_const 0L ^^
              get_n ^^
              G.i (Binary (Wasm_exts.Values.I64 I64Op.Sub))
            end
        end
        (get_n ^^ Num.compile_neg env)
    )

  let try_comp_unbox2 name fast slow env =
    Func.share_code2 Func.Always env name (("a", I64Type), ("b", I64Type)) [I64Type]
      (fun env get_a get_b ->
        get_a ^^ get_b ^^
        BitTagged.if_both_tagged_scalar env [I64Type]
          begin
            get_a ^^
            get_b ^^
            fast env
          end
          begin
            get_a ^^ BitTagged.if_tagged_scalar env [I64Type]
              (get_a ^^ box env)
              get_a ^^
            get_b ^^ BitTagged.if_tagged_scalar env [I64Type]
              (get_b ^^ box env)
              get_b ^^
            slow env
          end)

  let compile_eq env =
    Func.share_code2 Func.Always env "B_eq" (("a", I64Type), ("b", I64Type)) [I64Type]
      (fun env get_a get_b ->
        get_a ^^ get_b ^^
        compile_comparison I64Op.Eq ^^
        E.if1 I64Type
          (Bool.lit true)
          (get_a ^^ get_b ^^
           BitTagged.if_both_tagged_scalar env [I64Type]
             (Bool.lit false)
             begin
               get_a ^^ BitTagged.if_tagged_scalar env [I64Type]
                 (get_a ^^ box env)
                 get_a ^^
               get_b ^^ BitTagged.if_tagged_scalar env [I64Type]
                 (get_b ^^ box env)
                 get_b ^^
               Num.compile_eq env
             end))

  let compile_relop env bigintop =
    try_comp_unbox2 (name_from_relop bigintop)
      (fun env' -> Word64.compile_relop env' (i64op_from_relop bigintop))
      (fun env' -> Num.compile_relop env' bigintop)
      env

  let try_unbox iN fast slow env =
    let set_a, get_a = new_local env "a" in
    set_a ^^ get_a ^^
    BitTagged.if_tagged_scalar env [iN]
      (get_a ^^ fast env)
      (get_a ^^ slow env)

  let fits_unsigned_bits env n =
    try_unbox I64Type (fun _ -> match n with
        | 64 -> G.i Drop ^^ Bool.lit true
        | 8 | 16 | 32 ->
          compile_bitand_const Int64.(logor 1L (shift_left minus_one (n + 1))) ^^
          compile_test I64Op.Eqz
        | _ -> assert false
      )
      (fun env -> Num.fits_unsigned_bits env n)
      env

  let fits_signed_bits env n =
    let set_a, get_a = new_local env "a" in
    try_unbox I64Type (fun _ -> match n with
        | 64 -> G.i Drop ^^ Bool.lit true
        | 8 | 16 | 32 ->
           set_a ^^
           get_a ^^ get_a ^^ compile_shrS_const 1L ^^
           G.i (Binary (Wasm_exts.Values.I64 I64Op.Xor)) ^^
           compile_bitand_const
             Int64.(shift_left minus_one n) ^^
           compile_test I64Op.Eqz
        | _ -> assert false
      )
      (fun env -> Num.fits_signed_bits env n)
      env

  let compile_abs env =
    try_unbox I64Type
      begin
        fun _ ->
        let set_a, get_a = new_local env "a" in
        set_a ^^
        get_a ^^ compile_unboxed_const 0L ^^ compile_comparison I64Op.LtS ^^
        E.if1 I64Type
          begin
            get_a ^^
            (* -2^62 is small enough for compact representation, but 2^62 isn't *)
            compile_eq_const 0x8000_0000_0000_0000L ^^ (* i.e. -2^62 shifted *)
            E.if1 I64Type
              (compile_unboxed_const 0x4000_0000_0000_0000L ^^ Num.from_word64 env)
              begin
                (* absolute value works directly on shifted representation *)
                compile_unboxed_const 0L ^^
                get_a ^^
                G.i (Binary (Wasm_exts.Values.I64 I64Op.Sub))
              end
          end
          get_a
      end
      Num.compile_abs
      env

  let compile_load_from_word64 env get_data_buf = function
    | false -> get_data_buf ^^ E.call_import env "rts" "bigint_leb128_decode_word64"
    | true -> get_data_buf ^^ E.call_import env "rts" "bigint_sleb128_decode_word64"

  let compile_load_from_data_buf env get_data_buf signed =
    (* see Note [speculating for short (S)LEB encoded bignums] *)
    ReadBuf.speculative_read_word64 env get_data_buf ^^
    let set_a, get_a = new_local env "a" in
    set_a ^^ get_a ^^
    compile_xor_const (-1L) ^^
    compile_bitand_const 0x8080_8080_8080_8080L ^^
    let set_eom, get_eom = new_local env "eom" in
    set_eom ^^ get_eom ^^
    compile_test I64Op.Eqz ^^
    E.if1 I64Type
      begin
        Num.compile_load_from_data_buf env get_data_buf signed
      end
      begin
        get_a ^^
        get_eom ^^ G.i (Unary (Wasm_exts.Values.I64 I64Op.Ctz)) ^^
        compile_load_from_word64 env get_data_buf signed
      end

  let compile_store_to_data_buf_unsigned env =
    let set_x, get_x = new_local env "x" in
    let set_buf, get_buf = new_local env "buf" in
    set_x ^^ set_buf ^^
    get_x ^^
    try_unbox I64Type
      (fun env ->
        BitTagged.untag ^^ set_x ^^
        I32Leb.compile_store_to_data_buf_unsigned env get_x get_buf
      )
      (fun env ->
        G.i Drop ^^
        get_buf ^^ get_x ^^ Num.compile_store_to_data_buf_unsigned env)
      env

  let compile_store_to_data_buf_signed env =
    let set_x, get_x = new_local env "x" in
    let set_buf, get_buf = new_local env "buf" in
    set_x ^^ set_buf ^^
    get_x ^^
    try_unbox I64Type
      (fun env ->
        BitTagged.untag ^^ set_x ^^
        I32Leb.compile_store_to_data_buf_signed env get_x get_buf
      )
      (fun env ->
        G.i Drop ^^
        get_buf ^^ get_x ^^ Num.compile_store_to_data_buf_signed env)
      env

  let compile_store_to_stream_unsigned env =
    let set_x, get_x = new_local env "x" in
    let set_stream, get_stream = new_local env "stream" in
    set_x ^^ set_stream ^^
    get_x ^^
    try_unbox I64Type
      (fun env ->
        BitTagged.untag ^^ set_x ^^
        (* get size & reserve & encode *)
        let dest =
          get_stream ^^
          I32Leb.compile_leb128_size get_x ^^
          E.call_import env "rts" "stream_reserve" in
        I32Leb.compile_store_to_data_buf_unsigned env get_x dest)
      (fun env ->
        G.i Drop ^^
        get_stream ^^ get_x ^^ Num.compile_store_to_stream_unsigned env ^^
        compile_unboxed_zero)
      env ^^
      G.i Drop

  let compile_store_to_stream_signed env =
    let set_x, get_x = new_local env "x" in
    let set_stream, get_stream = new_local env "stream" in
    set_x ^^ set_stream ^^
    get_x ^^
    try_unbox I64Type
      (fun env ->
        BitTagged.untag ^^ set_x ^^
        (* get size & reserve & encode *)
        let dest =
          get_stream ^^
          I32Leb.compile_sleb128_size get_x ^^
          E.call_import env "rts" "stream_reserve" in
        I32Leb.compile_store_to_data_buf_signed env get_x dest)
      (fun env ->
        G.i Drop ^^
        get_stream ^^ get_x ^^ Num.compile_store_to_stream_signed env ^^
        compile_unboxed_zero)
      env ^^
      G.i Drop

  let compile_data_size_unsigned env =
    try_unbox I64Type
      (fun _ ->
        let set_x, get_x = new_local env "x" in
        BitTagged.untag ^^ set_x ^^
        I32Leb.compile_leb128_size get_x
      )
      (fun env -> Num.compile_data_size_unsigned env)
      env

  let compile_data_size_signed env =
    try_unbox I64Type
      (fun _ ->
        let set_x, get_x = new_local env "x" in
        BitTagged.untag ^^ set_x ^^
        I32Leb.compile_sleb128_size get_x
      )
      (fun env -> Num.compile_data_size_signed env)
      env

  let from_signed_word32 env =
    let set_a, get_a = new_local32 env "a" in
    set_a ^^
    get_a ^^ BitTagged.if_can_tag_i32 env [I64Type]
      (get_a ^^ BitTagged.tag_i32)
      (get_a ^^ Num.from_signed_word32 env)

  let from_signed_word64 env =
    let set_a, get_a = new_local env "a" in
    set_a ^^
    get_a ^^ BitTagged.if_can_tag_i64 env [I64Type]
      (get_a ^^ BitTagged.tag)
      (get_a ^^ Num.from_signed_word64 env)

  let from_word32 env =
    let set_a, get_a = new_local32 env "a" in
    set_a ^^
    get_a ^^ BitTagged.if_can_tag_u32 env [I64Type]
      (get_a ^^ BitTagged.tag_i32)
      (get_a ^^ G.i (Convert (Wasm_exts.Values.I64 I64Op.ExtendUI32)) ^^ Num.from_word64 env)

  let from_word64 env =
    let set_a, get_a = new_local env "a" in
    set_a ^^
    get_a ^^ BitTagged.if_can_tag_u64 env [I64Type]
      (get_a ^^ BitTagged.tag)
      (get_a ^^ Num.from_word64 env)

  let truncate_to_word64 env =
    let set_a, get_a = new_local env "a" in
    set_a ^^ get_a ^^
    BitTagged.if_tagged_scalar env [I64Type]
      (get_a ^^ BitTagged.untag)
      (get_a ^^ Num.truncate_to_word64 env)

  let truncate_to_word32 env =
    let set_a, get_a = new_local env "a" in
    set_a ^^ get_a ^^
    BitTagged.if_tagged_scalar env [I64Type]
      (get_a ^^ BitTagged.untag)
      (get_a ^^ Num.truncate_to_word32 env)

  let to_word64 env =
    let set_a, get_a = new_local env "a" in
    set_a ^^ get_a ^^
    BitTagged.if_tagged_scalar env [I64Type]
      (get_a ^^ BitTagged.untag)
      (get_a ^^ Num.to_word64 env)

  let to_word32 env =
    let set_a, get_a = new_local env "a" in
    set_a ^^ get_a ^^
    BitTagged.if_tagged_scalar env [I32Type]
      (get_a ^^ BitTagged.untag_i32 ^^ narrow_to_32_signed_bits env ^^
      get_a ^^ BitTagged.untag_i32)
      (get_a ^^ Num.to_word32 env)

  let to_word64_with env =
    let set_a, get_a = new_local env "a" in
    let set_err_msg, get_err_msg = new_local env "err_msg" in
    set_err_msg ^^ set_a ^^
    get_a ^^
    BitTagged.if_tagged_scalar env [I64Type]
      (get_a ^^ BitTagged.untag)
      (get_a ^^ get_err_msg ^^ Num.to_word64_with env)
end

module BigNumLibtommath : BigNumType = struct

  let to_word32 env = E.call_import env "rts" "bigint_to_word32_trap" ^^ G.i (Convert (Wasm_exts.Values.I64 I64Op.ExtendUI32))
  let to_word64 env = E.call_import env "rts" "bigint_to_word64_trap"
  let to_word64_with env = E.call_import env "rts" "bigint_to_word64_trap_with"

  let truncate_to_word32 env = E.call_import env "rts" "bigint_to_word32_wrap" ^^ G.i (Convert (Wasm_exts.Values.I64 I64Op.ExtendUI32))
  let truncate_to_word64 env = E.call_import env "rts" "bigint_to_word64_wrap"

  let from_word32 env = E.call_import env "rts" "bigint_of_word32"
  let from_word64 env = E.call_import env "rts" "bigint_of_word64"
  let from_signed_word32 env = E.call_import env "rts" "bigint_of_int32"
  let from_signed_word64 env = E.call_import env "rts" "bigint_of_int64"

  let compile_data_size_unsigned env = E.call_import env "rts" "bigint_leb128_size"
  let compile_data_size_signed env = E.call_import env "rts" "bigint_sleb128_size"

  let compile_store_to_data_buf_unsigned env =
    let (set_buf, get_buf) = new_local env "buf" in
    let (set_n, get_n) = new_local env "n" in
    set_n ^^ set_buf ^^
    get_n ^^ get_buf ^^ E.call_import env "rts" "bigint_leb128_encode" ^^
    get_n ^^ E.call_import env "rts" "bigint_leb128_size"

  let compile_store_to_stream_unsigned env =
    E.call_import env "rts" "bigint_leb128_stream_encode"

  let compile_store_to_data_buf_signed env =
    let (set_buf, get_buf) = new_local env "buf" in
    let (set_n, get_n) = new_local env "n" in
    set_n ^^ set_buf ^^
    get_n ^^ get_buf ^^ E.call_import env "rts" "bigint_sleb128_encode" ^^
    get_n ^^ E.call_import env "rts" "bigint_sleb128_size"

  let compile_store_to_stream_signed env =
    E.call_import env "rts" "bigint_sleb128_stream_encode"

  let compile_load_from_data_buf env get_data_buf = function
    | false -> get_data_buf ^^ E.call_import env "rts" "bigint_leb128_decode"
    | true -> get_data_buf ^^ E.call_import env "rts" "bigint_sleb128_decode"

  let lit env n =
    (* See enum mp_sign *)
    let sign = if Big_int.sign_big_int n >= 0 then 0l else 1l in

    let n = Big_int.abs_big_int n in

    let limbs =
      (* see MP_DIGIT_BIT *)
      let twoto28 = Big_int.power_int_positive_int 2 28 in
      let rec go n =
        if Big_int.sign_big_int n = 0
        then []
        else
          let (a, b) = Big_int.quomod_big_int n twoto28 in
          StaticBytes.[ I32 (Big_int.int32_of_big_int b) ] @ go a
      in go n
    in

    let rec pad input = 
      let length = List.length input in
      if (Int.rem length (Int64.to_int E.word_size)) = 0 then 
        input 
      else
        pad (input @ StaticBytes.[ I32 0l ]) 
    in

    let limbs_with_padding = pad limbs in

    (* how many 32 bit digits *)
    let size = Int32.of_int (List.length limbs) in  

    (* cf. mp_int in tommath.h *)
    (* libc is still using 32-bit sizes *)
    let payload = StaticBytes.[
      I32 size; (* used *)
      I32 size; (* size; relying on Heap.word_size == size_of(mp_digit) *)
      I32 sign;
      I32 0l; (* padding because of 64-bit alignment of subsequent pointer *)
      I64 0L; (* dp; this will be patched in BigInt::mp_int_ptr in the RTS when used *)
    ] @ limbs_with_padding 
    in

    let instructions = 
      let words = StaticBytes.as_words payload in
      List.map compile_unboxed_const words in

    Tagged.obj env Tagged.BigInt instructions

  let assert_nonneg env =
    Func.share_code1 Func.Never env "assert_nonneg" ("n", I64Type) [I64Type] (fun env get_n ->
      get_n ^^
      E.call_import env "rts" "bigint_isneg" ^^ Bool.from_rts_int32 ^^
      E.then_trap_with env "Natural subtraction underflow" ^^
      get_n
    )

  let compile_abs env = E.call_import env "rts" "bigint_abs"
  let compile_neg env = E.call_import env "rts" "bigint_neg"
  let compile_add env = E.call_import env "rts" "bigint_add"
  let compile_mul env = E.call_import env "rts" "bigint_mul"
  let compile_signed_sub env = E.call_import env "rts" "bigint_sub"
  let compile_signed_div env = E.call_import env "rts" "bigint_div"
  let compile_signed_mod env = E.call_import env "rts" "bigint_rem"
  let compile_unsigned_sub env = E.call_import env "rts" "bigint_sub" ^^ assert_nonneg env
  let compile_unsigned_rem env = E.call_import env "rts" "bigint_rem"
  let compile_unsigned_div env = E.call_import env "rts" "bigint_div"
  let compile_unsigned_pow env = E.call_import env "rts" "bigint_pow"
  let compile_lsh env = E.call_import env "rts" "bigint_lsh"
  let compile_rsh env = E.call_import env "rts" "bigint_rsh"

  let compile_eq env = E.call_import env "rts" "bigint_eq" ^^ Bool.from_rts_int32
  let compile_is_negative env = E.call_import env "rts" "bigint_isneg" ^^ Bool.from_rts_int32
  let compile_relop env = function
      | Lt -> E.call_import env "rts" "bigint_lt" ^^ Bool.from_rts_int32
      | Le -> E.call_import env "rts" "bigint_le" ^^ Bool.from_rts_int32
      | Ge -> E.call_import env "rts" "bigint_ge" ^^ Bool.from_rts_int32
      | Gt -> E.call_import env "rts" "bigint_gt" ^^ Bool.from_rts_int32

  let fits_signed_bits env bits =
    E.call_import env "rts" "bigint_2complement_bits" ^^
    compile_unboxed_const (Int64.of_int bits) ^^
    compile_comparison I64Op.LeU
  let fits_unsigned_bits env bits =
    E.call_import env "rts" "bigint_count_bits" ^^
    compile_unboxed_const (Int64.of_int bits) ^^
    compile_comparison I64Op.LeU

end (* BigNumLibtommath *)

module BigNum = MakeCompact(BigNumLibtommath)

(* Primitive functions *)
module Prim = struct
  (* The {Nat,Int}{8,16,32} bits sit in the MSBs of the i64, in this manner
     we can perform almost all operations, with the exception of
     - Mul (needs shr of one operand)
     - Shr (needs masking of result)
     - Rot (needs duplication into LSBs, masking of amount and masking of result)
     - ctz (needs shr of operand or sub from result)

     Both {Nat,Int}{8,16,32} fit into the vanilla stackrep, so no boxing is necessary.
     This MSB-stored schema is also essentially what the interpreter is using.
  *)
  let prim_word64toNat = BigNum.from_word64
  let prim_shiftWordNtoUnsigned env b =
    compile_shrU_const b ^^
    prim_word64toNat env
  let prim_word64toInt = BigNum.from_signed_word64
  let prim_shiftWordNtoSigned env b =
    compile_shrS_const b ^^
    prim_word64toInt env
  let prim_intToWord64 = BigNum.truncate_to_word64
  let prim_intToWordNShifted env b =
    prim_intToWord64 env ^^
    TaggedSmallWord.shift_leftWordNtoI64 b
end (* Prim *)

module Blob = struct
  (* The layout of a blob object is

     ┌──────┬─────┬─────────┬──────────────────┐
     │ obj header │ n_bytes │ bytes (padded) … │
     └──────┴─────┴─────────┴──────────────────┘

    The object header includes the object tag (Blob) and the forwarding pointer.

    This heap object is used for various kinds of binary, non-pointer data.

    When used for Text values, the bytes are UTF-8 encoded code points from
    Unicode.
  *)

  let header_size = Int64.add Tagged.header_size 1L
  let len_field = Int64.add Tagged.header_size 0L

  let len env =
    Tagged.load_forwarding_pointer env ^^
    Tagged.load_field env len_field

  let len_nat env =
    Func.share_code1 Func.Never env "blob_len" ("text", I64Type) [I64Type] (fun env get ->
      get ^^
      len env ^^
      BigNum.from_word64 env
    )

  let static_data env s =
    compile_unboxed_const (Int64.add ptr_unskew (E.add_static env StaticBytes.[Bytes s]))

  let lit_ptr_len env s =
    static_data env s ^^
    compile_unboxed_const (Int64.of_int (String.length s))

  let alloc env =
    E.call_import env "rts" "alloc_blob" ^^
    (* uninitialized blob payload is allowed by the barrier *)
    Tagged.allocation_barrier env

  let unskewed_payload_offset env = Int64.(add ptr_unskew (mul Heap.word_size header_size))
  
  let payload_ptr_unskewed env =
    Tagged.load_forwarding_pointer env ^^
    compile_add_const (unskewed_payload_offset env)

  let lit env s = 
    let blob_length = Int64.of_int (String.length s) in
    let (set_new_blob, get_new_blob) = new_local env "new_blob" in
    compile_unboxed_const blob_length ^^ alloc env ^^ set_new_blob ^^
    get_new_blob ^^ payload_ptr_unskewed env ^^ (* target address *)
    static_data env s ^^ (* source address *)
    compile_unboxed_const blob_length ^^ (* copy length *)
    Heap.memcpy env ^^
    get_new_blob

  let as_ptr_len env = Func.share_code1 Func.Never env "as_ptr_size" ("x", I64Type) [I64Type; I64Type] (
    fun env get_x ->
      get_x ^^ payload_ptr_unskewed env ^^
      get_x ^^ len env
    )

  let of_ptr_size env = Func.share_code2 Func.Always env "blob_of_ptr_size" (("ptr", I64Type), ("size" , I64Type)) [I64Type] (
    fun env get_ptr get_size ->
      let (set_x, get_x) = new_local env "x" in
      get_size ^^ alloc env ^^ set_x ^^
      get_x ^^ payload_ptr_unskewed env ^^
      get_ptr ^^
      get_size ^^
      Heap.memcpy env ^^
      get_x
    )

  let of_size_copy env get_size_fun copy_fun offset_fun =
    let (set_len, get_len) = new_local env "len" in
    let (set_blob, get_blob) = new_local env "blob" in
    get_size_fun env ^^ set_len ^^

    get_len ^^ alloc env ^^ set_blob ^^
    get_blob ^^ payload_ptr_unskewed env ^^
    offset_fun env ^^
    get_len ^^
    copy_fun env ^^

    get_blob

  (* Lexicographic blob comparison. Expects two blobs on the stack.
     Either specialized to a specific comparison operator, and returns a boolean,
     or implements the generic comparison, returning -1, 0 or 1 as Int64.
  *)
  let rec compare env op =
    (* return convention for the generic comparison function *)
    let is_lt = compile_unboxed_const (-1L) in
    let is_gt = compile_unboxed_const 1L in
    let is_eq = compile_unboxed_const 0L in
    let open Operator in
    let name = match op with
        | Some LtOp -> "Blob.compare_lt"
        | Some LeOp -> "Blob.compare_le"
        | Some GeOp -> "Blob.compare_ge"
        | Some GtOp -> "Blob.compare_gt"
        | Some EqOp -> "Blob.compare_eq"
        | Some NeqOp -> "Blob.compare_neq"
        | None -> "Blob.compare" in
    Func.share_code2 Func.Always env name (("x", I64Type), ("y", I64Type)) [I64Type] (fun env get_x get_y ->
      match op with
        (* Some operators can be reduced to the negation of other operators *)
        | Some LtOp -> get_x ^^ get_y ^^ compare env (Some GeOp) ^^ Bool.neg
        | Some GtOp -> get_x ^^ get_y ^^ compare env (Some LeOp) ^^ Bool.neg
        | Some NeqOp -> get_x ^^ get_y ^^ compare env (Some EqOp) ^^ Bool.neg
        | _ ->
      begin
        let set_x = G.setter_for get_x in
        let set_y = G.setter_for get_y in
        get_x ^^ Tagged.load_forwarding_pointer env ^^ set_x ^^
        get_y ^^ Tagged.load_forwarding_pointer env ^^ set_y ^^

        let (set_len1, get_len1) = new_local env "len1" in
        let (set_len2, get_len2) = new_local env "len2" in
        let (set_len, get_len) = new_local env "len" in
        let (set_a, get_a) = new_local env "a" in
        let (set_b, get_b) = new_local env "b" in

        get_x ^^ len env ^^ set_len1 ^^
        get_y ^^ len env ^^ set_len2 ^^

        (* Find minimum length *)
        begin if op = Some EqOp then
          (* Early exit for equality *)
          get_len1 ^^ get_len2 ^^ compile_comparison I64Op.Eq ^^
          E.if0 G.nop (Bool.lit false ^^ G.i Return) ^^

          get_len1 ^^ set_len
        else
          get_len1 ^^ get_len2 ^^ compile_comparison I64Op.LeU ^^
          E.if0
            (get_len1 ^^ set_len)
            (get_len2 ^^ set_len)
        end ^^

        (* We could do word-wise comparisons if we know that the trailing bytes
           are zeroed *)
        get_len ^^
        from_0_to_n env (fun get_i ->
          get_x ^^
          payload_ptr_unskewed env ^^
          get_i ^^
          G.i (Binary (Wasm_exts.Values.I64 I64Op.Add)) ^^
          G.i (Load {ty = I64Type; align = 0; offset = 0L; sz = Some Wasm_exts.Types.(Pack8, ZX)}) ^^
          set_a ^^

          get_y ^^
          payload_ptr_unskewed env ^^
          get_i ^^
          G.i (Binary (Wasm_exts.Values.I64 I64Op.Add)) ^^
          G.i (Load {ty = I64Type; align = 0; offset = 0L; sz = Some Wasm_exts.Types.(Pack8, ZX)}) ^^
          set_b ^^

          get_a ^^ get_b ^^ compile_comparison I64Op.Eq ^^
          E.if0 G.nop (
            (* first non-equal elements *)
            begin match op with
            | Some LeOp -> get_a ^^ get_b ^^ compile_comparison I64Op.LeU
            | Some GeOp -> get_a ^^ get_b ^^ compile_comparison I64Op.GeU
            | Some EqOp -> Bool.lit false
            | None -> get_a ^^ get_b ^^ compile_comparison I64Op.LtU ^^
                      E.if1 I64Type is_lt is_gt
            | _ -> assert false
            end ^^
            G.i Return
          )
        ) ^^
        (* Common prefix is same *)
        match op with
        | Some LeOp -> get_len1 ^^ get_len2 ^^ compile_comparison I64Op.LeU
        | Some GeOp -> get_len1 ^^ get_len2 ^^ compile_comparison I64Op.GeU
        | Some EqOp -> Bool.lit true (* NB: Different length handled above *)
        | None ->
            get_len1 ^^ get_len2 ^^ compile_comparison I64Op.LtU ^^
            E.if1 I64Type is_lt (
              get_len1 ^^ get_len2 ^^ compile_comparison I64Op.GtU ^^
              E.if1 I64Type is_gt is_eq
            )
        | _ -> assert false
      end
  )

  let iter env =
    E.call_import env "rts" "blob_iter"
  let iter_done env =
    E.call_import env "rts" "blob_iter_done"
  let iter_next env =
    E.call_import env "rts" "blob_iter_next" ^^
    TaggedSmallWord.msb_adjust Type.Nat8

  let dyn_alloc_scratch env = alloc env ^^ payload_ptr_unskewed env

end (* Blob *)

module Object = struct
  (* An object with a mutable field1 and immutable field 2 has the following
     heap layout:
 
     ┌──────┬─────┬──────────┬──────────┬─────────┬─────────────┬───┐
     │ obj header │ n_fields │ hash_ptr │ ind_ptr │ field2_data │ … │
     └──────┴─────┴──────────┴┬─────────┴┬────────┴─────────────┴───┘
          ┌───────────────────┘          │
          │   ┌──────────────────────────┘
          │   ↓
          │  ╶─┬────────┬─────────────┐
          │    │ ObjInd │ field1_data │
          ↓    └────────┴─────────────┘
          ┌─────────────┬─────────────┬─────────────┬───┐
          │ blob header │ field1_hash │ field2_hash │ … │
          └─────────────┴─────────────┴─────────────┴───┘        
 
     The object header includes the object tag (Object) and the forwarding pointer.
 
     The field hashes reside in a blob inside the dynamic heap.
     The hash blob needs to be tracked by the GC, but not the content of the hash blob.
     This is because the hash values are plain numbers that would look like skewed pointers.ters.
     The hash_ptr is skewed.
     TODO: Optimize by sharing the hash blob for objects of the same type.
 
     The field2_data for immutable fields is a vanilla word.
 
     The field1_data for mutable fields are pointers to either an ObjInd, or a
     MutBox (they have the same layout). This indirection is a consequence of
     how we compile object literals with `await` instructions, as these mutable
     fields need to be able to alias local mutable variables.
 
     We could alternatively switch to an allocate-first approach in the
     await-translation of objects, and get rid of this indirection -- if it were
     not for the implementing of sharing of mutable stable values.
   *)
 
  let header_size = Int64.add Tagged.header_size 2L
 
  (* Number of object fields *)
  let size_field = Int64.add Tagged.header_size 0L
  let hash_ptr_field = Int64.add Tagged.header_size 1L
 
  module FieldEnv = Env.Make(String)
 
  (* This is for non-recursive objects, i.e. ObjNewE *)
  (* The instructions in the field already create the indirection if needed *)
  let lit_raw env (fs : (string * (unit -> G.t)) list ) =
    let name_pos_map =
      fs |>
        (* We could store only public fields in the object, but
          then we need to allocate separate boxes for the non-public ones:
          List.filter (fun (_, vis, f) -> vis.it = Public) |>
        *)
        List.map (fun (n,_) -> (E.hash env n, n)) |>
        List.sort compare |>
        List.mapi (fun i (_h,n) -> (n,Int64.of_int i)) |>
        List.fold_left (fun m (n,i) -> FieldEnv.add n i m) FieldEnv.empty in

      let sz = Int64.of_int (FieldEnv.cardinal name_pos_map) in

      (* Create hash blob *)
      let hashes = fs |>
        List.map (fun (n,_) -> E.hash env n) |>
        List.sort compare in
      let hash_blob env =
        let hash_payload = StaticBytes.[ i64s hashes ] in
        Blob.lit env (StaticBytes.as_bytes hash_payload) in

      (* Allocate memory *)
      let (set_ri, get_ri, ri) = new_local_ env I64Type "obj" in
      Tagged.alloc env (Int64.add header_size sz) Tagged.Object ^^
      set_ri ^^

      (* Set size *)
      get_ri ^^
      compile_unboxed_const sz ^^
      Tagged.store_field env size_field ^^

      (* Set hash_ptr *)
      get_ri ^^
      hash_blob env ^^
      Tagged.store_field env hash_ptr_field ^^

      (* Write all the fields *)
      let init_field (name, mk_is) : G.t =
        (* Write the pointer to the indirection *)
        get_ri ^^
        mk_is () ^^
        let i = FieldEnv.find name name_pos_map in
        let offset = Int64.add header_size i in
        Tagged.store_field env offset
      in
      G.concat_map init_field fs ^^

      (* Return the pointer to the object *)
      get_ri ^^
      Tagged.allocation_barrier env

  (* Reflection used by orthogonal persistence: 
     Check whether an (actor) object contains a specific field *)
  let contains_field env field =
    compile_unboxed_const (E.hash env field) ^^
    E.call_import env "rts" "contains_field" ^^
    Bool.from_rts_int32
 
  (* Returns a pointer to the object field (without following the field indirection) *)
  let idx_hash_raw env low_bound =
    let name = Printf.sprintf "obj_idx<%d>" low_bound  in
    Func.share_code2 Func.Always env name (("x", I64Type), ("hash", I64Type)) [I64Type] (fun env get_x get_hash ->
      let set_x = G.setter_for get_x in
      let set_h_ptr, get_h_ptr = new_local env "h_ptr" in

      get_x ^^ Tagged.load_forwarding_pointer env ^^ set_x ^^

      get_x ^^ Tagged.load_field env hash_ptr_field ^^
      Blob.payload_ptr_unskewed env ^^

      (* Linearly scan through the fields (binary search can come later) *)
      (* unskew h_ptr and advance both to low bound *)
      compile_add_const Int64.(mul Heap.word_size (of_int low_bound)) ^^
      set_h_ptr ^^
      get_x ^^
      compile_add_const Int64.(mul Heap.word_size (add header_size (of_int low_bound))) ^^
      set_x ^^
      G.loop0 (
          get_h_ptr ^^ load_unskewed_ptr ^^
          get_hash ^^ compile_comparison I64Op.Eq ^^
          E.if0
            (get_x ^^ G.i Return)
            (get_h_ptr ^^ compile_add_const Heap.word_size ^^ set_h_ptr ^^
            get_x ^^ compile_add_const Heap.word_size ^^ set_x ^^
            G.i (Br (nr 1l)))
        ) ^^
      G.i Unreachable
    )

  (* Returns a pointer to the object field (possibly following the indirection) *)
  let idx_hash env low_bound indirect =
    if indirect
    then
      let name = Printf.sprintf "obj_idx_ind<%d>" low_bound in
      Func.share_code2 Func.Never env name (("x", I64Type), ("hash", I64Type)) [I64Type] (fun env get_x get_hash ->
      get_x ^^ get_hash ^^
      idx_hash_raw env low_bound ^^
      load_ptr ^^ Tagged.load_forwarding_pointer env ^^
      compile_add_const (Int64.mul MutBox.field Heap.word_size)
    )
    else idx_hash_raw env low_bound

  let field_type env obj_type s =
    let _, fields = Type.as_obj_sub [s] obj_type in
    Type.lookup_val_field s fields

  (* Determines whether the field is mutable (and thus needs an indirection) *)
  let is_mut_field env obj_type s =
    let _, fields = Type.as_obj_sub [s] obj_type in
    Type.is_mut (Type.lookup_val_field s fields)

  (* Computes a lower bound for the positional index of a field in an object *)
  let field_lower_bound env obj_type s =
    let open Type in
    let _, fields = as_obj_sub [s] obj_type in
    List.iter (function {typ = Typ _; _} -> assert false | _ -> ()) fields;
    let sorted_by_hash =
      List.sort
        (fun (h1, _) (h2, _) -> compare_uint64 h1 h2)
        (List.map (fun f -> E.hash env f.lab, f) fields) in
    match Lib.List.index_of s (List.map (fun (_, {lab; _}) -> lab) sorted_by_hash) with
    | Some i -> i
    | _ -> assert false

  (* Returns a pointer to the object field (without following the indirection) *)
  let idx_raw env f =
    compile_unboxed_const (E.hash env f) ^^
    idx_hash_raw env 0

  (* Returns a pointer to the object field (possibly following the indirection) *)
  let idx env obj_type f =
    compile_unboxed_const (E.hash env f) ^^
    idx_hash env (field_lower_bound env obj_type f) (is_mut_field env obj_type f)

  (* load the value (or the mutbox) *)
  let load_idx_raw env f =
    idx_raw env f ^^
    load_ptr

  (* load the actual value (dereferencing the mutbox) *)
  let load_idx env obj_type f =
    idx env obj_type f ^^
    load_ptr
 
end (* Object *) 

module Region = struct
  (*
    See rts/motoko-rts/src/region.rs
   *)

  (* Object layout:

     ┌─────┬──────────┬──────────────────┬─────────────────┐
     │ tag │ id_field │ page_count_field │ vec_pages_field │
     └─────┴──────────┴──────────────────┴─────────────────┘
            (unboxed, low 16 bits, rest 0-initialized padding)
                        unboxed u32
                                          Blob
  *)

  let alloc_region env =
    E.call_import env "rts" "alloc_region"

  let init_region env =
    E.call_import env "rts" "init_region"

  (* field accessors *)
  (* NB: all these opns must resolve forwarding pointers here or in RTS *)
  let id env =
    E.call_import env "rts" "region_id"

  let page_count env =
    E.call_import env "rts" "region_page_count"

  let vec_pages env =
    E.call_import env "rts" "region_vec_pages"

  let new_ env =
    E.call_import env "rts" "region_new"

  let size env =
    E.call_import env "rts" "region_size"

  let grow env =
    E.call_import env "rts" "region_grow"

  let load_blob env = E.call_import env "rts" "region_load_blob"
  let store_blob env = E.call_import env "rts" "region_store_blob"

  let load_word8 env = E.call_import env "rts" "region_load_word8"
  let store_word8 env = E.call_import env "rts" "region_store_word8"

  let load_word16 env = E.call_import env "rts" "region_load_word16"
  let store_word16 env = E.call_import env "rts" "region_store_word16"

  let load_word32 env = E.call_import env "rts" "region_load_word32"
  let store_word32 env = E.call_import env "rts" "region_store_word32"

  let load_word64 env = E.call_import env "rts" "region_load_word64"
  let store_word64 env = E.call_import env "rts" "region_store_word64"

  let load_float64 env = E.call_import env "rts" "region_load_float64"
  let store_float64 env = E.call_import env "rts" "region_store_float64"

end

module Text = struct
  (*
  Most of the heavy lifting around text values is in rts/motoko-rts/src/text.rs
  *)

  (* The layout of a concatenation node is

     ┌──────┬─────┬─────────┬───────┬───────┐
     │ obj header │ n_bytes │ text1 │ text2 │
     └──────┴─────┴─────────┴───────┴───────┘

    The object header includes the object tag (TAG_CONCAT defined in rts/types.rs) and the forwarding pointer

    This is internal to rts/text.c, with the exception of GC-related code.
  *)

  let of_ptr_size env =
    E.call_import env "rts" "text_of_ptr_size"
  let concat env =
    E.call_import env "rts" "text_concat"
  let size env =
    E.call_import env "rts" "text_size"
  let to_buf env =
    E.call_import env "rts" "text_to_buf"
  let len_nat env =
    Func.share_code1 Func.Never env "text_len" ("text", I64Type) [I64Type] (fun env get ->
      get ^^
      E.call_import env "rts" "text_len" ^^
      BigNum.from_word64 env
    )
  let prim_showChar env =
    TaggedSmallWord.untag_codepoint ^^
    G.i (Convert (Wasm_exts.Values.I32 I32Op.WrapI64)) ^^
    E.call_import env "rts" "text_singleton"
  let to_blob env = E.call_import env "rts" "blob_of_text"

  let lowercase env = E.call_import env "rts" "text_lowercase"
  let uppercase env = E.call_import env "rts" "text_uppercase"

  let of_blob env =
    let (set_blob, get_blob) = new_local env "blob" in
    set_blob ^^
    get_blob ^^ Blob.as_ptr_len env ^^
    E.call_import env "rts" "utf8_valid" ^^
    Bool.from_rts_int32 ^^
    E.if1 I64Type (Opt.inject_simple env get_blob) (Opt.null_lit env)

  let iter env =
    E.call_import env "rts" "text_iter"
  let iter_done env =
    E.call_import env "rts" "text_iter_done"
  let iter_next env =
    E.call_import env "rts" "text_iter_next" ^^ Bool.from_rts_int32 ^^
    TaggedSmallWord.tag_codepoint

  let compare env op =
    let open Operator in
    let name = match op with
        | LtOp -> "Text.compare_lt"
        | LeOp -> "Text.compare_le"
        | GeOp -> "Text.compare_ge"
        | GtOp -> "Text.compare_gt"
        | EqOp -> "Text.compare_eq"
        | NeqOp -> assert false in
    Func.share_code2 Func.Never env name (("x", I64Type), ("y", I64Type)) [I64Type] (fun env get_x get_y ->
      get_x ^^ Tagged.load_forwarding_pointer env ^^
      get_y ^^ Tagged.load_forwarding_pointer env ^^
      E.call_import env "rts" "text_compare" ^^
      compile_unboxed_const 0L ^^
      match op with
        | LtOp -> compile_comparison I64Op.LtS
        | LeOp -> compile_comparison I64Op.LeS
        | GtOp -> compile_comparison I64Op.GtS
        | GeOp -> compile_comparison I64Op.GeS
        | EqOp -> compile_comparison I64Op.Eq
        | NeqOp -> assert false
    )


end (* Text *)

module Arr = struct
  (* Object layout:

     ┌──────┬─────┬──────────┬────────┬───┐
     │ obj header │ n_fields │ field1 │ … │
     └──────┴─────┴──────────┴────────┴───┘

     The object  header includes the object tag (Array) and the forwarding pointer.

     No difference between mutable and immutable arrays.
  *)

  let header_size = Int64.add Tagged.header_size 1L
  let element_size = 8L
  let len_field = Int64.add Tagged.header_size 0L

  let len env =
    Tagged.load_forwarding_pointer env ^^
    Tagged.load_field env len_field

  (* Static array access. No checking *)
  let load_field env n =
    Tagged.load_forwarding_pointer env ^^
    Tagged.load_field env Int64.(add n header_size)

  (* Dynamic array access. Returns the address (not the value) of the field.
     Does no bounds checking *)
  let unsafe_idx env =
    Func.share_code2 Func.Never env "Array.unsafe_idx" (("array", I64Type), ("idx", I64Type)) [I64Type] (fun env get_array get_idx ->
      get_idx ^^
      compile_add_const header_size ^^
      compile_mul_const element_size ^^
      get_array ^^
      Tagged.load_forwarding_pointer env ^^
      G.i (Binary (Wasm_exts.Values.I64 I64Op.Add))
    )

  (* Dynamic array access. Returns the address (not the value) of the field.
     Does bounds checking *)
  let idx env =
    Func.share_code2 Func.Never env "Array.idx" (("array", I64Type), ("idx", I64Type)) [I64Type] (fun env get_array get_idx ->
      (* No need to check the lower bound, we interpret idx as unsigned *)
      (* Check the upper bound *)
      get_idx ^^
      get_array ^^ len env ^^
      compile_comparison I64Op.LtU ^^
      E.else_trap_with env "Array index out of bounds" ^^

      get_idx ^^
      compile_add_const header_size ^^
      compile_mul_const element_size ^^
      get_array ^^
      Tagged.load_forwarding_pointer env ^^
      G.i (Binary (Wasm_exts.Values.I64 I64Op.Add))
    )

  (* As above, but taking a bigint (Nat), and reporting overflow as out of bounds *)
  let idx_bigint env =
    Func.share_code2 Func.Never env "Array.idx_bigint" (("array", I64Type), ("idx", I64Type)) [I64Type] (fun env get_array get_idx ->
      get_array ^^
      get_idx ^^
      Blob.lit env "Array index out of bounds" ^^
      BigNum.to_word64_with env ^^
      idx env
  )

  let element_type env typ = match Type.promote typ with
     | Type.Array element_type -> element_type
     | _ -> assert false

  (* Compile an array literal. *)
  let lit env element_instructions =
    Tagged.obj env Tagged.Array
     ([ compile_unboxed_const (Wasm.I64.of_int_u (List.length element_instructions))
      ] @ element_instructions)

  (* Does not initialize the fields! *)
  (* Note: Post allocation barrier must be applied after initialization *)
  let alloc env =
    E.call_import env "rts" "alloc_array"

  let iterate env get_array body =
    let (set_boundary, get_boundary) = new_local env "boundary" in
    let (set_pointer, get_pointer) = new_local env "pointer" in
    let set_array = G.setter_for get_array in

    get_array ^^ Tagged.load_forwarding_pointer env ^^ set_array ^^

    (* Initial element pointer, skewed *)
    compile_unboxed_const header_size ^^
    compile_mul_const element_size ^^
    get_array ^^
    G.i (Binary (Wasm_exts.Values.I64 I64Op.Add)) ^^
    set_pointer ^^

    (* Upper pointer boundary, skewed *)
    get_array ^^
    Tagged.load_field env len_field ^^
    compile_mul_const element_size ^^
    get_pointer ^^
    G.i (Binary (Wasm_exts.Values.I64 I64Op.Add)) ^^
    set_boundary ^^

    (* Loop through all elements *)
    compile_while env
    ( get_pointer ^^
      get_boundary ^^
      compile_comparison I64Op.LtU
    ) (
      body get_pointer ^^

      (* Next element pointer, skewed *)
      get_pointer ^^
      compile_add_const element_size ^^
      set_pointer
    )

  (* The primitive operations *)
  (* No need to wrap them in RTS functions: They occur only once, in the prelude. *)
  let init env =
    let (set_x, get_x) = new_local env "x" in
    let (set_r, get_r) = new_local env "r" in
    set_x ^^

    (* Allocate *)
    BigNum.to_word64 env ^^
    alloc env ^^
    set_r ^^

    (* Write elements *)
    iterate env get_r (fun get_pointer ->
      get_pointer ^^
      get_x ^^
      store_ptr
    ) ^^

    get_r ^^
    Tagged.allocation_barrier env


  let tabulate env =
    let (set_f, get_f) = new_local env "f" in
    let (set_r, get_r) = new_local env "r" in
    let (set_i, get_i) = new_local env "i" in
    set_f ^^

    (* Allocate *)
    BigNum.to_word64 env ^^
    alloc env ^^
    set_r ^^

    (* Initial index *)
    compile_unboxed_const 0L ^^
    set_i ^^

    (* Write elements *)
    iterate env get_r (fun get_pointer ->
      get_pointer ^^
      (* The closure *)
      get_f ^^
      Closure.prepare_closure_call env ^^
      (* The arg *)
      get_i ^^
      BigNum.from_word64 env ^^
      (* The closure again *)
      get_f ^^
      (* Call *)
      Closure.call_closure env 1 1 ^^
      store_ptr ^^

      (* Increment index *)
      get_i ^^
      compile_add_const 1L ^^
      set_i
    ) ^^
    get_r ^^
    Tagged.allocation_barrier env

  let ofBlob env =
    Func.share_code1 Func.Always env "Arr.ofBlob" ("blob", I64Type) [I64Type] (fun env get_blob ->
      let (set_len, get_len) = new_local env "len" in
      let (set_r, get_r) = new_local env "r" in

      get_blob ^^ Blob.len env ^^ set_len ^^

      get_len ^^ alloc env ^^ set_r ^^

      get_len ^^ from_0_to_n env (fun get_i ->
        get_r ^^ get_i ^^ unsafe_idx env ^^
        get_blob ^^ Blob.payload_ptr_unskewed env ^^
        get_i ^^ G.i (Binary (Wasm_exts.Values.I64 I64Op.Add)) ^^
        G.i (Load {ty = I64Type; align = 0; offset = 0L; sz = Some Wasm_exts.Types.(Pack8, ZX)}) ^^
        TaggedSmallWord.msb_adjust Type.Nat8 ^^
        store_ptr
      ) ^^
      get_r ^^
      Tagged.allocation_barrier env
    )

  let toBlob env =
    Func.share_code1 Func.Always env "Arr.toBlob" ("array", I64Type) [I64Type] (fun env get_a ->
      let (set_len, get_len) = new_local env "len" in
      let (set_r, get_r) = new_local env "r" in

      get_a ^^ len env ^^ set_len ^^

      get_len ^^ Blob.alloc env ^^ set_r ^^

      get_len ^^ from_0_to_n env (fun get_i ->
        get_r ^^ Blob.payload_ptr_unskewed env ^^
        get_i ^^ G.i (Binary (Wasm_exts.Values.I64 I64Op.Add)) ^^
        get_a ^^ get_i ^^ unsafe_idx env ^^
        load_ptr ^^
        TaggedSmallWord.lsb_adjust Type.Nat8 ^^
        G.i (Store {ty = I64Type; align = 0; offset = 0L; sz = Some Wasm_exts.Types.Pack8})
      ) ^^

      get_r
    )

end (* Array *)

module Tuple = struct
  (* Tuples use the same object representation (and same tag) as arrays.
     Even though we know the size statically, we still need the size
     information for the GC.

     One could introduce tags for small tuples, to save one word.
  *)

  (* We represent the boxed empty tuple as the unboxed scalar 0, i.e. simply as
     number (but really anything is fine, we never look at this) *)
  let unit_vanilla_lit = 0L
  let compile_unit = compile_unboxed_const unit_vanilla_lit

  (* Expects on the stack the pointer to the array. *)
  let load_n env n =
    Tagged.load_forwarding_pointer env ^^
    Tagged.load_field env (Int64.add Arr.header_size n)

  (* Takes n elements of the stack and produces an argument tuple *)
  let from_stack env n =
    if n = 0 then compile_unit
    else
      let name = Printf.sprintf "to_%i_tuple" n in
      let args = Lib.List.table n (fun i -> Printf.sprintf "arg%i" i, I64Type) in
      Func.share_code Func.Never env name args [I64Type] (fun env getters ->
        Arr.lit env (Lib.List.table n (fun i -> List.nth getters i))
      )

  (* Takes an argument tuple and puts the elements on the stack: *)
  let to_stack env n =
    if n = 0 then G.i Drop else
    begin
      let name = Printf.sprintf "from_%i_tuple" n in
      let retty = Lib.List.make n I64Type in
      Func.share_code1 Func.Never env name ("tup", I64Type) retty (fun env get_tup ->
        G.table n (fun i -> get_tup ^^ load_n env (Int64.of_int i))
      )
    end

end (* Tuple *)

module Lifecycle = struct
  (*
  This module models the life cycle of a canister as a very simple state machine,
  keeps track of the current state of the canister, and traps noisily if an
  unexpected transition happens. Such a transition would either be a bug in the
  underlying system, or in our RTS.
  *)

  type state =
    | PreInit
  (* We do not use the (start) function when compiling canisters, so skip
     these two:
    | InStart
    | Started (* (start) has run *)
  *)
    | InInit (* canister_init *)
    | Idle (* basic steady state *)
    | InUpdate
    | InQuery
    | PostQuery (* an invalid state *)
    | InPreUpgrade
    | PostPreUpgrade (* an invalid state *)
    | InPostUpgrade
    | InComposite

  let string_of_state state = match state with
    | PreInit -> "PreInit"
    | InInit -> "InInit"
    | Idle -> "Idle"
    | InUpdate -> "InUpdate"
    | InQuery -> "InQuery"
    | PostQuery -> "PostQuery"
    | InPreUpgrade -> "InPreUpgrade"
    | PostPreUpgrade -> "PostPreUpgrade"
    | InPostUpgrade -> "InPostUpgrade"
    | InComposite -> "InComposite"

  let int_of_state = function
    | PreInit -> 0L (* Automatically null *)
    (*
    | InStart -> 1L
    | Started -> 2L
    *)
    | InInit -> 3L
    | Idle -> 4L
    | InUpdate -> 5L
    | InQuery -> 6L
    | PostQuery -> 7L
    | InPreUpgrade -> 8L
    | PostPreUpgrade -> 9L
    | InPostUpgrade -> 10L
    | InComposite -> 11L

  let ptr () = Stack.end_ ()
  let end_ () = Int64.add (Stack.end_ ()) Heap.word_size

  (* Which states may come before this *)
  let pre_states = function
    | PreInit -> []
    (*
    | InStart -> [PreInit]
    | Started -> [InStart]
    *)
    | InInit -> [PreInit]
    | Idle -> [InInit; InUpdate; InPostUpgrade; InComposite]
    | InUpdate -> [Idle]
    | InQuery -> [Idle]
    | PostQuery -> [InQuery]
    | InPreUpgrade -> [Idle]
    | PostPreUpgrade -> [InPreUpgrade]
    | InPostUpgrade -> [InInit]
    | InComposite -> [Idle]

  let get env =
    compile_unboxed_const (ptr ()) ^^
    load_unskewed_ptr

  let set env new_state =
    compile_unboxed_const (ptr ()) ^^
    compile_unboxed_const (int_of_state new_state) ^^
    store_unskewed_ptr

  let trans env new_state =
    let name = "trans_state" ^ Int64.to_string (int_of_state new_state) in
    Func.share_code0 Func.Always env name [] (fun env ->
      G.block0 (
        let rec go = function
        | [] -> E.trap_with env
          ("internal error: unexpected state entering " ^ string_of_state new_state)
        | (s::ss) ->
          get env ^^ compile_eq_const (int_of_state s) ^^
          E.if0 (G.i (Br (nr 1l))) G.nop ^^
          go ss
        in go (pre_states new_state)
        ) ^^
      set env new_state
    )

end (* Lifecycle *)


module IC = struct

  (* IC-specific stuff: System imports, databufs etc. *)

  let register_globals env =
    (* result of last ic0.call_perform  *)
    E.add_global64 env "__call_perform_status" Mutable 0L;
    E.add_global64 env "__call_perform_message" Mutable 0L
    (* NB: __call_perform_message is not a root so text contents *must* be static *)

  let get_call_perform_status env =
    G.i (GlobalGet (nr (E.get_global env "__call_perform_status")))
  let set_call_perform_status env =
    G.i (GlobalSet (nr (E.get_global env "__call_perform_status")))
  let get_call_perform_message env =
    G.i (GlobalGet (nr (E.get_global env "__call_perform_message")))
  let set_call_perform_message env =
    G.i (GlobalSet (nr (E.get_global env "__call_perform_message")))

  let init_globals env =
    Blob.lit env "" ^^
    set_call_perform_message env

  let i32s n = Lib.List.make n I32Type
  let i64s n = Lib.List.make n I64Type

  let import_ic0 env =
      E.add_func_import env "ic0" "accept_message" [] [];
      E.add_func_import env "ic0" "call_data_append_64" (i64s 2) [];
      E.add_func_import env "ic0" "call_cycles_add128" (i64s 2) [];
      E.add_func_import env "ic0" "call_new_64" [I64Type; I64Type; I64Type; I64Type; I32Type; I32Type; I32Type; I32Type] [];
      E.add_func_import env "ic0" "call_perform" [] [I32Type];
      E.add_func_import env "ic0" "call_on_cleanup" (i32s 2) [];
      E.add_func_import env "ic0" "canister_cycle_balance128_64" [I64Type] [];
      E.add_func_import env "ic0" "canister_self_copy_64" (i64s 3) [];
      E.add_func_import env "ic0" "canister_self_size" [] [I32Type];
      E.add_func_import env "ic0" "canister_status" [] [I32Type];
      E.add_func_import env "ic0" "canister_version" [] [I64Type];
      E.add_func_import env "ic0" "is_controller_64" (i64s 2) [I32Type];
      E.add_func_import env "ic0" "debug_print_64" (i64s 2) [];
      E.add_func_import env "ic0" "msg_arg_data_copy_64" (i64s 3) [];
      E.add_func_import env "ic0" "msg_arg_data_size" [] [I32Type];
      E.add_func_import env "ic0" "msg_caller_copy_64" (i64s 3) [];
      E.add_func_import env "ic0" "msg_caller_size" [] [I32Type];
      E.add_func_import env "ic0" "msg_cycles_available128_64" [I64Type] [];
      E.add_func_import env "ic0" "msg_cycles_refunded128_64" [I64Type] [];
      E.add_func_import env "ic0" "msg_cycles_accept128_64" (i64s 3) [];
      E.add_func_import env "ic0" "certified_data_set_64" (i64s 2) [];
      E.add_func_import env "ic0" "data_certificate_present" [] [I32Type];
      E.add_func_import env "ic0" "data_certificate_size" [] [I32Type];
      E.add_func_import env "ic0" "data_certificate_copy_64" (i64s 3) [];
      E.add_func_import env "ic0" "msg_method_name_size" [] [I32Type];
      E.add_func_import env "ic0" "msg_method_name_copy_64" (i64s 3) [];
      E.add_func_import env "ic0" "msg_reject_code" [] [I32Type];
      E.add_func_import env "ic0" "msg_reject_msg_size" [] [I32Type];
      E.add_func_import env "ic0" "msg_reject_msg_copy_64" (i64s 3) [];
      E.add_func_import env "ic0" "msg_reject_64" (i64s 2) [];
      E.add_func_import env "ic0" "msg_reply_data_append_64" (i64s 2) [];
      E.add_func_import env "ic0" "msg_reply" [] [];
      E.add_func_import env "ic0" "performance_counter" [I32Type] [I64Type];
      E.add_func_import env "ic0" "trap_64" (i64s 2) [];
      E.add_func_import env "ic0" "stable64_write" (i64s 3) [];
      E.add_func_import env "ic0" "stable64_read" (i64s 3) [];
      E.add_func_import env "ic0" "stable64_size" [] [I64Type];
      E.add_func_import env "ic0" "stable64_grow" [I64Type] [I64Type];
      E.add_func_import env "ic0" "time" [] [I64Type];
      if !Flags.global_timer then
        E.add_func_import env "ic0" "global_timer_set" [I64Type] [I64Type];
      ()

  let system_imports env =
    match E.mode env with
    | Flags.ICMode ->
      import_ic0 env
    | Flags.RefMode  ->
      import_ic0 env
    | Flags.WASIMode ->
      (* Wasi function is still 32-bit based *)
      E.add_func_import env "wasi_unstable" "fd_write" [I32Type; I32Type; I32Type; I32Type] [I32Type];
    | Flags.WasmMode -> ()

  let system_call env funcname = E.call_import env "ic0" funcname

  let narrow_to_32 env get_value =
    get_value ^^
    compile_unboxed_const 0xffff_ffffL ^^
    compile_comparison I64Op.LeU ^^
    E.else_trap_with env "cannot narrow to 32 bit" ^^ (* Note: If narrow fails during print, the trap print leads to an infinite recursion and a stack overflow *)
    get_value ^^
    G.i (Convert (Wasm_exts.Values.I32 I32Op.WrapI64))

  let register env =
      (* Since the wasmtime `fd_write` function still only supports 32-bit pointers, we allocate a static buffer for the text output in the 32-bit space. *)
      let print_buffer = match E.mode env with
      | Flags.WASIMode -> 
        begin 
          let length = 512 in
          let zero_data = String.make length '\x00' in
          let static_ptr = E.add_static env StaticBytes.[Bytes zero_data] in
          ((Int64.add static_ptr ptr_unskew), length)
        end
      | _ -> (-1L, 0) in

      let min env first second = 
        first ^^
        second ^^
        compile_comparison I64Op.LtU ^^
        E.if1 I64Type (first) (second) in

      Func.define_built_in env "print_ptr" [("ptr", I64Type); ("len", I64Type)] [] (fun env ->
        match E.mode env with
        | Flags.WasmMode -> G.i Nop
        | Flags.ICMode | Flags.RefMode ->
          G.i (LocalGet (nr 0l)) ^^
          G.i (LocalGet (nr 1l)) ^^
          system_call env "debug_print_64"
        | Flags.WASIMode -> begin
          (* wasmtime legacy: `fd_write` is still using 32-bit pointers in 64-bit mode *)
          let get_ptr = G.i (LocalGet (nr 0l)) in
          let get_len = G.i (LocalGet (nr 1l)) in

          Stack.with_words env "io_vec" 6L (fun get_iovec_ptr ->
            let (buffer_ptr, buffer_length) = print_buffer in

            (* Truncate the text if it does not fit into the buffer **)
            min env (compile_unboxed_const (Int64.of_int buffer_length)) get_len ^^
            G.setter_for get_len ^^

            (* Copy the text to the static buffer in 32-bit space *)
            compile_unboxed_const buffer_ptr ^^
            get_ptr ^^
            get_len ^^
            Heap.memcpy env ^^

            (* We use the iovec functionality to append a newline *)
            get_iovec_ptr ^^
            narrow_to_32 env (compile_unboxed_const buffer_ptr) ^^ (* This is safe because the buffer resides in 32-bit space *)
            G.i (Store {ty = I32Type; align = 2; offset = 0L; sz = None}) ^^

            get_iovec_ptr ^^
            narrow_to_32 env get_len ^^
            G.i (Store {ty = I32Type; align = 2; offset = 4L; sz = None}) ^^

            get_iovec_ptr ^^
            narrow_to_32 env get_iovec_ptr ^^ (* The stack pointer should always be in the 32-bit space *)
            compile_add32_const 16l ^^
            G.i (Store {ty = I32Type; align = 2; offset = 8L; sz = None}) ^^

            get_iovec_ptr ^^
            compile_const_32 1l ^^
            G.i (Store {ty = I32Type; align = 2; offset = 12L; sz = None}) ^^

            get_iovec_ptr ^^
            compile_const_32 (Int32.of_int (Char.code '\n')) ^^
            G.i (Store {ty = I32Type; align = 0; offset = 16L; sz = Some Wasm_exts.Types.Pack8}) ^^

            (* Call fd_write twice to work around
               https://github.com/bytecodealliance/wasmtime/issues/629
            *)

            compile_const_32 1l (* stdout *) ^^
            narrow_to_32 env get_iovec_ptr ^^
            compile_const_32 1l (* one string segment (2 doesn't work) *) ^^
            narrow_to_32 env get_iovec_ptr ^^
            compile_add32_const 20l ^^ (* out for bytes written, we ignore that *)
            E.call_import env "wasi_unstable" "fd_write" ^^
            G.i Drop ^^

            compile_const_32 1l (* stdout *) ^^
            narrow_to_32 env get_iovec_ptr ^^
            compile_add32_const 8l ^^
            compile_const_32 1l (* one string segment *) ^^
            narrow_to_32 env get_iovec_ptr ^^
            compile_add32_const 20l ^^ (* out for bytes written, we ignore that *)
            E.call_import env "wasi_unstable" "fd_write" ^^
            G.i Drop)
          end);

      E.add_export env (nr {
        name = Lib.Utf8.decode "print_ptr";
        edesc = nr (FuncExport (nr (E.built_in env "print_ptr")))
      })


  let ic_system_call call env =
    match E.mode env with
    | Flags.(ICMode | RefMode) ->
      system_call env call
    | _ ->
      E.trap_with env Printf.(sprintf "cannot get %s when running locally" call)

  let performance_counter env = 
    G.i (Convert (Wasm_exts.Values.I32 I32Op.WrapI64)) ^^
    ic_system_call "performance_counter" env

  let is_controller env =
    ic_system_call "is_controller_64" env ^^ 
    G.i (Convert (Wasm_exts.Values.I64 I64Op.ExtendUI32))

  let canister_version env = ic_system_call "canister_version" env

  let print_ptr_len env = G.i (Call (nr (E.built_in env "print_ptr")))

  let print_text env =
    Func.share_code1 Func.Never env "print_text" ("str", I64Type) [] (fun env get_str ->
      let (set_blob, get_blob) = new_local env "blob" in
      get_str ^^ Text.to_blob env ^^ set_blob ^^
      get_blob ^^ Blob.payload_ptr_unskewed env ^^
      get_blob ^^ Blob.len env ^^
      print_ptr_len env
    )

  (* For debugging *)
  let _compile_static_print env s =
    Blob.lit_ptr_len env s ^^ print_ptr_len env

  let ic_trap env =
    Func.share_code2 Func.Always env "ic_trap" (("ptr", I64Type), ("len", I64Type)) [] (fun env get_ptr get_length ->
      get_ptr ^^
      get_length ^^
      system_call env "trap_64"
    )

  let trap_ptr_len env =
    match E.mode env with
    | Flags.WasmMode -> G.i Unreachable
    | Flags.WASIMode -> print_ptr_len env ^^ G.i Unreachable
    | Flags.ICMode | Flags.RefMode -> ic_trap env ^^ G.i Unreachable

  let trap_with env s =
    Blob.lit_ptr_len env s ^^ trap_ptr_len env

  let trap_text env  =
    Text.to_blob env ^^ Blob.as_ptr_len env ^^ trap_ptr_len env

  let default_exports env =
    (* these exports seem to be wanted by the hypervisor/v8 *)
    E.add_export env (nr {
      name = Lib.Utf8.decode (
        match E.mode env with
        | Flags.WASIMode -> "memory"
        | _  -> "mem"
      );
      edesc = nr (MemoryExport (nr 0l))
    });
    E.add_export env (nr {
      name = Lib.Utf8.decode "table";
      edesc = nr (TableExport (nr 0l))
    })

  let export_init env =
    assert (E.mode env = Flags.ICMode || E.mode env = Flags.RefMode);
    let empty_f = Func.of_body env [] [] (fun env ->
      Lifecycle.trans env Lifecycle.InInit ^^
      G.i (Call (nr (E.built_in env "init"))) ^^
      GC.collect_garbage env ^^
      Lifecycle.trans env Lifecycle.Idle

    ) in
    let fi = E.add_fun env "canister_init" empty_f in
    E.add_export env (nr {
      name = Lib.Utf8.decode "canister_init";
      edesc = nr (FuncExport (nr fi))
      })

  let export_heartbeat env =
    assert (E.mode env = Flags.ICMode || E.mode env = Flags.RefMode);
    let fi = E.add_fun env "canister_heartbeat"
      (Func.of_body env [] [] (fun env ->
        G.i (Call (nr (E.built_in env "heartbeat_exp"))) ^^
        (* TODO(3622)
           Until DTS is implemented for heartbeats, don't collect garbage here,
           just record mutator_instructions and leave GC scheduling to the
           already scheduled async message running `system` function `heartbeat` *)
        GC.record_mutator_instructions env (* future: GC.collect_garbage env *)))
    in
    E.add_export env (nr {
      name = Lib.Utf8.decode "canister_heartbeat";
      edesc = nr (FuncExport (nr fi))
    })

  let export_timer env =
    assert !Flags.global_timer;
    assert (E.mode env = Flags.ICMode || E.mode env = Flags.RefMode);
    let fi = E.add_fun env "canister_global_timer"
      (Func.of_body env [] [] (fun env ->
        G.i (Call (nr (E.built_in env "timer_exp"))) ^^
        (* TODO(3622)
           Until DTS is implemented for timers, don't collect garbage here,
           just record mutator_instructions and leave GC scheduling to the
           already scheduled async message running `system` function `timer` *)
        GC.record_mutator_instructions env (* future: GC.collect_garbage env *)))
    in
    E.add_export env (nr {
      name = Lib.Utf8.decode "canister_global_timer";
      edesc = nr (FuncExport (nr fi))
    })

  let export_inspect env =
    assert (E.mode env = Flags.ICMode || E.mode env = Flags.RefMode);
    let fi = E.add_fun env "canister_inspect_message"
      (Func.of_body env [] [] (fun env ->
        G.i (Call (nr (E.built_in env "inspect_exp"))) ^^
        system_call env "accept_message" (* assumes inspect_exp traps to reject *)
        (* no need to GC !*)))
    in
    E.add_export env (nr {
      name = Lib.Utf8.decode "canister_inspect_message";
      edesc = nr (FuncExport (nr fi))
    })

  let export_wasi_start env =
    assert (E.mode env = Flags.WASIMode);
    let fi = E.add_fun env "_start" (Func.of_body env [] [] (fun env1 ->
      Lifecycle.trans env Lifecycle.InInit ^^
      G.i (Call (nr (E.built_in env "init"))) ^^
      (if !Flags.sanity then
        (* also test the GC in WASI mode if sanity checks are enabled *)
        GC.collect_garbage env
      else
        G.nop) ^^
      Lifecycle.trans env Lifecycle.Idle
    )) in
    E.add_export env (nr {
      name = Lib.Utf8.decode "_start";
      edesc = nr (FuncExport (nr fi))
      })

  let export_upgrade_methods env =
    if E.mode env = Flags.ICMode || E.mode env = Flags.RefMode then
    let status_stopped = 3l in
    let pre_upgrade_fi = E.add_fun env "pre_upgrade" (Func.of_body env [] [] (fun env ->
      Lifecycle.trans env Lifecycle.InPreUpgrade ^^
      (* check status is stopped or trap on outstanding callbacks *)
      system_call env "canister_status" ^^ compile_eq32_const status_stopped ^^
      E.if0
       (G.nop)
       (ContinuationTable.count env ^^
          E.then_trap_with env "canister_pre_upgrade attempted with outstanding message callbacks (try stopping the canister before upgrade)") ^^
      (* call pre_upgrade expression & any system method *)
      (G.i (Call (nr (E.built_in env "pre_exp")))) ^^
      Lifecycle.trans env Lifecycle.PostPreUpgrade
    )) in

    let post_upgrade_fi = E.add_fun env "post_upgrade" (Func.of_body env [] [] (fun env ->
      Lifecycle.trans env Lifecycle.InInit ^^
      G.i (Call (nr (E.built_in env "init"))) ^^
      Lifecycle.trans env Lifecycle.InPostUpgrade ^^
      G.i (Call (nr (E.built_in env "post_exp"))) ^^
      Lifecycle.trans env Lifecycle.Idle ^^
      GC.collect_garbage env
    )) in

    E.add_export env (nr {
      name = Lib.Utf8.decode "canister_pre_upgrade";
      edesc = nr (FuncExport (nr pre_upgrade_fi))
    });

    E.add_export env (nr {
      name = Lib.Utf8.decode "canister_post_upgrade";
      edesc = nr (FuncExport (nr post_upgrade_fi))
    })


  let get_self_reference env =
    match E.mode env with
    | Flags.ICMode | Flags.RefMode ->
      Func.share_code0 Func.Never env "canister_self" [I64Type] (fun env ->
        Blob.of_size_copy env
          (fun env -> 
            system_call env "canister_self_size" ^^ 
            G.i (Convert (Wasm_exts.Values.I64 I64Op.ExtendUI32)))
          (fun env ->
            system_call env "canister_self_copy_64")
          (fun env -> compile_unboxed_const 0L)
      )
    | _ ->
      E.trap_with env "cannot get self-actor-reference when running locally"

  let get_system_time env =
    match E.mode env with
    | Flags.ICMode | Flags.RefMode ->
      system_call env "time"
    | _ ->
      E.trap_with env "cannot get system time when running locally"

  let caller env =
    match E.mode env with
    | Flags.ICMode | Flags.RefMode ->
      Blob.of_size_copy env
        (fun env -> 
          system_call env "msg_caller_size" ^^
          G.i (Convert (Wasm_exts.Values.I64 I64Op.ExtendUI32)))
        (fun env -> 
          system_call env "msg_caller_copy_64")
        (fun env -> compile_unboxed_const 0L)
    | _ ->
      E.trap_with env (Printf.sprintf "cannot get caller when running locally")

  let method_name env =
    match E.mode env with
    | Flags.ICMode | Flags.RefMode ->
      Blob.of_size_copy env
        (fun env -> 
          system_call env "msg_method_name_size" ^^ 
          G.i (Convert (Wasm_exts.Values.I64 I64Op.ExtendUI32)))
        (fun env ->
          system_call env "msg_method_name_copy_64")
        (fun env -> compile_unboxed_const 0L)
    | _ ->
      E.trap_with env (Printf.sprintf "cannot get method_name when running locally")

  let arg_data env =
    match E.mode env with
    | Flags.ICMode | Flags.RefMode ->
      Blob.of_size_copy env
        (fun env -> 
          system_call env "msg_arg_data_size" ^^ 
          G.i (Convert (Wasm_exts.Values.I64 I64Op.ExtendUI32)))
        (fun env -> 
          system_call env "msg_arg_data_copy_64")
        (fun env -> compile_unboxed_const 0L)
    | _ ->
      E.trap_with env (Printf.sprintf "cannot get arg_data when running locally")

  let reject env arg_instrs =
    match E.mode env with
    | Flags.ICMode | Flags.RefMode ->
      arg_instrs ^^
      Text.to_blob env ^^
      Blob.as_ptr_len env ^^
      system_call env "msg_reject_64"
    | _ ->
      E.trap_with env (Printf.sprintf "cannot reject when running locally")

  let error_code env =
     Func.share_code0 Func.Always env "error_code" [I64Type] (fun env ->
      let (set_code, get_code) = new_local env "code" in
      system_call env "msg_reject_code" ^^ 
      G.i (Convert (Wasm_exts.Values.I64 I64Op.ExtendUI32)) ^^
      set_code ^^
      List.fold_right (fun (tag, const) code ->
        get_code ^^ compile_unboxed_const const ^^
        compile_comparison I64Op.Eq ^^
        E.if1 I64Type
          (Variant.inject env tag Tuple.compile_unit)
          code)
        ["system_fatal", 1L;
         "system_transient", 2L;
         "destination_invalid", 3L;
         "canister_reject", 4L;
         "canister_error", 5L]
        (Variant.inject env "future" (get_code ^^ BoxedWord64.box env)))

  let error_message env =
    Func.share_code0 Func.Never env "error_message" [I64Type] (fun env ->
      Blob.of_size_copy env
        (fun env -> system_call env "msg_reject_msg_size" ^^ 
          G.i (Convert (Wasm_exts.Values.I64 I64Op.ExtendUI32)))
        (fun env ->
          system_call env "msg_reject_msg_copy_64")
        (fun env -> compile_unboxed_const 0L)
    )

  let error_value env =
    Func.share_code0 Func.Never env "error_value" [I64Type] (fun env ->
      error_code env ^^
      error_message env ^^
      Tuple.from_stack env 2
    )

  let reply_with_data env =
    Func.share_code2 Func.Never env "reply_with_data" (("start", I64Type), ("size", I64Type)) [] (
      fun env get_data_start get_data_size ->
        get_data_start ^^
        get_data_size ^^
        system_call env "msg_reply_data_append_64" ^^
        system_call env "msg_reply"
   )

  (* Actor reference on the stack *)
  let actor_public_field env name =
    (* simply tuple canister name and function name *)
    Blob.lit env name ^^
    Tuple.from_stack env 2

  let fail_assert env at =
    let open Source in
    let at = {
        left = {at.left with file = Filename.basename at.left.file};
        right = {at.right with file = Filename.basename at.right.file}
      }
    in
    E.trap_with env (Printf.sprintf "assertion failed at %s" (string_of_region at))

  let async_method_name = Type.(motoko_async_helper_fld.lab)

  let assert_caller_self env =
    let (set_len1, get_len1) = new_local env "len1" in
    let (set_len2, get_len2) = new_local env "len2" in
    let (set_str1, get_str1) = new_local env "str1" in
    let (set_str2, get_str2) = new_local env "str2" in
    system_call env "canister_self_size" ^^ G.i (Convert (Wasm_exts.Values.I64 I64Op.ExtendUI32)) ^^ set_len1 ^^
    system_call env "msg_caller_size" ^^ G.i (Convert (Wasm_exts.Values.I64 I64Op.ExtendUI32)) ^^ set_len2 ^^
    get_len1 ^^ get_len2 ^^ compile_comparison I64Op.Eq ^^
    E.else_trap_with env "not a self-call" ^^

    get_len1 ^^ Blob.dyn_alloc_scratch env ^^ set_str1 ^^
    get_str1 ^^ compile_unboxed_const 0L ^^ get_len1 ^^
    system_call env "canister_self_copy_64" ^^

    get_len2 ^^ Blob.dyn_alloc_scratch env ^^ set_str2 ^^
    get_str2 ^^ compile_unboxed_const 0L ^^ get_len2 ^^
    system_call env "msg_caller_copy_64" ^^

    get_str1 ^^ get_str2 ^^ get_len1 ^^ Heap.memcmp env ^^
    compile_eq_const 0L ^^
    E.else_trap_with env "not a self-call"

  (* Cycles *)

  let cycle_balance env =
    match E.mode env with
    | Flags.ICMode
    | Flags.RefMode ->
      system_call env "canister_cycle_balance128_64"
    | _ ->
      E.trap_with env "cannot read balance when running locally"

  let cycles_add env =
    match E.mode env with
    | Flags.ICMode
    | Flags.RefMode ->
      system_call env "call_cycles_add128"
    | _ ->
      E.trap_with env "cannot accept cycles when running locally"

  let cycles_accept env =
    match E.mode env with
    | Flags.ICMode
    | Flags.RefMode ->
      system_call env "msg_cycles_accept128_64"
    | _ ->
      E.trap_with env "cannot accept cycles when running locally"

  let cycles_available env =
    match E.mode env with
    | Flags.ICMode
    | Flags.RefMode ->
      system_call env "msg_cycles_available128_64"
    | _ ->
      E.trap_with env "cannot get cycles available when running locally"

  let cycles_refunded env =
    match E.mode env with
    | Flags.ICMode
    | Flags.RefMode ->
      system_call env "msg_cycles_refunded128_64"
    | _ ->
      E.trap_with env "cannot get cycles refunded when running locally"

  let set_certified_data env =
    match E.mode env with
    | Flags.ICMode
    | Flags.RefMode ->
      Blob.as_ptr_len env ^^
      system_call env "certified_data_set_64"
    | _ ->
      E.trap_with env "cannot set certified data when running locally"

  let get_certificate env =
    match E.mode env with
    | Flags.ICMode
    | Flags.RefMode ->
      system_call env "data_certificate_present" ^^
      Bool.from_rts_int32 ^^
      E.if1 I64Type
      begin
        Opt.inject_simple env (
          Blob.of_size_copy env
            (fun env -> 
              system_call env "data_certificate_size" ^^ 
              G.i (Convert (Wasm_exts.Values.I64 I64Op.ExtendUI32)))
            (fun env -> 
              system_call env "data_certificate_copy_64")
            (fun env -> compile_unboxed_const 0L)
        )
      end (Opt.null_lit env)
    | _ ->
      E.trap_with env "cannot get certificate when running locally"

end (* IC *)

module Cycles = struct

  let from_word128_ptr env = Func.share_code1 Func.Never env "from_word128_ptr" ("ptr", I64Type) [I64Type]
    (fun env get_ptr ->
     let set_lower, get_lower = new_local env "lower" in
     get_ptr ^^
     G.i (Load {ty = I64Type; align = 0; offset = 0L; sz = None }) ^^
     BigNum.from_word64 env ^^
     set_lower ^^
     get_ptr ^^
     G.i (Load {ty = I64Type; align = 0; offset = 8L; sz = None }) ^^
     compile_test I64Op.Eqz ^^
     E.if1 I64Type
       get_lower
       begin
         get_lower ^^
         get_ptr ^^
         G.i (Load {ty = I64Type; align = 0; offset = 8L; sz = None }) ^^
         BigNum.from_word64 env ^^
         (* shift left 64 bits *)
         compile_unboxed_const 64L ^^
         TaggedSmallWord.msb_adjust Type.Nat32 ^^
         BigNum.compile_lsh env ^^
         BigNum.compile_add env
       end)

  (* takes a bignum from the stack, traps if ≥2^128, and leaves two 64bit words on the stack *)
  (* only used twice, so ok to not use share_code1; that would require I64Type support in FakeMultiVal *)
  let to_two_word64 env =
    let (set_val, get_val) = new_local env "cycles" in
    set_val ^^
    get_val ^^
    BigNum.lit env (Big_int.power_int_positive_int 2 128) ^^
    BigNum.compile_relop env Lt ^^
    E.else_trap_with env "cycles out of bounds" ^^

    get_val ^^
    (* shift right 64 bits *)
    compile_unboxed_const 64L ^^
    TaggedSmallWord.msb_adjust Type.Nat32 ^^
    BigNum.compile_rsh env ^^
    BigNum.truncate_to_word64 env ^^

    get_val ^^
    BigNum.truncate_to_word64 env

  let balance env =
    Func.share_code0 Func.Always env "cycle_balance" [I64Type] (fun env ->
      Stack.with_words env "dst" 4L (fun get_dst ->
        get_dst ^^
        IC.cycle_balance env ^^
        get_dst ^^
        from_word128_ptr env
      )
    )

  let add env =
    Func.share_code1 Func.Always env "cycle_add" ("cycles", I64Type) [] (fun env get_x ->
      get_x ^^
      to_two_word64 env ^^
      IC.cycles_add env
    )

  let accept env =
    Func.share_code1 Func.Always env "cycle_accept" ("cycles", I64Type) [I64Type] (fun env get_x ->
      Stack.with_words env "dst" 4L (fun get_dst ->
        get_x ^^
        to_two_word64 env ^^
        get_dst ^^
        IC.cycles_accept env ^^
        get_dst ^^
        from_word128_ptr env
      )
    )

  let available env =
    Func.share_code0 Func.Always env "cycle_available" [I64Type] (fun env ->
      Stack.with_words env "dst" 4L (fun get_dst ->
        get_dst ^^
        IC.cycles_available env ^^
        get_dst ^^
        from_word128_ptr env
      )
    )

  let refunded env =
    Func.share_code0 Func.Always env "cycle_refunded" [I64Type] (fun env ->
      Stack.with_words env "dst" 4L (fun get_dst ->
        get_dst ^^
        IC.cycles_refunded env ^^
        get_dst ^^
        from_word128_ptr env
      )
    )

end (* Cycles *)

(* Low-level, almost raw access to IC stable memory.
   Essentially a virtual page allocator
   * enforcing limit --max-stable-pages not exceeded
   * tracking virtual page count, ignoring physical pages added for stable variable serialization (global`__stable_mem_size`)
   * recording current format of contents (global `__stable_version`)
   Used to implement stable variable serialization, (experimental) stable memory library and Region type (see region.rs)
*)
module StableMem = struct

  (* Versioning (c.f. Region.rs) *)
  (* NB: these constants must agree with VERSION_NO_STABLE_MEMORY etc. in Region.rs *)
  let legacy_version_no_stable_memory = Int64.of_int 0 (* never manifest in serialized form *)
  let legacy_version_some_stable_memory = Int64.of_int 1
  let legacy_version_regions = Int64.of_int 2
  let version_stable_heap_no_regions = Int64.of_int 3
  let version_stable_heap_regions = Int64.of_int 4
  let version_max = version_stable_heap_regions

  let register_globals env =
    (* size (in pages) *)
    E.add_global64 env "__stablemem_size" Mutable 0L;
    E.add_global64 env "__stablemem_version" Mutable version_stable_heap_no_regions

  let get_mem_size env =
    G.i (GlobalGet (nr (E.get_global env "__stablemem_size")))

  let set_mem_size env =
    G.i (GlobalSet (nr (E.get_global env "__stablemem_size")))

  let get_version env =
    G.i (GlobalGet (nr (E.get_global env "__stablemem_version")))

  let set_version env =
    G.i (GlobalSet (nr (E.get_global env "__stablemem_version")))

  let region_init env =
    compile_unboxed_const (if !Flags.use_stable_regions then 1L else 0L) ^^
    E.call_import env "rts" "region_init"

  (* stable memory bounds check *)
  let guard env =
    match E.mode env with
    | Flags.ICMode | Flags.RefMode ->
       get_mem_size env ^^
       compile_unboxed_const (Int64.of_int page_size_bits) ^^
       G.i (Binary (Wasm_exts.Values.I64 I64Op.Shl)) ^^
       compile_comparison I64Op.GeU ^^
       E.then_trap_with env "StableMemory offset out of bounds"
    | _ -> assert false

  (* check both offset and [offset,.., offset + size) within bounds *)
  (* c.f. region.rs check_relative_range *)
  (* TODO: specialize on size *)
  let guard_range env =
    match E.mode env with
    | Flags.ICMode | Flags.RefMode ->
      Func.share_code2 Func.Always env "__stablemem_guard_range"
        (("offset", I64Type), ("size", I64Type)) []
        (fun env get_offset get_size ->
          get_size ^^
          compile_unboxed_one ^^
          compile_comparison I64Op.LeU ^^
          E.if0 begin
            get_offset ^^
            guard env
          end
          begin
            compile_unboxed_const (Int64.minus_one) ^^
            get_size ^^
            G.i (Binary (Wasm_exts.Values.I64 I64Op.Sub)) ^^
            get_offset ^^
            compile_comparison I64Op.LtU ^^
            E.then_trap_with env "StableMemory range overflow" ^^
            get_offset ^^
            get_size ^^
            G.i (Binary (Wasm_exts.Values.I64 I64Op.Add)) ^^
            get_mem_size env ^^
            compile_unboxed_const (Int64.of_int page_size_bits) ^^
            G.i (Binary (Wasm_exts.Values.I64 I64Op.Shl)) ^^
            compile_comparison I64Op.GtU ^^
            E.then_trap_with env "StableMemory range out of bounds"
          end)
    | _ -> assert false

  let add_guard env guarded get_offset bytes =
    if guarded then
     (get_offset ^^
      if bytes = 1L then
        guard env
      else
        compile_unboxed_const bytes ^^
        guard_range env)
    else G.nop

  (* TODO: crusso in read/write could avoid stack allocation by reserving and re-using scratch memory instead *)
  let read env guarded name typ bytes load =
    match E.mode env with
    | Flags.ICMode | Flags.RefMode ->
      Func.share_code1 Func.Never env (Printf.sprintf "__stablemem_%sread_%s" (if guarded then "guarded_" else "") name)
        ("offset", I64Type) [typ]
        (fun env get_offset ->
          let words = Int64.div (Int64.add bytes 3L) 4L in
          add_guard env guarded get_offset bytes ^^
          Stack.with_words env "temp_ptr" words (fun get_temp_ptr ->
            get_temp_ptr ^^
            get_offset ^^
            compile_unboxed_const bytes ^^
            IC.system_call env "stable64_read" ^^
            get_temp_ptr ^^ load))
    | _ -> assert false

  let write env guarded name typ bytes store =
    match E.mode env with
    | Flags.ICMode | Flags.RefMode ->
      Func.share_code2 Func.Never env (Printf.sprintf "__stablemem_%swrite_%s" (if guarded then "guarded_" else "") name)
        (("offset", I64Type), ("value", typ)) []
        (fun env get_offset get_value ->
          let words = Int64.div (Int64.add bytes 3L) 4L in
          add_guard env guarded get_offset bytes ^^
          Stack.with_words env "temp_ptr" words (fun get_temp_ptr ->
            get_temp_ptr ^^ get_value ^^ store ^^
            get_offset ^^
            get_temp_ptr ^^
            compile_unboxed_const bytes ^^
            IC.system_call env "stable64_write"))
    | _ -> assert false

  let load_word32 = G.i (Load {ty = I32Type; align = 0; offset = 0L; sz = None})
  let store_word32 : G.t = G.i (Store {ty = I32Type; align = 0; offset = 0L; sz = None})  

  let write_word32 env =
    write env false "word32" I32Type 4L store_word32

  let write_word64 env =
    write env false "word64" I64Type 8L store_unskewed_ptr

  let read_word32 env =
    read env false "word32" I32Type 4L load_word32
  
  let read_word64 env =
    read env false "word64" I64Type 8L load_unskewed_ptr
  
  (* ensure_pages : ensure at least num pages allocated,
     growing (real) stable memory if needed *)
  let ensure_pages env =
    match E.mode env with
    | Flags.ICMode | Flags.RefMode ->
      Func.share_code1 Func.Always env "__stablemem_ensure_pages"
        ("pages", I64Type) [I64Type]
        (fun env get_pages ->
          let (set_size, get_size) = new_local env "size" in
          let (set_pages_needed, get_pages_needed) = new_local env "pages_needed" in

          IC.system_call env "stable64_size" ^^
          set_size ^^

          get_pages ^^
          get_size ^^
          G.i (Binary (Wasm_exts.Values.I64 I64Op.Sub)) ^^
          set_pages_needed ^^

          get_pages_needed ^^
          compile_unboxed_const 0L ^^
          compile_comparison I64Op.GtS ^^
          E.if1 I64Type
            (get_pages_needed ^^
             IC.system_call env "stable64_grow")
            get_size)
    | _ -> assert false

      (* ensure stable memory includes [offset..offset+size), assumes size > 0 *)
  let ensure env =
    match E.mode env with
    | Flags.ICMode | Flags.RefMode ->
      Func.share_code2 Func.Always env "__stablemem_ensure"
        (("offset", I64Type), ("size", I64Type)) []
        (fun env get_offset get_size ->
          let (set_sum, get_sum) = new_local env "sum" in
          get_offset ^^
          get_size ^^
          G.i (Binary (Wasm_exts.Values.I64 I64Op.Add)) ^^
          set_sum ^^
          (* check for overflow *)
          get_sum ^^
          get_offset ^^
          compile_comparison I64Op.LtU ^^
          E.then_trap_with env "Range overflow" ^^
          (* ensure page *)
          get_sum ^^
          compile_unboxed_const (Int64.of_int page_size_bits) ^^
          G.i (Binary (Wasm_exts.Values.I64 I64Op.ShrU)) ^^
          compile_add_const 1L ^^
          ensure_pages env ^^
          (* Check result *)
          compile_unboxed_const 0L ^^
          compile_comparison I64Op.LtS ^^
          E.then_trap_with env "Out of stable memory.")
    | _ -> assert false

  (* low-level grow, respecting --max-stable-pages *)
  let grow env =
    match E.mode env with
    | Flags.ICMode | Flags.RefMode ->
      Func.share_code1 Func.Always env "__stablemem_grow"
        ("pages", I64Type) [I64Type] (fun env get_pages ->
          let (set_size, get_size) = new_local env "size" in
          get_mem_size env ^^
          set_size ^^

          (* check within --max-stable-pages *)
          get_size ^^
          get_pages ^^
          G.i (Binary (Wasm_exts.Values.I64 I64Op.Add)) ^^
          compile_unboxed_const (Int64.of_int (!Flags.max_stable_pages)) ^^
          compile_comparison I64Op.GtU ^^
          E.if1 I64Type
            begin
             compile_unboxed_const (-1L) ^^
             G.i Return
            end
            begin
              let (set_new_size, get_new_size) = new_local env "new_size" in
              get_size ^^
              get_pages ^^
              G.i (Binary (Wasm_exts.Values.I64 I64Op.Add)) ^^
              set_new_size ^^

              (* physical grow if necessary *)
              let (set_ensured, get_ensured) = new_local env "ensured" in
              get_new_size ^^
              ensure_pages env ^^
              set_ensured ^^

              (* Check result *)
              get_ensured ^^
              compile_unboxed_const 0L ^^
              compile_comparison I64Op.LtS ^^
              E.if1 I64Type
                ((* propagate failure -1; preserve logical size *)
                 get_ensured)
                ((* update logical size *)
                 get_new_size ^^
                 set_mem_size env ^^
                 (* return old logical size *)
                 get_size)
            end)
   | _ -> assert false

  let load_word32 env =
    read env true "word32" I32Type 4L
      (G.i (Load {ty = I32Type; align = 0; offset = 0L; sz = None }))
  let store_word32 env =
    write env true "word32" I32Type 4L
      (G.i (Store {ty = I32Type; align = 0; offset = 0L; sz = None}))

  let load_word8 env =
    read env true "word8" I32Type 1L
      (G.i (Load {ty = I32Type; align = 0; offset = 0L; sz = Some Wasm_exts.Types.(Pack8, ZX)}))
  let store_word8 env =
    write env true "word8" I32Type 1L
      (G.i (Store {ty = I32Type; align = 0; offset = 0L; sz = None}))

  let load_word16 env =
    read env true "word16" I32Type 2L
      (G.i (Load {ty = I32Type; align = 0; offset = 0L; sz = Some Wasm_exts.Types.(Pack16, ZX)}))
  let store_word16 env =
    write env true "word16" I32Type 2L
      (G.i (Store {ty = I32Type; align = 0; offset = 0L; sz = None}))

  let load_word64 env =
    read env true "word64" I64Type 8L load_unskewed_ptr
  let store_word64 env =
    write env true "word64" I64Type 8L store_unskewed_ptr

  let load_float64 env =
    read env true "float64" F64Type 8L
      (G.i (Load {ty = F64Type; align = 0; offset = 0L; sz = None }))
  let store_float64 env =
    write env true "float64" F64Type 8L
      (G.i (Store {ty = F64Type; align = 0; offset = 0L; sz = None}))

  let load_blob env =
    match E.mode env with
    | Flags.ICMode | Flags.RefMode ->
      Func.share_code2 Func.Always env "__stablemem_load_blob"
        (("offset", I64Type), ("len", I64Type)) [I64Type]
        (fun env get_offset get_len ->
          let (set_blob, get_blob) = new_local env "blob" in
          get_offset ^^
          get_len ^^
          guard_range env ^^
          get_len ^^ Blob.alloc env ^^ set_blob ^^
          get_blob ^^ Blob.payload_ptr_unskewed env ^^
          get_offset ^^
          get_len ^^
          IC.system_call env "stable64_read" ^^
          get_blob)
    | _ -> assert false

  let store_blob env =
    match E.mode env with
    | Flags.ICMode | Flags.RefMode ->
      Func.share_code2 Func.Always env "__stablemem_store_blob"
        (("offset", I64Type), ("blob", I64Type)) []
        (fun env get_offset get_blob ->
         let (set_len, get_len) = new_local env "len" in
          get_blob ^^ Blob.len env ^^ set_len ^^
          get_offset ^^
          get_len ^^
          guard_range env ^^
          get_offset ^^
          get_blob ^^ Blob.payload_ptr_unskewed env ^^
          get_len ^^
          IC.system_call env "stable64_write")
    | _ -> assert false

end (* StableMem *)


(* StableMemoryInterface *)
(* Core, legacy interface to IC stable memory, used to implement prims `stableMemoryXXX` of
   library `ExperimentalStableMemory.mo`.
   Each operation dispatches on the state of `StableMem.get_version()`.
   * StableMem.version_stable_heap_no_regions
     * use StableMem directly.
   * StableMem.version_stable_heap_regions: use Region.mo
*)
module StableMemoryInterface = struct

  (* Helpers *)
  let get_region0 env = E.call_import env "rts" "region0_get"

  let if_regions env args tys is1 is2 =
    StableMem.get_version env ^^
    compile_unboxed_const StableMem.version_stable_heap_regions ^^
    compile_comparison I64Op.Eq ^^
    E.if_ env tys
      (get_region0 env ^^ args ^^ is1 env)
      (args ^^ is2 env)

  (* Prims *)
  let size env =
    Func.share_code0 Func.Always env "__stablememory_size" [I64Type]
      (fun env ->
        if_regions env
          G.nop
          [I64Type]
          Region.size
          StableMem.get_mem_size)

  let grow env =
    Func.share_code1 Func.Always env "__stablememory_grow" ("pages", I64Type) [I64Type]
      (fun env get_pages ->
        if_regions env
          get_pages
          [I64Type]
          Region.grow
          (fun env ->
            (* logical grow *)
            StableMem.grow env))

  let load_blob env =
    Func.share_code2 Func.Never env "__stablememory_load_blob"
      (("offset", I64Type), ("len", I64Type)) [I64Type]
      (fun env offset len ->
        if_regions env
          (offset ^^ len)
          [I64Type]
          Region.load_blob
          StableMem.load_blob)
  let store_blob env =
    Func.share_code2 Func.Never env "__stablememory_store_blob"
      (("offset", I64Type), ("blob", I64Type)) []
      (fun env offset blob ->
        if_regions env
          (offset ^^ blob)
          []
          Region.store_blob
          StableMem.store_blob)

  let load_word8 env =
    Func.share_code1 Func.Never env "__stablememory_load_word8"
      ("offset", I64Type) [I32Type]
      (fun env offset ->
        if_regions env
          offset
          [I32Type]
          Region.load_word8
          StableMem.load_word8)
  let store_word8 env =
    Func.share_code2 Func.Never env "__stablememory_store_word8"
      (("offset", I64Type), ("value", I32Type)) []
      (fun env offset value ->
        if_regions env
          (offset ^^ value)
          []
          Region.store_word8
          StableMem.store_word8)

  let load_word16 env =
    Func.share_code1 Func.Never env "__stablememory_load_word16"
      ("offset", I64Type) [I32Type]
      (fun env offset->
        if_regions env
          offset
          [I32Type]
          Region.load_word16
          StableMem.load_word16)
  let store_word16 env =
    Func.share_code2 Func.Never env "__stablememory_store_word16"
      (("offset", I64Type), ("value", I32Type)) []
      (fun env offset value ->
        if_regions env
          (offset ^^ value)
          []
          Region.store_word16
          StableMem.store_word16)

  let load_word32 env =
    Func.share_code1 Func.Never env "__stablememory_load_word32"
      ("offset", I64Type) [I32Type]
      (fun env offset ->
        if_regions env
          offset
          [I32Type]
          Region.load_word32
          StableMem.load_word32)
  let store_word32 env =
    Func.share_code2 Func.Never env "__stablememory_store_word32"
      (("offset", I64Type), ("value", I32Type)) []
      (fun env offset value ->
        if_regions env
          (offset ^^ value)
          []
          Region.store_word32
          StableMem.store_word32)

  let load_word64 env =
    Func.share_code1 Func.Never env "__stablememory_load_word64" ("offset", I64Type) [I64Type]
      (fun env offset ->
        if_regions env
          offset
          [I64Type]
          Region.load_word64
          StableMem.load_word64)
  let store_word64 env =
    Func.share_code2 Func.Never env "__stablememory_store_word64"
      (("offset", I64Type), ("value", I64Type)) []
      (fun env offset value ->
        if_regions env
          (offset ^^ value)
          []
          Region.store_word64
          StableMem.store_word64)

  let load_float64 env =
    Func.share_code1 Func.Never env "__stablememory_load_float64"
      ("offset", I64Type) [F64Type]
      (fun env offset ->
        if_regions env
          offset
          [F64Type]
          Region.load_float64
          StableMem.load_float64)
  let store_float64 env =
    Func.share_code2 Func.Never env "__stablememory_store_float64"
      (("offset", I64Type), ("value", F64Type)) []
      (fun env offset value ->
        if_regions env
          (offset ^^ value)
          []
          Region.store_float64
          StableMem.store_float64)

end

module RTS_Exports = struct
  let system_exports env =
    let bigint_trap_fi = E.add_fun env "bigint_trap" (
      Func.of_body env [] [] (fun env ->
        E.trap_with env "bigint function error"
      )
    ) in
    E.add_export env (nr {
      name = Lib.Utf8.decode "bigint_trap";
      edesc = nr (FuncExport (nr bigint_trap_fi))
    });
   

  let rts_trap_fi = E.add_fun env "rts_trap" (
    (* `libc` stil uses 32-bit length parameter for `rts_trap` *)
    Func.of_body env ["str", I64Type; "len", I32Type] [] (fun env ->
      let get_str = G.i (LocalGet (nr 0l)) in
      let get_len = G.i (LocalGet (nr 1l)) in
      get_str ^^ 
      get_len ^^ 
      G.i (Convert (Wasm_exts.Values.I64 I64Op.ExtendUI32)) ^^
      IC.trap_ptr_len env
    )
  ) in
  E.add_export env (nr {
    name = Lib.Utf8.decode "rts_trap";
    edesc = nr (FuncExport (nr rts_trap_fi))
  });

  let ic0_stable64_write_fi =
    if E.mode env = Flags.WASIMode then
      E.add_fun env "ic0_stable64_write" (
          Func.of_body env ["to", I64Type; "from", I64Type; "len", I64Type] []
            (fun env ->
              E.trap_with env "ic0_stable64_write is not supposed to be called in WASI"
            )
        )
    else E.reuse_import env "ic0" "stable64_write" in
  E.add_export env (nr {
    name = Lib.Utf8.decode "ic0_stable64_write";
    edesc = nr (FuncExport (nr ic0_stable64_write_fi))
  });

  let ic0_stable64_read_fi =
    if E.mode env = Flags.WASIMode then
      E.add_fun env "ic0_stable64_read" (
          Func.of_body env ["dst", I64Type; "offset", I64Type; "len", I64Type] []
            (fun env ->
              E.trap_with env "ic0_stable64_read is not supposed to be called in WASI"
            )
        )
    else E.reuse_import env "ic0" "stable64_read" in
  E.add_export env (nr {
    name = Lib.Utf8.decode "ic0_stable64_read";
    edesc = nr (FuncExport (nr ic0_stable64_read_fi))
  });

  let moc_stable_mem_grow_fi =
    E.add_fun env "moc_stable_mem_grow" (
      Func.of_body env ["newPages", I64Type] [I64Type]
        (fun env ->
          match E.mode env with
          | Flags.ICMode | Flags.RefMode ->
            G.i (LocalGet (nr 0l)) ^^
            StableMem.grow env
          | _ ->
            E.trap_with env "moc_stable_mem_grow is not supposed to be called in WASI" (* improve me *)
      ))
  in
  E.add_export env (nr {
    name = Lib.Utf8.decode "moc_stable_mem_grow";
    edesc = nr (FuncExport (nr moc_stable_mem_grow_fi))
  });

  let moc_stable_mem_size_fi =
    E.add_fun env "moc_stable_mem_size" (
      Func.of_body env [] [I64Type]
        (fun env ->
          match E.mode env with
          | Flags.ICMode | Flags.RefMode ->
              StableMem.get_mem_size env
          | _ ->
              E.trap_with env "moc_stable_mem_size is not supposed to be called in WASI" (* improve me *)
        )
      )
  in
  E.add_export env (nr {
    name = Lib.Utf8.decode "moc_stable_mem_size";
    edesc = nr (FuncExport (nr moc_stable_mem_size_fi))
  });

  let moc_stable_mem_get_version_fi =
    E.add_fun env "moc_stable_mem_get_version" (
      Func.of_body env [] [I64Type]
        (fun env ->
          match E.mode env with
          | Flags.ICMode | Flags.RefMode ->
              StableMem.get_version env
          | _ ->
              E.trap_with env "moc_stable_mem_get_version is not supposed to be called in WASI" (* improve me *)
        )
      )
  in
  E.add_export env (nr {
    name = Lib.Utf8.decode "moc_stable_mem_get_version";
    edesc = nr (FuncExport (nr moc_stable_mem_get_version_fi))
  });

  let moc_stable_mem_set_version_fi =
    E.add_fun env "moc_stable_mem_set_version" (
      Func.of_body env ["version", I64Type] []
        (fun env ->
          match E.mode env with
          | Flags.ICMode | Flags.RefMode ->
              G.i (LocalGet (nr 0l)) ^^
              StableMem.set_version env
          | _ ->
              E.trap_with env "moc_stable_mem_set_version is not supposed to be called in WASI" (* improve me *)
        )
      )
  in
  E.add_export env (nr {
    name = Lib.Utf8.decode "moc_stable_mem_set_version";
    edesc = nr (FuncExport (nr moc_stable_mem_set_version_fi))
  });
  
  let stable64_write_moc_fi =
    if E.mode env = Flags.WASIMode then
      E.add_fun env "stable64_write_moc" (
          Func.of_body env ["to", I64Type; "from", I64Type; "len", I64Type] []
            (fun env ->
              E.trap_with env "stable64_write_moc is not supposed to be called in WASI"
            )
        )
    else E.reuse_import env "ic0" "stable64_write" in
  E.add_export env (nr {
    name = Lib.Utf8.decode "stable64_write_moc";
    edesc = nr (FuncExport (nr stable64_write_moc_fi))
  })
end (* RTS_Exports *)


(* Below signature is needed by the serialiser to supply the
   methods various formats and auxiliary routines. A stream
   token refers to the stream itself. Depending on the stream's
   methodology, the token can be a (bump) pointer or a handle
   (like a `Blob`). The former needs to be updated at certain
   points because the token will normally reside in locals that
   nested functions won't have access to. *)
module type Stream = sig
  (* Bottleneck routines for streaming in different formats.
     The `code` must be used linearly. `token` is a fragment
     of Wasm that puts the stream token onto the stack.
     Arguments:    env    token  code *)
  val write_byte : E.t -> G.t -> G.t -> G.t
  val write_word_leb : E.t -> G.t -> G.t -> G.t
  val write_word_32 : E.t -> G.t -> G.t -> G.t
  val write_blob : E.t -> G.t -> G.t -> G.t
  val write_text : E.t -> G.t -> G.t -> G.t
  val write_bignum_leb : E.t -> G.t -> G.t -> G.t
  val write_bignum_sleb : E.t -> G.t -> G.t -> G.t

  (* Creates a fresh stream with header, storing stream token.
     Arguments:env    size   setter getter header *)
  val create : E.t -> G.t -> G.t -> G.t -> string -> G.t

  (* Checks the stream's filling, traps if unexpected
     Arguments:      env    token  size *)
  val check_filled : E.t -> G.t -> G.t -> G.t

  (* Pushes the stream's current absolute byte offset on stack.
     The requirement is that the difference between two uses
     of this method must give a correct _relative_ offset.
     Arguments:         env    token *)
  val absolute_offset : E.t -> G.t -> G.t

  (* Finishes the stream, performing consistency checks.
     Leaves two words on stack, whose interpretation depends
     on the Stream.
     Arguments:   env    token  size   header_size *)
  val terminate : E.t -> G.t -> G.t -> int64 -> G.t

  (* Executes code to eliminate the residual buffer
     that `terminate` returns (if at all) *)
  val finalize_buffer : G.t -> G.t

  (* Builds a unique name for a name seed and a type *)
  val name_for : string -> Type.typ list -> string

  (* Opportunity to flush or update the token. Stream token is on stack. *)
  val checkpoint : E.t -> G.t -> G.t

  (* Reserve a small fixed number of bytes in the stream and return an
     address to it. The address is invalidated by a GC, and as such must
     be written to in the next few instructions. *)
  val reserve : E.t -> G.t -> int64 -> G.t
end


module BumpStream : Stream = struct
  let create env get_data_size set_data_buf get_data_buf header =
    let header_size = Int64.of_int (String.length header) in
    get_data_size ^^ compile_add_const header_size ^^
    Blob.dyn_alloc_scratch env ^^ set_data_buf ^^
    get_data_buf ^^
    Blob.lit env header ^^ Blob.payload_ptr_unskewed env ^^
    compile_unboxed_const header_size ^^
    Heap.memcpy env ^^
    get_data_buf ^^ compile_add_const header_size ^^ set_data_buf

  let check_filled env get_data_buf get_data_size =
    get_data_buf ^^ get_data_size ^^ G.i (Binary (Wasm_exts.Values.I64 I64Op.Add)) ^^
    compile_comparison I64Op.Eq ^^
    E.else_trap_with env "data buffer not filled"

  let terminate env get_data_buf get_data_size header_size =
    get_data_buf ^^ compile_sub_const header_size ^^
    get_data_size ^^ compile_add_const header_size

  let finalize_buffer code = code

  let name_for fn_name ts = "@" ^ fn_name ^ "<" ^ Typ_hash.typ_seq_hash ts ^ ">"

  let advance_data_buf get_data_buf =
    get_data_buf ^^ G.i (Binary (Wasm_exts.Values.I64 I64Op.Add)) ^^ G.setter_for get_data_buf

  let absolute_offset _env get_data_buf = get_data_buf

  let checkpoint _env get_data_buf = G.setter_for get_data_buf

  let reserve _env get_data_buf bytes =
    get_data_buf ^^ get_data_buf ^^ compile_add_const bytes ^^ G.setter_for get_data_buf

  let write_word_leb env get_data_buf code =
    let set_word, get_word = new_local env "word" in
    code ^^ set_word ^^
    I32Leb.compile_store_to_data_buf_unsigned env get_word get_data_buf ^^
    advance_data_buf get_data_buf

  let write_word_32 env get_data_buf code =
    let word32_size = 4L in
    get_data_buf ^^ code ^^ G.i (Convert (Wasm_exts.Values.I32 I32Op.WrapI64)) ^^
    G.i (Store {ty = I32Type; align = 0; offset = 0L; sz = None}) ^^
    compile_unboxed_const word32_size ^^ 
    advance_data_buf get_data_buf

  let write_byte _env get_data_buf code =
    get_data_buf ^^ code ^^ G.i (Convert (Wasm_exts.Values.I32 I32Op.WrapI64)) ^^    
    G.i (Store {ty = I32Type; align = 0; offset = 0L; sz = Some Wasm_exts.Types.Pack8}) ^^
    compile_unboxed_const 1L ^^ advance_data_buf get_data_buf

  let write_blob env get_data_buf get_x =
    let set_len, get_len = new_local env "len" in
    get_x ^^ Blob.len env ^^ set_len ^^
    write_word_leb env get_data_buf get_len ^^
    get_data_buf ^^
    get_x ^^ Blob.payload_ptr_unskewed env ^^
    get_len ^^
    Heap.memcpy env ^^
    get_len ^^ advance_data_buf get_data_buf

  let write_text env get_data_buf get_x =
    let set_len, get_len = new_local env "len" in
    get_x ^^ Text.size env ^^ set_len ^^
    write_word_leb env get_data_buf get_len ^^
    get_x ^^ get_data_buf ^^ Text.to_buf env ^^
    get_len ^^ advance_data_buf get_data_buf

  let write_bignum_leb env get_data_buf get_x =
    get_data_buf ^^
    get_x ^^
    BigNum.compile_store_to_data_buf_unsigned env ^^
    advance_data_buf get_data_buf

  let write_bignum_sleb env get_data_buf get_x =
    get_data_buf ^^
    get_x ^^
    BigNum.compile_store_to_data_buf_signed env ^^
    advance_data_buf get_data_buf

end

module MakeSerialization (Strm : Stream) = struct
  (*
    The general serialization strategy is as follows:
    * We statically generate the IDL type description header.
    * We traverse the data to calculate the size needed for the data buffer and the
      reference buffer.
    * We allocate memory for the data buffer and the reference buffer
      (this memory area is not referenced, so will be dead with the next GC)
    * We copy the IDL type header to the data buffer.
    * We traverse the data and serialize it into the data buffer.
      This is type driven, and we use the `share_code` machinery and names that
      properly encode the type to resolve loops in a convenient way.
    * We externalize all that new data space into a databuf
    * We externalize the reference space into a elembuf
    * We pass both databuf and elembuf to shared functions
      (this mimicks the future system API)

    The deserialization is analogous:
    * We allocate some scratch space, and internalize the databuf and elembuf into it.
    * We parse the data, in a type-driven way, using normal construction and
      allocation, while keeping tabs on the type description header for subtyping.
    * At the end, the scratch space is a hole in the heap, and will be reclaimed
      by the next GC.
  *)

  module Strm = Strm

  (* Globals recording known Candid types
     See Note [Candid subtype checks]
   *)

  let register_delayed_globals env =
    (E.add_global64_delayed env "__typtbl" Immutable,
     E.add_global64_delayed env "__typtbl_end" Immutable,
     E.add_global64_delayed env "__typtbl_size" Immutable,
     E.add_global64_delayed env "__typtbl_idltyps" Immutable)

  let get_typtbl env =
    G.i (GlobalGet (nr (E.get_global env "__typtbl")))
  let get_typtbl_size env =
    G.i (GlobalGet (nr (E.get_global env "__typtbl_size")))
  let get_typtbl_end env =
    G.i (GlobalGet (nr (E.get_global env "__typtbl_end")))
  let get_typtbl_idltyps env =
    G.i (GlobalGet (nr (E.get_global env "__typtbl_idltyps")))

  module Registers = struct
    let register_globals env =
     E.add_global64 env "@@rel_buf_opt" Mutable 0L;
     E.add_global64 env "@@data_buf" Mutable 0L;
     E.add_global64 env "@@ref_buf" Mutable 0L;
     E.add_global64 env "@@typtbl" Mutable 0L;
     E.add_global64 env "@@typtbl_end" Mutable 0L;
     E.add_global64 env "@@typtbl_size" Mutable 0L

    let get_rel_buf_opt env =
      G.i (GlobalGet (nr (E.get_global env "@@rel_buf_opt")))
    let set_rel_buf_opt env =
      G.i (GlobalSet (nr (E.get_global env "@@rel_buf_opt")))

    let get_data_buf env =
      G.i (GlobalGet (nr (E.get_global env "@@data_buf")))
    let set_data_buf env =
      G.i (GlobalSet (nr (E.get_global env "@@data_buf")))

    let get_ref_buf env =
      G.i (GlobalGet (nr (E.get_global env "@@ref_buf")))
    let set_ref_buf env =
      G.i (GlobalSet (nr (E.get_global env "@@ref_buf")))

    let get_typtbl env =
      G.i (GlobalGet (nr (E.get_global env "@@typtbl")))
    let set_typtbl env =
      G.i (GlobalSet (nr (E.get_global env "@@typtbl")))

    let get_typtbl_end env =
      G.i (GlobalGet (nr (E.get_global env "@@typtbl_end")))
    let set_typtbl_end env =
      G.i (GlobalSet (nr (E.get_global env "@@typtbl_end")))

    let get_typtbl_size env =
      G.i (GlobalGet (nr (E.get_global env "@@typtbl_size")))
    let set_typtbl_size env =
      G.i (GlobalSet (nr (E.get_global env "@@typtbl_size")))
  end

  open Typ_hash

  let sort_by_hash fs =
    List.sort
      (fun (h1,_) (h2,_) -> Lib.Uint32.compare h1 h2)
      (List.map (fun f -> (Idllib.Escape.unescape_hash f.Type.lab, f)) fs)

  (* The IDL serialization prefaces the data with a type description.
     We can statically create the type description in Ocaml code,
     store it in the program, and just copy it to the beginning of the message.

     At some point this can be factored into a function from Motoko type to IDL,
     type and a function like this for IDL types. But due to recursion handling
     it is easier to start like this.
  *)

  module TM = Map.Make (Type.Ord)

  type mode =
    | Candid
    | Persistence

  let to_idl_prim mode = let open Type in function
    | Prim Null | Tup [] -> Some 1l
    | Prim Bool -> Some 2l
    | Prim Nat -> Some 3l
    | Prim Int -> Some 4l
    | Prim Nat8 -> Some 5l
    | Prim Nat16 -> Some 6l
    | Prim (Nat32|Char) -> Some 7l
    | Prim Nat64 -> Some 8l
    | Prim Int8 -> Some 9l
    | Prim Int16 -> Some 10l
    | Prim Int32 -> Some 11l
    | Prim Int64 -> Some 12l
    | Prim Float -> Some 14l
    | Prim Text -> Some 15l
    (* NB: Prim Blob does not map to a primitive IDL type *)
    | Any -> Some 16l
    | Non -> Some 17l
    | Prim Principal -> Some 24l
    | Prim Region -> Some 128l
    (* only used for memory compatibility checks *)
    | Prim Blob -> 
      (match mode with
      | Candid -> None
      | Persistence -> Some 129l)
    | _ -> None

  (* some constants, also see rts/idl.c *)
  let idl_opt       = -18l
  let idl_vec       = -19l
  let idl_record    = -20l
  let idl_variant   = -21l
  let idl_func      = -22l
  let idl_service   = -23l
  let idl_alias     = 1l (* see Note [mutable stable values] *)
  
  (* only used for memory compatibility checks *)
  let idl_tuple     = -130l

  (* TODO: use record *)
  let type_desc env mode ts :
     string * int list * int32 list  (* type_desc, (relative offsets), indices of ts *)
    =
    let open Type in

    (* Type traversal *)
    (* We do a first traversal to find out the indices of non-primitive types *)
    let (typs, idx) =
      let typs = ref [] in
      let idx = ref TM.empty in
      let rec go t =
        let t = Type.normalize t in
        if to_idl_prim mode t <> None then () else
        if TM.mem t !idx then () else begin
          idx := TM.add t (Lib.List32.length !typs) !idx;
          typs := !typs @ [ t ];
          match t with
          | Tup ts -> List.iter go ts
          | Obj (_, fs) ->
            List.iter (fun f -> go f.typ) fs
          | Array (Mut t) -> go (Array t)
          | Array t -> go t
          | Opt t -> go t
          | Variant vs -> List.iter (fun f -> go f.typ) vs
          | Func (s, c, tbs, ts1, ts2) ->
            List.iter go ts1; List.iter go ts2
          | Prim Blob -> ()
          | Mut t -> go t
          | _ ->
            Printf.eprintf "type_desc: unexpected type %s\n" (string_of_typ t);
            assert false
        end
      in
      List.iter go ts;
      (!typs, !idx)
    in

    (* buffer utilities *)
    let buf = Buffer.create 16 in

    let add_u8 i =
      Buffer.add_char buf (Char.chr (i land 0xff)) in

    let rec add_leb128_32 (i : Lib.Uint32.t) =
      let open Lib.Uint32 in
      let b = logand i (of_int32 0x7fl) in
      if of_int32 0l <= i && i < of_int32 128l
      then add_u8 (to_int b)
      else begin
        add_u8 (to_int (logor b (of_int32 0x80l)));
        add_leb128_32 (shift_right_logical i 7)
      end in

    let add_leb128 i =
      assert (i >= 0);
      add_leb128_32 (Lib.Uint32.of_int i) in

    let rec add_sleb128 (i : int32) =
      let open Int32 in
      let b = logand i 0x7fl in
      if -64l <= i && i < 64l
      then add_u8 (to_int b)
      else begin
        add_u8 (to_int (logor b 0x80l));
        add_sleb128 (shift_right i 7)
      end in

    (* Actual binary data *)

    let add_idx t =
      let t = Type.normalize t in
      match to_idl_prim mode t with
      | Some i -> add_sleb128 (Int32.neg i)
      | None -> add_sleb128 (TM.find (normalize t) idx) in

    let idx t =
      let t = Type.normalize t in
      match to_idl_prim mode t with
      | Some i -> Int32.neg i
      | None -> TM.find (normalize t) idx in

    let rec add_typ t =
      match t with
      | Non -> assert false
      | Prim Blob -> 
        assert (mode = Candid);
        add_typ Type.(Array (Prim Nat8))
      | Prim Region ->
        add_sleb128 idl_alias; add_idx t
      | Prim _ -> assert false
      | Tup ts ->
        add_sleb128 (match mode with
        | Candid -> idl_record
        | Persistence -> idl_tuple);
        add_leb128 (List.length ts);
        List.iteri (fun i t ->
          add_leb128 i;
          add_idx t;
        ) ts
      | Obj ((Object | Memory), fs) ->
        add_sleb128 idl_record;
        add_leb128 (List.length fs);
        List.iter (fun (h, f) ->
          add_leb128_32 h;
          add_idx f.typ
        ) (sort_by_hash fs)
      | Array (Mut t) ->
        add_sleb128 idl_alias; add_idx (Array t)
      | Array t ->
        add_sleb128 idl_vec; add_idx t
      | Opt t ->
        add_sleb128 idl_opt; add_idx t
      | Variant vs ->
        add_sleb128 idl_variant;
        add_leb128 (List.length vs);
        List.iter (fun (h, f) ->
          add_leb128_32 h;
          add_idx f.typ
        ) (sort_by_hash vs)
      | Func (s, c, tbs, ts1, ts2) ->
        assert (Type.is_shared_sort s);
        add_sleb128 idl_func;
        add_leb128 (List.length ts1);
        List.iter add_idx ts1;
        add_leb128 (List.length ts2);
        List.iter add_idx ts2;
        begin match s, c with
          | _, Returns ->
            add_leb128 1; add_u8 2; (* oneway *)
          | Shared Write, _ ->
            add_leb128 0; (* no annotation *)
          | Shared Query, _ ->
            add_leb128 1; add_u8 1; (* query *)
          | Shared Composite, _ ->
            add_leb128 1; add_u8 3; (* composite *)
          | _ -> assert false
        end
      | Obj (Actor, fs) ->
        add_sleb128 idl_service;
        add_leb128 (List.length fs);
        List.iter (fun f ->
          add_leb128 (String.length f.lab);
          Buffer.add_string buf f.lab;
          add_idx f.typ
        ) fs
      | Mut t ->
        add_sleb128 idl_alias; add_idx t
      | _ -> assert false in

    Buffer.add_string buf "DIDL";
    add_leb128 (List.length typs);
    let offsets = List.map (fun typ ->
      let offset = Buffer.length buf in
      add_typ typ;
      offset)
      typs
    in
    add_leb128 (List.length ts);
    List.iter add_idx ts;
    (Buffer.contents buf,
     offsets,
     List.map idx ts)

  (* See Note [Candid subtype checks] *)
  let set_delayed_globals (env : E.t) (set_typtbl, set_typtbl_end, set_typtbl_size, set_typtbl_idltyps) =
    let typdesc, offsets, idltyps = type_desc env Candid (E.get_typtbl_typs env) in
    let static_typedesc = E.add_static_unskewed env [StaticBytes.Bytes typdesc] in
    let static_typtbl =
      let bytes = StaticBytes.i64s
        (List.map (fun offset ->
          Int64.(add static_typedesc (of_int(offset))))
        offsets)
      in
      E.add_static_unskewed env [bytes]
    in
    let idl_types_64 = List.map (fun t -> Wasm.I64_convert.extend_i32_u t) idltyps in
    let static_idltyps = E.add_static_unskewed env [StaticBytes.i64s idl_types_64] in
    set_typtbl static_typtbl;
    set_typtbl_end Int64.(add static_typedesc (of_int (String.length typdesc)));
    set_typtbl_size (Int64.of_int (List.length offsets));
    set_typtbl_idltyps static_idltyps

  (* Returns data (in bytes) and reference buffer size (in entries) needed *)
  let rec buffer_size env t =
    let open Type in
    let t = Type.normalize t in
    let name = "@buffer_size<" ^ typ_hash t ^ ">" in
    Func.share_code1 Func.Always env name ("x", I64Type) [I64Type; I64Type]
    (fun env get_x ->

      (* Some combinators for writing values *)
      let (set_data_size, get_data_size) = new_local env "data_size" in
      let (set_ref_size, get_ref_size) = new_local env "ref_size" in
      compile_unboxed_const 0L ^^ set_data_size ^^
      compile_unboxed_const 0L ^^ set_ref_size ^^

      let inc_data_size code =
        get_data_size ^^
        code ^^
        G.i (Binary (Wasm_exts.Values.I64 I64Op.Add)) ^^
        set_data_size
      in

      let size_word env code =
        let (set_word, get_word) = new_local env "word" in
        code ^^ set_word ^^
        inc_data_size (I32Leb.compile_leb128_size get_word)
      in

      let size env t =
        let (set_inc, get_inc) = new_local env "inc" in
        buffer_size env t ^^
        get_ref_size ^^ G.i (Binary (Wasm_exts.Values.I64 I64Op.Add)) ^^ set_ref_size ^^
        set_inc ^^ inc_data_size get_inc
      in

      (* the incremental GC leaves array slice information in tag,
         the slice information can be removed and the tag reset to array
         as the GC can resume marking from the array beginning *)
      let clear_array_slicing =
        let (set_temp, get_temp) = new_local env "temp" in
        set_temp ^^
        get_temp ^^ compile_unboxed_const Tagged.(int_of_tag StableSeen) ^^
        compile_comparison I64Op.Ne ^^
        get_temp ^^ compile_unboxed_const Tagged.(int_of_tag CoercionFailure) ^^
        compile_comparison I64Op.Ne ^^
        G.i (Binary (Wasm_exts.Values.I64 I64Op.And)) ^^
        get_temp ^^ compile_unboxed_const Tagged.(int_of_tag ArraySliceMinimum) ^^
        compile_comparison I64Op.GeU ^^
        G.i (Binary (Wasm_exts.Values.I64 I64Op.And)) ^^
        E.if1 I64Type begin
          (compile_unboxed_const Tagged.(int_of_tag Array))
        end begin
          get_temp
        end
      in

      let size_alias size_thing =
        (* see Note [mutable stable values] *)
        let (set_tag, get_tag) = new_local env "tag" in
        get_x ^^ Tagged.load_tag env ^^ clear_array_slicing ^^ set_tag ^^
        (* Sanity check *)
        get_tag ^^ compile_eq_const Tagged.(int_of_tag StableSeen) ^^
        get_tag ^^ compile_eq_const Tagged.(int_of_tag MutBox) ^^
        G.i (Binary (Wasm_exts.Values.I64 I64Op.Or)) ^^
        get_tag ^^ compile_eq_const Tagged.(int_of_tag ObjInd) ^^
        G.i (Binary (Wasm_exts.Values.I64 I64Op.Or)) ^^
        get_tag ^^ compile_eq_const Tagged.(int_of_tag Array) ^^
        G.i (Binary (Wasm_exts.Values.I64 I64Op.Or)) ^^
        get_tag ^^ compile_eq_const Tagged.(int_of_tag Region) ^^
        G.i (Binary (Wasm_exts.Values.I64 I64Op.Or)) ^^
        E.else_trap_with env "object_size/Mut: Unexpected tag." ^^
        (* Check if we have seen this before *)
        get_tag ^^ compile_eq_const Tagged.(int_of_tag StableSeen) ^^
        E.if0 begin
          (* Seen before *)
          (* One byte marker, one word offset *)
          (* TODO: Support 64-bit pointer in serialization *)
          inc_data_size (compile_unboxed_const 5L)
        end begin
          (* Not yet seen *)
          (* One byte marker, two words scratch space *)
          inc_data_size (compile_unboxed_const 9L) ^^
          (* Mark it as seen *)
          get_x ^^ Tagged.(store_tag env StableSeen) ^^
          (* and descend *)
          size_thing ()
        end
      in

      (* Now the actual type-dependent code *)
      begin match t with
      | Prim Nat -> inc_data_size (get_x ^^ BigNum.compile_data_size_unsigned env)
      | Prim Int -> inc_data_size (get_x ^^ BigNum.compile_data_size_signed env)
      | Prim (Int8|Nat8) -> inc_data_size (compile_unboxed_const 1L)
      | Prim (Int16|Nat16) -> inc_data_size (compile_unboxed_const 2L)
      | Prim (Int32|Nat32|Char) -> inc_data_size (compile_unboxed_const 4L)
      | Prim (Int64|Nat64|Float) -> inc_data_size (compile_unboxed_const 8L)
      | Prim Bool -> inc_data_size (compile_unboxed_const 1L)
      | Prim Null -> G.nop
      | Any -> G.nop
      | Tup [] -> G.nop (* e(()) = null *)
      | Tup ts ->
        G.concat_mapi (fun i t ->
          get_x ^^ Tuple.load_n env (Int64.of_int i) ^^
          size env t
          ) ts
      | Obj ((Object | Memory), fs) ->
        G.concat_map (fun (_h, f) ->
          get_x ^^ Object.load_idx_raw env f.Type.lab ^^
          size env f.typ
          ) (sort_by_hash fs)
      | Array (Mut t) ->
        size_alias (fun () -> get_x ^^ size env (Array t))
      | Array t ->
        size_word env (get_x ^^ Arr.len env) ^^
        get_x ^^ Arr.len env ^^
        from_0_to_n env (fun get_i ->
          get_x ^^ get_i ^^ Arr.unsafe_idx env ^^ load_ptr ^^
          size env t
        )
      | Prim Blob ->
        let (set_len, get_len) = new_local env "len" in
        get_x ^^ Blob.len env ^^ set_len ^^
        size_word env get_len ^^
        inc_data_size get_len
      | Prim Text ->
        let (set_len, get_len) = new_local env "len" in
        get_x ^^ Text.size env ^^ set_len ^^
        size_word env get_len ^^
        inc_data_size get_len
      | Opt t ->
        inc_data_size (compile_unboxed_const 1L) ^^ (* one byte tag *)
        get_x ^^ Opt.is_some env ^^
        E.if0 (get_x ^^ Opt.project env ^^ size env t) G.nop
      | Variant vs ->
        List.fold_right (fun (i, {lab = l; typ = t; _}) continue ->
            get_x ^^
            Variant.test_is env l ^^
            E.if0
              ( size_word env (compile_unboxed_const (Int64.of_int i)) ^^
                get_x ^^ Variant.project env ^^ size env t
              ) continue
          )
          ( List.mapi (fun i (_h, f) -> (i,f)) (sort_by_hash vs) )
          ( E.trap_with env "buffer_size: unexpected variant" )
      | Func _ ->
        inc_data_size (compile_unboxed_const 1L) ^^ (* one byte tag *)
        get_x ^^ Arr.load_field env 0L ^^ size env (Obj (Actor, [])) ^^
        get_x ^^ Arr.load_field env 1L ^^ size env (Prim Text)
      | Obj (Actor, _) | Prim Principal ->
        inc_data_size (compile_unboxed_const 1L) ^^ (* one byte tag *)
        get_x ^^ size env (Prim Blob)
      | Non ->
        E.trap_with env "buffer_size called on value of type None"
      | Prim Region ->
         size_alias (fun () ->
          inc_data_size (compile_unboxed_const 12L) ^^ (* |id| + |page_count| = 8 + 4 *)
          get_x ^^ Region.vec_pages env ^^ size env (Prim Blob))
      | Mut t ->
        size_alias (fun () -> get_x ^^ MutBox.load_field env ^^ size env t)
      | _ -> todo "buffer_size" (Arrange_ir.typ t) G.nop
      end ^^
      (* Check 32-bit overflow of buffer_size *)
      (* TODO: Support 64-bit buffer *)
      get_data_size ^^
      compile_shrU_const 32L ^^
      compile_test I64Op.Eqz ^^
      E.else_trap_with env "buffer_size overflow" ^^
      get_data_size ^^
      get_ref_size
    )

  (* TODO: Change serialization version because format changes with 64-bit *)
  (* Copies x to the data_buffer, storing references after ref_count entries in ref_base *)
  let rec serialize_go env t =
    let open Type in
    let t = Type.normalize t in
    let name = Strm.name_for "serialize_go" [t] in
    Func.share_code3 Func.Always env name (("x", I64Type), ("data_buffer", I64Type), ("ref_buffer", I64Type)) [I64Type; I64Type]
    (fun env get_x get_data_buf get_ref_buf ->
      let set_ref_buf = G.setter_for get_ref_buf in

      (* Some combinators for writing values *)
      let open Strm in

      let write env t =
        get_data_buf ^^
        get_ref_buf ^^
        serialize_go env t ^^
        set_ref_buf ^^
        checkpoint env get_data_buf
      in

      let write_alias write_thing =
        (* see Note [mutable stable values] *)
        (* Check heap tag *)
        let (set_tag, get_tag) = new_local env "tag" in
        get_x ^^ Tagged.load_tag env ^^ set_tag ^^
        get_tag ^^ compile_eq_const Tagged.(int_of_tag StableSeen) ^^
        E.if0
        begin
          (* This is the real data *)
          write_byte env get_data_buf (compile_unboxed_const 0L) ^^
          (* Remember the current offset in the tag word *)
          get_x ^^ Tagged.load_forwarding_pointer env ^^ Strm.absolute_offset env get_data_buf ^^
          Tagged.store_field env Tagged.tag_field ^^
          (* Leave space in the output buffer for the decoder's bookkeeping *)
          (* For compatibility, this is still in 32-bit format, but not useful in 64-bit *)
          write_word_32 env get_data_buf (compile_unboxed_const 0L) ^^
          write_word_32 env get_data_buf (compile_unboxed_const 0L) ^^
          (* Now the data, following the object field mutbox indirection *)
          write_thing ()
        end
        begin
          (* This is a reference *)
          write_byte env get_data_buf (compile_unboxed_const 1L) ^^
          (* Sanity Checks *)
          get_tag ^^ compile_eq_const Tagged.(int_of_tag MutBox) ^^
          E.then_trap_with env "unvisited mutable data in serialize_go (MutBox)" ^^
          get_tag ^^ compile_eq_const Tagged.(int_of_tag ObjInd) ^^
          E.then_trap_with env "unvisited mutable data in serialize_go (ObjInd)" ^^
          get_tag ^^ compile_eq_const Tagged.(int_of_tag Array) ^^
          E.then_trap_with env "unvisited mutable data in serialize_go (Array)" ^^
          get_tag ^^ compile_eq_const Tagged.(int_of_tag Region) ^^
          E.then_trap_with env "unvisited mutable data in serialize_go (Region)" ^^
          (* Second time we see this *)
          (* Calculate relative offset *)
          let set_offset, get_offset = new_local env "offset" in
          get_tag ^^ Strm.absolute_offset env get_data_buf ^^ G.i (Binary (Wasm_exts.Values.I64 I64Op.Sub)) ^^
          set_offset ^^
          (* A sanity check *)
          get_offset ^^ compile_unboxed_const 0L ^^
          compile_comparison I32Op.LtS ^^
          E.else_trap_with env "Odd offset" ^^
          (* TODO: Support serialization beyond 32-bit *)
          get_offset ^^ compile_unboxed_const 0xffff_ffff_0000_0000L ^^
          compile_comparison I32Op.GeS ^^
          E.else_trap_with env "64-bit offsets not yet supported during serialization" ^^
          (* Write the offset to the output buffer *)
          write_word_32 env get_data_buf get_offset
        end
      in

      (* Now the actual serialization *)

      begin match t with
      | Prim Nat ->
        write_bignum_leb env get_data_buf get_x
      | Prim Int ->
        write_bignum_sleb env get_data_buf get_x
      | Prim Float ->
        reserve env get_data_buf 8L ^^
        get_x ^^ Float.unbox env ^^
        G.i (Store {ty = F64Type; align = 0; offset = 0L; sz = None})
      | Prim (Int64|Nat64) ->
        reserve env get_data_buf 8L ^^
        get_x ^^ BoxedWord64.unbox env ^^
        G.i (Store {ty = I64Type; align = 0; offset = 0L; sz = None})
      | Prim (Int32|Nat32) ->
        write_word_32 env get_data_buf (get_x ^^ TaggedSmallWord.lsb_adjust Nat32)
      | Prim Char ->
        write_word_32 env get_data_buf (get_x ^^ TaggedSmallWord.untag_codepoint)
      | Prim (Int16|Nat16) ->
        reserve env get_data_buf 2L ^^
        get_x ^^ TaggedSmallWord.lsb_adjust Nat16 ^^ G.i (Convert (Wasm_exts.Values.I32 I32Op.WrapI64)) ^^
        G.i (Store {ty = I32Type; align = 0; offset = 0L; sz = Some Wasm_exts.Types.Pack16})
      | Prim (Int8|Nat8) ->
        write_byte env get_data_buf (get_x ^^ TaggedSmallWord.lsb_adjust Nat8)
      | Prim Bool ->
        write_byte env get_data_buf get_x
      | Tup [] -> (* e(()) = null *)
        G.nop
      | Tup ts ->
        G.concat_mapi (fun i t ->
          get_x ^^ Tuple.load_n env (Int64.of_int i) ^^
          write env t
        ) ts
      | Obj ((Object | Memory), fs) ->
        G.concat_map (fun (_h, f) ->
          get_x ^^ Object.load_idx_raw env f.Type.lab ^^
          write env f.typ
        ) (sort_by_hash fs)
      | Array (Mut t) ->
        write_alias (fun () -> get_x ^^ write env (Array t))
      | Prim Region ->
        write_alias (fun () ->
          reserve env get_data_buf 8L ^^
          get_x ^^ Region.id env ^^
          G.i (Store {ty = I64Type; align = 0; offset = 0L; sz = None}) ^^
          write_word_32 env get_data_buf (get_x ^^ Region.page_count env) ^^
          write_blob env get_data_buf (get_x ^^ Region.vec_pages env)
        )
      | Array t ->
        write_word_leb env get_data_buf (get_x ^^ Arr.len env) ^^
        get_x ^^ Arr.len env ^^
        from_0_to_n env (fun get_i ->
          get_x ^^ get_i ^^ Arr.unsafe_idx env ^^ load_ptr ^^
          write env t
        )
      | Prim Null -> G.nop
      | Any -> G.nop
      | Opt t ->
        get_x ^^
        Opt.is_some env ^^
        E.if0
          (write_byte env get_data_buf (compile_unboxed_const 1L) ^^ get_x ^^ Opt.project env ^^ write env t)
          (write_byte env get_data_buf (compile_unboxed_const 0L))
      | Variant vs ->
        List.fold_right (fun (i, {lab = l; typ = t; _}) continue ->
            get_x ^^
            Variant.test_is env l ^^
            E.if0
              ( write_word_leb env get_data_buf (compile_unboxed_const (Int64.of_int i)) ^^
                get_x ^^ Variant.project env ^^ write env t)
              continue
          )
          ( List.mapi (fun i (_h, f) -> (i,f)) (sort_by_hash vs) )
          ( E.trap_with env "serialize_go: unexpected variant" )
      | Prim Blob ->
        write_blob env get_data_buf get_x
      | Prim Text ->
        write_text env get_data_buf get_x
      | Func _ ->
        write_byte env get_data_buf (compile_unboxed_const 1L) ^^
        get_x ^^ Arr.load_field env 0L ^^ write env (Obj (Actor, [])) ^^
        get_x ^^ Arr.load_field env 1L ^^ write env (Prim Text)
      | Obj (Actor, _) | Prim Principal ->
        write_byte env get_data_buf (compile_unboxed_const 1L) ^^
        get_x ^^ write env (Prim Blob)
      | Non ->
        E.trap_with env "serializing value of type None"
      | Mut t ->
        write_alias (fun () ->
          get_x ^^ MutBox.load_field env ^^ write env t
        )
      | _ -> todo "serialize" (Arrange_ir.typ t) G.nop
      end ^^
      get_data_buf ^^
      get_ref_buf
    )

  (* This value is returned by deserialize_go if deserialization fails in a way
     that should be recoverable by opt parsing.
     It is an (invalid) sentinel pointer value (in skewed format) and can be used for pointer comparison.
     It will be never placed on the heap and must not be dereferenced.
     If unskewed, it refers to the unallocated last Wasm memory page.
  *)
  let coercion_error_value env = 0xffff_ffff_ffff_fffdL

  (* See Note [Candid subtype checks] *)
  let with_rel_buf_opt env extended get_typtbl_size1 f =
    if extended then
      f (compile_unboxed_const 0L)
    else
      get_typtbl_size1 ^^ get_typtbl_size env ^^
      E.call_import env "rts" "idl_sub_buf_words" ^^
      Stack.dynamic_with_words env "rel_buf" (fun get_ptr ->
        get_ptr ^^ get_typtbl_size1 ^^ get_typtbl_size env ^^
        E.call_import env "rts" "idl_sub_buf_init" ^^
        f get_ptr)

  (* See Note [Candid subtype checks] *)
  let idl_sub env t2 =
    let idx = Wasm.I64_convert.extend_i32_u (E.add_typtbl_typ env t2) in
    get_typtbl_idltyps env ^^
    G.i (Load {ty = I64Type; align = 0; offset = Int64.mul idx 8L (*!*); sz = None}) ^^
    Func.share_code6 Func.Always env ("idl_sub")
      (("rel_buf", I64Type),
       ("typtbl1", I64Type),
       ("typtbl_end1", I64Type),
       ("typtbl_size1", I64Type),
       ("idltyp1", I64Type),
       ("idltyp2", I64Type)
      )
      [I64Type]
      (fun env get_rel_buf get_typtbl1 get_typtbl_end1 get_typtbl_size1 get_idltyp1 get_idltyp2 ->
        get_rel_buf ^^
        E.else_trap_with env "null rel_buf" ^^
        get_rel_buf ^^
        get_typtbl1 ^^
        get_typtbl env ^^
        get_typtbl_end1 ^^
        get_typtbl_end env ^^
        get_typtbl_size1 ^^
        get_typtbl_size env ^^
        get_idltyp1 ^^
        G.i (Convert (Wasm_exts.Values.I32 I32Op.WrapI64)) ^^
        get_idltyp2 ^^
        G.i (Convert (Wasm_exts.Values.I32 I32Op.WrapI64)) ^^
        E.call_import env "rts" "idl_sub" ^^
        G.i (Convert (Wasm_exts.Values.I64 I64Op.ExtendUI32))
        )

  (* The main deserialization function, generated once per type hash.

     We use a combination of RTS stack locals and registers (Wasm globals) for
     recursive parameter passing to avoid exhausting the Wasm stack, which is instead
     used solely for return values and (implicit) return addresses.

     Its RTS stack parameters are (c.f. module Stack):

       * idltyp:      The idl type (prim type or table index) to decode now
       * depth:       Recursion counter; reset when we make progres on the value
       * can_recover: Whether coercion errors are recoverable, see coercion_failed below

     Its register parameters are (c.f. Registers):
       * rel_buf_opt: The optional subtype check memoization table
          (non-null for untrusted Candid but null for trusted de-stablization (see `with_rel_buf_opt`).)
       * data_buffer: The current position of the input data buffer
       * ref_buffer:  The current position of the input references buffer
       * typtbl:      The type table, as returned by parse_idl_header
       * typtbl_size: The size of the type table, used to limit recursion

     It returns the value of type t (vanilla representation) or coercion_error_value,
     It advances the data_buffer past the decoded value (even if it returns coercion_error_value!)

  *)

  (* symbolic names for arguments passed on RTS stack *)
  module StackArgs = struct
    let idltyp = 0L
    let depth = 1L
    let can_recover = 2L
  end

  let rec deserialize_go env t =
    let open Type in
    let t = Type.normalize t in
    let name = "@deserialize_go<" ^ typ_hash t ^ ">" in
    Func.share_code0 Func.Always env name
      [I64Type]
      (fun env  ->
      let get_idltyp = Stack.get_local env StackArgs.idltyp in
      let get_depth = Stack.get_local env StackArgs.depth in
      let get_can_recover = Stack.get_local env StackArgs.can_recover in
      let get_rel_buf_opt = Registers.get_rel_buf_opt env in
      let get_data_buf = Registers.get_data_buf env in
      let _get_ref_buf = Registers.get_ref_buf env in
      let get_typtbl = Registers.get_typtbl env in
      let get_typtbl_end = Registers.get_typtbl_end env in
      let get_typtbl_size = Registers.get_typtbl_size env in

      (* Check recursion depth (protects against empty record etc.) *)
      (* Factor 2 because at each step, the expected type could go through one
         level of opt that is not present in the value type
      *)
      get_depth ^^
      get_typtbl_size ^^ compile_add_const 1L ^^ compile_mul_const 2L ^^
      compile_comparison I64Op.LeU ^^
      E.else_trap_with env ("IDL error: circular record read") ^^

      (* Remember data buffer position, to detect progress *)
      let (set_old_pos, get_old_pos) = new_local env "old_pos" in
      ReadBuf.get_ptr get_data_buf ^^ set_old_pos ^^

      let go' can_recover env t =
        (* assumes idltyp on stack *)
        Stack.with_frame env "frame_ptr" 3L (fun () ->
          Stack.set_local env StackArgs.idltyp ^^
          (* set up frame arguments *)
          ( (* Reset depth counter if we made progress *)
            ReadBuf.get_ptr get_data_buf ^^ get_old_pos ^^
            compile_comparison I64Op.Eq ^^
            E.if1 I64Type
              (Stack.get_prev_local env 1L ^^ compile_add_const 1L)
              (compile_unboxed_const 0L)
            ) ^^
          Stack.set_local env StackArgs.depth ^^
          (if can_recover
             then compile_unboxed_const 1L
             else Stack.get_prev_local env 2L) ^^
          Stack.set_local env StackArgs.can_recover ^^
          deserialize_go env t)
      in

      let go = go' false in
      let go_can_recover = go' true in

      let skip get_typ =
        get_data_buf ^^ get_typtbl ^^ get_typ ^^  G.i (Convert (Wasm_exts.Values.I32 I32Op.WrapI64)) ^^ compile_const_32 0l ^^
        E.call_import env "rts" "skip_any"
      in

      (* This flag is set to return a coercion error at the very end
         We cannot use (G.i Return) for early exit, or we’d leak stack space,
         as Stack.with_words is used to allocate scratch space.
      *)
      let (set_failed, get_failed) = new_local env "failed" in
      let set_failure = compile_unboxed_const 1L ^^ set_failed in
      let when_failed f = get_failed ^^ E.if0 f G.nop in

      (* This looks at a value and if it is coercion_error_value, sets the failure flag.
         This propagates the error out of arrays, records, etc.
       *)
      let remember_failure get_val =
          get_val ^^ compile_eq_const (coercion_error_value env) ^^
          E.if0 set_failure G.nop
      in

      (* This sets the failure flag and puts coercion_error_value on the stack *)
      let coercion_failed msg =
        (* If we know that there is no backtracking `opt t` around, then just trap.
           This gives a better error message
        *)
        get_can_recover ^^ E.else_trap_with env msg ^^
        set_failure ^^ compile_unboxed_const (coercion_error_value env) in

      (* returns true if we are looking at primitive type with this id *)
      let check_prim_typ t =
        get_idltyp ^^
        compile_eq_const (Wasm.I64_convert.extend_i32_s (Int32.neg (Option.get (to_idl_prim Candid t))))
      in

      let with_prim_typ t f =
        check_prim_typ t ^^
        E.if1 I64Type f
          ( skip get_idltyp ^^
            coercion_failed ("IDL error: unexpected IDL type when parsing " ^ string_of_typ t)
          )
      in

      let read_byte_tagged = function
        | [code0; code1] ->
          ReadBuf.read_byte env get_data_buf ^^
          let (set_b, get_b) = new_local env "b" in
          set_b ^^
          get_b ^^
          compile_eq_const 0L ^^
          E.if1 I64Type
          begin code0
          end begin
            get_b ^^ compile_eq_const 1L ^^
            E.else_trap_with env "IDL error: byte tag not 0 or 1" ^^
            code1
          end
        | _ -> assert false; (* can be generalized later as needed *)
      in

      let read_blob () =
        let (set_len, get_len) = new_local env "len" in
        let (set_x, get_x) = new_local env "x" in
        ReadBuf.read_leb128 env get_data_buf ^^ set_len ^^

        get_len ^^ Blob.alloc env ^^ set_x ^^
        get_x ^^ Blob.payload_ptr_unskewed env ^^
        ReadBuf.read_blob env get_data_buf get_len ^^
        get_x
      in

      let read_principal () =
        let (set_len, get_len) = new_local env "len" in
        let (set_x, get_x) = new_local env "x" in
        ReadBuf.read_leb128 env get_data_buf ^^ set_len ^^

        (* at most 29 bytes, according to
           https://sdk.dfinity.org/docs/interface-spec/index.html#principal
        *)
        get_len ^^ compile_unboxed_const 29L ^^ compile_comparison I32Op.LeU ^^
        E.else_trap_with env "IDL error: principal too long" ^^

        get_len ^^ Blob.alloc env ^^ set_x ^^
        get_x ^^ Blob.payload_ptr_unskewed env ^^
        ReadBuf.read_blob env get_data_buf get_len ^^
        get_x
      in

      let read_text () =
        let (set_len, get_len) = new_local env "len" in
        ReadBuf.read_leb128 env get_data_buf ^^ set_len ^^
        let (set_ptr, get_ptr) = new_local env "x" in
        ReadBuf.get_ptr get_data_buf ^^ set_ptr ^^
        ReadBuf.advance get_data_buf get_len ^^
        (* validate *)
        get_ptr ^^ get_len ^^ E.call_import env "rts" "utf8_validate" ^^
        (* copy *)
        get_ptr ^^ get_len ^^ Text.of_ptr_size env
      in

      let read_actor_data () =
        read_byte_tagged
          [ E.trap_with env "IDL error: unexpected actor reference"
          ; read_principal ()
          ]
      in

      (* returns true if get_arg_typ is a composite type of this id *)
      let check_composite_typ get_arg_typ idl_tycon_id =
        get_arg_typ ^^
        compile_unboxed_const 0L ^^ compile_comparison I64Op.GeS ^^
        E.if1 I64Type
        begin
          ReadBuf.alloc env (fun get_typ_buf ->
            (* Update typ_buf *)
            ReadBuf.set_ptr get_typ_buf (
              get_typtbl ^^
              get_arg_typ ^^ compile_mul_const Heap.word_size ^^
              G.i (Binary (Wasm_exts.Values.I64 I64Op.Add)) ^^
              load_unskewed_ptr
            ) ^^
            ReadBuf.set_end get_typ_buf (ReadBuf.get_end get_data_buf) ^^
            (* read sleb128 *)
            ReadBuf.read_sleb128 env get_typ_buf ^^
            (* Check it is the expected value *)
            compile_eq_const (Wasm.I64_convert.extend_i32_s idl_tycon_id)
          )
        end
        (compile_unboxed_const 0L)
      in


      (* checks that arg_typ is positive, looks it up in the table,
         creates a fresh typ_buf pointing into the type description,
         reads the type constructor index and traps or fails if it is the wrong one.
         and passes the typ_buf to a subcomputation to read the type arguments *)
      let with_composite_arg_typ get_arg_typ idl_tycon_id f =
        (* make sure index is not negative *)
        get_arg_typ ^^
        compile_unboxed_const 0L ^^ compile_comparison I64Op.GeS ^^
        E.if1 I64Type
        begin
          ReadBuf.alloc env (fun get_typ_buf ->
            (* Update typ_buf *)
            ReadBuf.set_ptr get_typ_buf (
              get_typtbl ^^
              get_arg_typ ^^ compile_mul_const Heap.word_size ^^
              G.i (Binary (Wasm_exts.Values.I64 I64Op.Add)) ^^
              load_unskewed_ptr
            ) ^^
            ReadBuf.set_end get_typ_buf (ReadBuf.get_end get_data_buf) ^^
            (* read sleb128 *)
            ReadBuf.read_sleb128 env get_typ_buf ^^
            (* Check it is the expected type constructor *)
            compile_eq_const (Wasm.I64_convert.extend_i32_s idl_tycon_id) ^^
            E.if1 I64Type
            begin
              f get_typ_buf
            end
            begin
              skip get_arg_typ ^^
              coercion_failed ("IDL error: unexpected IDL type when parsing " ^ string_of_typ t)
            end
          )
        end
        begin
          skip get_arg_typ ^^
          coercion_failed ("IDL error: unexpected IDL type when parsing " ^ string_of_typ t)
        end
      in

      let with_alias_typ get_arg_typ =
        get_arg_typ ^^
        compile_unboxed_const 0L ^^ compile_comparison I64Op.GeS ^^
        E.if1 I64Type
        begin
            with_composite_arg_typ get_arg_typ idl_alias (ReadBuf.read_sleb128 env)
        end
        begin
          (* sanity check *)
          get_arg_typ ^^
          compile_eq_const (Wasm.I64_convert.extend_i32_s (Int32.neg (Option.get (to_idl_prim Candid (Prim Region))))) ^^
          E.else_trap_with env "IDL error: unexpecting primitive alias type" ^^
          get_arg_typ
        end
      in

      let with_composite_typ idl_tycon_id f =
        with_composite_arg_typ get_idltyp idl_tycon_id f
      in

      let with_record_typ f = with_composite_typ idl_record (fun get_typ_buf ->
        Stack.with_words env "get_n_ptr" 1L (fun get_n_ptr ->
          get_n_ptr ^^
          ReadBuf.read_leb128 env get_typ_buf ^^
          store_unskewed_ptr ^^
          f get_typ_buf get_n_ptr
        )
      ) in

      let with_blob_typ env f =
        with_composite_typ idl_vec (fun get_typ_buf ->
          ReadBuf.read_sleb128 env get_typ_buf ^^
          compile_eq_const (-5L) (* Nat8 *) ^^
          E.if1 I64Type
            f
            begin
              skip get_idltyp ^^
              coercion_failed "IDL error: blob not a vector of nat8"
            end
        )
      in

      let store_word32 =
        G.i (Convert (Wasm_exts.Values.I32 I32Op.WrapI64)) ^^
        G.i (Store {ty = I32Type; align = 0; offset = 0L; sz = None}) in

      let read_alias env t read_thing =
        (* see Note [mutable stable values] *)
        let (set_is_ref, get_is_ref) = new_local env "is_ref" in
        let (set_result, get_result) = new_local env "result" in
        let (set_cur, get_cur) = new_local env "cur" in
        let (set_memo, get_memo) = new_local env "memo" in

        let (set_arg_typ, get_arg_typ) = new_local env "arg_typ" in

        with_alias_typ get_idltyp ^^ set_arg_typ ^^

        (* Find out if it is a reference or not *)
        ReadBuf.read_byte env get_data_buf ^^ set_is_ref ^^

        (* If it is a reference, temporarily set the read buffer to that place *)
        get_is_ref ^^
        E.if0 begin
          let (set_offset, get_offset) = new_local env "offset" in
          ReadBuf.read_signed_word32 env get_data_buf ^^ 
          set_offset ^^
          (* A sanity check *)
          get_offset ^^ compile_unboxed_const 0L ^^
          compile_comparison I64Op.LtS ^^
          E.else_trap_with env "Odd offset" ^^

          ReadBuf.get_ptr get_data_buf ^^ set_cur ^^
          ReadBuf.advance get_data_buf (get_offset ^^ compile_add_const (-4L))
        end G.nop ^^

        (* Remember location of ptr *)
        ReadBuf.get_ptr get_data_buf ^^ set_memo ^^
        (* Did we decode this already? *)
        ReadBuf.read_signed_word32 env get_data_buf ^^ 
        set_result ^^
        get_result ^^ compile_eq_const 0L ^^
        E.if0 begin
          (* No, not yet decoded *)
          (* Skip over type hash field *)
          ReadBuf.read_word32 env get_data_buf ^^ compile_eq_const 0L ^^
          E.else_trap_with env "Odd: Type hash scratch space not empty" ^^

          (* Read the content *)
          read_thing get_arg_typ (fun get_thing ->
            (* This is called after allocation, but before descending
               We update the memo location here so that loops work
            *)
            get_thing ^^ set_result ^^
            get_memo ^^ get_result ^^ store_word32 ^^
            get_memo ^^ compile_add_const 4L ^^ Blob.lit env (typ_hash t) ^^ store_word32
          )
          end begin
          (* Decoded before. Check type hash *)
          ReadBuf.read_word32 env get_data_buf ^^ Blob.lit env (typ_hash t) ^^
          Blob.compare env (Some Operator.EqOp) ^^
          E.else_trap_with env ("Stable memory error: Aliased at wrong type, expected: " ^ typ_hash t)
        end ^^

        (* If this was a reference, reset read buffer *)
        get_is_ref ^^
        E.if0 (ReadBuf.set_ptr get_data_buf get_cur) G.nop ^^

        get_result
      in


      (* Now the actual deserialization *)
      begin match t with
      (* Primitive types *)
      | Prim Nat ->
        with_prim_typ t
        begin
          BigNum.compile_load_from_data_buf env get_data_buf false
        end
      | Prim Int ->
        (* Subtyping with nat *)
        check_prim_typ (Prim Nat) ^^
        E.if1 I64Type
          begin
            BigNum.compile_load_from_data_buf env get_data_buf false
          end
          begin
            with_prim_typ t
            begin
              BigNum.compile_load_from_data_buf env get_data_buf true
            end
          end
      | Prim Float ->
        with_prim_typ t
        begin
          ReadBuf.read_float64 env get_data_buf ^^
          Float.box env
        end
      | Prim (Int64|Nat64) ->
        with_prim_typ t
        begin
          ReadBuf.read_word64 env get_data_buf ^^
          BoxedWord64.box env
        end
      | Prim (Int32|Nat32) ->
        with_prim_typ t
        begin
          ReadBuf.read_word32 env get_data_buf ^^
          TaggedSmallWord.msb_adjust Nat32
        end
      | Prim Char ->
        with_prim_typ t
        begin
          ReadBuf.read_word32 env get_data_buf ^^
          TaggedSmallWord.check_and_tag_codepoint env
        end
      | Prim (Int16|Nat16) ->
        with_prim_typ t
        begin
          ReadBuf.read_word16 env get_data_buf ^^
          TaggedSmallWord.msb_adjust Nat16
        end
      | Prim (Int8|Nat8) ->
        with_prim_typ t
        begin
          ReadBuf.read_byte env get_data_buf ^^
          TaggedSmallWord.msb_adjust Nat8
        end
      | Prim Bool ->
        with_prim_typ t
        begin
          read_byte_tagged
            [ Bool.lit false
            ; Bool.lit true
            ]
        end
      | Prim Null ->
        with_prim_typ t (Opt.null_lit env)
      | Any ->
        skip get_idltyp ^^
        (* Any vanilla value works here *)
        Opt.null_lit env
      | Prim Blob ->
        with_blob_typ env (read_blob ())
      | Prim Principal ->
        with_prim_typ t
        begin
          read_byte_tagged
            [ E.trap_with env "IDL error: unexpected principal reference"
            ; read_principal ()
            ]
        end
      | Prim Text ->
        with_prim_typ t (read_text ())
      | Tup [] -> (* e(()) = null *)
        with_prim_typ t (Tuple.from_stack env 0)
      (* Composite types *)
      | Tup ts ->
        with_record_typ (fun get_typ_buf get_n_ptr ->
          let (set_val, get_val) = new_local env "val" in

          G.concat_mapi (fun i t ->
            (* skip all possible intermediate extra fields *)
            get_typ_buf ^^ get_data_buf ^^ get_typtbl ^^ compile_const_32 (Int32.of_int i) ^^ get_n_ptr ^^
            E.call_import env "rts" "find_field" ^^
            Bool.from_rts_int32 ^^
            E.if1 I64Type
              begin
                ReadBuf.read_sleb128 env get_typ_buf ^^
                go env t ^^ set_val ^^
                remember_failure get_val ^^
                get_val
              end
              begin
                match normalize t with
                | Opt _ | Any -> Opt.null_lit env
                | _ -> coercion_failed "IDL error: did not find tuple field in record"
              end
          ) ts ^^

          (* skip all possible trailing extra fields *)
          get_typ_buf ^^ get_data_buf ^^ get_typtbl ^^ get_n_ptr ^^
          E.call_import env "rts" "skip_fields" ^^

          Tuple.from_stack env (List.length ts)
        )
      | Obj ((Object | Memory), fs) ->
        with_record_typ (fun get_typ_buf get_n_ptr ->
          let (set_val, get_val) = new_local env "val" in

          Object.lit_raw env (List.map (fun (h,f) ->
            f.Type.lab, fun () ->
              (* skip all possible intermediate extra fields *)
              get_typ_buf ^^ get_data_buf ^^ get_typtbl ^^ compile_const_32 (Lib.Uint32.to_int32 h) ^^ get_n_ptr ^^
              E.call_import env "rts" "find_field" ^^
              Bool.from_rts_int32 ^^
              E.if1 I64Type
                begin
                  ReadBuf.read_sleb128 env get_typ_buf ^^
                  go env f.typ ^^ set_val ^^
                  remember_failure get_val ^^
                  get_val
                  end
                begin
                  match normalize f.typ with
                  | Opt _ | Any -> Opt.null_lit env
                  | _ -> coercion_failed (Printf.sprintf "IDL error: did not find field %s in record" f.lab)
                end
          ) (sort_by_hash fs)) ^^

          (* skip all possible trailing extra fields *)
          get_typ_buf ^^ get_data_buf ^^ get_typtbl ^^ get_n_ptr ^^
          E.call_import env "rts" "skip_fields"
          )
      | Array (Mut t) ->
        read_alias env (Array (Mut t)) (fun get_array_typ on_alloc ->
          let (set_len, get_len) = new_local env "len" in
          let (set_x, get_x) = new_local env "x" in
          let (set_val, get_val) = new_local env "val" in
          let (set_arg_typ, get_arg_typ) = new_local env "arg_typ" in
          with_composite_arg_typ get_array_typ idl_vec (ReadBuf.read_sleb128 env) ^^ set_arg_typ ^^
          ReadBuf.read_leb128 env get_data_buf ^^ set_len ^^
          get_len ^^ Arr.alloc env ^^ set_x ^^
          on_alloc get_x ^^
          get_len ^^ from_0_to_n env (fun get_i ->
            get_x ^^ get_i ^^ Arr.unsafe_idx env ^^
            get_arg_typ ^^ go env t ^^ set_val ^^
            remember_failure get_val ^^
            get_val ^^ store_ptr
          ) ^^
          get_x ^^
          Tagged.allocation_barrier env ^^
          G.i Drop
        )
      | Prim Region ->
         read_alias env (Prim Region) (fun get_region_typ on_alloc ->
          let (set_region, get_region) = new_local env "region" in
          (* sanity check *)
          get_region_typ ^^
          compile_eq_const (Wasm.I64_convert.extend_i32_s (Int32.neg (Option.get (to_idl_prim Candid (Prim Region))))) ^^
          E.else_trap_with env "deserialize_go (Region): unexpected idl_typ" ^^
          (* pre-allocate a region object, with dummy fields *)
          compile_unboxed_const 0L ^^ (* id *)
          compile_unboxed_const 0L ^^ (* pagecount *)
          Blob.lit env "" ^^ (* vec_pages *)
          Region.alloc_region env ^^
          set_region ^^
          on_alloc get_region ^^
          (* read and initialize the region's fields *)
          get_region ^^
          ReadBuf.read_word64 env get_data_buf ^^ (* id *)
          ReadBuf.read_word32 env get_data_buf ^^ (* pagecount *)
          read_blob () ^^ (* vec_pages *)
          Region.init_region env
        )
      | Array t ->
        let (set_len, get_len) = new_local env "len" in
        let (set_x, get_x) = new_local env "x" in
        let (set_val, get_val) = new_local env "val" in
        let (set_arg_typ, get_arg_typ) = new_local env "arg_typ" in
        with_composite_typ idl_vec (ReadBuf.read_sleb128 env) ^^ set_arg_typ ^^
        ReadBuf.read_leb128 env get_data_buf ^^ set_len ^^
        get_len ^^ Arr.alloc env ^^ set_x ^^
        get_len ^^ from_0_to_n env (fun get_i ->
          get_x ^^ get_i ^^ Arr.unsafe_idx env ^^
          get_arg_typ ^^ go env t ^^ set_val ^^
          remember_failure get_val ^^
          get_val ^^ store_ptr
        ) ^^
        get_x ^^
        Tagged.allocation_barrier env
      | Opt t ->
        check_prim_typ (Prim Null) ^^
        E.if1 I64Type (Opt.null_lit env)
        begin
          check_prim_typ Any ^^ (* reserved *)
          E.if1 I64Type (Opt.null_lit env)
          begin
            check_composite_typ get_idltyp idl_opt ^^
            E.if1 I64Type
            begin
              let (set_arg_typ, get_arg_typ) = new_local env "arg_typ" in
              with_composite_typ idl_opt (ReadBuf.read_sleb128 env) ^^ set_arg_typ ^^
              read_byte_tagged
                [ Opt.null_lit env
                ; let (set_val, get_val) = new_local env "val" in
                  get_arg_typ ^^ go_can_recover env t ^^ set_val ^^
                  get_val ^^ compile_eq_const (coercion_error_value env) ^^
                  E.if1 I64Type
                    (* decoding failed, but this is opt, so: return null *)
                    (Opt.null_lit env)
                    (* decoding succeeded, return opt value *)
                    (Opt.inject env get_val)
                ]
            end
            begin
              (* this check corresponds to `not (null <: <t>)` in the spec *)
              match normalize t with
              | Prim Null | Opt _ | Any ->
                (* Ignore and return null *)
                skip get_idltyp ^^
                Opt.null_lit env
              | _ ->
                (* Try constituent type *)
                let (set_val, get_val) = new_local env "val" in
                get_idltyp ^^ go_can_recover env t ^^ set_val ^^
                get_val ^^ compile_eq_const (coercion_error_value env) ^^
                E.if1 I64Type
                  (* decoding failed, but this is opt, so: return null *)
                  (Opt.null_lit env)
                  (* decoding succeeded, return opt value *)
                  (Opt.inject env get_val)
            end
          end
        end
      | Variant vs ->
        let (set_val, get_val) = new_local env "val" in
        with_composite_typ idl_variant (fun get_typ_buf ->
          (* Find the tag *)
          let (set_n, get_n) = new_local env "len" in
          ReadBuf.read_leb128 env get_typ_buf ^^ set_n ^^

          let (set_tagidx, get_tagidx) = new_local env "tagidx" in
          ReadBuf.read_leb128 env get_data_buf ^^ set_tagidx ^^

          get_tagidx ^^ get_n ^^
          compile_comparison I64Op.LtU ^^
          E.else_trap_with env "IDL error: variant index out of bounds" ^^

          (* Zoom past the previous entries *)
          get_tagidx ^^ from_0_to_n env (fun _ ->
            get_typ_buf ^^ E.call_import env "rts" "skip_leb128" ^^
            get_typ_buf ^^ E.call_import env "rts" "skip_leb128"
          ) ^^

          (* Now read the tag *)
          let (set_tag, get_tag) = new_local env "tag" in
          ReadBuf.read_leb128 env get_typ_buf ^^ set_tag ^^
          let (set_arg_typ, get_arg_typ) = new_local env "arg_typ" in
          ReadBuf.read_sleb128 env get_typ_buf ^^ set_arg_typ ^^

          List.fold_right (fun (h, {lab = l; typ = t; _}) continue ->
              get_tag ^^ compile_eq_const (Wasm.I64_convert.extend_i32_u (Lib.Uint32.to_int32 h)) ^^
              E.if1 I64Type
                ( Variant.inject env l (
                  get_arg_typ ^^ go env t ^^ set_val ^^
                  remember_failure get_val ^^
                  get_val
                ))
                continue
            )
            ( sort_by_hash vs )
            ( coercion_failed "IDL error: unexpected variant tag" )
        )
      | Func _ ->
        (* See Note [Candid subtype checks] *)
        get_rel_buf_opt ^^
        E.if1 I64Type
          begin
            get_rel_buf_opt ^^
            get_typtbl ^^
            get_typtbl_end ^^
            get_typtbl_size ^^
            get_idltyp ^^
            idl_sub env t
          end
          (Bool.lit true) ^^ (* if we don't have a subtype memo table, assume the types are ok *)
        E.if1 I64Type
          (with_composite_typ idl_func (fun _get_typ_buf ->
            read_byte_tagged
              [ E.trap_with env "IDL error: unexpected function reference"
              ; read_actor_data () ^^
                read_text () ^^
                Tuple.from_stack env 2
              ]))
          (skip get_idltyp ^^
           coercion_failed "IDL error: incompatible function type")
      | Obj (Actor, _) ->
        (* See Note [Candid subtype checks] *)
        get_rel_buf_opt ^^
        E.if1 I64Type
          begin
            get_rel_buf_opt ^^
            get_typtbl ^^
            get_typtbl_end ^^
            get_typtbl_size ^^
            get_idltyp ^^
            idl_sub env t
          end
          (Bool.lit true) ^^
        E.if1 I64Type
          (with_composite_typ idl_service
             (fun _get_typ_buf -> read_actor_data ()))
          (skip get_idltyp ^^
           coercion_failed "IDL error: incompatible actor type")
      | Mut t ->
        read_alias env (Mut t) (fun get_arg_typ on_alloc ->
          let (set_result, get_result) = new_local env "result" in
          Tagged.obj env Tagged.ObjInd [ compile_unboxed_const 0L ] ^^ set_result ^^
          on_alloc get_result ^^
          get_result ^^
            get_arg_typ ^^ go env t ^^
          MutBox.store_field env
        )
      | Non ->
        skip get_idltyp ^^
        coercion_failed "IDL error: deserializing value of type None"
      | _ -> todo_trap env "deserialize" (Arrange_ir.typ t)
      end ^^
      (* Parsed value on the stack, return that, unless the failure flag is set *)
      when_failed (compile_unboxed_const (coercion_error_value env) ^^ G.i Return)
    )

  let serialize env ts : G.t =
    let name = Strm.name_for "serialize" ts in
    (* returns data/length pointers (will be GC’ed next time!) *)
    Func.share_code1 Func.Always env name ("x", I64Type) [I64Type; I64Type] (fun env get_x ->
      let (set_data_size, get_data_size) = new_local env "data_size" in
      let (set_refs_size, get_refs_size) = new_local env "refs_size" in

      let (tydesc, _offsets, _idltyps) = type_desc env Candid ts in
      let tydesc_len = Int64.of_int (String.length tydesc) in

      (* Get object sizes *)
      get_x ^^
      buffer_size env (Type.seq ts) ^^
      set_refs_size ^^
      set_data_size ^^
      (* check for overflow *)
      get_data_size ^^
      compile_add_const tydesc_len ^^
      compile_unboxed_const tydesc_len ^^
      compile_comparison I64Op.LtU ^^
      E.then_trap_with env "serialization overflow" ^^

      let (set_data_start, get_data_start) = new_local env "data_start" in
      let (set_refs_start, get_refs_start) = new_local env "refs_start" in

      (* Create a stream with suitable capacity and given header *)
      Strm.create env get_data_size set_data_start get_data_start tydesc ^^
      get_refs_size ^^ compile_mul_const Heap.word_size ^^ Blob.dyn_alloc_scratch env ^^ set_refs_start ^^

      (* Serialize x into the buffer *)
      get_x ^^
      get_data_start ^^
      get_refs_start ^^
      serialize_go env (Type.seq ts) ^^

      (* Sanity check: Did we fill exactly the buffer *)
      get_refs_start ^^ get_refs_size ^^ compile_mul_const Heap.word_size ^^ G.i (Binary (Wasm_exts.Values.I64 I64Op.Add)) ^^
      compile_comparison I64Op.Eq ^^
      E.else_trap_with env "reference buffer not filled" ^^

      (* Verify that the stream is correctly filled *)
      Strm.check_filled env get_data_start get_data_size ^^
      get_refs_size ^^
      compile_eq_const 0L ^^
      E.else_trap_with env "cannot send references on IC System API" ^^

      (* Extract the payload if possible *)
      Strm.terminate env get_data_start get_data_size tydesc_len
    )


  let deserialize_from_blob extended env ts =
    let ts_name = typ_seq_hash ts in
    let name =
      (* TODO(#3185): this specialization on `extended` seems redundant,
         removing it might simplify things *and* share more code in binaries.
         The only tricky bit might be the conditional Stack.dynamic_with_words bit... *)
      if extended
      then "@deserialize_extended<" ^ ts_name ^ ">"
      else "@deserialize<" ^ ts_name ^ ">" in
    Func.share_code2 Func.Always env name (("blob", I64Type), ("can_recover", I64Type)) (List.map (fun _ -> I64Type) ts) (fun env get_blob get_can_recover ->
      let (set_data_size, get_data_size) = new_local env "data_size" in
      let (set_refs_size, get_refs_size) = new_local env "refs_size" in
      let (set_data_start, get_data_start) = new_local env "data_start" in
      let (set_refs_start, get_refs_start) = new_local env "refs_start" in
      let (set_arg_count, get_arg_count) = new_local env "arg_count" in
      let (set_val, get_val) = new_local env "val" in

      get_blob ^^ Blob.len env ^^ set_data_size ^^
      get_blob ^^ Blob.payload_ptr_unskewed env ^^ set_data_start ^^

      (* Allocate space for the reference buffer and copy it *)
      compile_unboxed_const 0L ^^ set_refs_size (* none yet *) ^^

      (* Allocate space for out parameters of parse_idl_header *)
      Stack.with_words env "get_typtbl_size_ptr" 1L (fun get_typtbl_size_ptr ->
      Stack.with_words env "get_typtbl_ptr" 1L (fun get_typtbl_ptr ->
      Stack.with_words env "get_maintyps_ptr" 1L (fun get_maintyps_ptr ->

      (* Set up read buffers *)
      ReadBuf.alloc env (fun get_data_buf -> ReadBuf.alloc env (fun get_ref_buf ->

      ReadBuf.set_ptr get_data_buf get_data_start ^^
      ReadBuf.set_size get_data_buf get_data_size ^^
      ReadBuf.set_ptr get_ref_buf get_refs_start ^^
      ReadBuf.set_size get_ref_buf (get_refs_size ^^ compile_mul_const Heap.word_size) ^^

      (* Go! *)
      Bool.lit extended ^^ Bool.to_rts_int32 ^^ get_data_buf ^^ get_typtbl_ptr ^^ get_typtbl_size_ptr ^^ get_maintyps_ptr ^^
      E.call_import env "rts" "parse_idl_header" ^^

      (* Allocate memo table, if necessary *)
      with_rel_buf_opt env extended (get_typtbl_size_ptr ^^ load_unskewed_ptr) (fun get_rel_buf_opt ->

      (* set up a dedicated read buffer for the list of main types *)
      ReadBuf.alloc env (fun get_main_typs_buf ->
        ReadBuf.set_ptr get_main_typs_buf (get_maintyps_ptr ^^ load_unskewed_ptr) ^^
        ReadBuf.set_end get_main_typs_buf (ReadBuf.get_end get_data_buf) ^^
        ReadBuf.read_leb128 env get_main_typs_buf ^^ set_arg_count ^^

        G.concat_map (fun t ->
          let can_recover, default_or_trap = Type.(
            match normalize t with
            | Opt _ | Any ->
              (Bool.lit true, fun msg -> Opt.null_lit env)
            | _ ->
              (get_can_recover, fun msg ->
                get_can_recover ^^
                E.if1 I64Type
                   (compile_unboxed_const (coercion_error_value env))
                   (E.trap_with env msg)))
          in
          get_arg_count ^^
          compile_eq_const 0L ^^
          E.if1 I64Type
           (default_or_trap ("IDL error: too few arguments " ^ ts_name))
           (begin
              begin
                (* set up invariant register arguments *)
                get_rel_buf_opt ^^ Registers.set_rel_buf_opt env ^^
                get_data_buf ^^ Registers.set_data_buf env ^^
                get_ref_buf ^^ Registers.set_ref_buf env ^^
                get_typtbl_ptr ^^ load_unskewed_ptr ^^ Registers.set_typtbl env ^^
                get_maintyps_ptr ^^ load_unskewed_ptr ^^ Registers.set_typtbl_end env ^^
                get_typtbl_size_ptr ^^ load_unskewed_ptr ^^ Registers.set_typtbl_size env
              end ^^
              (* set up variable frame arguments *)
              Stack.with_frame env "frame_ptr" 3L (fun () ->
                (* idltyp *)
                ReadBuf.read_sleb128 env get_main_typs_buf ^^
                Stack.set_local env StackArgs.idltyp ^^
                (* depth *)
                compile_unboxed_const 0L ^^
                Stack.set_local env StackArgs.depth ^^
                (* recovery mode *)
                can_recover ^^
                Stack.set_local env StackArgs.can_recover ^^
                deserialize_go env t
             )
             ^^ set_val ^^
             get_arg_count ^^ compile_sub_const 1L ^^ set_arg_count ^^
             get_val ^^ compile_eq_const (coercion_error_value env) ^^
             (E.if1 I64Type
               (default_or_trap "IDL error: coercion failure encountered")
               get_val)
            end)
        ) ts ^^

        (* Skip any extra arguments *)
        compile_while env
         (get_arg_count ^^ compile_rel_const I32Op.GtU 0L)
         begin
           get_data_buf ^^
           get_typtbl_ptr ^^ load_unskewed_ptr ^^
           ReadBuf.read_sleb128 env get_main_typs_buf ^^
           G.i (Convert (Wasm_exts.Values.I32 I32Op.WrapI64)) ^^
           compile_const_32 0l ^^
           E.call_import env "rts" "skip_any" ^^
           get_arg_count ^^ compile_sub_const 1L ^^ set_arg_count
         end ^^

        ReadBuf.is_empty env get_data_buf ^^
        E.else_trap_with env ("IDL error: left-over bytes " ^ ts_name) ^^
        ReadBuf.is_empty env get_ref_buf ^^
        E.else_trap_with env ("IDL error: left-over references " ^ ts_name)
      ))))))

    ))

  let deserialize env ts =
    IC.arg_data env ^^
    Bool.lit false ^^ (* can't recover *)
    deserialize_from_blob false env ts

(*
Note [speculating for short (S)LEB encoded bignums]
~~~~~~~~~~~~~~~~~~~~~~~~~~~~~~~~~~~~~~~~~~~~~~~~~~~

#3098 highlighted that a lot of heap garbage can be generated while reading in
(S)LEB-encoded bignums. To make heap consumption optimal for every compactly
representable `Int`, we resort to speculatively reading a 64-byte chunk from
the `ReadBuf`. We call it speculative, because it may read past the end of the
buffer (and thus end up containing junk bytes) or even fail because reading
across Wasm page boundaries could cause trapping. (Consider the buffer ending
3 bytes before the last-memory-page boundary and issuing a speculative 64-bit read for the
address 2 bytes less than buffer end.) In case of failure to read data, `-1`
(a sentinel) is returned. (The sentinel could be use-case specific when later
the need arises.)

In most cases the speculative read will come back with valid bytes. How many
of those are relevant, can be judged by consulting the buffer-end pointer or
analysing the 64-bit word directly. In the case of (S)LEB, the continuation and
termination bits can be filtered and thus the encoding's last byte detected when
present in the 64-bit word.

If such a LEB boundary is detected, avenues open up for a much faster (than
bytewise-sequential) parsing.

After the data is interpreted, it's the client's responsibility to adjust the
current buffer position.

 *)

(*
Note [mutable stable values]
~~~~~~~~~~~~~~~~~~~~~~~~~~~~

NOTE: Currently not yet supporting 64-bit addresses during serialization and deserialization, e.g.
* When the serialization offset is beyond 32 bit
* When the deserialization target is beyond 32-bit (and sharing is used in the serialization)

We currently use a Candid derivative to serialize stable values. In addition to
storing sharable data, we can also store mutable data (records with mutable
fields and mutable arrays), and we need to preserve aliasing.

To that end we extend Candid with a type constructor `alias t`.

In the type table, alias t is represented by type code 1. All Candid type constructors
are represented by negative numbers, so this cannot clash with anything and,
conveniently, makes such values illegal Candid.

The values of `alias t` are either

 * i8(0) 0x00000000 0x00000000 M(v)
   for one (typically the first) occurrence of v
   The first 0x00000000 is the “memo field”, the second is the “type hash field”.
   Both are scratch spaces for the benefit of the decoder.

or

 * i8(1) i32(offset) M(v)
   for all other occurrences of v, where offset is the relative position of the
   above occurrences from this reference.

We map Motoko types to this as follows:

  e([var t]) = alias e([t]) = alias vec e(t)
  e({var field : t}) = record { field : alias e(t) }

Why different? Because we need to alias arrays as a whole (we can’t even alias
their fields, as they are manifestly part of the array heap structure), but
aliasing records does not work, as aliased record values may appear at
different types (due to subtyping), and Candid serialization is type-driven.
Luckily records put all mutable fields behind an indirection (ObjInd), so this
works.

The type-driven code in this module treats `Type.Mut` to always refer to an
`ObjInd`; for arrays the mutable case is handled directly.

To detect and preserve aliasing, these steps are taken:

 * In `buffer_size`, when we see a mutable thing (`Array` or `ObjInd`), the
   first time, we mark it by setting the heap tag to `StableSeen`.
   This way, when we see it a second time, we can skip the value in the size
   calculation.
 * In `serialize`, when we see it a first time (tag still `StableSeen`),
   we serialize it (first form above), and remember the absolute position
   in the output buffer, abusing the heap tag here.
   (Invariant: This absolute position is never `StableSeen`)
   Upon a second visit (tag not `StableSeen`), we can thus fetch that absolute
   position and calculate the offset.
 * In `deserialize`, when we come across a `alias t`, we follow the offset (if
   needed) to find the content.

   If the memo field is still `0x00000000`, this is the first time we read
   this, so we deserialize to the Motoko heap, and remember the heap position
   (vanilla pointer) by overwriting the memo field.
   We also store the type hash of the type we are serializing at in the type
   hash field.

   If it is not `0x00000000` then we can simply read the pointer from there,
   after checking the type hash field to make sure we are aliasing at the same
   type.

 *)

(*
Note [Candid subtype checks]
~~~~~~~~~~~~~~~~~~~~~~~~~~~~

Deserializing Candid values requires a Candid subtype check when
deserializing values of reference types (actors and functions).

The subtype test is performed directly on the expected and actual
candid type tables using RTS functions `idl_sub_buf_words`,
`idl_sub_buf_init` and `idl_sub`. One type table and vector of types
is generated statically from the list of statically known types
encountered during code generation, the other is determined
dynamically by, e.g. message payload. The latter will vary with
each payload to decode.

The known Motoko types are accumulated in a global list as required
and then, in a final compilation step, encoded to global type table
and sequence of type indices. The encoding is stored as static
data referenced by dedicated wasm globals so that we can generate
code that references the globals before their final definitions are
known.

Deserializing a proper (not extended) Candid value stack allocates a
mutable word buffer, of size determined by `idl_sub_buf_words`.
The word buffer is used to initialize and provide storage for a
Rust memo table (see bitrel.rs) memoizing the result of sub and
super type tests performed during deserialization of a given Candid
value sequence. The memo table is initialized once, using `idl_sub_buf_init`,
then shared between recursive calls to deserialize, by threading the (possibly
null) wasm address of the word buffer as an optional argument. The
word buffer is stack allocated in generated code, not Rust, because
it's size is dynamic and Rust doesn't seem to support dynamically-sized
stack allocation.

Currently, we only perform Candid subtype checks when decoding proper
(not extended) Candid values. Extended values are required for
stable variables only: we can omit the check, because compatibility
should already be enforced by the static signature compatibility
check. We use the `null`-ness of the word buffer pointer to
dynamically determine whether to omit or perform Candid subtype checks.

NB: Extending `idl_sub` to support extended, "stable" types (with mutable,
invariant type constructors) would require extending the polarity argument
from a Boolean to a three-valued argument to efficiently check equality for
invariant type constructors in a single pass.
*)

end (* MakeSerialization *)

module Serialization = MakeSerialization(BumpStream)

(* OldStabilization as migration code: 
  Deserializing a last time from explicit stable memory into the stable heap:
   * stable variables; and
   * virtual stable memory.
   c.f.
   * ../../design/Stable.md
   * ../../design/StableMemory.md
*)
module OldStabilization = struct
  let load_word32 = G.i (Load {ty = I32Type; align = 0; offset = 0L; sz = None})
  let store_word32 = G.i (Store {ty = I32Type; align = 0; offset = 0L; sz = None})
  let write_word32 env = StableMem.write env false "word32" I32Type 4L store_word32

  (* read and clear word32 from stable mem offset on stack *)
  let read_and_clear_word32 env =
    match E.mode env with
    | Flags.ICMode | Flags.RefMode ->
      Func.share_code1 Func.Always env "__stablemem_read_and_clear_word32"
        ("offset", I64Type) [I64Type]
        (fun env get_offset ->
          Stack.with_words env "temp_ptr" 1L (fun get_temp_ptr ->
            let (set_word, get_word) = new_local32 env "word" in
            (* read word *)
            get_temp_ptr ^^
            get_offset ^^
            compile_unboxed_const 4L ^^
            IC.system_call env "stable64_read" ^^
            get_temp_ptr ^^ load_word32 ^^
            set_word ^^
            (* write 0 *)
            get_temp_ptr ^^ compile_const_32 0l ^^ store_word32 ^^
            get_offset ^^
            get_temp_ptr ^^
            compile_unboxed_const 4L ^^
            IC.system_call env "stable64_write" ^^
            (* return word *)
            get_word ^^
            G.i (Convert (Wasm_exts.Values.I64 I64Op.ExtendUI32))
        ))
    | _ -> assert false

  (* TODO: rewrite using MemoryFill *)
  let blob_clear env =
    Func.share_code1 Func.Always env "blob_clear" ("x", I64Type) [] (fun env get_x ->
      let (set_ptr, get_ptr) = new_local env "ptr" in
      let (set_len, get_len) = new_local env "len" in
      get_x ^^
      Blob.as_ptr_len env ^^
      set_len ^^
      set_ptr ^^

      (* round to word size *)
      get_len ^^
      compile_add_const (Int64.sub Heap.word_size 1L) ^^
      compile_divU_const Heap.word_size ^^

      (* clear all words *)
      from_0_to_n env (fun get_i ->
        get_ptr ^^
        compile_unboxed_const 0L ^^
        store_unskewed_ptr ^^
        get_ptr ^^
        compile_add_const Heap.word_size ^^
        set_ptr))

  let old_destabilize env ty save_version =
    match E.mode env with
    | Flags.ICMode | Flags.RefMode ->
      let (set_pages, get_pages) = new_local env "pages" in
      IC.system_call env "stable64_size" ^^
      set_pages ^^

      get_pages ^^
      compile_test I64Op.Eqz ^^
      E.if1 I64Type
        begin
          (* Case: Size zero ==> Nothing in stable memory,
             so result becomes the nil-valued record. *)
          let (_, fs) = Type.as_obj ty in
          let fs' = List.map
           (fun f -> (f.Type.lab, fun () -> Opt.null_lit env))
           fs
          in
          StableMem.get_mem_size env ^^
          compile_test I64Op.Eqz ^^
          E.else_trap_with env "StableMem.mem_size non-zero" ^^
          compile_unboxed_const StableMem.version_stable_heap_no_regions ^^
          StableMem.set_version env ^^
          Object.lit_raw env fs'
        end
        begin
          (* Case: Non-zero size. *)
          let (set_marker, get_marker) = new_local env "marker" in
          let (set_len, get_len) = new_local env "len" in
          let (set_offset, get_offset) = new_local env "offset" in
          compile_unboxed_const 0L ^^
          read_and_clear_word32 env ^^
          set_marker ^^

          get_marker ^^
          compile_test I64Op.Eqz ^^
          E.if0
            begin
              (* Sub-Case: version 1 or 2:
                 Regions/Experimental API and stable vars. *)
              let (set_M, get_M) = new_local env "M" in
              let (set_version, get_version) = new_local env "version" in
              let (set_N, get_N) = new_local env "N" in

              IC.system_call env "stable64_size" ^^
              compile_sub_const 1L ^^
              compile_shl_const (Int64.of_int page_size_bits) ^^
              set_M ^^

              (* read version *)
              get_M ^^
              compile_add_const (Int64.sub page_size 4L) ^^
              read_and_clear_word32 env ^^
              set_version ^^
              get_version ^^
              save_version ^^

              (* check version *)
              get_version ^^
              compile_unboxed_const (StableMem.version_max) ^^
              compile_comparison I64Op.GtU ^^
              E.then_trap_with env (Printf.sprintf
                "higher stable memory version (expected 1..%s)"
                (Int64.to_string StableMem.version_max)) ^^

              (* restore StableMem bytes [0..4) *)
              compile_unboxed_const 0L ^^
              get_M ^^
              compile_add_const (Int64.sub page_size 8L) ^^
              read_and_clear_word32 env ^^
              G.i (Convert (Wasm_exts.Values.I32 I32Op.WrapI64)) ^^
              write_word32 env ^^

              (* restore mem_size *)
              get_M ^^
              compile_add_const (Int64.sub page_size 12L) ^^
              read_and_clear_word32 env ^^ (*TODO: use 64 bits *)
              StableMem.set_mem_size env ^^

              StableMem.get_mem_size env ^^
              compile_shl_const (Int64.of_int page_size_bits) ^^
              set_N ^^

              (* set len *)
              get_N ^^
              read_and_clear_word32 env ^^
              set_len ^^

              (* set offset *)
              get_N ^^
              compile_add_const 4L ^^
              set_offset
            end
            begin
              (* Sub-Case: Version 0.
                 Stable vars with NO Regions/Experimental API. *)
              (* assert mem_size == 0 *)
              StableMem.get_mem_size env ^^
              compile_test I64Op.Eqz ^^
              E.else_trap_with env "unexpected, non-zero stable memory size" ^^

              (* set len *)
              get_marker ^^
              set_len ^^

              (* set offset *)
              compile_unboxed_const 4L ^^
              set_offset ^^

              compile_unboxed_const (Int64.of_int 0) ^^
              save_version
            end ^^ (* if_ *)

          let (set_blob, get_blob) = new_local env "blob" in
          (* read blob from stable memory *)
          get_len ^^ Blob.alloc env ^^ set_blob ^^
          get_blob ^^ Blob.payload_ptr_unskewed env ^^
          get_offset ^^
          get_len ^^
          IC.system_call env "stable64_read" ^^

          let (set_val, get_val) = new_local env "val" in
          (* deserialize blob to val *)
          get_blob ^^
          Bool.lit false ^^ (* can't recover *)
          Serialization.deserialize_from_blob true env [ty] ^^
          set_val ^^

          (* clear blob contents *)
          get_blob ^^
          blob_clear env ^^

          (* copy zeros from blob to stable memory *)
          get_offset ^^
          get_blob ^^ Blob.payload_ptr_unskewed env ^^
          get_blob ^^ Blob.len env ^^
          IC.system_call env "stable64_write" ^^

          (* return val *)
          get_val
        end
    | _ -> assert false
end

(* New stable memory layout with new version.
   Prevents forward compatibility of old compiled programs that rely on deserialization.
  If size == 0: empty
  If logical size N > 0:
    [0..N]          <stable memory>
            <zero padding>
    [end-12..end-4] <size N>
    [end-4..end]    <new version>
  ending at page boundary
*)
module NewStableMemory = struct
  let physical_size env =
    IC.system_call env "stable64_size" ^^
    compile_shl_const (Int64.of_int page_size_bits)

  let store_at_end env offset typ get_value =
    physical_size env ^^
    compile_sub_const offset ^^
    get_value ^^
    match typ with
    | I32Type -> StableMem.write_word32 env
    | I64Type -> StableMem.write_word64 env
    | _ -> assert false

  let read_from_end env offset typ =
    physical_size env ^^
    compile_sub_const offset ^^
    match typ with
    | I32Type -> StableMem.read_word32 env
    | I64Type -> StableMem.read_word64 env
    | _ -> assert false

  let clear_at_end env offset typ =
    store_at_end env offset typ 
    (match typ with
    | I32Type -> compile_const_32 0l
    | I64Type -> compile_unboxed_const 0L
    | _ -> assert false
    )

  let logical_size_offset = 12L
  let version_offset = 4L

  let upgrade_version env =
    StableMem.set_version env ^^
    StableMem.get_version env ^^
    compile_eq_const StableMem.legacy_version_no_stable_memory ^^
    StableMem.get_version env ^^
    compile_eq_const StableMem.legacy_version_some_stable_memory ^^
    G.i (Binary (Wasm_exts.Values.I64 I64Op.Or)) ^^
    (E.if0
      (compile_unboxed_const StableMem.version_stable_heap_no_regions ^^
      StableMem.set_version env)
      G.nop) ^^
    StableMem.get_version env ^^
    compile_eq_const StableMem.legacy_version_regions ^^
    (E.if0
      (compile_unboxed_const StableMem.version_stable_heap_regions ^^
      StableMem.set_version env)
      G.nop)
      
  let grow_size env amount =
    StableMem.get_mem_size env ^^
    compile_shl_const (Int64.of_int page_size_bits) ^^
    compile_unboxed_const amount ^^
    StableMem.ensure env

  let backup env =
    physical_size env ^^
    compile_test I64Op.Eqz ^^
    E.if0
      G.nop
      begin
        grow_size env logical_size_offset ^^

        (* backup logical size *)
        store_at_end env logical_size_offset I64Type (StableMem.get_mem_size env) ^^

        (* store the version *)
        store_at_end env version_offset I32Type (StableMem.get_version env ^^ G.i (Convert (Wasm_exts.Values.I32 I32Op.WrapI64)))
      end

  let restore env =
    physical_size env ^^
    compile_test I64Op.Eqz ^^
    E.if0
      begin
        compile_unboxed_const 0L ^^ StableMem.set_mem_size env
      end
      begin
        (* check the version *)
        read_from_end env version_offset I32Type ^^
        G.i (Convert (Wasm_exts.Values.I64 I64Op.ExtendUI32)) ^^
        StableMem.set_version env ^^
        StableMem.get_version env ^^
        compile_eq_const StableMem.version_stable_heap_no_regions ^^
        StableMem.get_version env ^^
        compile_eq_const StableMem.version_stable_heap_regions ^^
        G.i (Binary (Wasm_exts.Values.I64 I64Op.Or)) ^^
        E.else_trap_with env (Printf.sprintf
          "unsupported stable memory version (expected %s or %s)"
           (Int64.to_string StableMem.version_stable_heap_no_regions)
           (Int64.to_string StableMem.version_stable_heap_regions)) ^^
        
        (* restore logical size *)
        read_from_end env logical_size_offset I64Type ^^
        StableMem.set_mem_size env ^^

        (* clear size and version *)
        clear_at_end env logical_size_offset I64Type ^^
        clear_at_end env version_offset I32Type
      end
end

module Persistence = struct
  let load_stable_actor env = E.call_import env "rts" "load_stable_actor"
    
  let save_stable_actor env = E.call_import env "rts" "save_stable_actor"

  let free_stable_actor env = E.call_import env "rts" "free_stable_actor"

  let register_stable_type env actor_type =
    let (candid_type_desc, type_offsets, type_indices) = Serialization.(type_desc env Persistence [actor_type]) in
    let serialized_offsets = StaticBytes.(as_bytes [i64s (List.map Int64.of_int type_offsets)]) in
    assert ((List.length type_indices) = 1);
    Blob.lit env candid_type_desc ^^
    Blob.lit env serialized_offsets ^^
    compile_const_32 (List.nth type_indices 0) ^^
    E.call_import env "rts" "register_stable_type"

  let create_actor env actor_type get_field_value =
    let (_, field_declarations) = Type.as_obj actor_type in
    let field_initializers = List.map
      (fun field -> (field.Type.lab, fun () -> (get_field_value field.Type.lab)))
      field_declarations
    in
    Object.lit_raw env field_initializers

  let recover_actor env actor_type =
    let recover_field field = 
      load_stable_actor env ^^
      Object.contains_field env field ^^
      (E.if1 I64Type
        (load_stable_actor env ^^ Object.load_idx_raw env field)
        (Opt.null_lit env)
      ) in
    create_actor env actor_type recover_field ^^
    free_stable_actor env

  let save env actor_type =
    save_stable_actor env ^^
    NewStableMemory.backup env

  let load env actor_type =
    register_stable_type env actor_type ^^
    load_stable_actor env ^^
    compile_test I64Op.Eqz ^^
    (E.if1 I64Type
      begin
        OldStabilization.old_destabilize env actor_type (NewStableMemory.upgrade_version env)
      end
      begin
        recover_actor env actor_type ^^
        NewStableMemory.restore env
      end) ^^
    StableMem.region_init env
end

module GCRoots = struct
  let create_root_array env = Func.share_code0 Func.Always env "create_root_array" [I64Type] (fun env ->
    let length = Int64.to_int (E.count_static_variables env) in
    let variables = Lib.List.table length (fun _ -> MutBox.alloc env) in
    Arr.lit env variables
  )

  let register_static_variables env =
    create_root_array env ^^
    E.call_import env "rts" "set_static_root"

  let get_static_variable env index = 
    E.call_import env "rts" "get_static_root" ^^
    compile_unboxed_const index ^^
    Arr.idx env ^^
    load_ptr
end (* GCRoots *)

module StackRep = struct
  open SR

  (*
     Most expressions have a “preferred”, most optimal, form. Hence,
     compile_exp put them on the stack in that form, and also returns
     the form it chose.

     But the users of compile_exp usually want a specific form as well.
     So they use compile_exp_as, indicating the form they expect.
     compile_exp_as then does the necessary coercions.
   *)

  let of_arity n =
    if n = 1 then Vanilla else UnboxedTuple n

  (* The stack rel of a primitive type, i.e. what the binary operators expect *)
  let of_type t =
    let open Type in
    match normalize t with
    | Prim Bool -> SR.bool
    | Prim (Nat | Int) -> Vanilla
    | Prim (Nat64 | Int64) -> UnboxedWord64
    | Prim (Nat8 | Nat16 | Nat32 | Int8 | Int16 | Int32 | Char) -> Vanilla
    | Prim (Text | Blob | Principal) -> Vanilla
    | Prim Float -> UnboxedFloat64
    | Obj (Actor, _) -> Vanilla
    | Func (Shared _, _, _, _, _) -> Vanilla
    | p -> todo "StackRep.of_type" (Arrange_ir.typ p) Vanilla

  (* The env looks unused, but will be needed once we can use multi-value, to register
     the complex types in the environment.
     For now, multi-value block returns are handled via FakeMultiVal. *)
  let to_block_type env = function
    | Vanilla -> [I64Type]
    | UnboxedWord64 -> [I64Type]
    | UnboxedFloat64 -> [F64Type]
    | UnboxedTuple n -> Lib.List.make n I64Type
    | Const _ -> []
    | Unreachable -> []

  let to_string = function
    | Vanilla -> "Vanilla"
    | UnboxedWord64 -> "UnboxedWord64"
    | UnboxedFloat64 -> "UnboxedFloat64"
    | UnboxedTuple n -> Printf.sprintf "UnboxedTuple %d" n
    | Unreachable -> "Unreachable"
    | Const _ -> "Const"

  let join (sr1 : t) (sr2 : t) = match sr1, sr2 with
    | _, _ when SR.eq sr1 sr2 -> sr1
    | Unreachable, sr2 -> sr2
    | sr1, Unreachable -> sr1

    | Const _, Const _ -> Vanilla
    | Const _, sr2_ -> sr2
    | sr1, Const _ -> sr1

    | _, Vanilla -> Vanilla
    | Vanilla, _ -> Vanilla

    | UnboxedTuple n, UnboxedTuple m when n = m -> sr1

    | _, _ ->
      Printf.eprintf "Invalid stack rep join (%s, %s)\n"
        (to_string sr1) (to_string sr2); sr1

  let joins = List.fold_left join Unreachable

  let drop env (sr_in : t) =
    match sr_in with
    | Vanilla | UnboxedWord64 | UnboxedFloat64 -> G.i Drop
    | UnboxedTuple n -> G.table n (fun _ -> G.i Drop)
    | Const _ | Unreachable -> G.nop

  let rec materialize_constant env = function
    | Const.Lit (Const.Vanilla value) -> compile_unboxed_const value
    | Const.Lit (Const.Bool number) -> Bool.lit number
    | Const.Lit (Const.Blob payload) -> Blob.lit env payload
    | Const.Lit (Const.Null) -> Opt.null_lit env
    | Const.Lit (Const.BigInt number) -> BigNum.lit env number
    | Const.Lit (Const.Word64 number) -> BoxedWord64.lit env number
    | Const.Lit (Const.Float64 number) -> Float.lit env number
    | Const.Opt value -> Opt.inject env (materialize_constant env value)
    | Const.Fun (get_fi, _) -> Closure.alloc env (get_fi ())
    | Const.Message _ -> assert false
    | Const.Unit -> Tuple.compile_unit
    | Const.Tag (tag, value) -> Variant.inject env tag (materialize_constant env value)
    | Const.Array elements -> 
        let materialized_elements = List.map (materialize_constant env) elements in
        Arr.lit env materialized_elements
    | Const.Obj fields -> 
        let materialized_fields = List.map (fun (name, value) -> (name, (fun () -> materialize_constant env value))) fields in
        Object.lit_raw env materialized_fields

  let adjust env (sr_in : t) sr_out =
    if eq sr_in sr_out
    then G.nop
    else match sr_in, sr_out with
    | Unreachable, Unreachable -> G.nop
    | Unreachable, _ -> G.i Unreachable

    | UnboxedTuple n, Vanilla -> Tuple.from_stack env n
    | Vanilla, UnboxedTuple n -> Tuple.to_stack env n

    | UnboxedWord64, Vanilla -> BoxedWord64.box env
    | Vanilla, UnboxedWord64 -> BoxedWord64.unbox env

    | UnboxedFloat64, Vanilla -> Float.box env
    | Vanilla, UnboxedFloat64 -> Float.unbox env

    | Const value, Vanilla -> materialize_constant env value
    | Const Const.Lit (Const.Word64 n), UnboxedWord64 -> compile_unboxed_const n
    | Const Const.Lit (Const.Float64 f), UnboxedFloat64 -> Float.compile_unboxed_const f
    | Const c, UnboxedTuple 0 -> G.nop
    | Const Const.Array cs, UnboxedTuple n ->
      assert (n = List.length cs);
      G.concat_map (fun c -> materialize_constant env c) cs
    | _, _ ->
      Printf.eprintf "Unknown stack_rep conversion %s -> %s\n"
        (to_string sr_in) (to_string sr_out);
      G.nop

end (* StackRep *)

module VarEnv = struct

  (* A type to record where Motoko names are stored. *)
  type varloc =
    (* A Wasm Local of the current function, directly containing the value,
       in the given stackrep (Vanilla, UnboxedWord64, …) so far
       Used for immutable and mutable, non-captured data *)
    | Local of SR.t * int32
    (* A Wasm Local of the current function, that points to memory location,
       which is a MutBox.  Used for mutable captured data *)
    | HeapInd of int32
    (* A static variable accessed by an index via the runtime system, refers to a MutBox,
       belonging to the GC root set *)
    | Static of int64
    (* Constant literals can reside in dynamic heap *)
    | Const of Const.v
    (* public method *)
    | PublicMethod of int32 * string

  let is_non_local : varloc -> bool = function
    | Local _
    | HeapInd _ -> false
    | Static _
    | PublicMethod _
    | Const _ -> true

  type lvl = TopLvl | NotTopLvl

  (*
  The source variable environment:
   - Whether we are on the top level
   - In-scope variables
   - scope jump labels
  *)


  module NameEnv = Env.Make(String)
  type t = {
    lvl : lvl;
    vars : (varloc * Type.typ) NameEnv.t; (* variables ↦ their location and type *)
    labels : G.depth NameEnv.t; (* jump label ↦ their depth *)
  }

  let empty_ae = {
    lvl = TopLvl;
    vars = NameEnv.empty;
    labels = NameEnv.empty;
  }

  (* Creating a local environment, resetting the local fields,
     and removing bindings for local variables (unless they are at global locations)
  *)

  let mk_fun_ae ae = { ae with
    lvl = NotTopLvl;
    vars = NameEnv.filter (fun v (l, _) ->
      let non_local = is_non_local l in
      (* For debugging, enable this:
      (if not non_local then Printf.eprintf "VarEnv.mk_fun_ae: Removing %s\n" v);
      *)
      non_local
    ) ae.vars;
  }
  let lookup ae var =
    match NameEnv.find_opt var ae.vars with
      | Some e -> Some e
      | None   -> Printf.eprintf "Could not find %s\n" var; None

  let lookup_var ae var =
    match lookup ae var with
      | Some (l, _) -> Some l
      | None -> None

  let needs_capture ae var = match lookup_var ae var with
    | Some l -> not (is_non_local l)
    | None -> assert false

  let add_local_with_heap_ind env (ae : t) name typ =
      let i = E.add_anon_local env I64Type in
      E.add_local_name env i name;
      ({ ae with vars = NameEnv.add name ((HeapInd i), typ) ae.vars }, i)

  let add_static_variable (ae : t) name index typ =
      { ae with vars = NameEnv.add name ((Static index), typ) ae.vars }

  let add_local_public_method (ae : t) name (fi, exported_name) typ =
      { ae with vars = NameEnv.add name ((PublicMethod (fi, exported_name) : varloc), typ) ae.vars }

  let add_local_const (ae : t) name cv typ =
      { ae with vars = NameEnv.add name ((Const cv : varloc), typ) ae.vars }

  let add_local_local env (ae : t) name sr i typ =
      { ae with vars = NameEnv.add name ((Local (sr, i)), typ) ae.vars }

  let add_direct_local env (ae : t) name sr typ =
      let i = E.add_anon_local env (SR.to_var_type sr) in
      E.add_local_name env i name;
      (add_local_local env ae name sr i typ, i)

  (* Adds the names to the environment and returns a list of setters *)
  let rec add_arguments env (ae : t) as_local = function
    | [] -> ae
    | ((name, typ) :: remainder) ->
      if as_local name then
        let i = E.add_anon_local env I64Type in
        E.add_local_name env i name;
        let ae' = { ae with vars = NameEnv.add name ((Local (SR.Vanilla, i)), typ) ae.vars } in
        add_arguments env ae' as_local remainder
      else
        let index = E.add_static_variable env in
        let ae' = add_static_variable ae name index typ in
        add_arguments env ae' as_local remainder

  let add_argument_locals env (ae : t) =
    add_arguments env ae (fun _ -> true)

  let add_label (ae : t) name (d : G.depth) =
      { ae with labels = NameEnv.add name d ae.labels }

  let get_label_depth (ae : t) name : G.depth  =
    match NameEnv.find_opt name ae.labels with
      | Some d -> d
      | None   -> raise (CodegenError (Printf.sprintf "Could not find %s\n" name))

end (* VarEnv *)

(* type for wrapping code with context, context is establishment
   of (pattern) binding, argument is the code using the binding,
   result is e.g. the code for `case p e`. *)
type scope_wrap = G.t -> G.t

let unmodified : scope_wrap = fun code -> code

let rec can_be_pointer typ nested_optional =
  Type.(match normalize typ with
  | Mut t -> (can_be_pointer t nested_optional)
  | Opt t -> (if nested_optional then true else (can_be_pointer t true))
  | Prim (Null| Bool | Char | Nat8 | Nat16 | Int8 | Int16) | Non | Tup [] -> false
  | _ -> true)

let potential_pointer typ : bool =
  (* must not eliminate nested optional types as they refer to a heap object for ??null, ???null etc. *)
  can_be_pointer typ false

module Var = struct
  (* This module is all about looking up Motoko variables in the environment,
     and dealing with mutable variables *)

  open VarEnv

  (* Returns desired stack representation, preparation code and code to consume
     the value onto the stack *)
  let set_val env ae var : G.t * SR.t * G.t = match VarEnv.lookup ae var with
    | Some ((Local (sr, i)), _) ->
      G.nop,
      sr,
      G.i (LocalSet (nr i))
    | Some ((HeapInd i), typ) when potential_pointer typ ->
      G.i (LocalGet (nr i)) ^^
      Tagged.load_forwarding_pointer env ^^
      compile_add_const ptr_unskew ^^
      compile_add_const (Int64.mul MutBox.field Heap.word_size),
      SR.Vanilla,
      Tagged.write_with_barrier env
    | Some ((HeapInd i), typ) ->
      G.i (LocalGet (nr i)),
      SR.Vanilla,
      MutBox.store_field env
    | Some ((Static index), typ) when potential_pointer typ ->
      GCRoots.get_static_variable env index ^^
      Tagged.load_forwarding_pointer env ^^
      compile_add_const ptr_unskew ^^
      compile_add_const (Int64.mul MutBox.field Heap.word_size),
      SR.Vanilla,
      Tagged.write_with_barrier env
    | Some ((Static index), typ) ->
      GCRoots.get_static_variable env index,
      SR.Vanilla,
      MutBox.store_field env
    | Some ((Const _), _) -> fatal "set_val: %s is const" var
    | Some ((PublicMethod _), _) -> fatal "set_val: %s is PublicMethod" var
    | None -> fatal "set_val: %s missing" var

  (* Stores the payload. Returns stack preparation code, and code that consumes the values from the stack *)
  let set_val_vanilla env ae var : G.t * G.t =
    let pre_code, sr, code = set_val env ae var in
    pre_code, StackRep.adjust env SR.Vanilla sr ^^ code

  (* Stores the payload (which is found on the stack, in Vanilla stackrep) *)
  let set_val_vanilla_from_stack env ae var : G.t =
    let pre_code, code = set_val_vanilla env ae var in
    if G.is_nop pre_code
    then code
    else
      (* Need to shuffle the stack entries *)
      let (set_x, get_x) = new_local env "var_scrut" in
      set_x ^^
      pre_code ^^
      get_x ^^
      code

  (* Returns the payload (optimized representation) *)
  let get_val (env : E.t) (ae : VarEnv.t) var = match VarEnv.lookup_var ae var with
    | Some (Local (sr, i)) ->
      sr, G.i (LocalGet (nr i))
    | Some (HeapInd i) ->
      SR.Vanilla, G.i (LocalGet (nr i)) ^^ MutBox.load_field env
    | Some (Static index) ->
      SR.Vanilla, 
      GCRoots.get_static_variable env index ^^
      MutBox.load_field env
    | Some (Const c) ->
      SR.Const c, G.nop
    | Some (PublicMethod (_, name)) ->
      SR.Vanilla,
      IC.get_self_reference env ^^
      IC.actor_public_field env name
    | None -> assert false

  (* Returns the payload (vanilla representation) *)
  let get_val_vanilla (env : E.t) (ae : VarEnv.t) var =
    let sr, code = get_val env ae var in
    code ^^ StackRep.adjust env sr SR.Vanilla

  (* Returns the value to put in the closure,
     and code to restore it, including adding to the environment
  *)
  let capture old_env ae0 var : G.t * (E.t -> VarEnv.t -> VarEnv.t * scope_wrap) =
    match VarEnv.lookup ae0 var with
    | Some ((Local (sr, i)), typ) ->
      ( G.i (LocalGet (nr i)) ^^ StackRep.adjust old_env sr SR.Vanilla
      , fun new_env ae1 ->
        (* we use SR.Vanilla in the restored environment. We could use sr;
           like for parameters hard to predict what’s better *)
        let ae2, j = VarEnv.add_direct_local new_env ae1 var SR.Vanilla typ in
        let restore_code = G.i (LocalSet (nr j))
        in ae2, fun body -> restore_code ^^ body
      )
    | Some ((HeapInd i), typ) ->
      ( G.i (LocalGet (nr i))
      , fun new_env ae1 ->
        let ae2, j = VarEnv.add_local_with_heap_ind new_env ae1 var typ in
        let restore_code = G.i (LocalSet (nr j))
        in ae2, fun body -> restore_code ^^ body
      )
    | _ -> assert false

  (* This is used when putting a mutable field into an object.
     In the IR, mutable fields of objects are pre-allocated as MutBox objects,
     to allow the async/await.
     So we expect the variable to be in a HeapInd (pointer to MutBox on the heap),
     or Static (static variable represented as a MutBox that is accessed via the 
     runtime system) and we use the pointer.
  *)
  let get_aliased_box env ae var = match VarEnv.lookup_var ae var with
    | Some (HeapInd i) -> G.i (LocalGet (nr i))
    | Some (Static index) -> GCRoots.get_static_variable env index
    | _ -> assert false

  let capture_aliased_box env ae var = match VarEnv.lookup_var ae var with
    | Some (HeapInd i) ->
      G.i (LocalSet (nr i))
    | _ -> assert false

end (* Var *)

(* Calling well-known prelude functions *)
(* FIXME: calling into the prelude will not work if we ever need to compile a program
   that requires top-level cps conversion;
   use new prims instead *)
module Internals = struct
  let call_prelude_function env ae var =
    match VarEnv.lookup_var ae var with
    | Some (VarEnv.Const Const.Fun (mk_fi, _)) ->
       compile_unboxed_zero ^^ (* A dummy closure *)
       G.i (Call (nr (mk_fi())))
    | _ -> assert false

  let add_cycles env ae = call_prelude_function env ae "@add_cycles"
  let reset_cycles env ae = call_prelude_function env ae "@reset_cycles"
  let reset_refund env ae = call_prelude_function env ae "@reset_refund"
end

(* This comes late because it also deals with messages *)
module FuncDec = struct
  let bind_args env ae0 first_arg args =
    let rec go i ae = function
    | [] -> ae
    | a::args ->
      (* Function arguments are always vanilla, due to subtyping and uniform representation.
         We keep them as such here for now. We _could_ always unpack those that can be unpacked
         (Nat32 etc.). It is generally hard to predict which strategy is better. *)
      let ae' = VarEnv.add_local_local env ae a.it SR.Vanilla (Int32.of_int i) a.note in
      go (i+1) ae' args in
    go first_arg ae0 args

  (* Create a WebAssembly func from a pattern (for the argument) and the body.
   Parameter `captured` should contain the, well, captured local variables that
   the function will find in the closure. *)
  let compile_local_function outer_env outer_ae restore_env args mk_body ret_tys at =
    let arg_names = List.map (fun a -> a.it, I64Type) args in
    let return_arity = List.length ret_tys in
    let retty = Lib.List.make return_arity I64Type in
    let ae0 = VarEnv.mk_fun_ae outer_ae in
    Func.of_body outer_env (["clos", I64Type] @ arg_names) retty (fun env -> G.with_region at (
      let get_closure = G.i (LocalGet (nr 0l)) ^^ Tagged.load_forwarding_pointer env in

      let ae1, closure_codeW = restore_env env ae0 get_closure in

      (* Add arguments to the environment (shifted by 1) *)
      let ae2 = bind_args env ae1 1 args in

      closure_codeW (mk_body env ae2)
    ))

  let message_start env sort = match sort with
      | Type.Shared Type.Write ->
        Lifecycle.trans env Lifecycle.InUpdate
      | Type.Shared Type.Query ->
        Lifecycle.trans env Lifecycle.InQuery
      | Type.Shared Type.Composite ->
        Lifecycle.trans env Lifecycle.InComposite
      | _ -> assert false

  let message_cleanup env sort = match sort with
      | Type.Shared Type.Write ->
        GC.collect_garbage env ^^
        Lifecycle.trans env Lifecycle.Idle
      | Type.Shared Type.Query ->
        Lifecycle.trans env Lifecycle.PostQuery
      | Type.Shared Type.Composite ->
        Lifecycle.trans env Lifecycle.Idle
      | _ -> assert false

  let compile_const_message outer_env outer_ae sort control args mk_body ret_tys at : E.func_with_names =
    let ae0 = VarEnv.mk_fun_ae outer_ae in
    Func.of_body outer_env [] [] (fun env -> G.with_region at (
      message_start env sort ^^
      (* cycles *)
      Internals.reset_cycles env outer_ae ^^
      Internals.reset_refund env outer_ae ^^
      (* reply early for a oneway *)
      (if control = Type.Returns
       then
         Tuple.compile_unit ^^
         Serialization.serialize env [] ^^
         IC.reply_with_data env
       else G.nop) ^^
      (* Deserialize argument and add params to the environment *)
      let arg_list = List.map (fun a -> (a.it, a.note)) args in
      let arg_names = List.map (fun a -> a.it) args in
      let arg_tys = List.map (fun a -> a.note) args in
      let ae1 = VarEnv.add_argument_locals env ae0 arg_list in
      Serialization.deserialize env arg_tys ^^
      G.concat_map (Var.set_val_vanilla_from_stack env ae1) (List.rev arg_names) ^^
      mk_body env ae1 ^^
      message_cleanup env sort
    ))

  (* Compile a closed function declaration (captures no local variables) *)
  let closed pre_env sort control name args mk_body fun_rhs ret_tys at =
    if Type.is_shared_sort sort
    then begin
      let (fi, fill) = E.reserve_fun pre_env name in
      ( Const.Message (Wasm.I64_convert.extend_i32_s fi), fun env ae ->
        fill (compile_const_message env ae sort control args mk_body ret_tys at)
      )
    end else begin
      assert (control = Type.Returns);
      let lf = E.make_lazy_function pre_env name in
      ( Const.Fun ((fun () -> Lib.AllocOnUse.use lf), fun_rhs), fun env ae ->
        let restore_no_env _env ae _ = ae, unmodified in
        Lib.AllocOnUse.def lf (lazy (compile_local_function env ae restore_no_env args mk_body ret_tys at))
      )
    end

  (* Compile a closure declaration (captures local variables) *)
  let closure env ae sort control name captured args mk_body ret_tys at =
      let is_local = sort = Type.Local in

      let set_clos, get_clos = new_local env (name ^ "_clos") in

      let len = Wasm.I64.of_int_u (List.length captured) in
      let store_env, restore_env =
        let rec go i = function
          | [] -> (G.nop, fun _env ae1 _ -> ae1, unmodified)
          | (v::vs) ->
              let store_rest, restore_rest = go (i + 1) vs in
              let store_this, restore_this = Var.capture env ae v in
              let store_env =
                get_clos ^^
                store_this ^^
                Closure.store_data env (Wasm.I64.of_int_u i) ^^
                store_rest in
              let restore_env env ae1 get_env =
                let ae2, codeW = restore_this env ae1 in
                let ae3, code_restW = restore_rest env ae2 get_env in
                (ae3,
                 fun body ->
                 get_env ^^
                 Closure.load_data env (Wasm.I64.of_int_u i) ^^
                 codeW (code_restW body)
                )
              in store_env, restore_env in
        go 0 captured in

      let f =
        if is_local
        then compile_local_function env ae restore_env args mk_body ret_tys at
        else assert false (* no first class shared functions yet *) in

      let fi = E.add_fun env name f in

      let code =
        (* Allocate a heap object for the closure *)
        Tagged.alloc env (Int64.add Closure.header_size len) Tagged.Closure ^^
        set_clos ^^

        (* Store the function pointer number: *)
        get_clos ^^
        compile_unboxed_const (Wasm.I64_convert.extend_i32_u (E.add_fun_ptr env fi)) ^^
        Tagged.store_field env Closure.funptr_field ^^

        (* Store the length *)
        get_clos ^^
        compile_unboxed_const len ^^
        Tagged.store_field env Closure.len_field ^^

        (* Store all captured values *)
        store_env ^^

        get_clos ^^
        Tagged.allocation_barrier env ^^
        G.i Drop
      in

      if is_local
      then
        SR.Vanilla,
        code ^^
        get_clos
      else assert false (* no first class shared functions *)

  let lit env ae name sort control free_vars args mk_body ret_tys at =
    let captured = List.filter (VarEnv.needs_capture ae) free_vars in

    if ae.VarEnv.lvl = VarEnv.TopLvl then assert (captured = []);

    if captured = []
    then
      let (ct, fill) = closed env sort control name args mk_body Const.Complicated ret_tys at in
      fill env ae;
      (SR.Const ct, G.nop)
    else closure env ae sort control name captured args mk_body ret_tys at

  (* Returns a closure corresponding to a future (async block) *)
  let async_body env ae ts free_vars mk_body at =
    (* We compile this as a local, returning function, so set return type to [] *)
    let sr, code = lit env ae "anon_async" Type.Local Type.Returns free_vars [] mk_body [] at in
    code ^^
    StackRep.adjust env sr SR.Vanilla

  (* Takes the reply and reject callbacks, tuples them up (with administrative extras),
     adds them to the continuation table, and returns the two callbacks expected by
     ic.call_new.

     The tupling is necessary because we want to free _both_/_all_ closures
     when the call is answered.

     The reply callback function exists once per type (as it has to do
     deserialization); the reject callback function is unique.
  *)

  let closures_to_reply_reject_callbacks_aux env ts_opt =
    let arity, reply_name, from_arg_data =
      match ts_opt with
      | Some ts ->
        (List.length ts,
         "@callback<" ^ Typ_hash.typ_hash (Type.Tup ts) ^ ">",
         fun env -> Serialization.deserialize env ts)
      | None ->
        (1,
         "@callback",
         (fun env ->
           Blob.of_size_copy env
           (fun env -> 
            IC.system_call env "msg_arg_data_size" ^^ 
            G.i (Convert (Wasm_exts.Values.I64 I64Op.ExtendUI32)))
           (fun env -> 
            IC.system_call env "msg_arg_data_copy_64")
           (fun env -> compile_unboxed_const 0L)))
    in
    Func.define_built_in env reply_name ["env", I32Type] [] (fun env ->
        message_start env (Type.Shared Type.Write) ^^
        (* Look up continuation *)
        let (set_closure, get_closure) = new_local env "closure" in
        G.i (LocalGet (nr 0l)) ^^
        G.i (Convert (Wasm_exts.Values.I64 I64Op.ExtendUI32)) ^^
        ContinuationTable.recall env ^^
        Arr.load_field env 0L ^^ (* get the reply closure *)
        set_closure ^^
        get_closure ^^
        Closure.prepare_closure_call env ^^

        (* Deserialize/Blobify reply arguments  *)
        from_arg_data env ^^

        get_closure ^^
        Closure.call_closure env arity 0 ^^

        message_cleanup env (Type.Shared Type.Write)
      );

    let reject_name = "@reject_callback" in
    Func.define_built_in env reject_name ["env", I32Type] [] (fun env ->
        message_start env (Type.Shared Type.Write) ^^
        (* Look up continuation *)
        let (set_closure, get_closure) = new_local env "closure" in
        G.i (LocalGet (nr 0l)) ^^
        G.i (Convert (Wasm_exts.Values.I64 I64Op.ExtendUI32)) ^^
        ContinuationTable.recall env ^^
        Arr.load_field env 1L ^^ (* get the reject closure *)
        set_closure ^^
        get_closure ^^
        Closure.prepare_closure_call env ^^
        (* Synthesize value of type `Text`, the error message
           (The error code is fetched via a prim)
        *)
        IC.error_value env ^^

        get_closure ^^
        Closure.call_closure env 1 0 ^^

        message_cleanup env (Type.Shared Type.Write)
      );

    (* result is a function that accepts a list of closure getters, from which
       the first and second must be the reply and reject continuations. *)
    fun closure_getters ->
      let (set_cb_index, get_cb_index) = new_local32 env "cb_index" in
      Arr.lit env closure_getters ^^
      ContinuationTable.remember env ^^
      G.i (Convert (Wasm_exts.Values.I32 I32Op.WrapI64)) ^^
      set_cb_index ^^

      (* return arguments for the ic.call *)
      compile_const_32 (E.add_fun_ptr env (E.built_in env reply_name)) ^^
      get_cb_index ^^
      compile_const_32 (E.add_fun_ptr env (E.built_in env reject_name)) ^^
      get_cb_index

  let closures_to_reply_reject_callbacks env ts =
    closures_to_reply_reject_callbacks_aux env (Some ts)
  let closures_to_raw_reply_reject_callbacks env  =
    closures_to_reply_reject_callbacks_aux env None

  let ignoring_callback env =
    (* for one-way calls, we use an invalid table entry as the callback. this
       way, the callback, when it comes back, will (safely) trap, even if the
       module has completely changed in between. This way, one-way calls do not
       get in the way of safe instantaneous upgrades *)
    compile_const_32 0xFFFF_FFFFl (* 32-bit -1l *)

  let cleanup_callback env =
    let name = "@cleanup_callback" in
    Func.define_built_in env name ["env", I32Type] [] (fun env ->
        G.i (LocalGet (nr 0l)) ^^
        G.i (Convert (Wasm_exts.Values.I64 I64Op.ExtendUI32)) ^^
        ContinuationTable.recall env ^^
        G.i Drop);
    compile_const_32 (E.add_fun_ptr env (E.built_in env name))

  let ic_call_threaded env purpose get_meth_pair push_continuations
    add_data add_cycles =
    match E.mode env with
    | Flags.ICMode
    | Flags.RefMode ->
      let message = Printf.sprintf "could not perform %s" purpose in
      let (set_cb_index, get_cb_index) = new_local32 env "cb_index" in
      (* The callee *)
      get_meth_pair ^^ Arr.load_field env 0L ^^ Blob.as_ptr_len env ^^
      (* The method name *)
      get_meth_pair ^^ Arr.load_field env 1L ^^ Blob.as_ptr_len env ^^
      (* The reply and reject callback *)
      push_continuations ^^
      set_cb_index ^^ get_cb_index ^^
      (* initiate call *)
      IC.system_call env "call_new_64" ^^
      cleanup_callback env ^^ 
      get_cb_index ^^
      IC.system_call env "call_on_cleanup" ^^
      (* the data *)
      add_data (get_cb_index ^^ G.i (Convert (Wasm_exts.Values.I64 I64Op.ExtendUI32))) ^^
      IC.system_call env "call_data_append_64" ^^
      (* the cycles *)
      add_cycles ^^
      (* done! *)
      IC.system_call env "call_perform" ^^
      G.i (Convert (Wasm_exts.Values.I64 I64Op.ExtendUI32)) ^^
      IC.set_call_perform_status env ^^
      Blob.lit env message ^^
      IC.set_call_perform_message env ^^
      IC.get_call_perform_status env ^^
      compile_unboxed_const 0L ^^
      compile_comparison I64Op.Ne ^^
      (* save error code, cleanup on error *)
      E.if0
      begin (* send failed *)
        if !Flags.trap_on_call_error then
          E.trap_with env message
        else
        (* Recall (don't leak) continuations *)
        get_cb_index ^^ G.i (Convert (Wasm_exts.Values.I64 I64Op.ExtendUI32)) ^^
        ContinuationTable.recall env ^^
        G.i Drop
      end
      begin (* send succeeded *)
        G.nop
      end
    | _ ->
      E.trap_with env (Printf.sprintf "cannot perform %s when running locally" purpose)

  let ic_call env ts1 ts2 get_meth_pair get_arg get_k get_r =
    ic_call_threaded
      env
      "remote call"
      get_meth_pair
      (closures_to_reply_reject_callbacks env ts2 [get_k; get_r])
      (fun _ -> get_arg ^^ Serialization.serialize env ts1)

  let ic_call_raw env get_meth_pair get_arg get_k get_r =
    ic_call_threaded
      env
      "raw call"
      get_meth_pair
      (closures_to_raw_reply_reject_callbacks env [get_k; get_r])
      (fun _ -> get_arg ^^ Blob.as_ptr_len env)

  let ic_self_call env ts get_meth_pair get_future get_k get_r =
    ic_call_threaded
      env
      "self call"
      get_meth_pair
      (* Storing the tuple away, future_array_index = 2, keep in sync with rts/continuation_table.rs *)
      (closures_to_reply_reject_callbacks env ts [get_k; get_r; get_future])
      (fun get_cb_index ->
        get_cb_index ^^
        TaggedSmallWord.msb_adjust Type.Nat32 ^^
        Serialization.serialize env Type.[Prim Nat32])

  let ic_call_one_shot env ts get_meth_pair get_arg add_cycles =
    match E.mode env with
    | Flags.ICMode
    | Flags.RefMode ->
      (* The callee *)
      get_meth_pair ^^ Arr.load_field env 0L ^^ Blob.as_ptr_len env ^^
      (* The method name *)
      get_meth_pair ^^ Arr.load_field env 1L ^^ Blob.as_ptr_len env ^^
      (* The reply callback *)
      ignoring_callback env ^^
      compile_const_32 0l ^^
      (* The reject callback *)
      ignoring_callback env ^^
      compile_const_32 0l ^^
      IC.system_call env "call_new_64" ^^
      (* the data *)
      get_arg ^^ Serialization.serialize env ts ^^
      IC.system_call env "call_data_append_64" ^^
      (* the cycles *)
      add_cycles ^^
      IC.system_call env "call_perform" ^^
      G.i (Convert (Wasm_exts.Values.I64 I64Op.ExtendUI32)) ^^
      (* This is a one-shot function: just remember error code *)
      (if !Flags.trap_on_call_error then
         (* legacy: discard status, proceed as if all well *)
         G.i Drop ^^
         compile_unboxed_zero ^^
         IC.set_call_perform_status env ^^
         Blob.lit env "" ^^
         IC.set_call_perform_message env
       else
         IC.set_call_perform_status env ^^
         Blob.lit env "could not perform oneway" ^^
         IC.set_call_perform_message env)

    | _ -> assert false

  let equate_msgref env =
    let (set_meth_pair1, get_meth_pair1) = new_local env "meth_pair1" in
    let (set_meth_pair2, get_meth_pair2) = new_local env "meth_pair2" in
    set_meth_pair2 ^^ set_meth_pair1 ^^
    get_meth_pair1 ^^ Arr.load_field env 0L ^^
    get_meth_pair2 ^^ Arr.load_field env 0L ^^
    Blob.compare env (Some Operator.EqOp) ^^
    E.if1 I64Type
    begin
      get_meth_pair1 ^^ Arr.load_field env 1L ^^
      get_meth_pair2 ^^ Arr.load_field env 1L ^^
      Blob.compare env (Some Operator.EqOp)
    end
    begin
      Bool.lit false
    end

  let export_async_method env =
    let name = IC.async_method_name in
    begin match E.mode env with
    | Flags.ICMode | Flags.RefMode ->
      Func.define_built_in env name [] [] (fun env ->
        let (set_closure, get_closure) = new_local env "closure" in

        message_start env (Type.Shared Type.Write) ^^

        (* Check that we are calling this *)
        IC.assert_caller_self env ^^

        (* Deserialize and look up continuation argument *)
        Serialization.deserialize env Type.[Prim Nat32] ^^
        TaggedSmallWord.lsb_adjust Type.Nat32 ^^
        ContinuationTable.peek_future env ^^
        set_closure ^^
        get_closure ^^
        Closure.prepare_closure_call env ^^
        get_closure ^^
        Closure.call_closure env 0 0 ^^
        message_cleanup env (Type.Shared Type.Write)
      );

      let fi = E.built_in env name in
      E.add_export env (nr {
        name = Lib.Utf8.decode ("canister_update " ^ name);
        edesc = nr (FuncExport (nr fi))
      })
    | _ -> ()
    end

end (* FuncDec *)


module PatCode = struct
  (* Pattern failure code on demand.

  Patterns in general can fail, so we want a block around them with a
  jump-label for the fail case. But many patterns cannot fail, in particular
  function arguments that are simple variables. In these cases, we do not want
  to create the block and the (unused) jump label. So we first generate the
  code, either as plain code (CannotFail) or as code with hole for code to run
  in case of failure (CanFail).
  *)

  type patternCode =
    | CannotFail of G.t
    | CanFail of (G.t -> G.t)

  let definiteFail = CanFail (fun fail -> fail)

  let (^^^) : patternCode -> patternCode -> patternCode = function
    | CannotFail is1 ->
      begin function
      | CannotFail is2 -> CannotFail (is1 ^^ is2)
      | CanFail is2 -> CanFail (fun k -> is1 ^^ is2 k)
      end
    | CanFail is1 ->
      begin function
      | CannotFail is2 -> CanFail (fun k ->  is1 k ^^ is2)
      | CanFail is2 -> CanFail (fun k -> is1 k ^^ is2 k)
      end

  let with_fail (fail_code : G.t) : patternCode -> G.t = function
    | CannotFail is -> is
    | CanFail is -> is fail_code

  let orElse : patternCode -> patternCode -> patternCode = function
    | CannotFail is1 -> fun _ -> CannotFail is1
    | CanFail is1 -> function
      | CanFail is2 -> CanFail (fun fail_code ->
          let inner_fail = G.new_depth_label () in
          let inner_fail_code = Bool.lit false ^^ G.branch_to_ inner_fail in
          G.labeled_block1 I64Type inner_fail (is1 inner_fail_code ^^ Bool.lit true) ^^
          E.if0 G.nop (is2 fail_code)
        )
      | CannotFail is2 -> CannotFail (
          let inner_fail = G.new_depth_label () in
          let inner_fail_code = Bool.lit false ^^ G.branch_to_ inner_fail in
          G.labeled_block1 I64Type inner_fail (is1 inner_fail_code ^^ Bool.lit true) ^^
          E.if0 G.nop is2
        )

  let orElses : patternCode list -> patternCode -> patternCode =
    List.fold_right orElse

  let patternFailTrap env = E.trap_with env "pattern failed"

  let orPatternFailure env pcode =
    with_fail (patternFailTrap env) pcode

  let orsPatternFailure env pcodes =
    orPatternFailure env (orElses pcodes definiteFail)

  let with_region at = function
    | CannotFail is -> CannotFail (G.with_region at is)
    | CanFail is -> CanFail (fun k -> G.with_region at (is k))

end (* PatCode *)
open PatCode

(* All the code above is independent of the IR *)
open Ir

module AllocHow = struct
  (*
  When compiling a (recursive) block, we need to do a dependency analysis, to
  find out how the things are allocated. The options are:
  - const:  completely known, constant, not stored anywhere (think static function)
            (no need to mention in a closure)
  - local:  only needed locally, stored in a Wasm local, immutable
            (can be copied into a closure by value)
  - local mutable: only needed locally, stored in a Wasm local, mutable
            (cannot be copied into a closure)
  - heap allocated: stored on the dynamic heap, address in Wasm local
            (can be copied into a closure by reference)
  - static heap: stored on the static heap, address known statically
            (no need to mention in a closure)

  The goal is to avoid dynamic allocation where possible (and use locals), and
  to avoid turning function references into closures.

  The rules are:
  - functions are const, unless they capture something that is not a const
    function or a static heap allocation.
    in particular, top-level functions are always const
  - everything that is captured on the top-level needs to be statically
    heap-allocated
  - everything that is captured before it is defined, or is captured and mutable
    needs to be dynamically heap-allocated
  - the rest can be local
  *)

  module M = Freevars.M
  module S = Freevars.S

  (*
  We represent this as a lattice as follows:
  *)
  type how = Const | LocalImmut of SR.t | LocalMut of SR.t | StoreHeap | StoreStatic
  type allocHow = how M.t

  let disjoint_union : allocHow -> allocHow -> allocHow =
    M.union (fun v _ _ -> fatal "AllocHow.disjoint_union: %s" v)

  let join : allocHow -> allocHow -> allocHow =
    M.union (fun _ x y -> Some (match x, y with
      | StoreStatic, StoreHeap | StoreHeap, StoreStatic
      ->  fatal "AllocHow.join: cannot join StoreStatic and StoreHeap"

      | _, StoreHeap     | StoreHeap,      _ -> StoreHeap
      | _, StoreStatic   | StoreStatic,    _ -> StoreStatic
      | _, LocalMut sr   | LocalMut sr,    _ -> LocalMut sr
      | _, LocalImmut sr | LocalImmut sr,  _ -> LocalImmut sr

      | Const, Const -> Const
    ))
  let joins = List.fold_left join M.empty

  let map_of_set = Freevars.map_of_set
  let set_of_map = Freevars.set_of_map

  (* Various filters used in the set operations below *)
  let is_local_mut _ = function
    | LocalMut _ -> true
    | _ -> false

  let is_local _ = function
    | LocalImmut _ | LocalMut _ -> true
    | _ -> false

  let how_captured lvl how seen captured =
    (* What to do so that we can capture something?
       * For local blocks, put on the dynamic heap:
         - mutable things
         - not yet defined things
       * For top-level blocks, put on the static heap:
         - everything that is non-static (i.e. still in locals)
    *)
    match lvl with
    | VarEnv.NotTopLvl ->
      map_of_set StoreHeap (S.union
        (S.inter (set_of_map (M.filter is_local_mut how)) captured)
        (S.inter (set_of_map (M.filter is_local how)) (S.diff captured seen))
      )
    | VarEnv.TopLvl ->
      map_of_set StoreStatic
        (S.inter (set_of_map (M.filter is_local how)) captured)

  (* A bit like StackRep.of_type, but only for those types and stackreps that
     we support in local variables *)
  let stackrep_of_type t =
    let open Type in
    match normalize t with
    | Prim (Nat64 | Int64) -> SR.UnboxedWord64
    | Prim Float -> SR.UnboxedFloat64
    | _ -> SR.Vanilla

  let dec lvl how_outer (seen, how0) dec =
    let how_all = disjoint_union how_outer how0 in

    let (f,d) = Freevars.dec dec in
    let captured = S.inter (set_of_map how0) (Freevars.captured_vars f) in

    (* Which allocation is required for the things defined here? *)
    let how1 = match dec.it with
      (* Mutable variables are, well, mutable *)
      | VarD _ ->
        M.map (fun t -> LocalMut (stackrep_of_type t)) d

      (* Constant expressions (trusting static_vals.ml) *)
      | LetD (_, e) when e.note.Note.const ->
        M.map (fun _ -> (Const : how)) d

      (* References to mutboxes *)
      | RefD _ ->
        M.map (fun _ -> StoreHeap) d

      (* Everything else needs at least a local *)
      | _ ->
        M.map (fun t -> LocalImmut (stackrep_of_type t)) d in

    (* Which allocation does this require for its captured things? *)
    let how2 = how_captured lvl how_all seen captured in

    let how = joins [how0; how1; how2] in
    let seen' = S.union seen (set_of_map d)
    in (seen', how)

  (* find the allocHow for the variables currently in scope *)
  (* we assume things are mutable, as we do not know better here *)
  let how_of_ae ae : allocHow =
    M.map (fun (l, _) -> match l with
    | VarEnv.Const _        -> (Const : how)
    | VarEnv.Static _       -> StoreStatic
    | VarEnv.HeapInd _      -> StoreHeap
    | VarEnv.Local (sr, _)  -> LocalMut sr (* conservatively assume mutable *)
    | VarEnv.PublicMethod _ -> LocalMut SR.Vanilla
    ) ae.VarEnv.vars

  let decs (ae : VarEnv.t) decs captured_in_body : allocHow =
    let lvl = ae.VarEnv.lvl in
    let how_outer = how_of_ae ae in
    let defined_here = snd (Freevars.decs decs) in (* TODO: implement gather_decs more directly *)
    let how_outer = Freevars.diff how_outer defined_here in (* shadowing *)
    let how0 = M.map (fun _t -> (Const : how)) defined_here in
    let captured = S.inter (set_of_map defined_here) captured_in_body in
    let rec go how =
      let seen, how1 = List.fold_left (dec lvl how_outer) (S.empty, how) decs in
      assert (S.equal seen (set_of_map defined_here));
      let how2 = how_captured lvl how1 seen captured in
      let how' = join how1 how2 in
      if M.equal (=) how how' then how' else go how' in
    go how0

  (* Functions to extend the environment (and possibly allocate memory)
     based on how we want to store them. *)
  let add_local env ae how name typ : VarEnv.t * G.t =
    match M.find name how with
    | (Const : how) -> (ae, G.nop)
    | LocalImmut sr | LocalMut sr ->
      let ae1, _ = VarEnv.add_direct_local env ae name sr typ in
      (ae1, G.nop)
    | StoreHeap ->
      let ae1, i = VarEnv.add_local_with_heap_ind env ae name typ in
      let alloc_code = MutBox.alloc env ^^ G.i (LocalSet (nr i)) in
      (ae1, alloc_code)
    | StoreStatic ->
      let index = E.add_static_variable env in
      let ae1 = VarEnv.add_static_variable ae name index typ in
      (ae1, G.nop)

  let add_local_for_alias env ae how name typ : VarEnv.t * G.t =
    match M.find name how with
    | StoreHeap ->
      let ae1, _ = VarEnv.add_local_with_heap_ind env ae name typ in
      ae1, G.nop
    | _ -> assert false

end (* AllocHow *)

(* The actual compiler code that looks at the AST *)

(* wraps a bigint in range [0…2^64-1] into range [-2^63…2^63-1] *)
let nat64_to_int64 n =
  let open Big_int in
  if ge_big_int n (power_int_positive_int 2 63)
  then sub_big_int n (power_int_positive_int 2 64)
  else n

let const_lit_of_lit : Ir.lit -> Const.lit = function
  | BoolLit b     -> Const.Bool b
  | IntLit n
  | NatLit n      -> Const.BigInt (Numerics.Nat.to_big_int n)
  | Int8Lit n     -> Const.Vanilla (TaggedSmallWord.vanilla_lit Type.Int8 (Numerics.Int_8.to_int n))
  | Nat8Lit n     -> Const.Vanilla (TaggedSmallWord.vanilla_lit Type.Nat8 (Numerics.Nat8.to_int n))
  | Int16Lit n    -> Const.Vanilla (TaggedSmallWord.vanilla_lit Type.Int16 (Numerics.Int_16.to_int n))
  | Nat16Lit n    -> Const.Vanilla (TaggedSmallWord.vanilla_lit Type.Nat16 (Numerics.Nat16.to_int n))
  | Int32Lit n    -> Const.Vanilla (TaggedSmallWord.vanilla_lit Type.Int32 (Numerics.Int_32.to_int n))
  | Nat32Lit n    -> Const.Vanilla (TaggedSmallWord.vanilla_lit Type.Nat32 (Numerics.Nat32.to_int n))
  | Int64Lit n    -> Const.Word64 (Big_int.int64_of_big_int (Numerics.Int_64.to_big_int n))
  | Nat64Lit n    -> Const.Word64 (Big_int.int64_of_big_int (nat64_to_int64 (Numerics.Nat64.to_big_int n)))
  | CharLit c     -> Const.Vanilla Int64.(shift_left (of_int c) 8)
  | NullLit       -> Const.Null
  | TextLit t
  | BlobLit t     -> Const.Blob t
  | FloatLit f    -> Const.Float64 f

let const_of_lit lit =
  Const.Lit (const_lit_of_lit lit)

let compile_lit lit =
  SR.Const (const_of_lit lit), G.nop

let compile_lit_as env sr_out lit =
  let sr_in, code = compile_lit lit in
  code ^^ StackRep.adjust env sr_in sr_out

(* helper, traps with message *)
let then_arithmetic_overflow env =
  E.then_trap_with env "arithmetic overflow"

(* The first returned StackRep is for the arguments (expected), the second for the results (produced) *)
let compile_unop env t op =
  let open Operator in
  match op, t with
  | _, Type.Non ->
    SR.Vanilla, SR.Unreachable, G.i Unreachable
  | NegOp, Type.(Prim Int) ->
    SR.Vanilla, SR.Vanilla,
    BigNum.compile_neg env
  | NegOp, Type.(Prim (Int8 | Int16 | Int32 | Int64)) ->
    StackRep.of_type t, StackRep.of_type t,
    Func.share_code1 Func.Never env "neg_trap" ("n", I64Type) [I64Type] (fun env get_n ->
      get_n ^^
      compile_eq_const 0x8000_0000_0000_0000L ^^
      then_arithmetic_overflow env ^^
      compile_unboxed_zero ^^
      get_n ^^
      G.i (Binary (Wasm_exts.Values.I64 I64Op.Sub))
    )
  | NegOp, Type.(Prim Float) ->
    SR.UnboxedFloat64, SR.UnboxedFloat64,
    G.i (Unary (Wasm_exts.Values.F64 F64Op.Neg))
  | NotOp, Type.(Prim (Nat64|Int64)) ->
     SR.UnboxedWord64, SR.UnboxedWord64,
     compile_xor_const (-1L)
  | NotOp, Type.(Prim (Nat8|Nat16|Nat32|Int8|Int16|Int32 as ty)) ->
     StackRep.of_type t, StackRep.of_type t,
     compile_unboxed_const (TaggedSmallWord.mask_of_type ty) ^^
     G.i (Binary (Wasm_exts.Values.I64 I64Op.Xor))
  | _ ->
    todo "compile_unop"
      (Wasm.Sexpr.Node ("BinOp", [ Arrange_ops.unop op ]))
      (SR.Vanilla, SR.Unreachable, E.trap_with env "TODO: compile_unop")

(* Logarithmic helpers for deciding whether we can carry out operations in constant bitwidth *)

(* helper, traps with message *)
let else_arithmetic_overflow env =
  E.else_trap_with env "arithmetic overflow"

(* helpers to decide if Int64 arithmetic can be carried out on the fast path *)
let additiveInt64_shortcut fast env get_a get_b slow =
  get_a ^^ get_a ^^ compile_shl_const 1L ^^ G.i (Binary (Wasm_exts.Values.I64 I64Op.Xor)) ^^ compile_shrU_const 63L ^^
  get_b ^^ get_b ^^ compile_shl_const 1L ^^ G.i (Binary (Wasm_exts.Values.I64 I64Op.Xor)) ^^ compile_shrU_const 63L ^^
  G.i (Binary (Wasm_exts.Values.I64 I64Op.Or)) ^^
  compile_test I64Op.Eqz ^^
  E.if1 I64Type
    (get_a ^^ get_b ^^ fast)
    slow

let mulInt64_shortcut fast env get_a get_b slow =
  get_a ^^ get_a ^^ compile_shl_const 1L ^^ G.i (Binary (Wasm_exts.Values.I64 I64Op.Xor)) ^^ G.i (Unary (Wasm_exts.Values.I64 I64Op.Clz)) ^^
  get_b ^^ get_b ^^ compile_shl_const 1L ^^ G.i (Binary (Wasm_exts.Values.I64 I64Op.Xor)) ^^ G.i (Unary (Wasm_exts.Values.I64 I64Op.Clz)) ^^
  G.i (Binary (Wasm_exts.Values.I64 I64Op.Add)) ^^
  compile_unboxed_const 65L ^^ compile_comparison I64Op.GeU ^^
  E.if1 I64Type
    (get_a ^^ get_b ^^ fast)
    slow

let powInt64_shortcut fast env get_a get_b slow =
  get_b ^^ compile_test I64Op.Eqz ^^
  E.if1 I64Type
    (compile_unboxed_const 1L) (* ^0 *)
    begin (* ^(1+n) *)
      get_a ^^ compile_unboxed_const (-1L) ^^ compile_comparison I64Op.Eq ^^
      E.if1 I64Type
        begin (* -1 ** (1+exp) == if even (1+exp) then 1 else -1 *)
          get_b ^^ compile_unboxed_const 1L ^^
          G.i (Binary (Wasm_exts.Values.I64 I64Op.And)) ^^ compile_test I64Op.Eqz ^^
          E.if1 I64Type
            (compile_unboxed_const 1L)
            get_a
        end
        begin
          get_a ^^ compile_shrS_const 1L ^^
          compile_test I64Op.Eqz ^^
          E.if1 I64Type
            get_a (* {0,1}^(1+n) *)
            begin
              get_b ^^ compile_unboxed_const 64L ^^
              compile_comparison I64Op.GeU ^^ then_arithmetic_overflow env ^^
              get_a ^^ get_a ^^ compile_shl_const 1L ^^ G.i (Binary (Wasm_exts.Values.I64 I64Op.Xor)) ^^
              G.i (Unary (Wasm_exts.Values.I64 I64Op.Clz)) ^^ compile_sub_const 63L ^^
              get_b ^^ G.i (Binary (Wasm_exts.Values.I64 I64Op.Mul)) ^^
              compile_unboxed_const (-63L) ^^ compile_comparison I64Op.GeS ^^
              E.if1 I64Type
                (get_a ^^ get_b ^^ fast)
                slow
            end
        end
    end


(* kernel for Int64 arithmetic, invokes estimator for fast path *)
let compile_Int64_kernel env name op shortcut =
  Func.share_code2 Func.Always env (prim_fun_name Type.Int64 name)
    (("a", I64Type), ("b", I64Type)) [I64Type]
    BigNum.(fun env get_a get_b ->
    shortcut
      env
      get_a
      get_b
      begin
        let (set_res, get_res) = new_local env "res" in
        get_a ^^ from_signed_word64 env ^^
        get_b ^^ from_signed_word64 env ^^
        op env ^^
        set_res ^^ get_res ^^
        fits_signed_bits env 64 ^^
        else_arithmetic_overflow env ^^
        get_res ^^ truncate_to_word64 env
      end)


(* helpers to decide if Nat64 arithmetic can be carried out on the fast path *)
let additiveNat64_shortcut fast env get_a get_b slow =
  get_a ^^ compile_shrU_const 62L ^^
  get_b ^^ compile_shrU_const 62L ^^
  G.i (Binary (Wasm_exts.Values.I64 I64Op.Or)) ^^
  compile_test I64Op.Eqz ^^
  E.if1 I64Type
    (get_a ^^ get_b ^^ fast)
    slow

let mulNat64_shortcut fast env get_a get_b slow =
  get_a ^^ G.i (Unary (Wasm_exts.Values.I64 I64Op.Clz)) ^^
  get_b ^^ G.i (Unary (Wasm_exts.Values.I64 I64Op.Clz)) ^^
  G.i (Binary (Wasm_exts.Values.I64 I64Op.Add)) ^^
  compile_unboxed_const 64L ^^ compile_comparison I64Op.GeU ^^
  E.if1 I64Type
    (get_a ^^ get_b ^^ fast)
    slow

let powNat64_shortcut fast env get_a get_b slow =
  get_b ^^ compile_test I64Op.Eqz ^^
  E.if1 I64Type
    (compile_unboxed_const 1L) (* ^0 *)
    begin (* ^(1+n) *)
      get_a ^^ compile_shrU_const 1L ^^
      compile_test I64Op.Eqz ^^
      E.if1 I64Type
        get_a (* {0,1}^(1+n) *)
        begin
          get_b ^^ compile_unboxed_const 64L ^^ compile_comparison I64Op.GeU ^^ then_arithmetic_overflow env ^^
          get_a ^^ G.i (Unary (Wasm_exts.Values.I64 I64Op.Clz)) ^^ compile_sub_const 64L ^^
          get_b ^^ G.i (Binary (Wasm_exts.Values.I64 I64Op.Mul)) ^^ compile_unboxed_const (-64L) ^^ compile_comparison I64Op.GeS ^^
          E.if1 I64Type
            (get_a ^^ get_b ^^ fast)
            slow
        end
    end


(* kernel for Nat64 arithmetic, invokes estimator for fast path *)
let compile_Nat64_kernel env name op shortcut =
  Func.share_code2 Func.Always env (prim_fun_name Type.Nat64 name)
    (("a", I64Type), ("b", I64Type)) [I64Type]
    BigNum.(fun env get_a get_b ->
    shortcut
      env
      get_a
      get_b
      begin
        let (set_res, get_res) = new_local env "res" in
        get_a ^^ from_word64 env ^^
        get_b ^^ from_word64 env ^^
        op env ^^
        set_res ^^ get_res ^^
        fits_unsigned_bits env 64 ^^
        else_arithmetic_overflow env ^^
        get_res ^^ truncate_to_word64 env
      end)


(* Compiling Int/Nat32 ops by conversion to/from i64. *)

(* helper, expects i64 on stack *)
let enforce_32_unsigned_bits env =
  compile_bitand_const 0xFFFF_FFFF_0000_0000L ^^
  compile_test I64Op.Eqz ^^
  else_arithmetic_overflow env

(* helper, expects two identical i64s on stack *)
let enforce_32_signed_bits env =
  compile_shl_const 1L ^^
  G.i (Binary (Wasm_exts.Values.I64 I64Op.Xor)) ^^
  enforce_32_unsigned_bits env

let compile_Int32_kernel env name op =
     Func.share_code2 Func.Always env (prim_fun_name Type.Int32 name)
       (("a", I64Type), ("b", I64Type)) [I64Type]
       (fun env get_a get_b ->
         let (set_res, get_res) = new_local env "res" in
         get_a ^^ compile_shrS_const 32L ^^
         get_b ^^ compile_shrS_const 32L ^^
         G.i (Binary (Wasm_exts.Values.I64 op)) ^^
         set_res ^^ get_res ^^ get_res ^^
         enforce_32_signed_bits env ^^
         get_res ^^ compile_shl_const 32L)

let compile_Nat32_kernel env name op =
     Func.share_code2 Func.Always env (prim_fun_name Type.Nat32 name)
       (("a", I64Type), ("b", I64Type)) [I64Type]
       (fun env get_a get_b ->
         let (set_res, get_res) = new_local env "res" in
         get_a ^^ compile_shrU_const 32L ^^
         get_b ^^ compile_shrU_const 32L ^^
         G.i (Binary (Wasm_exts.Values.I64 op)) ^^
         set_res ^^ get_res ^^
         enforce_32_unsigned_bits env ^^
         get_res ^^ compile_shl_const 32L)

(* Customisable kernels for 8/16bit arithmetic via 64 bits. *)

(* helper, expects i64 on stack *)
let enforce_unsigned_bits env n =
  compile_bitand_const Int64.(shift_left minus_one n) ^^
  compile_test I64Op.Eqz ^^
  else_arithmetic_overflow env

let enforce_16_unsigned_bits env = enforce_unsigned_bits env 16

(* helper, expects two identical i64s on stack *)
let enforce_signed_bits env n =
  compile_shl_const 1L ^^ 
  G.i (Binary (Wasm_exts.Values.I64 I64Op.Xor)) ^^
  enforce_unsigned_bits env n

let enforce_16_signed_bits env = enforce_signed_bits env 16

let compile_smallInt_kernel' env ty name op =
  Func.share_code2 Func.Always env (prim_fun_name ty name)
    (("a", I64Type), ("b", I64Type)) [I64Type]
    (fun env get_a get_b ->
      let (set_res, get_res) = new_local env "res" in
      get_a ^^ compile_shrS_const 48L ^^
      get_b ^^ compile_shrS_const 48L ^^
      op ^^
      set_res ^^ get_res ^^ get_res ^^
      enforce_16_signed_bits env ^^
      get_res ^^ compile_shl_const 48L)

let compile_smallInt_kernel env ty name op =
  compile_smallInt_kernel' env ty name (G.i (Binary (Wasm_exts.Values.I64 op)))

let compile_smallNat_kernel' env ty name op =
  Func.share_code2 Func.Always env (prim_fun_name ty name)
    (("a", I64Type), ("b", I64Type)) [I64Type]
    (fun env get_a get_b ->
      let (set_res, get_res) = new_local env "res" in
      get_a ^^ compile_shrU_const 48L ^^
      get_b ^^ compile_shrU_const 48L ^^
      op ^^
      set_res ^^ get_res ^^
      enforce_16_unsigned_bits env ^^
      get_res ^^ compile_shl_const 48L)

let compile_smallNat_kernel env ty name op =
  compile_smallNat_kernel' env ty name (G.i (Binary (Wasm_exts.Values.I64 op)))

(* The first returned StackRep is for the arguments (expected), the second for the results (produced) *)
let compile_binop env t op : SR.t * SR.t * G.t =
  if t = Type.Non then SR.Vanilla, SR.Unreachable, G.i Unreachable else
  StackRep.of_type t,
  StackRep.of_type t,
  Operator.(match t, op with
  | Type.(Prim (Nat | Int)),                  AddOp -> BigNum.compile_add env
  | Type.(Prim (Nat64|Int64)),                WAddOp -> G.i (Binary (Wasm_exts.Values.I64 I64Op.Add))
  | Type.(Prim Int64),                        AddOp ->
    compile_Int64_kernel env "add" BigNum.compile_add
      (additiveInt64_shortcut (G.i (Binary (Wasm_exts.Values.I64 I64Op.Add))))
  | Type.(Prim Nat64),                        AddOp ->
    compile_Nat64_kernel env "add" BigNum.compile_add
      (additiveNat64_shortcut (G.i (Binary (Wasm_exts.Values.I64 I64Op.Add))))
  | Type.(Prim Nat),                          SubOp -> BigNum.compile_unsigned_sub env
  | Type.(Prim Int),                          SubOp -> BigNum.compile_signed_sub env
  | Type.(Prim (Nat | Int)),                  MulOp -> BigNum.compile_mul env
  | Type.(Prim (Nat64|Int64)),                WMulOp -> G.i (Binary (Wasm_exts.Values.I64 I64Op.Mul))
  | Type.(Prim Int64),                        MulOp ->
    compile_Int64_kernel env "mul" BigNum.compile_mul
      (mulInt64_shortcut (G.i (Binary (Wasm_exts.Values.I64 I64Op.Mul))))
  | Type.(Prim Nat64),                        MulOp ->
    compile_Nat64_kernel env "mul" BigNum.compile_mul
      (mulNat64_shortcut (G.i (Binary (Wasm_exts.Values.I64 I64Op.Mul))))
  | Type.(Prim Nat64),                        DivOp -> G.i (Binary (Wasm_exts.Values.I64 I64Op.DivU))
  | Type.(Prim Nat64) ,                       ModOp -> G.i (Binary (Wasm_exts.Values.I64 I64Op.RemU))
  | Type.(Prim Int64),                        DivOp -> G.i (Binary (Wasm_exts.Values.I64 I64Op.DivS))
  | Type.(Prim Int64) ,                       ModOp -> G.i (Binary (Wasm_exts.Values.I64 I64Op.RemS))
  | Type.(Prim Nat),                          DivOp -> BigNum.compile_unsigned_div env
  | Type.(Prim Nat),                          ModOp -> BigNum.compile_unsigned_rem env
  | Type.(Prim (Nat64|Int64)),                WSubOp -> G.i (Binary (Wasm_exts.Values.I64 I64Op.Sub))
  | Type.(Prim Int64),                        SubOp ->
    compile_Int64_kernel env "sub" BigNum.compile_signed_sub
      (additiveInt64_shortcut (G.i (Binary (Wasm_exts.Values.I64 I64Op.Sub))))
  | Type.(Prim Nat64),                        SubOp ->
    compile_Nat64_kernel env "sub" BigNum.compile_unsigned_sub
      (fun env get_a get_b ->
        additiveNat64_shortcut
          (compile_comparison I64Op.GeU ^^
           else_arithmetic_overflow env ^^
           get_a ^^ get_b ^^ G.i (Binary (Wasm_exts.Values.I64 I64Op.Sub)))
          env get_a get_b)
  | Type.(Prim Int),                          DivOp -> BigNum.compile_signed_div env
  | Type.(Prim Int),                          ModOp -> BigNum.compile_signed_mod env

  | Type.Prim Type.(Nat8|Nat16|Nat32|Int8|Int16|Int32),
                                              WAddOp -> G.i (Binary (Wasm_exts.Values.I64 I64Op.Add))
  | Type.(Prim Int32),                        AddOp -> compile_Int32_kernel env "add" I64Op.Add
  | Type.Prim Type.(Int8 | Int16 as ty),      AddOp -> compile_smallInt_kernel env ty "add" I64Op.Add
  | Type.(Prim Nat32),                        AddOp -> compile_Nat32_kernel env "add" I64Op.Add
  | Type.Prim Type.(Nat8 | Nat16 as ty),      AddOp -> compile_smallNat_kernel env ty "add" I64Op.Add
  | Type.(Prim Float),                        AddOp -> G.i (Binary (Wasm_exts.Values.F64 F64Op.Add))
  | Type.Prim Type.(Nat8|Nat16|Nat32|Int8|Int16|Int32),
                                              WSubOp -> G.i (Binary (Wasm_exts.Values.I64 I64Op.Sub))
  | Type.(Prim Int32),                        SubOp -> compile_Int32_kernel env "sub" I64Op.Sub
  | Type.(Prim (Int8|Int16 as ty)),           SubOp -> compile_smallInt_kernel env ty "sub" I64Op.Sub
  | Type.(Prim Nat32),                        SubOp -> compile_Nat32_kernel env "sub" I64Op.Sub
  | Type.(Prim (Nat8|Nat16 as ty)),           SubOp -> compile_smallNat_kernel env ty "sub" I64Op.Sub
  | Type.(Prim Float),                        SubOp -> G.i (Binary (Wasm_exts.Values.F64 F64Op.Sub))
  | Type.Prim Type.(Nat8|Nat16|Nat32|Int8|Int16|Int32 as ty),
                                              WMulOp -> TaggedSmallWord.compile_word_mul env ty
  | Type.(Prim Int32),                        MulOp -> compile_Int32_kernel env "mul" I64Op.Mul
  | Type.(Prim Int16),                        MulOp -> compile_smallInt_kernel env Type.Int16 "mul" I64Op.Mul
  | Type.(Prim Int8),                         MulOp -> compile_smallInt_kernel' env Type.Int8 "mul"
                                                         (compile_shrS_const 8L ^^ G.i (Binary (Wasm_exts.Values.I64 I64Op.Mul)))
  | Type.(Prim Nat32),                        MulOp -> compile_Nat32_kernel env "mul" I64Op.Mul
  | Type.(Prim Nat16),                        MulOp -> compile_smallNat_kernel env Type.Nat16 "mul" I64Op.Mul
  | Type.(Prim Nat8),                         MulOp -> compile_smallNat_kernel' env Type.Nat8 "mul"
                                                         (compile_shrU_const 8L ^^ G.i (Binary (Wasm_exts.Values.I64 I64Op.Mul)))
  | Type.(Prim Float),                        MulOp -> G.i (Binary (Wasm_exts.Values.F64 F64Op.Mul))
  | Type.(Prim (Nat8|Nat16|Nat32 as ty)),     DivOp -> G.i (Binary (Wasm_exts.Values.I64 I64Op.DivU)) ^^
                                                       TaggedSmallWord.msb_adjust ty
  | Type.(Prim (Nat8|Nat16|Nat32)),           ModOp -> G.i (Binary (Wasm_exts.Values.I64 I64Op.RemU))
  | Type.(Prim (Int8|Int16|Int32 as ty)),           DivOp ->
    Func.share_code2 Func.Always env (prim_fun_name ty "div")
      (("a", I64Type), ("b", I64Type)) [I64Type]
      (fun env get_a get_b ->
        let (set_res, get_res) = new_local env "res" in
        get_a ^^ get_b ^^ G.i (Binary (Wasm_exts.Values.I64 I64Op.DivS)) ^^
        TaggedSmallWord.msb_adjust ty ^^ set_res ^^
        get_a ^^ compile_eq_const 0x8000_0000_0000_0000L ^^
        E.if_ env [I64Type]
          begin
            get_b ^^ TaggedSmallWord.lsb_adjust ty ^^ compile_eq_const (-1L) ^^
            E.if_ env [I64Type]
              (G.i Unreachable)
              get_res
          end
          get_res)
  | Type.(Prim Float),                        DivOp -> G.i (Binary (Wasm_exts.Values.F64 F64Op.Div))
  | Type.(Prim Float),                        ModOp -> E.call_import env "rts" "fmod" (* musl *)
  | Type.(Prim (Int8|Int16|Int32)),           ModOp -> G.i (Binary (Wasm_exts.Values.I64 I64Op.RemS))
  | Type.(Prim (Nat8|Nat16|Nat32 as ty)),     WPowOp -> 
    Func.share_code2 Func.Always env (prim_fun_name ty "wpow")
      (("n", I64Type), ("exp", I64Type)) [I64Type]
      (fun env get_n get_exp ->
        get_n ^^ TaggedSmallWord.lsb_adjust ty ^^
        get_exp ^^ TaggedSmallWord.lsb_adjust ty ^^
        TaggedSmallWord.compile_nat_power env ^^
        TaggedSmallWord.msb_adjust ty)
  | Type.(Prim (Int8|Int16|Int32 as ty)),     WPowOp -> 
    Func.share_code2 Func.Always env (prim_fun_name ty "wpow")
      (("n", I64Type), ("exp", I64Type)) [I64Type]
      (fun env get_n get_exp ->
        get_n ^^ TaggedSmallWord.lsb_adjust ty ^^
        get_exp ^^ TaggedSmallWord.lsb_adjust ty ^^
        TaggedSmallWord.compile_int_power env ^^
        TaggedSmallWord.msb_adjust ty)
  | Type.(Prim ((Nat8|Nat16|Nat32) as ty)),         PowOp ->
    Func.share_code2 Func.Always env (prim_fun_name ty "pow")
      (("n", I64Type), ("exp", I64Type)) [I64Type]
      (fun env get_n get_exp ->
        let (set_res, get_res) = new_local env "res" in
        let bits = TaggedSmallWord.bits_of_type ty in
        let set_n = G.setter_for get_n in
        let set_exp = G.setter_for get_exp in
        get_n ^^ TaggedSmallWord.lsb_adjust ty ^^ set_n ^^
        get_exp ^^ TaggedSmallWord.lsb_adjust ty ^^ set_exp ^^
        get_exp ^^ Bool.from_int64 ^^
        E.if1 I64Type
          begin
            get_n ^^ compile_shrU_const 1L ^^
            Bool.from_int64 ^^
            E.if1 I64Type
              begin
                let overflow_type = match ty with
                | Type.Nat32 -> Type.Nat64 
                | Type.(Nat8 | Nat16) -> Type.Nat32 
                | _ -> assert false in
                let overflow_type_bits = TaggedSmallWord.bits_of_type overflow_type in
                let overflow_boundary = -Int.(sub (mul overflow_type_bits 2) 2) in
                get_exp ^^ compile_unboxed_const 64L ^^
                compile_comparison I64Op.GeU ^^ then_arithmetic_overflow env ^^
                unsigned_dynamics get_n ^^ compile_sub_const (Int64.of_int bits) ^^
                get_exp ^^ G.i (Binary (Wasm_exts.Values.I64 I64Op.Mul)) ^^
                compile_unboxed_const (Int64.of_int overflow_boundary) ^^
                compile_comparison I64Op.LtS ^^ then_arithmetic_overflow env ^^
                get_n ^^ get_exp ^^
                TaggedSmallWord.compile_nat_power env ^^ set_res ^^
                get_res ^^ enforce_unsigned_bits env bits ^^
                get_res ^^ TaggedSmallWord.msb_adjust ty
              end
              (get_n ^^ TaggedSmallWord.msb_adjust ty) (* n@{0,1} ** (1+exp) == n *)
          end
          (compile_unboxed_const
             Int64.(shift_left one (to_int (TaggedSmallWord.shift_of_type ty))))) (* x ** 0 == 1 *)
  | Type.(Prim ((Int8|Int16|Int32) as ty)),         PowOp ->
    Func.share_code2 Func.Always env (prim_fun_name ty "pow")
      (("n", I64Type), ("exp", I64Type)) [I64Type]
      (fun env get_n get_exp ->
        let (set_res, get_res) = new_local env "res" in
        let bits = TaggedSmallWord.bits_of_type ty in
        let set_n = G.setter_for get_n in
        let set_exp = G.setter_for get_exp in
        get_n ^^ TaggedSmallWord.lsb_adjust ty ^^ set_n ^^
        get_exp ^^ TaggedSmallWord.lsb_adjust ty ^^ set_exp ^^
        get_exp ^^ compile_unboxed_zero ^^
        compile_comparison I64Op.LtS ^^ E.then_trap_with env "negative power" ^^
        get_exp ^^ Bool.from_int64 ^^
        E.if1 I64Type
          begin
            get_n ^^ compile_unboxed_one ^^ compile_comparison I64Op.LeS ^^
            get_n ^^ compile_unboxed_const (-1L) ^^ compile_comparison I64Op.GeS ^^
            G.i (Binary (Wasm_exts.Values.I64 I64Op.And)) ^^
            E.if1 I64Type
              begin
                get_n ^^ compile_unboxed_zero ^^ compile_comparison I64Op.LtS ^^
                E.if1 I64Type
                  begin
                    (* -1 ** (1+exp) == if even (1+exp) then 1 else -1 *)
                    get_exp ^^ compile_unboxed_one ^^ G.i (Binary (Wasm_exts.Values.I64 I64Op.And)) ^^
                    E.if1 I64Type
                      (get_n ^^ TaggedSmallWord.msb_adjust ty)
                      (compile_unboxed_const
                        Int64.(shift_left one (to_int (TaggedSmallWord.shift_of_type ty))))
                  end
                  (get_n ^^ TaggedSmallWord.msb_adjust ty) (* n@{0,1} ** (1+exp) == n *)
              end
              begin
                let overflow_type = match ty with
                | Type.Int32 -> Type.Int64 
                | Type.(Int8 | Int16) -> Type.Int32 
                | _ -> assert false in
                let overflow_type_bits = TaggedSmallWord.bits_of_type overflow_type in
                let overflow_boundary = -Int.(sub (mul overflow_type_bits 2) 2) in
                get_exp ^^ compile_unboxed_const 64L ^^
                compile_comparison I64Op.GeU ^^ then_arithmetic_overflow env ^^
                signed_dynamics get_n ^^ compile_sub_const (Int64.of_int (Int.sub bits 1)) ^^
                get_exp ^^ TaggedSmallWord.msb_adjust ty ^^ TaggedSmallWord.lsb_adjust Type.Int32 ^^
                G.i (Binary (Wasm_exts.Values.I64 I64Op.Mul)) ^^
                compile_unboxed_const (Int64.of_int overflow_boundary) ^^
                compile_comparison I64Op.LtS ^^ then_arithmetic_overflow env ^^
                get_n ^^ get_exp ^^
                TaggedSmallWord.compile_nat_power env ^^ set_res ^^ 
                get_res ^^ get_res ^^ enforce_signed_bits env bits ^^
                get_res ^^ TaggedSmallWord.msb_adjust ty
              end
          end
          (compile_unboxed_const
             Int64.(shift_left one (to_int (TaggedSmallWord.shift_of_type ty))))) (* x ** 0 == 1 *)
  | Type.(Prim Int),                          PowOp ->
    let pow = BigNum.compile_unsigned_pow env in
    let (set_n, get_n) = new_local env "n" in
    let (set_exp, get_exp) = new_local env "exp" in
    set_exp ^^ set_n ^^
    get_exp ^^ BigNum.compile_is_negative env ^^
    E.then_trap_with env "negative power" ^^
    get_n ^^ get_exp ^^ pow
  | Type.(Prim Nat64),                        WPowOp -> Word64.compile_unsigned_pow env
  | Type.(Prim Int64),                        WPowOp -> Word64.compile_signed_wpow env
  | Type.(Prim Nat64),                        PowOp ->
    compile_Nat64_kernel env "pow"
      BigNum.compile_unsigned_pow
      (powNat64_shortcut (Word64.compile_unsigned_pow env))
  | Type.(Prim Int64),                        PowOp ->
    let (set_exp, get_exp) = new_local env "exp" in
    set_exp ^^ get_exp ^^
    compile_unboxed_const 0L ^^
    compile_comparison I64Op.LtS ^^
    E.then_trap_with env "negative power" ^^
    get_exp ^^
    compile_Int64_kernel
      env "pow" BigNum.compile_unsigned_pow
      (powInt64_shortcut (Word64.compile_unsigned_pow env))
  | Type.(Prim Nat),                          PowOp -> BigNum.compile_unsigned_pow env
  | Type.(Prim Float),                        PowOp -> E.call_import env "rts" "pow" (* musl *)
  | Type.(Prim (Nat8|Nat16|Nat32|Nat64|Int8|Int16|Int32|Int64)),
                                              AndOp -> G.i (Binary (Wasm_exts.Values.I64 I64Op.And))
  | Type.(Prim (Nat8|Nat16|Nat32|Nat64|Int8|Int16|Int32|Int64)),
                                              OrOp  -> G.i (Binary (Wasm_exts.Values.I64 I64Op.Or))
  | Type.(Prim (Nat8|Nat16|Nat32|Nat64|Int8|Int16|Int32|Int64)),
                                              XorOp -> G.i (Binary (Wasm_exts.Values.I64 I64Op.Xor))
  | Type.(Prim (Nat64|Int64)),                ShLOp -> G.i (Binary (Wasm_exts.Values.I64 I64Op.Shl))
  | Type.(Prim (Nat8|Nat16|Nat32|Int8|Int16|Int32 as ty)),
                                              ShLOp -> TaggedSmallWord.(
     lsb_adjust ty ^^ clamp_shift_amount ty ^^
     G.i (Binary (Wasm_exts.Values.I64 I64Op.Shl)))
  | Type.(Prim Nat64),                        ShROp -> G.i (Binary (Wasm_exts.Values.I64 I64Op.ShrU))
  | Type.(Prim (Nat8|Nat16|Nat32 as ty)),     ShROp -> TaggedSmallWord.(
     lsb_adjust ty ^^ clamp_shift_amount ty ^^
     G.i (Binary (Wasm_exts.Values.I64 I64Op.ShrU)) ^^
     sanitize_word_result ty)
  | Type.(Prim Int64),                        ShROp -> G.i (Binary (Wasm_exts.Values.I64 I64Op.ShrS))
  | Type.(Prim (Int8|Int16|Int32 as ty)),     ShROp -> TaggedSmallWord.(
     lsb_adjust ty ^^ clamp_shift_amount ty ^^
     G.i (Binary (Wasm_exts.Values.I64 I64Op.ShrS)) ^^
     sanitize_word_result ty)
  | Type.(Prim (Nat64|Int64)),                RotLOp -> G.i (Binary (Wasm_exts.Values.I64 I64Op.Rotl))
  | Type.(Prim (Nat8|Nat16|Nat32|Int8|Int16|Int32 as ty)),
                                              RotLOp -> TaggedSmallWord.rotl env ty
  | Type.(Prim (Nat64|Int64)),                RotROp -> G.i (Binary (Wasm_exts.Values.I64 I64Op.Rotr))
  | Type.(Prim (Nat8|Nat16|Nat32|Int8|Int16|Int32 as ty)),
                                              RotROp -> TaggedSmallWord.rotr env ty
  | Type.(Prim Text), CatOp -> Text.concat env
  | Type.Non, _ -> G.i Unreachable
  | _ -> todo_trap env "compile_binop" (Wasm.Sexpr.Node ("BinOp", [ Arrange_ops.binop op; Arrange_type.typ t]))
  )

let compile_eq env =
  let open Type in
  function
  | Prim Text -> Text.compare env Operator.EqOp
  | Prim (Blob|Principal) | Obj (Actor, _) -> Blob.compare env (Some Operator.EqOp)
  | Func (Shared _, _, _, _, _) -> FuncDec.equate_msgref env
  | Prim (Nat | Int) -> BigNum.compile_eq env
  | Prim (Int64 | Nat64) -> compile_comparison I64Op.Eq
  | Prim (Bool | Int8 | Nat8 | Int16 | Nat16 | Int32 | Nat32 | Char) ->
    compile_comparison I64Op.Eq
  | Non -> G.i Unreachable
  | Prim Float -> compile_comparison_f64 F64Op.Eq
  | t -> todo_trap env "compile_eq" (Arrange_type.typ t)

let get_relops = Operator.(function
  | GeOp -> Ge, I64Op.GeU, I64Op.GeS
  | GtOp -> Gt, I64Op.GtU, I64Op.GtS
  | LeOp -> Le, I64Op.LeU, I64Op.LeS
  | LtOp -> Lt, I64Op.LtU, I64Op.LtS
  | NeqOp -> assert false
  | _ -> failwith "uncovered relop")

let compile_comparison_op env t op =
  let bigintop, u64op, s64op = get_relops op in
  let open Type in
  match t with
    | Nat | Int -> BigNum.compile_relop env bigintop
    | Nat8 | Nat16 | Nat32 | Nat64 | Char -> compile_comparison u64op
    | Int8 | Int16 | Int32 | Int64 -> compile_comparison s64op
    | _ -> todo_trap env "compile_comparison" (Arrange_type.prim t)

let compile_relop env t op =
  if t = Type.Non then SR.Vanilla, G.i Unreachable else
  StackRep.of_type t,
  let open Operator in
  match t, op with
  | Type.(Prim Text), _ -> Text.compare env op
  | Type.(Prim (Blob|Principal)), _ -> Blob.compare env (Some op)
  | _, EqOp -> compile_eq env t
  | Type.(Prim (Nat | Nat8 | Nat16 | Nat32 | Nat64 | Int | Int8 | Int16 | Int32 | Int64 | Char as t1)), op1 ->
    compile_comparison_op env t1 op1
  | Type.(Prim Float), GtOp -> compile_comparison_f64 F64Op.Gt
  | Type.(Prim Float), GeOp -> compile_comparison_f64 F64Op.Ge
  | Type.(Prim Float), LeOp -> compile_comparison_f64 F64Op.Le
  | Type.(Prim Float), LtOp -> compile_comparison_f64 F64Op.Lt
  | _ -> todo_trap env "compile_relop" (Arrange_ops.relop op)

let compile_load_field env typ name =
  Object.load_idx env typ name


(* compile_lexp is used for expressions on the left of an assignment operator.
   Produces
   * preparation code, to run first
   * an expected stack rep
   * code that expects the value to be written in that stackrep, and consumes it
*)
let rec compile_lexp (env : E.t) ae lexp : G.t * SR.t * G.t =
  (fun (code, sr, fill_code) -> G.(with_region lexp.at code, sr, with_region lexp.at fill_code)) @@
  match lexp.it with
  | VarLE var -> Var.set_val env ae var
  | IdxLE (e1, e2) when potential_pointer (Arr.element_type env e1.note.Note.typ) ->
    compile_array_index env ae e1 e2 ^^
    compile_add_const ptr_unskew,
    SR.Vanilla,
    Tagged.write_with_barrier env
  | IdxLE (e1, e2) ->
    compile_array_index env ae e1 e2,
    SR.Vanilla,
    store_ptr
  | DotLE (e, n) when potential_pointer (Object.field_type env e.note.Note.typ n) ->
    compile_exp_vanilla env ae e ^^
    (* Only real objects have mutable fields, no need to branch on the tag *)
    Object.idx env e.note.Note.typ n ^^
    compile_add_const ptr_unskew,
    SR.Vanilla,
    Tagged.write_with_barrier env
  | DotLE (e, n) ->
    compile_exp_vanilla env ae e ^^
    (* Only real objects have mutable fields, no need to branch on the tag *)
    Object.idx env e.note.Note.typ n,
    SR.Vanilla,
    store_ptr

(* Common code for a[e] as lexp and as exp.
Traps or pushes the pointer to the element on the stack
*)
and compile_array_index env ae e1 e2 =
    compile_exp_vanilla env ae e1 ^^ (* offset to array *)
    compile_exp_vanilla env ae e2 ^^ (* idx *)
    Arr.idx_bigint env

and compile_prim_invocation (env : E.t) ae p es at =
  (* for more concise code when all arguments and result use the same sr *)
  let const_sr sr inst = sr, G.concat_map (compile_exp_as env ae sr) es ^^ inst in

  begin match p, es with
  (* Calls *)
  | CallPrim _, [e1; e2] ->
    let sort, control, _, arg_tys, ret_tys = Type.as_func e1.note.Note.typ in
    let n_args = List.length arg_tys in
    let return_arity = match control with
      | Type.Returns -> List.length ret_tys
      | Type.Replies -> 0
      | Type.Promises -> assert false in

    let fun_sr, code1 = compile_exp env ae e1 in

    (* we duplicate this pattern match to emulate pattern guards *)
    let call_as_prim = match fun_sr, sort with
      | SR.Const Const.Fun (mk_fi, Const.PrimWrapper prim), _ ->
         begin match n_args, e2.it with
         | 0, _ -> true
         | 1, _ -> true
         | n, PrimE (TupPrim, es) when List.length es = n -> true
         | _, _ -> false
         end
      | _ -> false in

    begin match fun_sr, sort with
      | SR.Const Const.Fun (mk_fi, Const.PrimWrapper prim), _ when call_as_prim ->
         assert (sort = Type.Local);
         (* Handle argument tuples *)
         begin match n_args, e2.it with
         | 0, _ ->
           let sr, code2 = compile_prim_invocation env ae prim [] at in
           sr,
           code1 ^^
           compile_exp_as env ae (StackRep.of_arity 0) e2 ^^
           code2
         | 1, _ ->
           compile_prim_invocation env ae prim [e2] at
         | n, PrimE (TupPrim, es) ->
           assert (List.length es = n);
           compile_prim_invocation env ae prim es at
         | _, _ ->
           (* ugly case; let's just call this as a function for now *)
           raise (Invalid_argument "call_as_prim was true?")
         end
      | SR.Const Const.Fun (mk_fi, _), _ ->
         assert (sort = Type.Local);
         StackRep.of_arity return_arity,

         code1 ^^
         compile_unboxed_zero ^^ (* A dummy closure *)
         compile_exp_as env ae (StackRep.of_arity n_args) e2 ^^ (* the args *)
         G.i (Call (nr (mk_fi()))) ^^
         FakeMultiVal.load env (Lib.List.make return_arity I64Type)
      | _, Type.Local ->
         let (set_clos, get_clos) = new_local env "clos" in

         StackRep.of_arity return_arity,
         code1 ^^ StackRep.adjust env fun_sr SR.Vanilla ^^
         set_clos ^^
         get_clos ^^
         Closure.prepare_closure_call env ^^
         compile_exp_as env ae (StackRep.of_arity n_args) e2 ^^
         get_clos ^^
         Closure.call_closure env n_args return_arity
      | _, Type.Shared _ ->
         (* Non-one-shot functions have been rewritten in async.ml *)
         assert (control = Type.Returns);

         let (set_meth_pair, get_meth_pair) = new_local env "meth_pair" in
         let (set_arg, get_arg) = new_local env "arg" in
         let _, _, _, ts, _ = Type.as_func e1.note.Note.typ in
         let add_cycles = Internals.add_cycles env ae in

         StackRep.of_arity return_arity,
         code1 ^^ StackRep.adjust env fun_sr SR.Vanilla ^^
         set_meth_pair ^^
         compile_exp_vanilla env ae e2 ^^ set_arg ^^

         FuncDec.ic_call_one_shot env ts get_meth_pair get_arg add_cycles
    end

  (* Operators *)
  | UnPrim (_, Operator.PosOp), [e1] -> compile_exp env ae e1
  | UnPrim (t, op), [e1] ->
    let sr_in, sr_out, code = compile_unop env t op in
    sr_out,
    compile_exp_as env ae sr_in e1 ^^
    code
  | BinPrim (t, op), [e1;e2] ->
    let sr_in, sr_out, code = compile_binop env t op in
    sr_out,
    compile_exp_as env ae sr_in e1 ^^
    compile_exp_as env ae sr_in e2 ^^
    code
  (* special case: recognize negation *)
  | RelPrim (Type.(Prim Bool), Operator.EqOp), [e1; {it = LitE (BoolLit false); _}] ->
    SR.bool,
    compile_exp_as_test env ae e1 ^^
    compile_test I32Op.Eqz
  | RelPrim (t, op), [e1;e2] ->
    let sr, code = compile_relop env t op in
    SR.bool,
    compile_exp_as env ae sr e1 ^^
    compile_exp_as env ae sr e2 ^^
    code

  (* Tuples *)
  | TupPrim, es ->
    SR.UnboxedTuple (List.length es),
    G.concat_map (compile_exp_vanilla env ae) es
  | ProjPrim n, [e1] ->
    SR.Vanilla,
    compile_exp_vanilla env ae e1 ^^ (* offset to tuple (an array) *)
    Tuple.load_n env (Int64.of_int n)

  | OptPrim, [e] ->
    SR.Vanilla,
    Opt.inject env (compile_exp_vanilla env ae e)
  | TagPrim l, [e] ->
    SR.Vanilla,
    Variant.inject env l (compile_exp_vanilla env ae e)

  | DotPrim name, [e] ->
    let sr, code1 = compile_exp env ae e in
    begin match sr with
    | SR.Const Const.Obj fs ->
      let c = List.assoc name fs in
      SR.Const c, code1
    | _ ->
      SR.Vanilla,
      code1 ^^ StackRep.adjust env sr SR.Vanilla ^^
      Object.load_idx env e.note.Note.typ name
    end
  | ActorDotPrim name, [e] ->
    SR.Vanilla,
    compile_exp_vanilla env ae e ^^
    IC.actor_public_field env name

  | ArrayPrim (m, t), es ->
    SR.Vanilla,
    Arr.lit env (List.map (compile_exp_vanilla env ae) es)
  | IdxPrim, [e1; e2] ->
    SR.Vanilla,
    compile_array_index env ae e1 e2 ^^
    load_ptr
  | NextArrayOffset spacing, [e] ->
    let advance_by =
      match spacing with
      | ElementSize -> Arr.element_size
      | One -> 2L (* 1 : Nat *) in
    SR.Vanilla,
    compile_exp_vanilla env ae e ^^ (* previous byte offset to array *)
    compile_add_const advance_by
  | ValidArrayOffset, [e1; e2] ->
    SR.bool,
    compile_exp_vanilla env ae e1 ^^
    compile_exp_vanilla env ae e2 ^^
    compile_comparison I64Op.LtU
  | DerefArrayOffset, [e1; e2] ->
    SR.Vanilla,
    compile_exp_vanilla env ae e1 ^^ (* skewed pointer to array *)
    Tagged.load_forwarding_pointer env ^^
    compile_exp_vanilla env ae e2 ^^ (* byte offset *)
    (* Note: the below two lines compile to `i64.add; i64.load offset=OFFSET`
       with `OFFSET = Arr.header_size * word_size + ptr_unskew`,
       thus together also unskewing the pointer and skipping administrative
       fields, effectively arriving at the desired element *)
    G.i (Binary (Wasm_exts.Values.I64 I64Op.Add)) ^^
    (* Not using Tagged.load_field since it is not a proper pointer to the array start *)
    Heap.load_field Arr.header_size (* loads the element at the byte offset *)
  | GetPastArrayOffset spacing, [e] ->
    let shift =
      match spacing with
       (* TODO: Refactor 3L to use word_size *)
      | ElementSize -> compile_shl_const 3L (* effectively a multiplication by word_size *)
      | One -> BigNum.from_word64 env in    (* make it a compact bignum *)
    SR.Vanilla,
    compile_exp_vanilla env ae e ^^ (* array *)
    Arr.len env ^^
    shift

  | BreakPrim name, [e] ->
    let d = VarEnv.get_label_depth ae name in
    SR.Unreachable,
    compile_exp_vanilla env ae e ^^
    G.branch_to_ d
  | AssertPrim, [e1] ->
    SR.unit,
    compile_exp_as env ae SR.bool e1 ^^
    E.if0 G.nop (IC.fail_assert env at)
  | RetPrim, [e] ->
    SR.Unreachable,
    compile_exp_as env ae (StackRep.of_arity (E.get_return_arity env)) e ^^
    FakeMultiVal.store env (Lib.List.make (E.get_return_arity env) I64Type) ^^
    G.i Return

  (* Numeric conversions *)
  | NumConvWrapPrim (t1, t2), [e] -> begin
    let open Type in
    match t1, t2 with
    | (Nat|Int), (Nat8|Nat16|Nat32|Int8|Int16|Int32) ->
      SR.Vanilla,
      compile_exp_vanilla env ae e ^^
      Prim.prim_intToWordNShifted env (TaggedSmallWord.shift_of_type t2)

    | (Nat|Int), (Nat64|Int64) ->
      SR.UnboxedWord64,
      compile_exp_vanilla env ae e ^^
      BigNum.truncate_to_word64 env

    | Nat64, Int64 | Int64, Nat64
    | Nat32, Int32 | Int32, Nat32
    | Nat16, Int16 | Int16, Nat16
    | Nat8, Int8 | Int8, Nat8 ->
      compile_exp env ae e

    | Char, Nat32 ->
      SR.Vanilla,
      compile_exp_vanilla env ae e ^^
      TaggedSmallWord.untag_codepoint ^^
      TaggedSmallWord.msb_adjust Type.Nat32

    | _ -> SR.Unreachable, todo_trap env "compile_prim_invocation" (Arrange_ir.prim p)
    end

  | NumConvTrapPrim (t1, t2), [e] -> begin
    let open Type in
    match t1, t2 with

    | Int, Int64 ->
      SR.UnboxedWord64,
      compile_exp_vanilla env ae e ^^
      Func.share_code1 Func.Never env "Int->Int64" ("n", I64Type) [I64Type] (fun env get_n ->
        get_n ^^
        BigNum.fits_signed_bits env 64 ^^
        E.else_trap_with env "losing precision" ^^
        get_n ^^
        BigNum.truncate_to_word64 env)

    | Int, (Int8|Int16|Int32 as pty) ->
      StackRep.of_type (Prim pty),
      compile_exp_vanilla env ae e ^^
      Func.share_code1 Func.Never env (prim_fun_name pty "Int->") ("n", I64Type) [I64Type] (fun env get_n ->
        get_n ^^
        BigNum.fits_signed_bits env (TaggedSmallWord.bits_of_type pty) ^^
        E.else_trap_with env "losing precision" ^^
        get_n ^^
        BigNum.truncate_to_word32 env ^^
        TaggedSmallWord.msb_adjust pty)

    | Nat, Nat64 ->
      SR.UnboxedWord64,
      compile_exp_vanilla env ae e ^^
      Func.share_code1 Func.Never env "Nat->Nat64" ("n", I64Type) [I64Type] (fun env get_n ->
        get_n ^^
        BigNum.fits_unsigned_bits env 64 ^^
        E.else_trap_with env "losing precision" ^^
        get_n ^^
        BigNum.truncate_to_word64 env)

    | Nat, (Nat8|Nat16|Nat32 as pty) ->
      StackRep.of_type (Prim pty),
      compile_exp_vanilla env ae e ^^
      Func.share_code1 Func.Never env (prim_fun_name pty "Nat->") ("n", I64Type) [I64Type] (fun env get_n ->
        get_n ^^
        BigNum.fits_unsigned_bits env (TaggedSmallWord.bits_of_type pty) ^^
        E.else_trap_with env "losing precision" ^^
        get_n ^^
        BigNum.truncate_to_word32 env ^^
        TaggedSmallWord.msb_adjust pty)

    | (Nat8|Nat16|Nat32), Nat ->
      SR.Vanilla,
      compile_exp_vanilla env ae e ^^
      Prim.prim_shiftWordNtoUnsigned env (TaggedSmallWord.shift_of_type t1)

    | (Int8|Int16|Int32), Int ->
      SR.Vanilla,
      compile_exp_vanilla env ae e ^^
      Prim.prim_shiftWordNtoSigned env (TaggedSmallWord.shift_of_type t1)

    | Nat64, Nat ->
      SR.Vanilla,
      compile_exp_as env ae SR.UnboxedWord64 e ^^
      BigNum.from_word64 env

    | Int64, Int ->
      SR.Vanilla,
      compile_exp_as env ae SR.UnboxedWord64 e ^^
      BigNum.from_signed_word64 env

    | Nat32, Char ->
      SR.Vanilla,
      compile_exp_vanilla env ae e ^^
      TaggedSmallWord.lsb_adjust Type.Nat32 ^^
      TaggedSmallWord.check_and_tag_codepoint env

    | Float, Int ->
      SR.Vanilla,
      compile_exp_as env ae SR.UnboxedFloat64 e ^^
      E.call_import env "rts" "bigint_of_float64"

    | Int, Float ->
      SR.UnboxedFloat64,
      compile_exp_vanilla env ae e ^^
      E.call_import env "rts" "bigint_to_float64"

    | Float, Int64 ->
      SR.UnboxedWord64,
      compile_exp_as env ae SR.UnboxedFloat64 e ^^
      G.i (Convert (Wasm_exts.Values.I64 I64Op.TruncSF64))

    | Int64, Float ->
      SR.UnboxedFloat64,
      compile_exp_as env ae SR.UnboxedWord64 e ^^
      G.i (Convert (Wasm_exts.Values.F64 F64Op.ConvertSI64))
    | Nat8, Nat16 ->
      SR.Vanilla,
      compile_exp_vanilla env ae e ^^
      TaggedSmallWord.lsb_adjust Type.Nat8 ^^
      TaggedSmallWord.msb_adjust Type.Nat16
    | Nat16, Nat32 ->
      SR.Vanilla,
      compile_exp_vanilla env ae e ^^
      TaggedSmallWord.lsb_adjust Type.Nat16 ^^
      TaggedSmallWord.msb_adjust Type.Nat32
    | Nat32, Nat64 ->
      SR.UnboxedWord64,
      compile_exp_vanilla env ae e ^^
      TaggedSmallWord.lsb_adjust Type.Nat32
    | Nat16, Nat8 ->
      SR.Vanilla,
      let set_val, get_val = new_local env "convertee" in
      compile_exp_vanilla env ae e ^^
      TaggedSmallWord.lsb_adjust Type.Nat16 ^^
      set_val ^^
      get_val ^^
      compile_shrU_const 8L ^^
      E.then_trap_with env "losing precision" ^^
      get_val ^^
      TaggedSmallWord.msb_adjust Type.Nat8
    | Nat32, Nat16 ->
      SR.Vanilla,
      let set_val, get_val = new_local env "convertee" in
      compile_exp_vanilla env ae e ^^
      TaggedSmallWord.lsb_adjust Type.Nat32 ^^
      set_val ^^
      get_val ^^
      compile_shrU_const 16L ^^
      E.then_trap_with env "losing precision" ^^
      get_val ^^
      TaggedSmallWord.msb_adjust Type.Nat16
    | Nat64, Nat32 ->
      SR.Vanilla,
      let set_val, get_val = new_local env "convertee" in
      compile_exp_as env ae SR.UnboxedWord64 e ^^
      set_val ^^
      get_val ^^
      compile_shrU_const 32L ^^
      E.then_trap_with env "losing precision" ^^
      get_val ^^
      TaggedSmallWord.msb_adjust Type.Nat32
    | Int8, Int16 ->
      SR.Vanilla,
      compile_exp_vanilla env ae e ^^
      TaggedSmallWord.lsb_adjust Type.Int8 ^^
      TaggedSmallWord.msb_adjust Type.Int16
    | Int16, Int32 ->
      SR.Vanilla,
      compile_exp_vanilla env ae e ^^
      TaggedSmallWord.lsb_adjust Type.Int16 ^^
      TaggedSmallWord.msb_adjust Type.Int32
    | Int32, Int64 ->
      SR.UnboxedWord64,
      compile_exp_vanilla env ae e ^^
      TaggedSmallWord.lsb_adjust Type.Int32
    | Int16, Int8 ->
      SR.Vanilla,
      let shift = TaggedSmallWord.shift_of_type Int8 in
      let set_val, get_val = new_local env "convertee" in
      compile_exp_vanilla env ae e ^^
      TaggedSmallWord.lsb_adjust Type.Int16 ^^
      set_val ^^
      get_val ^^
      compile_shl_const shift ^^
      compile_shrS_const shift ^^
      get_val ^^
      compile_comparison I64Op.Eq ^^
      E.else_trap_with env "losing precision" ^^
      get_val ^^
      TaggedSmallWord.msb_adjust Type.Int8
    | Int32, Int16 ->
      SR.Vanilla,
      let shift = TaggedSmallWord.shift_of_type Int16 in
      let set_val, get_val = new_local env "convertee" in
      compile_exp_vanilla env ae e ^^
      TaggedSmallWord.lsb_adjust Type.Int32 ^^
      set_val ^^
      get_val ^^
      compile_shl_const shift ^^
      compile_shrS_const shift ^^
      get_val ^^
      compile_comparison I64Op.Eq ^^
      E.else_trap_with env "losing precision" ^^
      get_val ^^
      TaggedSmallWord.msb_adjust Type.Int16
    | Int64, Int32 ->
      SR.Vanilla,
      let shift = TaggedSmallWord.shift_of_type Int32 in
      let set_val, get_val = new_local env "convertee" in
      compile_exp_as env ae SR.UnboxedWord64 e ^^
      set_val ^^
      get_val ^^
      compile_shl_const shift ^^
      compile_shrS_const shift ^^
      get_val ^^
      compile_comparison I64Op.Eq ^^
      E.else_trap_with env "losing precision" ^^
      get_val ^^
      TaggedSmallWord.msb_adjust Type.Int32
    | _ -> SR.Unreachable, todo_trap env "compile_prim_invocation" (Arrange_ir.prim p)
    end

  | SerializePrim ts, [e] ->
    SR.Vanilla,
    compile_exp_vanilla env ae e ^^
    Serialization.serialize env ts ^^
    Blob.of_ptr_size env

  | DeserializePrim ts, [e] ->
    StackRep.of_arity (List.length ts),
    compile_exp_vanilla env ae e ^^
    Bool.lit false ^^ (* can't recover *)
    Serialization.deserialize_from_blob false env ts

  | DeserializeOptPrim ts, [e] ->
    SR.Vanilla,
    compile_exp_vanilla env ae e ^^
    Bool.lit true ^^ (* can (!) recover *)
    Serialization.deserialize_from_blob false env ts ^^
    begin match ts with
    | [] ->
      (* return some () *)
      Opt.inject env Tuple.compile_unit
    | [t] ->
      (* save to local, propagate error as null or return some value *)
      let (set_val, get_val) = new_local env "val" in
      set_val ^^
      get_val ^^
      compile_eq_const (Serialization.coercion_error_value env) ^^
      E.if1 I64Type
        (Opt.null_lit env)
        (Opt.inject env get_val)
    | ts ->
      (* propagate any errors as null or return some tuples using shared code *)
      let n = List.length ts in
      let name = Printf.sprintf "to_opt_%i_tuple" n in
      let args = Lib.List.table n (fun i -> (Printf.sprintf "arg%i" i, I64Type)) in
      Func.share_code  Func.Always env name args [I64Type] (fun env getters ->
        let locals =
          Lib.List.table n (fun i -> List.nth getters i) in
        let rec go ls =
          match ls with
          | get_val::ls' ->
            get_val ^^
            compile_eq_const (Serialization.coercion_error_value env) ^^
            E.if1 I64Type
              (Opt.null_lit env)
              (go ls')
          | [] ->
            Opt.inject env (Arr.lit env locals)
        in
        go locals)
    end

  | ICPerformGC, [] ->
    SR.unit,
    GC.collect_garbage env

  | ICStableSize t, [e] ->
    SR.UnboxedWord64,
    let (tydesc, _, _) = Serialization.(type_desc env Candid [t]) in
    let tydesc_len = Int64.of_int (String.length tydesc) in
    compile_exp_vanilla env ae e ^^
    Serialization.buffer_size env t ^^
    G.i Drop ^^
    compile_add_const tydesc_len

  (* Other prims, unary *)

  | OtherPrim "array_len", [e] ->
    SR.Vanilla,
    compile_exp_vanilla env ae e ^^
    Arr.len env ^^
    BigNum.from_word64 env

  | OtherPrim "text_len", [e] ->
    SR.Vanilla, compile_exp_vanilla env ae e ^^ Text.len_nat env
  | OtherPrim "text_iter", [e] ->
    SR.Vanilla, compile_exp_vanilla env ae e ^^ Text.iter env
  | OtherPrim "text_iter_done", [e] ->
    SR.bool, compile_exp_vanilla env ae e ^^ Text.iter_done env
  | OtherPrim "text_iter_next", [e] ->
    SR.Vanilla, compile_exp_vanilla env ae e ^^ Text.iter_next env
  | OtherPrim "text_compare", [e1; e2] ->
    SR.Vanilla,
    compile_exp_vanilla env ae e1 ^^
    compile_exp_vanilla env ae e2 ^^
    E.call_import env "rts" "text_compare" ^^
    TaggedSmallWord.msb_adjust Type.Int8
  | OtherPrim "blob_compare", [e1; e2] ->
    SR.Vanilla,
    compile_exp_vanilla env ae e1 ^^
    compile_exp_vanilla env ae e2 ^^
    Blob.compare env None ^^
    TaggedSmallWord.msb_adjust Type.Int8

  | OtherPrim "blob_size", [e] ->
    SR.Vanilla, compile_exp_vanilla env ae e ^^ Blob.len_nat env
  | OtherPrim "blob_vals_iter", [e] ->
    SR.Vanilla, compile_exp_vanilla env ae e ^^ Blob.iter env
  | OtherPrim "blob_iter_done", [e] ->
    SR.bool, compile_exp_vanilla env ae e ^^ Blob.iter_done env
  | OtherPrim "blob_iter_next", [e] ->
    SR.Vanilla, compile_exp_vanilla env ae e ^^ Blob.iter_next env

  | OtherPrim "lsh_Nat", [e1; e2] ->
    SR.Vanilla,
    compile_exp_vanilla env ae e1 ^^
    compile_exp_vanilla env ae e2 ^^
    BigNum.compile_lsh env

  | OtherPrim "rsh_Nat", [e1; e2] ->
    SR.Vanilla,
    compile_exp_vanilla env ae e1 ^^
    compile_exp_vanilla env ae e2 ^^
    BigNum.compile_rsh env

  | OtherPrim "abs", [e] ->
    SR.Vanilla,
    compile_exp_vanilla env ae e ^^
    BigNum.compile_abs env

  | OtherPrim "fabs", [e] ->
    SR.UnboxedFloat64,
    compile_exp_as env ae SR.UnboxedFloat64 e ^^
    G.i (Unary (Wasm_exts.Values.F64 F64Op.Abs))

  | OtherPrim "fsqrt", [e] ->
    SR.UnboxedFloat64,
    compile_exp_as env ae SR.UnboxedFloat64 e ^^
    G.i (Unary (Wasm_exts.Values.F64 F64Op.Sqrt))

  | OtherPrim "fceil", [e] ->
    SR.UnboxedFloat64,
    compile_exp_as env ae SR.UnboxedFloat64 e ^^
    G.i (Unary (Wasm_exts.Values.F64 F64Op.Ceil))

  | OtherPrim "ffloor", [e] ->
    SR.UnboxedFloat64,
    compile_exp_as env ae SR.UnboxedFloat64 e ^^
    G.i (Unary (Wasm_exts.Values.F64 F64Op.Floor))

  | OtherPrim "ftrunc", [e] ->
    SR.UnboxedFloat64,
    compile_exp_as env ae SR.UnboxedFloat64 e ^^
    G.i (Unary (Wasm_exts.Values.F64 F64Op.Trunc))

  | OtherPrim "fnearest", [e] ->
    SR.UnboxedFloat64,
    compile_exp_as env ae SR.UnboxedFloat64 e ^^
    G.i (Unary (Wasm_exts.Values.F64 F64Op.Nearest))

  | OtherPrim "fmin", [e; f] ->
    SR.UnboxedFloat64,
    compile_exp_as env ae SR.UnboxedFloat64 e ^^
    compile_exp_as env ae SR.UnboxedFloat64 f ^^
    G.i (Binary (Wasm_exts.Values.F64 F64Op.Min))

  | OtherPrim "fmax", [e; f] ->
    SR.UnboxedFloat64,
    compile_exp_as env ae SR.UnboxedFloat64 e ^^
    compile_exp_as env ae SR.UnboxedFloat64 f ^^
    G.i (Binary (Wasm_exts.Values.F64 F64Op.Max))

  | OtherPrim "fcopysign", [e; f] ->
    SR.UnboxedFloat64,
    compile_exp_as env ae SR.UnboxedFloat64 e ^^
    compile_exp_as env ae SR.UnboxedFloat64 f ^^
    G.i (Binary (Wasm_exts.Values.F64 F64Op.CopySign))

  | OtherPrim "Float->Text", [e] ->
    SR.Vanilla,
    compile_exp_as env ae SR.UnboxedFloat64 e ^^
    compile_unboxed_const (TaggedSmallWord.vanilla_lit Type.Nat8 6) ^^
    compile_unboxed_const (TaggedSmallWord.vanilla_lit Type.Nat8 0) ^^
    E.call_import env "rts" "float_fmt"

  | OtherPrim "fmtFloat->Text", [f; prec; mode] ->
    SR.Vanilla,
    compile_exp_as env ae SR.UnboxedFloat64 f ^^
    compile_exp_vanilla env ae prec ^^
    compile_exp_vanilla env ae mode ^^
    E.call_import env "rts" "float_fmt"

  | OtherPrim "fsin", [e] ->
    SR.UnboxedFloat64,
    compile_exp_as env ae SR.UnboxedFloat64 e ^^
    E.call_import env "rts" "sin" (* musl *)

  | OtherPrim "fcos", [e] ->
    SR.UnboxedFloat64,
    compile_exp_as env ae SR.UnboxedFloat64 e ^^
    E.call_import env "rts" "cos" (* musl *)

  | OtherPrim "ftan", [e] ->
    SR.UnboxedFloat64,
    compile_exp_as env ae SR.UnboxedFloat64 e ^^
    E.call_import env "rts" "tan" (* musl *)

  | OtherPrim "fasin", [e] ->
    SR.UnboxedFloat64,
    compile_exp_as env ae SR.UnboxedFloat64 e ^^
    E.call_import env "rts" "asin" (* musl *)

  | OtherPrim "facos", [e] ->
    SR.UnboxedFloat64,
    compile_exp_as env ae SR.UnboxedFloat64 e ^^
    E.call_import env "rts" "acos" (* musl *)

  | OtherPrim "fatan", [e] ->
    SR.UnboxedFloat64,
    compile_exp_as env ae SR.UnboxedFloat64 e ^^
    E.call_import env "rts" "atan" (* musl *)

  | OtherPrim "fatan2", [y; x] ->
    SR.UnboxedFloat64,
    compile_exp_as env ae SR.UnboxedFloat64 y ^^
    compile_exp_as env ae SR.UnboxedFloat64 x ^^
    E.call_import env "rts" "atan2" (* musl *)

  | OtherPrim "fexp", [e] ->
    SR.UnboxedFloat64,
    compile_exp_as env ae SR.UnboxedFloat64 e ^^
    E.call_import env "rts" "exp" (* musl *)

  | OtherPrim "flog", [e] ->
    SR.UnboxedFloat64,
    compile_exp_as env ae SR.UnboxedFloat64 e ^^
    E.call_import env "rts" "log" (* musl *)

  (* Other prims, nullary *)

  | SystemTimePrim, [] ->
    SR.UnboxedWord64,
    IC.get_system_time env

  | OtherPrim "call_perform_status", [] ->
    SR.Vanilla,
    IC.get_call_perform_status env ^^
    TaggedSmallWord.msb_adjust Type.Nat32

  | OtherPrim "call_perform_message", [] ->
    SR.Vanilla,
    IC.get_call_perform_message env

  | OtherPrim "rts_version", [] ->
    SR.Vanilla,
    E.call_import env "rts" "version"

  | OtherPrim "rts_heap_size", [] ->
    SR.Vanilla,
    Heap.get_heap_size env ^^ Prim.prim_word64toNat env

  | OtherPrim "rts_memory_size", [] ->
    SR.Vanilla,
    Heap.get_memory_size ^^ BigNum.from_word64 env

  | OtherPrim "rts_total_allocation", [] ->
    SR.Vanilla,
    Heap.get_total_allocation env ^^ BigNum.from_word64 env

  | OtherPrim "rts_reclaimed", [] ->
    SR.Vanilla,
    Heap.get_reclaimed env ^^ BigNum.from_word64 env

  | OtherPrim "rts_max_live_size", [] ->
    SR.Vanilla,
    Heap.get_max_live_size env ^^ BigNum.from_word64 env

  | OtherPrim "rts_max_stack_size", [] ->
    SR.Vanilla,
    Stack.get_max_stack_size env ^^ Prim.prim_word64toNat env

  | OtherPrim "rts_callback_table_count", [] ->
    SR.Vanilla,
    ContinuationTable.count env ^^ Prim.prim_word64toNat env

  | OtherPrim "rts_callback_table_size", [] ->
    SR.Vanilla,
    ContinuationTable.size env ^^ Prim.prim_word64toNat env

  | OtherPrim "rts_mutator_instructions", [] ->
    SR.Vanilla,
    GC.get_mutator_instructions env ^^ BigNum.from_word64 env

  | OtherPrim "rts_collector_instructions", [] ->
    SR.Vanilla,
    GC.get_collector_instructions env ^^ BigNum.from_word64 env

  | OtherPrim "rts_stable_memory_size", [] ->
    SR.Vanilla,
    IC.ic_system_call "stable64_size" env ^^ BigNum.from_word64 env

  | OtherPrim "rts_logical_stable_memory_size", [] ->
    SR.Vanilla,
    StableMem.get_mem_size env ^^ BigNum.from_word64 env

  (* Regions *)

  | OtherPrim "regionNew", [] ->
    SR.Vanilla,
    Region.new_ env

  | OtherPrim "regionId", [e0] ->
     SR.Vanilla,
     compile_exp_as env ae SR.Vanilla e0 ^^
     Region.id env ^^
     BigNum.from_word64 env

  | OtherPrim ("regionGrow"), [e0; e1] ->
    SR.UnboxedWord64,
    compile_exp_as env ae SR.Vanilla e0 ^^
    compile_exp_as env ae SR.UnboxedWord64 e1 ^^
    Region.grow env

  | OtherPrim "regionSize", [e0] ->
    SR.UnboxedWord64,
    compile_exp_as env ae SR.Vanilla e0 ^^
    Region.size env

  | OtherPrim ("regionLoadBlob"), [e0; e1; e2] ->
    SR.Vanilla,
    compile_exp_as env ae SR.Vanilla e0 ^^
    compile_exp_as env ae SR.UnboxedWord64 e1 ^^
    compile_exp_as env ae SR.Vanilla e2 ^^
    Blob.lit env "Blob size out of bounds" ^^
    BigNum.to_word64_with env ^^
    Region.load_blob env

  | OtherPrim ("regionStoreBlob"), [e0; e1; e2] ->
    SR.unit,
    compile_exp_as env ae SR.Vanilla e0 ^^
    compile_exp_as env ae SR.UnboxedWord64 e1 ^^
    compile_exp_as env ae SR.Vanilla e2 ^^
    Region.store_blob env

  | OtherPrim ("regionLoadNat8"), [e0; e1] ->
    SR.Vanilla,
    compile_exp_as env ae SR.Vanilla e0 ^^
    compile_exp_as env ae SR.UnboxedWord64 e1 ^^
    Region.load_word8 env ^^
    G.i (Convert (Wasm_exts.Values.I64 I64Op.ExtendUI32)) ^^
    TaggedSmallWord.msb_adjust Type.Nat8

  | OtherPrim ("regionStoreNat8"), [e0; e1; e2] ->
    SR.unit,
    compile_exp_as env ae SR.Vanilla e0 ^^
    compile_exp_as env ae SR.UnboxedWord64 e1 ^^
    compile_exp_as env ae SR.Vanilla e2 ^^
    TaggedSmallWord.lsb_adjust Type.Nat8 ^^
    G.i (Convert (Wasm_exts.Values.I32 I32Op.WrapI64)) ^^
    Region.store_word8 env

  | OtherPrim ("regionLoadNat16"), [e0; e1] ->
    SR.Vanilla,
    compile_exp_as env ae SR.Vanilla e0 ^^
    compile_exp_as env ae SR.UnboxedWord64 e1 ^^
    Region.load_word16 env ^^
    G.i (Convert (Wasm_exts.Values.I64 I64Op.ExtendUI32)) ^^
    TaggedSmallWord.msb_adjust Type.Nat16

  | OtherPrim ("regionStoreNat16"), [e0; e1; e2] ->
    SR.unit,
    compile_exp_as env ae SR.Vanilla e0 ^^
    compile_exp_as env ae SR.UnboxedWord64 e1 ^^
    compile_exp_as env ae SR.Vanilla e2 ^^
    TaggedSmallWord.lsb_adjust Type.Nat16 ^^
    G.i (Convert (Wasm_exts.Values.I32 I32Op.WrapI64)) ^^
    Region.store_word16 env

  | OtherPrim ("regionLoadNat32"), [e0; e1] ->
    SR.Vanilla,
    compile_exp_as env ae SR.Vanilla e0 ^^
    compile_exp_as env ae SR.UnboxedWord64 e1 ^^
    Region.load_word32 env ^^
    G.i (Convert (Wasm_exts.Values.I64 I64Op.ExtendUI32)) ^^
    TaggedSmallWord.msb_adjust Type.Nat32

  | OtherPrim ("regionLoadInt32"), [e0; e1] ->
    SR.Vanilla,
    compile_exp_as env ae SR.Vanilla e0 ^^
    compile_exp_as env ae SR.UnboxedWord64 e1 ^^
    Region.load_word32 env ^^
    G.i (Convert (Wasm_exts.Values.I64 I64Op.ExtendSI32)) ^^
    TaggedSmallWord.msb_adjust Type.Int32

  | OtherPrim ("regionStoreNat32"), [e0; e1; e2] ->
    SR.unit,
    compile_exp_as env ae SR.Vanilla e0 ^^
    compile_exp_as env ae SR.UnboxedWord64 e1 ^^
    compile_exp_as env ae SR.Vanilla e2 ^^
    TaggedSmallWord.lsb_adjust Type.Nat32 ^^
    G.i (Convert (Wasm_exts.Values.I32 I32Op.WrapI64)) ^^
    Region.store_word32 env

  | OtherPrim ("regionStoreInt32"), [e0; e1; e2] ->
    SR.unit,
    compile_exp_as env ae SR.Vanilla e0 ^^
    compile_exp_as env ae SR.UnboxedWord64 e1 ^^
    compile_exp_as env ae SR.Vanilla e2 ^^
    TaggedSmallWord.lsb_adjust Type.Int32 ^^
    G.i (Convert (Wasm_exts.Values.I32 I32Op.WrapI64)) ^^
    Region.store_word32 env

  | OtherPrim ("regionLoadNat64" | "regionLoadInt64"), [e0; e1] ->
    SR.UnboxedWord64,
    compile_exp_as env ae SR.Vanilla e0 ^^
    compile_exp_as env ae SR.UnboxedWord64 e1 ^^
    Region.load_word64 env

  | OtherPrim ("regionStoreNat64" | "regionStoreInt64"), [e0; e1; e2] ->
    SR.unit,
    compile_exp_as env ae SR.Vanilla e0 ^^
    compile_exp_as env ae SR.UnboxedWord64 e1 ^^
    compile_exp_as env ae SR.UnboxedWord64 e2 ^^
    Region.store_word64 env

  | OtherPrim ("regionLoadFloat64"), [e0; e1] ->
    SR.UnboxedFloat64,
    compile_exp_as env ae SR.Vanilla e0 ^^
    compile_exp_as env ae SR.UnboxedWord64 e1 ^^
    Region.load_float64 env

  | OtherPrim ("regionStoreFloat64"), [e0; e1; e2] ->
    SR.unit,
    compile_exp_as env ae SR.Vanilla e0 ^^
    compile_exp_as env ae SR.UnboxedWord64 e1 ^^
    compile_exp_as env ae SR.UnboxedFloat64 e2 ^^
    Region.store_float64 env

  (* Other prims, unary *)

  | OtherPrim "global_timer_set", [e] ->
    SR.UnboxedWord64,
    compile_exp_as env ae SR.UnboxedWord64 e ^^
    IC.system_call env "global_timer_set"

  | OtherPrim "is_controller", [e] ->
    SR.Vanilla,
    let set_principal, get_principal = new_local env "principal" in
    compile_exp_vanilla env ae e ^^
    set_principal ^^ get_principal ^^
    Blob.payload_ptr_unskewed env ^^
    get_principal ^^
    Blob.len env ^^
    IC.is_controller env

  | OtherPrim "canister_version", [] ->
    SR.UnboxedWord64,
    IC.canister_version env

  | OtherPrim "crc32Hash", [e] ->
    SR.Vanilla,
    compile_exp_vanilla env ae e ^^
    E.call_import env "rts" "compute_crc32" ^^
    G.i (Convert (Wasm_exts.Values.I64 I64Op.ExtendUI32)) ^^
    TaggedSmallWord.msb_adjust Type.Nat32

  | OtherPrim "idlHash", [e] ->
    SR.Vanilla,
    E.trap_with env "idlHash only implemented in interpreter"


  | OtherPrim "popcnt8", [e] ->
    SR.Vanilla,
    compile_exp_vanilla env ae e ^^
    G.i (Unary (Wasm_exts.Values.I64 I64Op.Popcnt)) ^^
    TaggedSmallWord.msb_adjust Type.Nat8
  | OtherPrim "popcnt16", [e] ->
    SR.Vanilla,
    compile_exp_vanilla env ae e ^^
    G.i (Unary (Wasm_exts.Values.I64 I64Op.Popcnt)) ^^
    TaggedSmallWord.msb_adjust Type.Nat16
  | OtherPrim "popcnt32", [e] ->
    SR.Vanilla,
    compile_exp_vanilla env ae e ^^
    G.i (Unary (Wasm_exts.Values.I64 I64Op.Popcnt)) ^^
    TaggedSmallWord.msb_adjust Type.Nat32
  | OtherPrim "popcnt64", [e] ->
    SR.UnboxedWord64,
    compile_exp_as env ae SR.UnboxedWord64 e ^^
    G.i (Unary (Wasm_exts.Values.I64 I64Op.Popcnt))
  | OtherPrim "clz8", [e] -> SR.Vanilla, compile_exp_vanilla env ae e ^^ TaggedSmallWord.clz_kernel Type.Nat8
  | OtherPrim "clz16", [e] -> SR.Vanilla, compile_exp_vanilla env ae e ^^ TaggedSmallWord.clz_kernel Type.Nat16
  | OtherPrim "clz32", [e] -> SR.Vanilla, compile_exp_vanilla env ae e ^^ TaggedSmallWord.clz_kernel Type.Nat32
  | OtherPrim "clz64", [e] -> SR.UnboxedWord64, compile_exp_as env ae SR.UnboxedWord64 e ^^ G.i (Unary (Wasm_exts.Values.I64 I64Op.Clz))
  | OtherPrim "ctz8", [e] -> SR.Vanilla, compile_exp_vanilla env ae e ^^ TaggedSmallWord.ctz_kernel Type.Nat8
  | OtherPrim "ctz16", [e] -> SR.Vanilla, compile_exp_vanilla env ae e ^^ TaggedSmallWord.ctz_kernel Type.Nat16
  | OtherPrim "ctz32", [e] -> SR.Vanilla, compile_exp_vanilla env ae e ^^ TaggedSmallWord.ctz_kernel Type.Nat32
  | OtherPrim "ctz64", [e] -> SR.UnboxedWord64, compile_exp_as env ae SR.UnboxedWord64 e ^^ G.i (Unary (Wasm_exts.Values.I64 I64Op.Ctz))

  | OtherPrim "conv_Char_Text", [e] ->
    SR.Vanilla,
    compile_exp_vanilla env ae e ^^
    Text.prim_showChar env

  | OtherPrim "char_to_upper", [e] ->
    compile_char_to_char_rts env ae e "char_to_upper"

  | OtherPrim "char_to_lower", [e] ->
    compile_char_to_char_rts env ae e "char_to_lower"

  | OtherPrim "char_is_whitespace", [e] ->
    compile_char_to_bool_rts env ae e "char_is_whitespace"

  | OtherPrim "char_is_lowercase", [e] ->
    compile_char_to_bool_rts env ae e "char_is_lowercase"

  | OtherPrim "char_is_uppercase", [e] ->
    compile_char_to_bool_rts env ae e "char_is_uppercase"

  | OtherPrim "char_is_alphabetic", [e] ->
    compile_char_to_bool_rts env ae e "char_is_alphabetic"

  | OtherPrim "print", [e] ->
    SR.unit,
    compile_exp_vanilla env ae e ^^
    IC.print_text env

  | OtherPrim "text_lowercase", [e] ->
    SR.Vanilla,
    compile_exp_vanilla env ae e ^^
    Text.lowercase env

  | OtherPrim "text_uppercase", [e] ->
    SR.Vanilla,
    compile_exp_vanilla env ae e ^^
    Text.uppercase env

  | OtherPrim "performanceCounter", [e] ->
    SR.UnboxedWord64,
    compile_exp_vanilla env ae e ^^
    IC.performance_counter env

  | OtherPrim "trap", [e] ->
    SR.Unreachable,
    compile_exp_vanilla env ae e ^^
    IC.trap_text env

  | OtherPrim ("blobToArray" | "blobToArrayMut"), e ->
    const_sr SR.Vanilla (Arr.ofBlob env)
  | OtherPrim ("arrayToBlob" | "arrayMutToBlob"), e ->
    const_sr SR.Vanilla (Arr.toBlob env)

  | OtherPrim ("stableMemoryLoadNat32"), [e] ->
    SR.Vanilla,
    compile_exp_as env ae SR.UnboxedWord64 e ^^
    StableMemoryInterface.load_word32 env ^^
    G.i (Convert (Wasm_exts.Values.I64 I64Op.ExtendUI32)) ^^
    TaggedSmallWord.msb_adjust Type.Nat32

  | OtherPrim ("stableMemoryLoadInt32"), [e] ->
    SR.Vanilla,
    compile_exp_as env ae SR.UnboxedWord64 e ^^
    StableMemoryInterface.load_word32 env ^^
    G.i (Convert (Wasm_exts.Values.I64 I64Op.ExtendSI32)) ^^
    TaggedSmallWord.msb_adjust Type.Int32

  | OtherPrim ("stableMemoryStoreNat32"), [e1; e2] ->
    SR.unit,
    compile_exp_as env ae SR.UnboxedWord64 e1 ^^
    compile_exp_vanilla env ae e2 ^^
    TaggedSmallWord.lsb_adjust Type.Nat32 ^^
    G.i (Convert (Wasm_exts.Values.I32 I32Op.WrapI64)) ^^
    StableMemoryInterface.store_word32 env

  | OtherPrim ("stableMemoryStoreInt32"), [e1; e2] ->
    SR.unit,
    compile_exp_as env ae SR.UnboxedWord64 e1 ^^
    compile_exp_vanilla env ae e2 ^^
    TaggedSmallWord.lsb_adjust Type.Int32 ^^
    G.i (Convert (Wasm_exts.Values.I32 I32Op.WrapI64)) ^^
    StableMemoryInterface.store_word32 env
  
  | OtherPrim "stableMemoryLoadNat8", [e] ->
    SR.Vanilla,
    compile_exp_as env ae SR.UnboxedWord64 e ^^
    StableMemoryInterface.load_word8 env ^^
    G.i (Convert (Wasm_exts.Values.I64 I64Op.ExtendUI32)) ^^
    TaggedSmallWord.msb_adjust Type.Nat8

  | OtherPrim "stableMemoryLoadInt8", [e] ->
    SR.Vanilla,
    compile_exp_as env ae SR.UnboxedWord64 e ^^
    StableMemoryInterface.load_word8 env ^^
    G.i (Convert (Wasm_exts.Values.I64 I64Op.ExtendSI32)) ^^
    TaggedSmallWord.msb_adjust Type.Int8

  (* Other prims, binary *)

  | OtherPrim "stableMemoryStoreNat8", [e1; e2] ->
    SR.unit,
    compile_exp_as env ae SR.UnboxedWord64 e1 ^^
    compile_exp_as env ae SR.Vanilla e2 ^^ 
    TaggedSmallWord.lsb_adjust Type.Nat8 ^^
    G.i (Convert (Wasm_exts.Values.I32 I32Op.WrapI64)) ^^
    StableMemoryInterface.store_word8 env

  | OtherPrim "stableMemoryStoreInt8", [e1; e2] ->
    SR.unit,
    compile_exp_as env ae SR.UnboxedWord64 e1 ^^
    compile_exp_as env ae SR.Vanilla e2 ^^ 
    TaggedSmallWord.lsb_adjust Type.Int8 ^^
    G.i (Convert (Wasm_exts.Values.I32 I32Op.WrapI64)) ^^
    StableMemoryInterface.store_word8 env

  | OtherPrim "stableMemoryLoadNat16", [e] ->
    SR.Vanilla,
    compile_exp_as env ae SR.UnboxedWord64 e ^^
    StableMemoryInterface.load_word16 env ^^
    G.i (Convert (Wasm_exts.Values.I64 I64Op.ExtendUI32)) ^^
    TaggedSmallWord.msb_adjust Type.Nat16

  | OtherPrim "stableMemoryLoadInt16", [e] ->
    SR.Vanilla,
    compile_exp_as env ae SR.UnboxedWord64 e ^^
    StableMemoryInterface.load_word16 env ^^
    G.i (Convert (Wasm_exts.Values.I64 I64Op.ExtendSI32)) ^^
    TaggedSmallWord.msb_adjust Type.Int16

  | OtherPrim "stableMemoryStoreNat16", [e1; e2] ->
    SR.unit,
    compile_exp_as env ae SR.UnboxedWord64 e1 ^^
    compile_exp_as env ae SR.Vanilla e2 ^^ 
    TaggedSmallWord.lsb_adjust Type.Nat16 ^^
    G.i (Convert (Wasm_exts.Values.I32 I32Op.WrapI64)) ^^
    StableMemoryInterface.store_word16 env

  | OtherPrim "stableMemoryStoreInt16", [e1; e2] ->
    SR.unit,
    compile_exp_as env ae SR.UnboxedWord64 e1 ^^
    compile_exp_as env ae SR.Vanilla e2 ^^ 
    TaggedSmallWord.lsb_adjust Type.Int16 ^^
    G.i (Convert (Wasm_exts.Values.I32 I32Op.WrapI64)) ^^
    StableMemoryInterface.store_word16 env

  | OtherPrim ("stableMemoryLoadNat64" | "stableMemoryLoadInt64"), [e] ->
    SR.UnboxedWord64,
    compile_exp_as env ae SR.UnboxedWord64 e ^^
    StableMemoryInterface.load_word64 env

  | OtherPrim ("stableMemoryStoreNat64" | "stableMemoryStoreInt64"), [e1; e2] ->
    SR.unit,
    compile_exp_as env ae SR.UnboxedWord64 e1 ^^
    compile_exp_as env ae SR.UnboxedWord64 e2 ^^
    StableMemoryInterface.store_word64 env

  | OtherPrim "stableMemoryLoadFloat", [e] ->
    SR.UnboxedFloat64,
    compile_exp_as env ae SR.UnboxedWord64 e ^^
    StableMemoryInterface.load_float64 env

  | OtherPrim "stableMemoryStoreFloat", [e1; e2] ->
    SR.unit,
    compile_exp_as env ae SR.UnboxedWord64 e1 ^^
    compile_exp_as env ae SR.UnboxedFloat64 e2 ^^
    StableMemoryInterface.store_float64 env

  | OtherPrim "stableMemoryLoadBlob", [e1; e2] ->
    SR.Vanilla,
    compile_exp_as env ae SR.UnboxedWord64 e1 ^^
    compile_exp_as env ae SR.Vanilla e2 ^^
    Blob.lit env "Blob size out of bounds" ^^
    BigNum.to_word64_with env ^^
    StableMemoryInterface.load_blob env

  | OtherPrim "stableMemoryStoreBlob", [e1; e2] ->
    SR.unit,
    compile_exp_as env ae SR.UnboxedWord64 e1 ^^
    compile_exp_as env ae SR.Vanilla e2 ^^
    StableMemoryInterface.store_blob env

  | OtherPrim "stableMemorySize", [] ->
    SR.UnboxedWord64,
    StableMemoryInterface.size env

  | OtherPrim "stableMemoryGrow", [e] ->
    SR.UnboxedWord64,
    compile_exp_as env ae SR.UnboxedWord64 e ^^
    StableMemoryInterface.grow env

  | OtherPrim "stableVarQuery", [] ->
    SR.UnboxedTuple 2,
    IC.get_self_reference env ^^
    Blob.lit env Type.(motoko_stable_var_info_fld.lab)

  (* Other prims, binary*)
  | OtherPrim "Array.init", [_;_] ->
    const_sr SR.Vanilla (Arr.init env)
  | OtherPrim "Array.tabulate", [_;_] ->
    const_sr SR.Vanilla (Arr.tabulate env)
  | OtherPrim "btst8", [_;_] ->
    (* TODO: btstN returns Bool, not a small value *)
    const_sr SR.Vanilla (TaggedSmallWord.btst_kernel env Type.Nat8)
  | OtherPrim "btst16", [_;_] ->
    const_sr SR.Vanilla (TaggedSmallWord.btst_kernel env Type.Nat16)
  | OtherPrim "btst32", [_;_] ->
    const_sr SR.Vanilla (TaggedSmallWord.btst_kernel env Type.Nat32)
  | OtherPrim "btst64", [_;_] ->
    const_sr SR.UnboxedWord64 (
      let (set_b, get_b) = new_local env "b" in
      set_b ^^ compile_unboxed_const 1L ^^ get_b ^^ G.i (Binary (Wasm_exts.Values.I64 I64Op.Shl)) ^^
      G.i (Binary (Wasm_exts.Values.I64 I64Op.And))
    )

  (* Coercions for abstract types *)
  | CastPrim (_,_), [e] ->
    compile_exp env ae e

  | DecodeUtf8, [_] ->
    const_sr SR.Vanilla (Text.of_blob env)
  | EncodeUtf8, [_] ->
    const_sr SR.Vanilla (Text.to_blob env)

  (* textual to bytes *)
  | BlobOfIcUrl, [_] ->
    const_sr SR.Vanilla (E.call_import env "rts" "blob_of_principal")
  (* The other direction *)
  | IcUrlOfBlob, [_] ->
    const_sr SR.Vanilla (E.call_import env "rts" "principal_of_blob")

  (* Actor ids are blobs in the RTS *)
  | ActorOfIdBlob _, [e] ->
    compile_exp env ae e

  | SelfRef _, [] ->
    SR.Vanilla, IC.get_self_reference env

  | ICArgDataPrim, [] ->
    SR.Vanilla, IC.arg_data env

  | ICReplyPrim ts, [e] ->
    SR.unit, begin match E.mode env with
    | Flags.ICMode | Flags.RefMode ->
      compile_exp_vanilla env ae e ^^
      (* TODO: We can try to avoid the boxing and pass the arguments to
        serialize individually *)
      Serialization.serialize env ts ^^
      IC.reply_with_data env
    | _ ->
      E.trap_with env (Printf.sprintf "cannot reply when running locally")
    end

  | ICRejectPrim, [e] ->
    SR.unit, IC.reject env (compile_exp_vanilla env ae e)

  | ICCallerPrim, [] ->
    SR.Vanilla, IC.caller env

  | ICCallPrim, [f;e;k;r] ->
    SR.unit, begin
    (* TBR: Can we do better than using the notes? *)
    let _, _, _, ts1, _ = Type.as_func f.note.Note.typ in
    let _, _, _, ts2, _ = Type.as_func k.note.Note.typ in
    let (set_meth_pair, get_meth_pair) = new_local env "meth_pair" in
    let (set_arg, get_arg) = new_local env "arg" in
    let (set_k, get_k) = new_local env "k" in
    let (set_r, get_r) = new_local env "r" in
    let add_cycles = Internals.add_cycles env ae in
    compile_exp_vanilla env ae f ^^ set_meth_pair ^^
    compile_exp_vanilla env ae e ^^ set_arg ^^
    compile_exp_vanilla env ae k ^^ set_k ^^
    compile_exp_vanilla env ae r ^^ set_r ^^
    FuncDec.ic_call env ts1 ts2 get_meth_pair get_arg get_k get_r add_cycles
    end
  | ICCallRawPrim, [p;m;a;k;r] ->
    SR.unit, begin
    let (set_meth_pair, get_meth_pair) = new_local env "meth_pair" in
    let (set_arg, get_arg) = new_local env "arg" in
    let (set_k, get_k) = new_local env "k" in
    let (set_r, get_r) = new_local env "r" in
    let add_cycles = Internals.add_cycles env ae in
    compile_exp_vanilla env ae p ^^
    compile_exp_vanilla env ae m ^^ Text.to_blob env ^^
    Tagged.load_forwarding_pointer env ^^
    Tuple.from_stack env 2 ^^ set_meth_pair ^^
    compile_exp_vanilla env ae a ^^ set_arg ^^
    compile_exp_vanilla env ae k ^^ set_k ^^
    compile_exp_vanilla env ae r ^^ set_r ^^
    FuncDec.ic_call_raw env get_meth_pair get_arg get_k get_r add_cycles
    end

  | ICMethodNamePrim, [] ->
    SR.Vanilla, IC.method_name env

  | ICStableRead ty, [] ->
    SR.Vanilla,
    Persistence.load env ty
  | ICStableWrite ty, [e] ->
    SR.unit,
    compile_exp_vanilla env ae e ^^
    Persistence.save env ty

  (* Cycles *)
  | SystemCyclesBalancePrim, [] ->
    SR.Vanilla, Cycles.balance env
  | SystemCyclesAddPrim, [e1] ->
    SR.unit, compile_exp_vanilla env ae e1 ^^ Cycles.add env
  | SystemCyclesAcceptPrim, [e1] ->
    SR.Vanilla, compile_exp_vanilla env ae e1 ^^ Cycles.accept env
  | SystemCyclesAvailablePrim, [] ->
    SR.Vanilla, Cycles.available env
  | SystemCyclesRefundedPrim, [] ->
    SR.Vanilla, Cycles.refunded env

  | SetCertifiedData, [e1] ->
    SR.unit, compile_exp_vanilla env ae e1 ^^ IC.set_certified_data env
  | GetCertificate, [] ->
    SR.Vanilla,
    IC.get_certificate env

  (* Unknown prim *)
  | _ -> SR.Unreachable, todo_trap env "compile_prim_invocation" (Arrange_ir.prim p)
  end

(* Compile, infer and return stack representation *)
and compile_exp (env : E.t) ae exp =
  compile_exp_with_hint env ae None exp

(* Compile to given stack representation *)
and compile_exp_as env ae sr_out e =
  let sr_in, code = compile_exp_with_hint env ae (Some sr_out) e in
  code ^^ StackRep.adjust env sr_in sr_out

and single_case e (cs : Ir.case list) =
  match cs, e.note.Note.typ with
  | [{it={pat={it=TagP (l, _);_}; _}; _}], Type.(Variant [{lab; _}]) -> l = lab
  | _ -> false

and known_tag_pat p = TagP ("", p)

and simplify_cases e (cs : Ir.case list) =
  match cs, e.note.Note.typ with
  (* for a 2-cased variant type, the second comparison can be omitted when the first pattern
     (with irrefutable subpattern) didn't match, and the pattern types line up *)
  | [{it={pat={it=TagP (l1, ip); _}; _}; _} as c1; {it={pat={it=TagP (l2, pat'); _} as pat2; exp}; _} as c2], Type.(Variant [{lab=el1; _}; {lab=el2; _}])
       when Ir_utils.is_irrefutable ip
            && (l1 = el1 || l1 = el2)
            && (l2 = el1 || l2 = el2) ->
     [c1; {c2 with it = {exp; pat = {pat2 with it = known_tag_pat pat'}}}]
  | _ -> cs

(* Compile, infer and return stack representation, taking the hint into account *)
and compile_exp_with_hint (env : E.t) ae sr_hint exp =
  (fun (sr,code) -> (sr, G.with_region exp.at code)) @@
  if exp.note.Note.const
  then let (c, fill) = compile_const_exp env ae exp in fill env ae; (SR.Const c, G.nop)
  else match exp.it with
  | PrimE (p, es) when List.exists (fun e -> Type.is_non e.note.Note.typ) es ->
    (* Handle dead code separately, so that we can rely on useful type
       annotations below *)
    SR.Unreachable,
    G.concat_map (compile_exp_ignore env ae) es ^^
    G.i Unreachable

  | PrimE (p, es) ->
    compile_prim_invocation (env : E.t) ae p es exp.at
  | VarE var ->
    Var.get_val env ae var
  | AssignE (e1,e2) ->
    SR.unit,
    let (prepare_code, sr, store_code) = compile_lexp env ae e1 in
    prepare_code ^^
    compile_exp_as env ae sr e2 ^^
    store_code
  | LitE l ->
    compile_lit l
  | IfE (scrut, e1, e2) ->
    let code_scrut = compile_exp_as_test env ae scrut in
    let sr1, code1 = compile_exp_with_hint env ae sr_hint e1 in
    let sr2, code2 = compile_exp_with_hint env ae sr_hint e2 in
    (* Use the expected stackrep, if given, else infer from the branches *)
    let sr = match sr_hint with
      | Some sr -> sr
      | None -> StackRep.join sr1 sr2
    in
    sr,
    code_scrut ^^
    FakeMultiVal.if_ env
      (StackRep.to_block_type env sr)
      (code1 ^^ StackRep.adjust env sr1 sr)
      (code2 ^^ StackRep.adjust env sr2 sr)
  | BlockE (decs, exp) ->
    let captured = Freevars.captured_vars (Freevars.exp exp) in
    let ae', codeW1 = compile_decs env ae decs captured in
    let (sr, code2) = compile_exp_with_hint env ae' sr_hint exp in
    (sr, codeW1 code2)
  | LabelE (name, _ty, e) ->
    (* The value here can come from many places -- the expression,
       or any of the nested returns. Hard to tell which is the best
       stack representation here.
       So let’s go with Vanilla. *)
    SR.Vanilla,
    E.block_ env (StackRep.to_block_type env SR.Vanilla) (
      G.with_current_depth (fun depth ->
        let ae1 = VarEnv.add_label ae name depth in
        compile_exp_vanilla env ae1 e
      )
    )
  | LoopE e ->
    SR.Unreachable,
    let ae' = VarEnv.{ ae with lvl = NotTopLvl } in
    G.loop0 (compile_exp_unit env ae' e ^^ G.i (Br (nr 0l))
    )
    ^^
   G.i Unreachable

  | SwitchE (e, cs) when single_case e cs ->
    let code1 = compile_exp_vanilla env ae e in
    let [@warning "-8"] [{it={pat={it=TagP (_, pat');_} as pat; exp}; _}] = cs in
    let ae1, pat_code = compile_pat_local env ae {pat with it = known_tag_pat pat'} in
    let sr, rhs_code = compile_exp_with_hint env ae1 sr_hint exp in

    (* Use the expected stackrep, if given, else infer from the branches *)
    let final_sr = match sr_hint with
      | Some sr -> sr
      | None -> sr
    in

    final_sr,
    (* Run rest in block to exit from *)
    FakeMultiVal.block_ env (StackRep.to_block_type env final_sr) (fun branch_code ->
       orsPatternFailure env (List.map (fun (sr, c) ->
          c ^^^ CannotFail (StackRep.adjust env sr final_sr ^^ branch_code)
       ) [sr, CannotFail code1 ^^^ pat_code ^^^ CannotFail rhs_code]) ^^
       G.i Unreachable (* We should always exit using the branch_code *)
    )

  | SwitchE (e, cs) ->
    let code1 = compile_exp_vanilla env ae e in
    let (set_i, get_i) = new_local env "switch_in" in

    (* compile subexpressions and collect the provided stack reps *)
    let codes = List.map (fun {it={pat; exp=e}; _} ->
      let (ae1, pat_code) = compile_pat_local env ae pat in
      let (sr, rhs_code) = compile_exp_with_hint env ae1 sr_hint e in
      (sr, CannotFail get_i ^^^ pat_code ^^^ CannotFail rhs_code)
      ) (simplify_cases e cs) in

    (* Use the expected stackrep, if given, else infer from the branches *)
    let final_sr = match sr_hint with
      | Some sr -> sr
      | None -> StackRep.joins (List.map fst codes)
    in

    final_sr,
    (* Run scrut *)
    code1 ^^ set_i ^^
    (* Run rest in block to exit from *)
    FakeMultiVal.block_ env (StackRep.to_block_type env final_sr) (fun branch_code ->
       orsPatternFailure env (List.map (fun (sr, c) ->
          c ^^^ CannotFail (StackRep.adjust env sr final_sr ^^ branch_code)
       ) codes) ^^
       G.i Unreachable (* We should always exit using the branch_code *)
    )
  (* Async-wait lowering support features *)
  | DeclareE (name, typ, e) ->
    let ae1, i = VarEnv.add_local_with_heap_ind env ae name typ in
    let sr, code = compile_exp env ae1 e in
    sr,
    MutBox.alloc env ^^ G.i (LocalSet (nr i)) ^^
    code
  | DefineE (name, _, e) ->
    SR.unit,
    let pre_code, sr, code = Var.set_val env ae name in
    pre_code ^^
    compile_exp_as env ae sr e ^^
    code
  | FuncE (x, sort, control, typ_binds, args, res_tys, e) ->
    let captured = Freevars.captured exp in
    let return_tys = match control with
      | Type.Returns -> res_tys
      | Type.Replies -> []
      | Type.Promises -> assert false in
    let return_arity = List.length return_tys in
    let mk_body env1 ae1 = compile_exp_as env1 ae1 (StackRep.of_arity return_arity) e in
    FuncDec.lit env ae x sort control captured args mk_body return_tys exp.at
  | SelfCallE (ts, exp_f, exp_k, exp_r) ->
    SR.unit,
    let (set_future, get_future) = new_local env "future" in
    let (set_k, get_k) = new_local env "k" in
    let (set_r, get_r) = new_local env "r" in
    let mk_body env1 ae1 = compile_exp_as env1 ae1 SR.unit exp_f in
    let captured = Freevars.captured exp_f in
    let add_cycles = Internals.add_cycles env ae in
    FuncDec.async_body env ae ts captured mk_body exp.at ^^
    Tagged.load_forwarding_pointer env ^^
    set_future ^^

    compile_exp_vanilla env ae exp_k ^^ set_k ^^
    compile_exp_vanilla env ae exp_r ^^ set_r ^^

    FuncDec.ic_self_call env ts
      IC.(get_self_reference env ^^
          actor_public_field env async_method_name)
      get_future
      get_k
      get_r
      add_cycles
  | ActorE (ds, fs, _, _) ->
    fatal "Local actors not supported by backend"
  | NewObjE (Type.(Object | Module | Memory) as _sort, fs, _) ->
    (*
    We can enable this warning once we treat everything as static that
    mo_frontend/static.ml accepts, including _all_ literals.
    if sort = Type.Module then Printf.eprintf "%s" "Warning: Non-static module\n";
    *)
    SR.Vanilla,
    let fs' = fs |> List.map
      (fun (f : Ir.field) -> (f.it.name, fun () ->
        if Type.is_mut f.note
        then Var.get_aliased_box env ae f.it.var
        else Var.get_val_vanilla env ae f.it.var)) in
    Object.lit_raw env fs'
  | _ -> SR.unit, todo_trap env "compile_exp" (Arrange_ir.exp exp)

and compile_exp_ignore env ae e =
  let sr, code = compile_exp env ae e in
  code ^^ StackRep.drop env sr

and compile_exp_as_opt env ae sr_out_o e =
  let sr_in, code = compile_exp_with_hint env ae sr_out_o e in
  G.with_region e.at (
    code ^^
    match sr_out_o with
    | None -> StackRep.drop env sr_in
    | Some sr_out -> StackRep.adjust env sr_in sr_out
  )

and compile_exp_vanilla (env : E.t) ae exp =
  compile_exp_as env ae SR.Vanilla exp

and compile_exp_unit (env : E.t) ae exp =
  compile_exp_as env ae SR.unit exp

(* compiles to something that works with IfE or Eqz
   (SR.UnboxedWord64 or SR.Vanilla are _both_ ok)
*)
and compile_exp_as_test env ae e =
  let sr, code = compile_exp env ae e in
  code ^^
  (if sr != SR.bool then StackRep.adjust env sr SR.Vanilla else G.nop)

(* Compile a prim of type Char -> Char to a RTS call. *)
and compile_char_to_char_rts env ae exp rts_fn =
  SR.Vanilla,
  compile_exp_vanilla env ae exp ^^
  TaggedSmallWord.untag_codepoint ^^
  G.i (Convert (Wasm_exts.Values.I32 I32Op.WrapI64)) ^^
  E.call_import env "rts" rts_fn ^^
  G.i (Convert (Wasm_exts.Values.I64 I64Op.ExtendUI32)) ^^
  TaggedSmallWord.tag_codepoint


(* Compile a prim of type Char -> Bool to a RTS call. The RTS function should
   have type int32_t -> int32_t where the return value is 0 for 'false' and 1
   for 'true'. *)
and compile_char_to_bool_rts (env : E.t) (ae : VarEnv.t) exp rts_fn =
  SR.bool,
  compile_exp_vanilla env ae exp ^^
  TaggedSmallWord.untag_codepoint ^^
  G.i (Convert (Wasm_exts.Values.I32 I32Op.WrapI64)) ^^
  (* The RTS function returns Motoko True/False values (which are represented as
     1 and 0, respectively) so we don't need any marshalling *)
  E.call_import env "rts" rts_fn ^^
  Bool.from_rts_int32

(*
The compilation of declarations (and patterns!) needs to handle mutual recursion.
This requires conceptually three passes:
 1. First we need to collect all names bound in a block,
    and find locations for then (which extends the environment).
    The environment is extended monotonically: The type-checker ensures that
    a Block does not bind the same name twice.
    We would not need to pass in the environment, just out ... but because
    it is bundled in the E.t type, threading it through is also easy.

 2. We need to allocate memory for them, and store the pointer in the
    WebAssembly local, so that they can be captured by closures.

 3. We go through the declarations, generate the actual code and fill the
    allocated memory.
    This includes creating the actual closure references.

We could do this in separate functions, but I chose to do it in one
 * it means all code related to one constructor is in one place and
 * when generating the actual code, we still “know” the id of the local that
   has the memory location, and don’t have to look it up in the environment.

The first phase works with the `pre_env` passed to `compile_dec`,
while the third phase is a function that expects the final environment. This
enabled mutual recursion.
*)


and compile_lit_pat env l =
  match l with
  | NullLit ->
<<<<<<< HEAD
    compile_lit_as env SR.Vanilla l ^^
    compile_comparison I64Op.Eq
=======
    Opt.is_some env ^^
    Bool.neg
>>>>>>> dde1d7e3
  | BoolLit true ->
    G.nop
  | BoolLit false ->
    compile_test I64Op.Eqz
  | (NatLit _ | IntLit _) ->
    compile_lit_as env SR.Vanilla l ^^
    BigNum.compile_eq env
  | Nat8Lit _ ->
    compile_lit_as env SR.Vanilla l ^^
    compile_eq env Type.(Prim Nat8)
  | Nat16Lit _ ->
    compile_lit_as env SR.Vanilla l ^^
    compile_eq env Type.(Prim Nat16)
  | Nat32Lit _ ->
    compile_lit_as env SR.Vanilla l ^^
    compile_eq env Type.(Prim Nat32)
  | Nat64Lit _ ->
    BoxedWord64.unbox env ^^
    compile_lit_as env SR.UnboxedWord64 l ^^
    compile_eq env Type.(Prim Nat64)
  | Int8Lit _ ->
    compile_lit_as env SR.Vanilla l ^^
    compile_eq env Type.(Prim Int8)
  | Int16Lit _ ->
    compile_lit_as env SR.Vanilla l ^^
    compile_eq env Type.(Prim Int16)
  | Int32Lit _ ->
    compile_lit_as env SR.Vanilla l ^^
    compile_eq env Type.(Prim Int32)
  | Int64Lit _ ->
    BoxedWord64.unbox env ^^
    compile_lit_as env SR.UnboxedWord64 l ^^
    compile_eq env Type.(Prim Int64)
  | CharLit _ ->
    compile_lit_as env SR.Vanilla l ^^
    compile_eq env Type.(Prim Char)
  | TextLit t
  | BlobLit t ->
    compile_lit_as env SR.Vanilla l ^^
    Text.compare env Operator.EqOp
  | FloatLit _ ->
    todo_trap env "compile_lit_pat" (Arrange_ir.lit l)

and fill_pat env ae pat : patternCode =
  PatCode.with_region pat.at @@
  match pat.it with
  | _ when Ir_utils.is_irrefutable_nonbinding pat -> CannotFail (G.i Drop)
  | WildP -> assert false (* matched above *)
  | OptP p when Ir_utils.is_irrefutable_nonbinding p ->
      CanFail (fun fail_code ->
        Opt.is_some env ^^
        E.if0 G.nop fail_code)
  | OptP p ->
      let (set_x, get_x) = new_local env "opt_scrut" in
      CanFail (fun fail_code ->
        set_x ^^
        get_x ^^
        Opt.is_some env ^^
        E.if0
          ( get_x ^^
            Opt.project env ^^
            with_fail fail_code (fill_pat env ae p)
          )
          fail_code
      )
  | TagP ("", p) -> (* these only come from known_tag_pat *)
    if Ir_utils.is_irrefutable_nonbinding p
    then CannotFail (G.i Drop)
    else CannotFail (Variant.project env) ^^^ fill_pat env ae p
  | TagP (l, p) when Ir_utils.is_irrefutable_nonbinding p ->
      CanFail (fun fail_code ->
        Variant.test_is env l ^^
        E.if0 G.nop fail_code)
  | TagP (l, p) ->
      let (set_x, get_x) = new_local env "tag_scrut" in
      CanFail (fun fail_code ->
        set_x ^^
        get_x ^^
        Variant.test_is env l ^^
        E.if0
          ( get_x ^^
            Variant.project env ^^
            with_fail fail_code (fill_pat env ae p)
          )
          fail_code
      )
  | LitP l ->
      CanFail (fun fail_code ->
        compile_lit_pat env l ^^
        E.if0 G.nop fail_code)
  | VarP name ->
      CannotFail (Var.set_val_vanilla_from_stack env ae name)
  | TupP ps ->
      let (set_i, get_i) = new_local env "tup_scrut" in
      let rec go i = function
        | [] -> CannotFail G.nop
        | p::ps ->
          let code1 = fill_pat env ae p in
          let code2 = go (Int64.add i 1L) ps in
          CannotFail (get_i ^^ Tuple.load_n env i) ^^^ code1 ^^^ code2 in
      CannotFail set_i ^^^ go 0L ps
  | ObjP pfs ->
      let project = compile_load_field env pat.note in
      let (set_i, get_i) = new_local env "obj_scrut" in
      let rec go = function
        | [] -> CannotFail G.nop
        | {it={name; pat}; _}::pfs' ->
          let code1 = fill_pat env ae pat in
          let code2 = go pfs' in
          CannotFail (get_i ^^ project name) ^^^ code1 ^^^ code2 in
      CannotFail set_i ^^^ go pfs
  | AltP (p1, p2) ->
      let code1 = fill_pat env ae p1 in
      let code2 = fill_pat env ae p2 in
      let (set_i, get_i) = new_local env "alt_scrut" in
      CannotFail set_i ^^^
      orElse (CannotFail get_i ^^^ code1)
             (CannotFail get_i ^^^ code2)

and alloc_pat_local env ae pat =
  let d = Freevars.pat pat in
  AllocHow.M.fold (fun v typ ae ->
    let (ae1, _i) = VarEnv.add_direct_local env ae v SR.Vanilla typ
    in ae1
  ) d ae

and alloc_pat env ae how pat : VarEnv.t * G.t  =
  (fun (ae, code) -> (ae, G.with_region pat.at code)) @@
  let d = Freevars.pat pat in
  AllocHow.M.fold (fun v typ (ae, code0) ->
    let ae1, code1 = AllocHow.add_local env ae how v typ
    in (ae1, code0 ^^ code1)
  ) d (ae, G.nop)

and compile_pat_local env ae pat : VarEnv.t * patternCode =
  (* It returns:
     - the extended environment
     - the patternCode to do the pattern matching.
       This expects the  undestructed value is on top of the stack,
       consumes it, and fills the heap.
       If the pattern matches, execution continues (with nothing on the stack).
       If the pattern does not match, it fails (in the sense of PatCode.CanFail)
  *)
  let ae1 = alloc_pat_local env ae pat in
  let fill_code = fill_pat env ae1 pat in
  (ae1, fill_code)

(* Used for let patterns:
   If the pattern can consume its scrutinee in a better form than vanilla (e.g.
   unboxed tuple, unboxed 32/64), lets do that.
*)
and compile_unboxed_pat env ae how pat
  : VarEnv.t * G.t * G.t * SR.t option * G.t =
  (* It returns:
     - the extended environment
     - the code to allocate memory
     - the code to prepare the stack (e.g. push destination addresses)
       before the scrutinee is pushed
     - the desired stack rep. None means: Do not even push the scrutinee.
     - the code to do the pattern matching.
       This expects the undestructed value is on top of the stack,
       consumes it, and fills the heap
       If the pattern does not match, it traps with pattern failure
  *)
  let (ae1, alloc_code) = alloc_pat env ae how pat in
  let pre_code, sr, fill_code = match pat.it with
    (* Nothing to match: Do not even put something on the stack *)
    | WildP -> G.nop, None, G.nop
    (* Tuple patterns *)
    | TupP ps when List.length ps <> 1 ->
      G.nop,
      Some (SR.UnboxedTuple (List.length ps)),
      (* We have to fill the pattern in reverse order, to take things off the
         stack. This is only ok as long as patterns have no side effects.
      *)
      G.concat_mapi (fun i p -> orPatternFailure env (fill_pat env ae1 p)) (List.rev ps)
    (* Variable patterns *)
    | VarP name ->
      let pre_code, sr, code = Var.set_val env ae1 name in
      pre_code, Some sr, code
    (* The general case: Create a single value, match that. *)
    | _ ->
      G.nop,
      Some SR.Vanilla,
      orPatternFailure env (fill_pat env ae1 pat) in
  let pre_code = G.with_region pat.at pre_code in
  let fill_code = G.with_region pat.at fill_code in
  (ae1, alloc_code, pre_code, sr, fill_code)

and compile_dec env pre_ae how v2en dec : VarEnv.t * G.t * (VarEnv.t -> scope_wrap) =
  (fun (pre_ae, alloc_code, mk_code, wrap) ->
       G.(pre_ae, with_region dec.at alloc_code, fun ae body_code ->
          with_region dec.at (mk_code ae) ^^ wrap body_code)) @@

  match dec.it with
  (* A special case for public methods *)
  (* This relies on the fact that in the top-level mutually recursive group, no shadowing happens. *)
  | LetD ({it = VarP v; _}, e) when E.NameEnv.mem v v2en ->
    let (const, fill) = compile_const_exp env pre_ae e in
    let fi = match const with
      | Const.Message fi -> Int64.to_int32 fi
      | _ -> assert false in
    let pre_ae1 = VarEnv.add_local_public_method pre_ae v (fi, (E.NameEnv.find v v2en)) e.note.Note.typ in
    G.( pre_ae1, nop, (fun ae -> fill env ae; nop), unmodified)

  (* A special case for constant expressions *)
  | LetD (p, e) when e.note.Note.const ->
    (* constant expression matching with patterns is fully decidable *)
    if const_exp_matches_pat env pre_ae p e then (* not refuted *)
      let extend, fill = compile_const_dec env pre_ae dec in
      G.(extend pre_ae, nop, (fun ae -> fill env ae; nop), unmodified)
    else (* refuted *)
      (pre_ae, G.nop, (fun _ -> PatCode.patternFailTrap env), unmodified)

  | LetD (p, e) ->
    let (pre_ae1, alloc_code, pre_code, sr, fill_code) = compile_unboxed_pat env pre_ae how p in
    ( pre_ae1, alloc_code,
      (fun ae -> pre_code ^^ compile_exp_as_opt env ae sr e ^^ fill_code),
      unmodified
    )

  | VarD (name, content_typ, e) ->
    assert AllocHow.(match M.find_opt name how with
                     | Some (LocalMut _ | StoreHeap | StoreStatic) -> true
                     | _ -> false);
    let var_typ = Type.Mut content_typ in
    let pre_ae1, alloc_code = AllocHow.add_local env pre_ae how name var_typ in
    ( pre_ae1,
      alloc_code,
      (fun ae -> let pre_code, sr, code = Var.set_val env ae name in
                 pre_code ^^ compile_exp_as env ae sr e ^^ code),
      unmodified
    )

  | RefD (name, typ, { it = DotLE (e, n); _ }) ->
    let pre_ae1, alloc_code = AllocHow.add_local_for_alias env pre_ae how name typ in

    ( pre_ae1,
      alloc_code,
      (fun ae ->
        compile_exp_vanilla env ae e ^^
        Object.load_idx_raw env n ^^
        Var.capture_aliased_box env ae name),
      unmodified
    )
  | RefD _ -> assert false

and compile_decs_public env pre_ae decs v2en captured_in_body : VarEnv.t * scope_wrap =
  let how = AllocHow.decs pre_ae decs captured_in_body in
  let rec go pre_ae = function
    | []        -> (pre_ae, G.nop, fun _ -> unmodified)
    | [dec]     -> compile_dec env pre_ae how v2en dec
    | dec::decs ->
        let (pre_ae1, alloc_code1, mk_codeW1) = compile_dec env pre_ae how v2en dec in
        let (pre_ae2, alloc_code2, mk_codeW2) = go              pre_ae1 decs in
        ( pre_ae2,
          alloc_code1 ^^ alloc_code2,
          fun ae -> let codeW1 = mk_codeW1 ae in
                    let codeW2 = mk_codeW2 ae in
                    fun body_code -> codeW1 (codeW2 body_code)
        ) in
  let (ae1, alloc_code, mk_codeW) = go pre_ae decs in
  (ae1, fun body_code -> alloc_code ^^ mk_codeW ae1 body_code)

and compile_decs env ae decs captured_in_body : VarEnv.t * scope_wrap =
  compile_decs_public env ae decs E.NameEnv.empty captured_in_body

(* This compiles expressions determined to be const as per the analysis in
   ir_passes/const.ml. See there for more details.
*)
and compile_const_exp env pre_ae exp : Const.v * (E.t -> VarEnv.t -> unit) =
  match exp.it with
  | FuncE (name, sort, control, typ_binds, args, res_tys, e) ->
    let fun_rhs =

      (* a few prims cannot be safely inlined *)
      let inlineable_prim = function
      | RetPrim -> false
      | BreakPrim _ -> false
      | ThrowPrim -> fatal "internal error: left-over ThrowPrim"
      | _ -> true in

      match sort, control, typ_binds, e.it with
      (* Special cases for prim-wrapping functions *)

      | Type.Local, Type.Returns, [], PrimE (prim, prim_args) when
          inlineable_prim prim &&
          List.length args = List.length prim_args &&
          List.for_all2 (fun p a -> a.it = VarE p.it) args prim_args ->
        Const.PrimWrapper prim
      | _, _, _, _ -> Const.Complicated
    in
    let return_tys = match control with
      | Type.Returns -> res_tys
      | Type.Replies -> []
      | Type.Promises -> assert false in
    let mk_body env ae =
      List.iter (fun v ->
        if not (VarEnv.NameEnv.mem v ae.VarEnv.vars)
        then fatal "internal error: const \"%s\": captures \"%s\", not found in static environment\n" name v
      ) (Freevars.M.keys (Freevars.exp e));
      compile_exp_as env ae (StackRep.of_arity (List.length return_tys)) e in
    FuncDec.closed env sort control name args mk_body fun_rhs return_tys exp.at
  | BlockE (decs, e) ->
    let (extend, fill1) = compile_const_decs env pre_ae decs in
    let ae' = extend pre_ae in
    let (c, fill2) = compile_const_exp env ae' e in
    (c, fun env ae ->
      let ae' = extend ae in
      fill1 env ae';
      fill2 env ae')
  | VarE v ->
    let c =
      match VarEnv.lookup_var pre_ae v with
      | Some (VarEnv.Const c) -> c
      | _ -> fatal "compile_const_exp/VarE: \"%s\" not found" v
    in
    (c, fun _ _ -> ())
  | NewObjE (Type.(Object | Module | Memory), fs, _) ->
    let static_fs = List.map (fun f ->
          let st =
            match VarEnv.lookup_var pre_ae f.it.var with
            | Some (VarEnv.Const c) -> c
            | _ -> fatal "compile_const_exp/ObjE: \"%s\" not found" f.it.var
          in f.it.name, st) fs
    in
    (Const.Obj static_fs), fun _ _ -> ()
  | PrimE (DotPrim name, [e]) ->
    let (object_ct, fill) = compile_const_exp env pre_ae e in
    let fs = match object_ct with
      | Const.Obj fs -> fs
      | _ -> fatal "compile_const_exp/DotE: not a static object" in
    let member_ct = List.assoc name fs in
    (member_ct, fill)
  | PrimE (ProjPrim i, [e]) ->
    let (object_ct, fill) = compile_const_exp env pre_ae e in
    let cs = match object_ct with
      | Const.Array cs -> cs
      | _ -> fatal "compile_const_exp/ProjE: not a static tuple" in
    (List.nth cs i, fill)
  | LitE l -> Const.(Lit (const_lit_of_lit l)), (fun _ _ -> ())
  | PrimE (TupPrim, []) -> Const.Unit, (fun _ _ -> ())
  | PrimE (ArrayPrim (Const, _), es)
  | PrimE (TupPrim, es) ->
    let (cs, fills) = List.split (List.map (compile_const_exp env pre_ae) es) in
    (Const.Array cs),
    (fun env ae -> List.iter (fun fill -> fill env ae) fills)
  | PrimE (TagPrim i, [e]) ->
    let (arg_ct, fill) = compile_const_exp env pre_ae e in
    (Const.Tag (i, arg_ct)),
    fill
  | PrimE (OptPrim, [e]) ->
    let (arg_ct, fill) = compile_const_exp env pre_ae e in
    (Const.Opt arg_ct),
    fill

  | _ -> assert false

and compile_const_decs env pre_ae decs : (VarEnv.t -> VarEnv.t) * (E.t -> VarEnv.t -> unit) =
  let rec go pre_ae = function
    | []          -> (fun ae -> ae), (fun _ _ -> ())
    | [dec]       -> compile_const_dec env pre_ae dec
    | (dec::decs) ->
        let (extend1, fill1) = compile_const_dec env pre_ae dec in
        let pre_ae1 = extend1 pre_ae in
        let (extend2, fill2) = go                    pre_ae1 decs in
        (fun ae -> extend2 (extend1 ae)),
        (fun env ae -> fill1 env ae; fill2 env ae) in
  go pre_ae decs

and const_exp_matches_pat env ae pat exp : bool =
  assert exp.note.Note.const;
  let c, _ = compile_const_exp env ae exp in
  match destruct_const_pat VarEnv.empty_ae pat c with Some _ -> true | _ -> false

and destruct_const_pat ae pat const : VarEnv.t option = match pat.it with
  | WildP -> Some ae
  | VarP v -> Some (VarEnv.add_local_const ae v const pat.note)
  | ObjP pfs ->
    let fs = match const with Const.Obj fs -> fs | _ -> assert false in
    List.fold_left (fun ae (pf : pat_field) ->
      match ae, List.find_opt (fun (n, _) -> pf.it.name = n) fs with
      | None, _ -> None
      | Some ae, Some (_, c) -> destruct_const_pat ae pf.it.pat c
      | _, None -> assert false
    ) (Some ae) pfs
  | AltP (p1, p2) ->
    let l = destruct_const_pat ae p1 const in
    if l = None then destruct_const_pat ae p2 const
    else l
  | TupP ps ->
    let cs = match const with Const.Array cs -> cs | Const.Unit -> [] | _ -> assert false in
    let go ae p c = match ae with
      | Some ae -> destruct_const_pat ae p c
      | _ -> None in
    List.fold_left2 go (Some ae) ps cs
  | LitP lp ->
    begin match const with
    | Const.Lit lc when Const.lit_eq (const_lit_of_lit lp) lc -> Some ae
    | _ -> None
    end
  | OptP p ->
    begin match const with
      | Const.Opt c -> destruct_const_pat ae p c
      | Const.(Lit Null) -> None
      | _ -> assert false
    end
  | TagP (i, p) ->
     match const with
     | Const.Tag (ic, c) when i = ic -> destruct_const_pat ae p c
     | Const.Tag _ -> None
     | _ -> assert false

and compile_const_dec env pre_ae dec : (VarEnv.t -> VarEnv.t) * (E.t -> VarEnv.t -> unit) =
  (* This returns a _function_ to extend the VarEnv, instead of doing it, because
  it needs to be extended twice: Once during the pass that gets the outer, static values
  (no forward references), and then to implement the `fill`, which compiles the bodies
  of functions (may contain forward references.) *)
  match dec.it with
  (* This should only contain constants (cf. is_const_exp) *)
  | LetD (p, e) ->
    let (const, fill) = compile_const_exp env pre_ae e in
    (fun ae -> match destruct_const_pat ae p const with Some ae -> ae | _ -> assert false),
    (fun env ae -> fill env ae)
  | VarD _ | RefD _ -> fatal "compile_const_dec: Unexpected VarD/RefD"

and compile_init_func mod_env ((cu, flavor) : Ir.prog) =
  assert (not flavor.has_typ_field);
  assert (not flavor.has_poly_eq);
  assert (not flavor.has_show);
  assert (not flavor.has_await);
  assert (not flavor.has_async_typ);
  match cu with
  | LibU _ -> fatal "compile_start_func: Cannot compile library"
  | ProgU ds ->
    Func.define_built_in mod_env "init" [] [] (fun env ->
      let _ae, codeW = compile_decs env VarEnv.empty_ae ds Freevars.S.empty in
      codeW G.nop
    )
  | ActorU (as_opt, ds, fs, up, _t) ->
    main_actor as_opt mod_env ds fs up

and export_actor_field env  ae (f : Ir.field) =
  (* A public actor field is guaranteed to be compiled as a PublicMethod *)
  let fi =
    match VarEnv.lookup_var ae f.it.var with
    | Some (VarEnv.PublicMethod (fi, _)) -> fi
    | _ -> assert false in

  E.add_export env (nr {
    name = Lib.Utf8.decode (match E.mode env with
      | Flags.ICMode | Flags.RefMode ->
        Mo_types.Type.(
        match normalize f.note with
        |  Func(Shared sort,_,_,_,_) ->
           (match sort with
            | Write -> "canister_update " ^ f.it.name
            | Query -> "canister_query " ^ f.it.name
            | Composite -> "canister_composite_query " ^ f.it.name
           )
        | _ -> assert false)
      | _ -> assert false);
    edesc = nr (FuncExport (nr fi))
  })

(* Main actor *)
and main_actor as_opt mod_env ds fs up =
  Func.define_built_in mod_env "init" [] [] (fun env ->
    let ae0 = VarEnv.empty_ae in

    let captured = Freevars.captured_vars (Freevars.actor ds fs up) in
    (* Add any params to the environment *)
    (* Captured ones need to go into static memory, the rest into locals *)
    let args = match as_opt with None -> [] | Some as_ -> as_ in
    let arg_list = List.map (fun a -> (a.it, a.note)) args in
    let arg_names = List.map (fun a -> a.it) args in
    let arg_tys = List.map (fun a -> a.note) args in
    let as_local n = not (Freevars.S.mem n captured) in
    let ae1 = VarEnv.add_arguments env ae0 as_local arg_list in

    (* Reverse the fs, to a map from variable to exported name *)
    let v2en = E.NameEnv.from_list (List.map (fun f -> (f.it.var, f.it.name)) fs) in

    (* Compile the declarations *)
    let ae2, decls_codeW = compile_decs_public env ae1 ds v2en
      Freevars.(captured_vars (system up))
    in

    (* Export the public functions *)
    List.iter (export_actor_field env ae2) fs;

    (* Export upgrade hooks *)
    Func.define_built_in env "pre_exp" [] [] (fun env ->
      compile_exp_as env ae2 SR.unit up.preupgrade);
    Func.define_built_in env "post_exp" [] [] (fun env ->
      compile_exp_as env ae2 SR.unit up.postupgrade);
    IC.export_upgrade_methods env;

    (* Export heartbeat (but only when required) *)
    begin match up.heartbeat.it with
     | Ir.PrimE (Ir.TupPrim, []) -> ()
     | _ ->
       Func.define_built_in env "heartbeat_exp" [] [] (fun env ->
         compile_exp_as env ae2 SR.unit up.heartbeat);
       IC.export_heartbeat env;
    end;

    (* Export timer (but only when required) *)
    begin match up.timer.it with
     | Ir.PrimE (Ir.TupPrim, []) -> ()
     | _ ->
       Func.define_built_in env "timer_exp" [] [] (fun env ->
         compile_exp_as env ae2 SR.unit up.timer);
       IC.export_timer env;
    end;

    (* Export inspect (but only when required) *)
    begin match up.inspect.it with
     | Ir.PrimE (Ir.TupPrim, []) -> ()
     | _ ->
       Func.define_built_in env "inspect_exp" [] [] (fun env ->
         compile_exp_as env ae2 SR.unit up.inspect);
       IC.export_inspect env;
    end;

    (* Export metadata *)
    env.E.stable_types := metadata "motoko:stable-types" up.meta.sig_;
    env.E.service := metadata "candid:service" up.meta.candid.service;
    env.E.args := metadata "candid:args" up.meta.candid.args;

    (* Deserialize any arguments *)
    begin match as_opt with
      | None
      | Some [] ->
        (* Liberally accept empty as well as unit argument *)
        assert (arg_tys = []);
        IC.system_call env "msg_arg_data_size" ^^
        Bool.from_rts_int32 ^^
        E.if0 (Serialization.deserialize env arg_tys) G.nop
      | Some (_ :: _) ->
        Serialization.deserialize env arg_tys ^^
        G.concat_map (Var.set_val_vanilla_from_stack env ae1) (List.rev arg_names)
    end ^^
    begin
      if up.timer.at <> no_region then
        (* initiate a timer pulse *)
        compile_unboxed_const 1L ^^
        IC.system_call env "global_timer_set" ^^
        G.i Drop
      else
        G.nop
    end ^^
    IC.init_globals env ^^
    (* Continue with decls *)
    decls_codeW G.nop
  )

and metadata name value =
  if List.mem name !Flags.omit_metadata_names then None
  else Some (
           List.mem name !Flags.public_metadata_names,
           value)

and conclude_module env set_serialization_globals start_fi_o =

  FuncDec.export_async_method env;

  (* See Note [Candid subtype checks] *)
  Serialization.set_delayed_globals env set_serialization_globals;

  (* declare before building GC *)

  (* add beginning-of-heap pointer, may be changed by linker *)
  (* needs to happen here now that we know the size of static memory *)
  let set_heap_base = E.add_global64_delayed env "__heap_base" Immutable in
  E.export_global env "__heap_base";

  Heap.register env;
  IC.register env;

  set_heap_base (E.get_end_of_static_memory env);

  (* Wrap the start function with the RTS initialization *)
  let rts_start_fi = E.add_fun env "rts_start" (Func.of_body env [] [] (fun env1 ->
    E.call_import env "rts" ("initialize_incremental_gc") ^^
    GCRoots.register_static_variables env ^^
    match start_fi_o with
    | Some fi ->
      G.i (Call fi)
    | None ->
      Lifecycle.set env Lifecycle.PreInit
  )) in

  IC.default_exports env;

  let func_imports = E.get_func_imports env in
  let ni = List.length func_imports in
  let ni' = Int32.of_int ni in

  let other_imports = E.get_other_imports env in

  let memories = [nr {mtype = MemoryType ({min = E.mem_size env; max = None}, I64IndexType)} ] in

  let funcs = E.get_funcs env in

  let data = List.map (fun (offset, init) -> nr {
    index = nr 0l;
    offset = nr (G.to_instr_list (compile_unboxed_const offset));
    init;
    }) (E.get_static_memory env) in

  let elems = List.map (fun (fi, fp) -> nr {
    index = nr 0l;
    offset = nr (G.to_instr_list (compile_const_32 fp));
    init = [ nr fi ];
    }) (E.get_elems env) in

  let table_sz = E.get_end_of_table env in

  let module_ = {
      types = List.map nr (E.get_types env);
      funcs = List.map (fun (f,_,_) -> f) funcs;
      tables = [ nr { ttype = TableType ({min = table_sz; max = Some table_sz}, FuncRefType) } ];
      elems;
      start = Some (nr rts_start_fi);
      globals = E.get_globals env;
      memories;
      imports = func_imports @ other_imports;
      exports = E.get_exports env;
      data
    } in

  let emodule =
    let open Wasm_exts.CustomModule in
    { module_;
      dylink = None;
      name = { empty_name_section with function_names =
                 List.mapi (fun i (f,n,_) -> Int32.(add ni' (of_int i), n)) funcs;
               locals_names =
                 List.mapi (fun i (f,_,ln) -> Int32.(add ni' (of_int i), ln)) funcs; };
      motoko = {
        labels = E.get_labs env;
        stable_types = !(env.E.stable_types);
        compiler = metadata "motoko:compiler" (Lib.Option.get Source_id.release Source_id.id)
      };
      candid = {
        args = !(env.E.args);
        service = !(env.E.service);
      };
      source_mapping_url = None;
    } in

  match E.get_rts env with
  | None -> emodule
  | Some rts -> Linking.LinkModule.link emodule "rts" rts

let compile mode rts (prog : Ir.prog) : Wasm_exts.CustomModule.extended_module =
  let env = E.mk_global mode rts IC.trap_with (Lifecycle.end_ ()) in

  IC.register_globals env;
  Stack.register_globals env;
  GC.register_globals env;
  StableMem.register_globals env;
  Serialization.Registers.register_globals env;

  (* See Note [Candid subtype checks] *)
  let set_serialization_globals = Serialization.register_delayed_globals env in

  IC.system_imports env;
  RTS.system_imports env;
  RTS_Exports.system_exports env;

  compile_init_func env prog;
  let start_fi_o = match E.mode env with
    | Flags.ICMode | Flags.RefMode ->
      IC.export_init env;
      None
    | Flags.WASIMode ->
      IC.export_wasi_start env;
      None
    | Flags.WasmMode ->
      Some (nr (E.built_in env "init"))
  in

  conclude_module env set_serialization_globals start_fi_o<|MERGE_RESOLUTION|>--- conflicted
+++ resolved
@@ -11074,13 +11074,8 @@
 and compile_lit_pat env l =
   match l with
   | NullLit ->
-<<<<<<< HEAD
-    compile_lit_as env SR.Vanilla l ^^
-    compile_comparison I64Op.Eq
-=======
     Opt.is_some env ^^
     Bool.neg
->>>>>>> dde1d7e3
   | BoolLit true ->
     G.nop
   | BoolLit false ->
