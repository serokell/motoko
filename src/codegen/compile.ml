--- conflicted
+++ resolved
@@ -11254,11 +11254,7 @@
     compile_exp_as env ae SR.Vanilla e0 ^^
     compile_exp_as env ae (SR.UnboxedWord64 Type.Nat64) e1 ^^
     compile_exp_as env ae SR.Vanilla e2 ^^
-<<<<<<< HEAD
-    TaggedSmallWord.lsb_adjust env Type.Nat8 ^^
-=======
-    TaggedSmallWord.lsb_adjust Type.(if p = "regionStoreNat8" then Nat8 else Int8) ^^
->>>>>>> d6c0336a
+    TaggedSmallWord.lsb_adjust env Type.(if p = "regionStoreNat8" then Nat8 else Int8) ^^
     Region.store_word8 env
 
   | OtherPrim (("regionLoadNat16" | "regionLoadInt16") as p), [e0; e1] ->
@@ -11273,19 +11269,11 @@
     compile_exp_as env ae SR.Vanilla e0 ^^
     compile_exp_as env ae (SR.UnboxedWord64 Type.Nat64) e1 ^^
     compile_exp_as env ae SR.Vanilla e2 ^^
-<<<<<<< HEAD
-    TaggedSmallWord.lsb_adjust env Type.Nat16 ^^
+    TaggedSmallWord.lsb_adjust env Type.(if p = "regionStoreNat16" then Nat16 else Int16) ^^
     Region.store_word16 env
 
   | OtherPrim (("regionLoadNat32" | "regionLoadInt32") as p), [e0; e1] ->
     SR.UnboxedWord32 Type.(if p = "regionLoadNat32" then Nat32 else Int32),
-=======
-    TaggedSmallWord.lsb_adjust Type.(if p = "regionStoreNat16" then Nat16 else Int16) ^^
-    Region.store_word16 env
-
-  | OtherPrim ("regionLoadNat32" | "regionLoadInt32"), [e0; e1] ->
-    SR.UnboxedWord32,
->>>>>>> d6c0336a
     compile_exp_as env ae SR.Vanilla e0 ^^
     compile_exp_as env ae (SR.UnboxedWord64 Type.Nat64) e1 ^^
     Region.load_word32 env
@@ -11293,14 +11281,9 @@
   | OtherPrim (("regionStoreNat32" | "regionStoreInt32") as p), [e0; e1; e2] ->
     SR.unit,
     compile_exp_as env ae SR.Vanilla e0 ^^
-<<<<<<< HEAD
     compile_exp_as env ae (SR.UnboxedWord64 Type.Nat64) e1 ^^
     compile_exp_as env ae
       (SR.UnboxedWord32 Type.(if p = "regionStoreNat32" then Nat32 else Int32)) e2 ^^
-=======
-    compile_exp_as env ae SR.UnboxedWord64 e1 ^^
-    compile_exp_as env ae SR.UnboxedWord32 e2 ^^
->>>>>>> d6c0336a
     Region.store_word32 env
 
   | OtherPrim (("regionLoadNat64" | "regionLoadInt64") as p), [e0; e1] ->
@@ -11507,80 +11490,35 @@
     SR.Vanilla,
     compile_exp_as env ae (SR.UnboxedWord64 Type.Nat64) e ^^
     StableMemoryInterface.load_word8 env ^^
-<<<<<<< HEAD
-    TaggedSmallWord.msb_adjust Type.Nat8
-
-  | OtherPrim "stableMemoryLoadInt8", [e] ->
-    SR.Vanilla,
-    compile_exp_as env ae (SR.UnboxedWord64 Type.Nat64) e ^^
-    StableMemoryInterface.load_word8 env
-    ^^
-    TaggedSmallWord.msb_adjust Type.Int8
-=======
     TaggedSmallWord.msb_adjust Type.(if p = "stableMemoryLoadNat8" then Nat8 else Int8)
->>>>>>> d6c0336a
 
   (* Other prims, binary *)
 
   | OtherPrim (("stableMemoryStoreNat8" | "stableMemoryStoreInt8") as p), [e1; e2] ->
     SR.unit,
-<<<<<<< HEAD
     compile_exp_as env ae (SR.UnboxedWord64 Type.Nat64) e1 ^^
-    compile_exp_as env ae SR.Vanilla e2 ^^ TaggedSmallWord.lsb_adjust env Type.Nat8 ^^
+    compile_exp_as env ae SR.Vanilla e2 ^^
+    TaggedSmallWord.lsb_adjust env Type.(if p = "stableMemoryStoreNat8" then Nat8 else Int8) ^^
     StableMemoryInterface.store_word8 env
 
-  | OtherPrim "stableMemoryStoreInt8", [e1; e2] ->
-    SR.unit,
-    compile_exp_as env ae (SR.UnboxedWord64 Type.Nat64) e1 ^^
-    compile_exp_as env ae SR.Vanilla e2 ^^ TaggedSmallWord.lsb_adjust env Type.Int8 ^^
-    StableMemoryInterface.store_word8 env
-
-  | OtherPrim "stableMemoryLoadNat16", [e] ->
+  | OtherPrim (("stableMemoryLoadNat16" | "stableMemoryLoadInt16") as p), [e] ->
     SR.Vanilla,
     compile_exp_as env ae (SR.UnboxedWord64 Type.Nat64) e ^^
     StableMemoryInterface.load_word16 env ^^
-    TaggedSmallWord.msb_adjust Type.Nat16
-
-  | OtherPrim "stableMemoryLoadInt16", [e] ->
-=======
-    compile_exp_as env ae SR.UnboxedWord64 e1 ^^
-    compile_exp_as env ae SR.Vanilla e2 ^^
-    TaggedSmallWord.lsb_adjust Type.(if p = "stableMemoryStoreNat8" then Nat8 else Int8) ^^
-    StableMemoryInterface.store_word8 env
-
-  | OtherPrim (("stableMemoryLoadNat16" | "stableMemoryLoadInt16") as p), [e] ->
->>>>>>> d6c0336a
-    SR.Vanilla,
-    compile_exp_as env ae (SR.UnboxedWord64 Type.Nat64)  e ^^
-    StableMemoryInterface.load_word16 env ^^
-<<<<<<< HEAD
-    TaggedSmallWord.msb_adjust Type.Int16
-
-  | OtherPrim "stableMemoryStoreNat16", [e1; e2] ->
+    TaggedSmallWord.msb_adjust Type.(if p = "stableMemoryLoadNat16" then Nat16 else Int16)
+
+  | OtherPrim (("stableMemoryStoreNat16" | "stableMemoryStoreInt16") as p), [e1; e2] ->
     SR.unit,
     compile_exp_as env ae (SR.UnboxedWord64 Type.Nat64) e1 ^^
-    compile_exp_as env ae SR.Vanilla e2 ^^ TaggedSmallWord.lsb_adjust env Type.Nat16 ^^
-    StableMemoryInterface.store_word16 env
-=======
-    TaggedSmallWord.msb_adjust Type.(if p = "stableMemoryLoadNat16" then Nat16 else Int16)
->>>>>>> d6c0336a
-
-  | OtherPrim (("stableMemoryStoreNat16" | "stableMemoryStoreInt16") as p), [e1; e2] ->
-    SR.unit,
-<<<<<<< HEAD
-    compile_exp_as env ae (SR.UnboxedWord64 Type.Nat64) e1 ^^
-    compile_exp_as env ae SR.Vanilla e2 ^^ TaggedSmallWord.lsb_adjust env Type.Int16 ^^
-=======
-    compile_exp_as env ae SR.UnboxedWord64 e1 ^^
     compile_exp_as env ae SR.Vanilla e2 ^^
-    TaggedSmallWord.lsb_adjust Type.(if p = "stableMemoryStoreNat16" then Nat16 else Int16) ^^
->>>>>>> d6c0336a
+    TaggedSmallWord.lsb_adjust env Type.(if p = "stableMemoryStoreNat16" then Nat16 else Int16) ^^
     StableMemoryInterface.store_word16 env
 
   | OtherPrim (("stableMemoryLoadNat64" | "stableMemoryLoadInt64") as p), [e] ->
     (SR.UnboxedWord64 Type.(if p = "stableMemoryLoadNat64" then Nat64 else Int64)),
     compile_exp_as env ae (SR.UnboxedWord64 Type.Nat64) e ^^
     StableMemoryInterface.load_word64 env
+
   | OtherPrim (("stableMemoryStoreNat64" | "stableMemoryStoreInt64") as p), [e1; e2] ->
     SR.unit,
     compile_exp_as env ae (SR.UnboxedWord64 Type.Nat64) e1 ^^
