--- conflicted
+++ resolved
@@ -4267,12 +4267,8 @@
     | Flags.RefMode  ->
       import_ic0 env
     | Flags.WASIMode ->
-<<<<<<< HEAD
       (* Wasi function is still 32-bit based *)
-      E.add_func_import env "wasi_unstable" "fd_write" [I32Type; I32Type; I32Type; I32Type] [I32Type];
-=======
       E.add_func_import env "wasi_snapshot_preview1" "fd_write" [I32Type; I32Type; I32Type; I32Type] [I32Type];
->>>>>>> bc7a51fb
     | Flags.WasmMode -> ()
 
   let system_call env funcname = E.call_import env "ic0" funcname
@@ -4354,13 +4350,12 @@
                https://github.com/bytecodealliance/wasmtime/issues/629
             *)
 
-<<<<<<< HEAD
             compile_const_32 1l (* stdout *) ^^
             narrow_to_32 env get_iovec_ptr ^^
             compile_const_32 1l (* one string segment (2 doesn't work) *) ^^
             narrow_to_32 env get_iovec_ptr ^^
             compile_add32_const 20l ^^ (* out for bytes written, we ignore that *)
-            E.call_import env "wasi_unstable" "fd_write" ^^
+            E.call_import env "wasi_snapshot_preview1" "fd_write" ^^
             G.i Drop ^^
 
             compile_const_32 1l (* stdout *) ^^
@@ -4369,21 +4364,7 @@
             compile_const_32 1l (* one string segment *) ^^
             narrow_to_32 env get_iovec_ptr ^^
             compile_add32_const 20l ^^ (* out for bytes written, we ignore that *)
-            E.call_import env "wasi_unstable" "fd_write" ^^
-=======
-            compile_unboxed_const 1l (* stdout *) ^^
-            get_iovec_ptr ^^
-            compile_unboxed_const 1l (* one string segment (2 doesn't work) *) ^^
-            get_iovec_ptr ^^ compile_add_const 20l ^^ (* out for bytes written, we ignore that *)
             E.call_import env "wasi_snapshot_preview1" "fd_write" ^^
-            G.i Drop ^^
-
-            compile_unboxed_const 1l (* stdout *) ^^
-            get_iovec_ptr ^^ compile_add_const 8l ^^
-            compile_unboxed_const 1l (* one string segment *) ^^
-            get_iovec_ptr ^^ compile_add_const 20l ^^ (* out for bytes written, we ignore that *)
-            E.call_import env "wasi_snapshot_preview1" "fd_write" ^^
->>>>>>> bc7a51fb
             G.i Drop)
           end);
 
@@ -4702,62 +4683,40 @@
   let is_self_call env =
     let (set_len_self, get_len_self) = new_local env "len_self" in
     let (set_len_caller, get_len_caller) = new_local env "len_caller" in
-    system_call env "canister_self_size" ^^ set_len_self ^^
-    system_call env "msg_caller_size" ^^ set_len_caller ^^
-    get_len_self ^^ get_len_caller ^^ G.i (Compare (Wasm.Values.I32 I32Op.Eq)) ^^
-    G.if1 I32Type
+    system_call env "canister_self_size" ^^ G.i (Convert (Wasm_exts.Values.I64 I64Op.ExtendUI32)) ^^ set_len_self ^^
+    system_call env "msg_caller_size" ^^ G.i (Convert (Wasm_exts.Values.I64 I64Op.ExtendUI32)) ^^ set_len_caller ^^
+    get_len_self ^^ get_len_caller ^^ compile_comparison I64Op.Eq ^^
+    E.if1 I32Type
       begin
         get_len_self ^^ Stack.dynamic_with_bytes env "str_self" (fun get_str_self ->
           get_len_caller ^^ Stack.dynamic_with_bytes env "str_caller" (fun get_str_caller ->
-            get_str_caller ^^ compile_unboxed_const 0l ^^ get_len_caller ^^
-            system_call env "msg_caller_copy" ^^
-            get_str_self ^^ compile_unboxed_const 0l ^^ get_len_self ^^
-            system_call env "canister_self_copy" ^^
+            get_str_caller ^^ compile_unboxed_const 0L ^^ get_len_caller ^^
+            system_call env "msg_caller_copy_64" ^^
+            get_str_self ^^ compile_unboxed_const 0L ^^ get_len_self ^^
+            system_call env "canister_self_copy_64" ^^
             get_str_self ^^ get_str_caller ^^ get_len_self ^^ Heap.memcmp env ^^
             compile_eq_const 0l))
       end
       begin
-        compile_unboxed_const 0l
+        compile_unboxed_const 0L
       end
 
   let assert_caller_self env =
-<<<<<<< HEAD
-    let (set_len1, get_len1) = new_local env "len1" in
-    let (set_len2, get_len2) = new_local env "len2" in
-    let (set_str1, get_str1) = new_local env "str1" in
-    let (set_str2, get_str2) = new_local env "str2" in
-    system_call env "canister_self_size" ^^ G.i (Convert (Wasm_exts.Values.I64 I64Op.ExtendUI32)) ^^ set_len1 ^^
-    system_call env "msg_caller_size" ^^ G.i (Convert (Wasm_exts.Values.I64 I64Op.ExtendUI32)) ^^ set_len2 ^^
-    get_len1 ^^ get_len2 ^^ compile_comparison I64Op.Eq ^^
-    E.else_trap_with env "not a self-call" ^^
-
-    get_len1 ^^ Blob.dyn_alloc_scratch env ^^ set_str1 ^^
-    get_str1 ^^ compile_unboxed_const 0L ^^ get_len1 ^^
-    system_call env "canister_self_copy_64" ^^
-
-    get_len2 ^^ Blob.dyn_alloc_scratch env ^^ set_str2 ^^
-    get_str2 ^^ compile_unboxed_const 0L ^^ get_len2 ^^
-    system_call env "msg_caller_copy_64" ^^
-
-    get_str1 ^^ get_str2 ^^ get_len1 ^^ Heap.memcmp env ^^
-    compile_eq_const 0L ^^
-=======
     is_self_call env ^^
->>>>>>> bc7a51fb
     E.else_trap_with env "not a self-call"
 
   let is_controller_call env =
     let (set_len_caller, get_len_caller) = new_local env "len_caller" in
-    system_call env "msg_caller_size" ^^ set_len_caller ^^
+    system_call env "msg_caller_size" ^^ G.i (Convert (Wasm_exts.Values.I64 I64Op.ExtendUI32)) ^^ set_len_caller ^^
     get_len_caller ^^ Stack.dynamic_with_bytes env "str_caller" (fun get_str_caller ->
-      get_str_caller ^^ compile_unboxed_const 0l ^^ get_len_caller ^^
-      system_call env "msg_caller_copy" ^^
+      get_str_caller ^^ compile_unboxed_const 0L ^^ get_len_caller ^^
+      system_call env "msg_caller_copy_64" ^^
       get_str_caller ^^ get_len_caller ^^ is_controller env)
 
   let assert_caller_self_or_controller env =
     is_self_call env ^^
     is_controller_call env ^^
-    G.i (Binary (Wasm.Values.I32 I32Op.Or)) ^^
+    G.i (Binary (Wasm.Values.I64 I64Op.Or)) ^^
     E.else_trap_with env "not a self-call or call from controller"
 
   (* Cycles *)
