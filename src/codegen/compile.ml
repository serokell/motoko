--- conflicted
+++ resolved
@@ -382,26 +382,21 @@
 let compile_op64_const op i =
     compile_const_64 i ^^
     G.i (Binary (Wasm.Values.I64 op))
-<<<<<<< HEAD
-let compile_shl64_const = function
-  | 0L -> G.nop | n -> compile_op64_const I64Op.Shl n
-let compile_shrS64_const = function
-  | 0L -> G.nop | n -> compile_op64_const I64Op.ShrS n
-=======
 let _compile_add64_const = compile_op64_const I64Op.Add
 let compile_sub64_const = compile_op64_const I64Op.Sub
 let _compile_mul64_const = compile_op64_const I64Op.Mul
 let _compile_divU64_const = compile_op64_const I64Op.DivU
 let compile_shrU64_const = compile_op64_const I64Op.ShrU
-let compile_shrS64_const = compile_op64_const I64Op.ShrS
-let compile_shl64_const = compile_op64_const I64Op.Shl
+let compile_shrS64_const = function
+  | 0L -> G.nop | n -> compile_op64_const I64Op.ShrS n
+let compile_shl64_const = function
+  | 0L -> G.nop | n -> compile_op64_const I64Op.Shl n
 let compile_bitand64_const = compile_op64_const I64Op.And
 let _compile_bitor64_const = function
   | 0L -> G.nop | n -> compile_op64_const I64Op.Or n
 let compile_eq64_const i =
   compile_const_64 i ^^
   G.i (Compare (Wasm.Values.I64 I64Op.Eq))
->>>>>>> 9cf33759
 
 (* more random utilities *)
 
