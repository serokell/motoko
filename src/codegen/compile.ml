--- conflicted
+++ resolved
@@ -972,30 +972,17 @@
     E.add_func_import env "rts" "load_stable_actor" [] [I64Type];
     E.add_func_import env "rts" "save_stable_actor" [I64Type] [];
     E.add_func_import env "rts" "free_stable_actor" [] [];
-<<<<<<< HEAD
     E.add_func_import env "rts" "contains_field" [I64Type; I64Type] [I32Type];
     E.add_func_import env "rts" "set_static_root" [I64Type] [];
     E.add_func_import env "rts" "get_static_root" [] [I64Type];
     E.add_func_import env "rts" "null_singleton" [] [I64Type];
+    E.add_func_import env "rts" "set_upgrade_instructions" [I64Type] [];
+    E.add_func_import env "rts" "get_upgrade_instructions" [] [I64Type];
     E.add_func_import env "rts" "memcmp" [I64Type; I64Type; I64Type] [I32Type];
     E.add_func_import env "rts" "version" [] [I64Type];
     E.add_func_import env "rts" "parse_idl_header" [I32Type; I64Type; I64Type; I64Type; I64Type] [];
     E.add_func_import env "rts" "idl_sub_buf_words" [I64Type; I64Type] [I64Type];
     E.add_func_import env "rts" "idl_sub_buf_init" [I64Type; I64Type; I64Type] [];
-=======
-    E.add_func_import env "rts" "contains_field" [I32Type; I32Type] [I32Type];
-    E.add_func_import env "rts" "set_static_root" [I32Type] [];
-    E.add_func_import env "rts" "get_static_root" [] [I32Type];
-    E.add_func_import env "rts" "null_singleton" [] [I32Type];
-    E.add_func_import env "rts" "set_upgrade_instructions" [I64Type] [];
-    E.add_func_import env "rts" "get_upgrade_instructions" [] [I64Type];
-    E.add_func_import env "rts" "memcpy" [I32Type; I32Type; I32Type] [I32Type]; (* standard libc memcpy *)
-    E.add_func_import env "rts" "memcmp" [I32Type; I32Type; I32Type] [I32Type];
-    E.add_func_import env "rts" "version" [] [I32Type];
-    E.add_func_import env "rts" "parse_idl_header" [I32Type; I32Type; I32Type; I32Type; I32Type] [];
-    E.add_func_import env "rts" "idl_sub_buf_words" [I32Type; I32Type] [I32Type];
-    E.add_func_import env "rts" "idl_sub_buf_init" [I32Type; I32Type; I32Type] [];
->>>>>>> a6133659
     E.add_func_import env "rts" "idl_sub"
       [I64Type; I64Type; I64Type; I64Type; I64Type; I64Type; I64Type; I32Type; I32Type] [I32Type];
     E.add_func_import env "rts" "leb128_decode" [I64Type] [I64Type];
