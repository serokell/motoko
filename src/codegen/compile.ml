(*
This module is the backend of the Motoko compiler. It takes a program in
the intermediate representation (ir.ml), and produces a WebAssembly module,
with Internet Computer extensions (customModule.ml). An important helper module is
instrList.ml, which provides a more convenient way of assembling WebAssembly
instruction lists, as it takes care of (1) source locations and (2) labels.

This file is split up in a number of modules, purely for namespacing and
grouping. Every module has a high-level prose comment explaining the concept;
this keeps documentation close to the code (a lesson learned from Simon PJ).
*)

open Ir_def
open Mo_values
open Mo_types
open Mo_config

open Wasm_exts.Ast
open Wasm_exts.Types
open Source
(* Re-shadow Source.(@@), to get Stdlib.(@@) *)
let (@@) = Stdlib.(@@)

module G = InstrList
let (^^) = G.(^^) (* is this how we import a single operator from a module that we otherwise use qualified? *)

(* WebAssembly pages are 64kb. *)
let page_size = Int64.of_int (64 * 1024)
let page_size_bits = 16

(*
Pointers are skewed (translated) -1 relative to the actual offset.
See documentation of module BitTagged for more detail.
*)
let ptr_skew = -1L

let ptr_unskew = 1L

(* Generating function names for functions parametrized by prim types *)
let prim_fun_name p stem = Printf.sprintf "%s<%s>" stem (Type.string_of_prim p)

(* Helper functions to produce annotated terms (Wasm.AST) *)
let nr x = Wasm.Source.{ it = x; at = no_region }

let todo fn se x = Printf.eprintf "%s: %s" fn (Wasm.Sexpr.to_string 80 se); x

exception CodegenError of string
let fatal fmt = Printf.ksprintf (fun s -> raise (CodegenError s)) fmt

module StaticBytes = struct
  (* A very simple DSL to describe static memory *)

  type t_ =
    | I32 of int32
    | I64 of int64
    | Seq of t
    | Bytes of string

  and t = t_ list

  let i64s is = Seq (List.map (fun i -> I64 i) is)

  let rec add : Buffer.t -> t_ -> unit = fun buf -> function
    | I32 i -> Buffer.add_int32_le buf i
    | I64 i -> Buffer.add_int64_le buf i
    | Seq xs -> List.iter (add buf) xs
    | Bytes b -> Buffer.add_string buf b

  let as_bytes : t -> string = fun xs ->
    let buf = Buffer.create 32 in
    List.iter (add buf) xs;
    Buffer.contents buf

  let as_words static_bytes =
    let rec convert_to_words binary index = 
      assert (index <= (Bytes.length binary));
      if (Bytes.length binary) = index then 
        []
      else 
        let number = Bytes.get_int64_le binary index in
        let next_index = Int.add index 8 in
        [number] @ (convert_to_words binary next_index)
    in
    convert_to_words (Bytes.of_string (as_bytes static_bytes)) 0

end (* StaticBytes *)

module Const = struct

  (* Literals, as used in constant values. This is a projection of Ir.Lit,
     combining cases whose details we no longer care about.
     Should be still precise enough to map to the cases supported by SR.t.

     In other words: It is the smallest type that allows these three functions:

       (* projection of Ir.list. NB: pure, no access to env *)
       const_lit_of_lit : Ir.lit -> Const.lit (* NB: pure, no access to env *)

       (* creates vanilla representation (e.g. to put in static data structures *)
       vanilla_lit : E.env -> Const.lit -> i64

       (* creates efficient stack representation *)
       compile_lit : E.env -> Const.lit -> (SR.t, code)

  *)

  type lit =
    | Vanilla of int64 (* small words, no static data, already in vanilla format *)
    | BigInt of Big_int.big_int
    | Bool of bool
    | Word64 of int64
    | Float64 of Numerics.Float.t
    | Blob of string
    | Null

  let lit_eq l1 l2 = match l1, l2 with
    | Vanilla i, Vanilla j -> i = j
    | BigInt i, BigInt j -> Big_int.eq_big_int i j
    | Word64 i, Word64 j -> i = j
    | Float64 i, Float64 j -> i = j
    | Bool i, Bool j -> i = j
    | Blob s, Blob t -> s = t
    | Null, Null -> true
    | _ -> false

  (* Inlineable functions

     The prelude/prim.mo is full of functions simply wrapping a prim, e.g.

        func int64ToNat64(n : Int64) : Nat64 = (prim "num_wrap_Int64_Nat64" : Int64 -> Nat64) n;

     generating a Wasm function for them and calling them is absurdly expensive
     when the prim is just a simple Wasm instruction. Also, it requires boxing
     and unboxing arguments and results.

     So we recognize such functions when creating the `const` summary, and use the prim
     directly when calling such function.

     Can be extended to cover more forms of inlineable functions.
  *)
  type fun_rhs =
    | Complicated (* no inlining possible *)
    | PrimWrapper of Ir.prim

  (* Constant known values.

     These are values that
     * are completely known constantly
     * do not require Wasm code to be executed (e.g. in `start`)
     * can be used directly (e.g. Call, not CallIndirect)
     * can be turned into Vanilla heap data on demand

     See ir_passes/const.ml for what precisely we can compile as const now.
  *)

  type v =
    | Fun of (unit -> int32) * fun_rhs (* function pointer calculated upon first use *)
    | Message of int64 (* anonymous message, only temporary *)
    | Obj of (string * v) list
    | Unit
    | Array of v list (* also tuples, but not nullary *)
    | Tag of (string * v)
    | Opt of v
    | Lit of lit

  let eq v1 v2 = match v1, v2 with
    | Lit l1, Lit l2 -> lit_eq l1 l2
    | Fun (f1_fp, _), Fun (f2_fp, _) -> f1_fp() = f2_fp()
    | _ -> v1 = v2

end (* Const *)

module SR = struct
  (* This goes with the StackRep module, but we need the types earlier *)

  (* Value representation on the stack:

     Compiling an expression means putting its value on the stack. But
     there are various ways of putting a value onto the stack -- unboxed,
     tupled etc.
   *)
  type t =
    | Vanilla
    | UnboxedTuple of int
    | UnboxedWord64
    | UnboxedFloat64
    | Unreachable
    | Const of Const.v

  let unit = UnboxedTuple 0

  let bool = Vanilla

  (* Because t contains Const.t, and that contains Const.v, and that contains
     Const.lit, and that contains Big_int, we cannot just use normal `=`. So we
     have to write our own equality.
  *)
  let eq (t1 : t) (t2 : t) = match t1, t2 with
    | Const c1, Const c2 -> Const.eq c1 c2
    | _ -> t1 = t2

  let to_var_type : t -> value_type = function
    | Vanilla -> I64Type
    | UnboxedWord64 -> I64Type
    | UnboxedFloat64 -> F64Type
    | UnboxedTuple n -> fatal "to_var_type: UnboxedTuple"
    | Const _ -> fatal "to_var_type: Const"
    | Unreachable -> fatal "to_var_type: Unreachable"

end (* SR *)

(*

** The compiler environment.

Of course, as we go through the code we have to track a few things; these are
put in the compiler environment, type `E.t`. Some fields are valid globally, some
only make sense locally, i.e. within a single function (but we still put them
in one big record, for convenience).

The fields fall into the following categories:

 1. Static global fields. Never change.
    Example: whether we are compiling with -no-system-api

 2. Mutable global fields. Change only monotonically.
    These are used to register things like functions. This should be monotone
    in the sense that entries are only added, and that the order should not
    matter in a significant way. In some instances, the list contains futures
    so that we can reserve and know the _position_ of the thing before we have
    to actually fill it in.

 3. Static local fields. Never change within a function.
    Example: number of parameters and return values

 4. Mutable local fields. See above
    Example: Name and type of locals.

**)

(* Before we can define the environment, we need some auxillary types *)

module E = struct

  (* Utilities, internal to E *)
  let reg (ref : 'a list ref) (x : 'a) : int32 =
      let i = Wasm.I32.of_int_u (List.length !ref) in
      ref := !ref @ [ x ];
      i

  let reserve_promise (ref : 'a Lib.Promise.t list ref) _s : (int32 * ('a -> unit)) =
      let p = Lib.Promise.make () in (* For debugging with named promises, use s here *)
      let i = Wasm.I32.of_int_u (List.length !ref) in
      ref := !ref @ [ p ];
      (i, Lib.Promise.fulfill p)


  (* The environment type *)
  module NameEnv = Env.Make(String)
  module StringEnv = Env.Make(String)
  module LabSet = Set.Make(String)
  module FeatureSet = Set.Make(String)

  module FunEnv = Env.Make(Int32)
  type local_names = (int32 * string) list (* For the debug section: Names of locals *)
  type func_with_names = func * local_names
  type lazy_function = (int32, func_with_names) Lib.AllocOnUse.t
  type t = {
    (* Global fields *)
    (* Static *)
    mode : Flags.compile_mode;
    rts : Wasm_exts.CustomModule.extended_module option; (* The rts. Re-used when compiling actors *)
    trap_with : t -> string -> G.t;
      (* Trap with message; in the env for dependency injection *)

    (* Per module fields (only valid/used inside a module) *)
    (* Immutable *)

    (* Mutable *)
    func_types : func_type list ref;
    func_imports : import list ref;
    other_imports : import list ref;
    exports : export list ref;
    funcs : (func * string * local_names) Lib.Promise.t list ref;
    func_ptrs : int32 FunEnv.t ref;
    end_of_table : int32 ref;
    globals : (global Lib.Promise.t * string) list ref;
    global_names : int32 NameEnv.t ref;
    named_imports : int32 NameEnv.t ref;
    built_in_funcs : lazy_function NameEnv.t ref;
    static_strings : int64 StringEnv.t ref;
    end_of_static_memory : int64 ref; (* End of statically allocated memory *)
    static_memory : (int64 * string) list ref; (* Content of static memory *)
    static_memory_frozen : bool ref;
      (* Sanity check: Nothing should bump end_of_static_memory once it has been read *)
    static_variables : int64 ref;
      (* Number of static variables (MutBox), accessed by index via the runtime system,
         and belonging to the GC root set. *)

    (* Types accumulated in global typtbl (for candid subtype checks)
       See Note [Candid subtype checks]
    *)
    typtbl_typs : Type.typ list ref;

    (* Metadata *)
    args : (bool * string) option ref;
    service : (bool * string) option ref;
    stable_types : (bool * string) option ref;
    labs : LabSet.t ref; (* Used labels (fields and variants),
                            collected for Motoko custom section 0 *)

    (* Local fields (only valid/used inside a function) *)
    (* Static *)
    n_param : int32; (* Number of parameters (to calculate indices of locals) *)
    return_arity : int; (* Number of return values (for type of Return) *)

    (* Mutable *)
    locals : value_type list ref; (* Types of locals *)
    local_names : (int32 * string) list ref; (* Names of locals *)

    features : FeatureSet.t ref; (* Wasm features using wasmtime naming *)

    (* requires stable memory (and emulation on wasm targets) *)
    requires_stable_memory : bool ref;
  }


  (* The initial global environment *)
  let mk_global mode rts trap_with dyn_mem : t = {
    mode;
    rts;
    trap_with;
    func_types = ref [];
    func_imports = ref [];
    other_imports = ref [];
    exports = ref [];
    funcs = ref [];
    func_ptrs = ref FunEnv.empty;
    end_of_table = ref 0l;
    globals = ref [];
    global_names = ref NameEnv.empty;
    named_imports = ref NameEnv.empty;
    built_in_funcs = ref NameEnv.empty;
    static_strings = ref StringEnv.empty;
    end_of_static_memory = ref dyn_mem;
    static_memory = ref [];
    static_memory_frozen = ref false;
    static_variables = ref 0L;
    typtbl_typs = ref [];
    (* Metadata *)
    args = ref None;
    service = ref None;
    stable_types = ref None;
    labs = ref LabSet.empty;
    (* Actually unused outside mk_fun_env: *)
    n_param = 0l;
    return_arity = 0;
    locals = ref [];
    local_names = ref [];
    features = ref FeatureSet.empty;
    requires_stable_memory = ref false;
  }

  (* This wraps Mo_types.Hash.hash to also record which labels we have seen,
      so that that data can be put in a custom section, useful for debugging.
      Thus Mo_types.Hash.hash should not be called directly!
   *)
  let hash (env : t) lab =
    env.labs := LabSet.add lab (!(env.labs));
    Wasm.I64_convert.extend_i32_u (Mo_types.Hash.hash lab)

  let get_labs env = LabSet.elements (!(env.labs))

  let mk_fun_env env n_param return_arity =
    { env with
      n_param;
      return_arity;
      locals = ref [];
      local_names = ref [];
    }

  (* We avoid accessing the fields of t directly from outside of E, so here are a
     bunch of accessors. *)

  let mode (env : t) = env.mode

  let add_anon_local (env : t) ty =
    let i = reg env.locals ty in
    Wasm.I32.add env.n_param i

  let add_local_name (env : t) li name =
    let _ = reg env.local_names (li, name) in ()

  let get_locals (env : t) = !(env.locals)
  let get_local_names (env : t) : (int32 * string) list = !(env.local_names)

  let _add_other_import (env : t) m =
    ignore (reg env.other_imports m)

  let add_export (env : t) e =
    ignore (reg env.exports e)

  let add_global (env : t) name g =
    assert (not (NameEnv.mem name !(env.global_names)));
    let gi = reg env.globals (g, name) in
    env.global_names := NameEnv.add name gi !(env.global_names)

  let add_global64_delayed (env : t) name mut : int64 -> unit =
    let p = Lib.Promise.make () in
    add_global env name p;
    (fun init ->
      Lib.Promise.fulfill p (nr {
        gtype = GlobalType (I64Type, mut);
        value = nr (G.to_instr_list (G.i (Const (nr (Wasm_exts.Values.I64 init)))))
      })
    )
  let add_global64 (env : t) name mut init =
    add_global64_delayed env name mut init

  let get_global (env : t) name : int32 =
    match NameEnv.find_opt name !(env.global_names) with
    | Some gi -> gi
    | None -> raise (Invalid_argument (Printf.sprintf "No global named %s declared" name))

  let get_global64_lazy (env : t) name mut init : int32 =
    match NameEnv.find_opt name !(env.global_names) with
    | Some gi -> gi
    | None -> add_global64 env name mut init; get_global env name

  let export_global env name =
    add_export env (nr {
      name = Lib.Utf8.decode name;
      edesc = nr (GlobalExport (nr (get_global env name)))
    })

  let get_globals (env : t) = List.map (fun (g,n) -> Lib.Promise.value g) !(env.globals)

  let reserve_fun (env : t) name =
    let (j, fill) = reserve_promise env.funcs name in
    let n = Int32.of_int (List.length !(env.func_imports)) in
    let fi = Int32.add j n in
    let fill_ (f, local_names) = fill (f, name, local_names) in
    (fi, fill_)

  let add_fun (env : t) name (f, local_names) =
    let (fi, fill) = reserve_fun env name in
    fill (f, local_names);
    fi

  let make_lazy_function env name : lazy_function =
    Lib.AllocOnUse.make (fun () -> reserve_fun env name)

  let lookup_built_in (env : t) name : lazy_function =
    match NameEnv.find_opt name !(env.built_in_funcs) with
    | None ->
      let lf = make_lazy_function env name in
      env.built_in_funcs := NameEnv.add name lf !(env.built_in_funcs);
      lf
    | Some lf -> lf

  let built_in (env : t) name : int32 =
    Lib.AllocOnUse.use (lookup_built_in env name)

  let define_built_in (env : t) name mk_fun : unit =
    Lib.AllocOnUse.def  (lookup_built_in env name) mk_fun

  let get_return_arity (env : t) = env.return_arity

  let get_func_imports (env : t) = !(env.func_imports)
  let get_other_imports (env : t) = !(env.other_imports)
  let get_exports (env : t) = !(env.exports)
  let get_funcs (env : t) = List.map Lib.Promise.value !(env.funcs)

  let func_type (env : t) ty =
    let rec go i = function
      | [] -> env.func_types := !(env.func_types) @ [ ty ]; Int32.of_int i
      | ty'::tys when ty = ty' -> Int32.of_int i
      | _ :: tys -> go (i+1) tys
       in
    go 0 !(env.func_types)

  let get_types (env : t) = !(env.func_types)

  let add_func_import (env : t) modname funcname arg_tys ret_tys =
    if !(env.funcs) <> [] then
      raise (CodegenError "Add all imports before all functions!");

    let i = {
      module_name = Lib.Utf8.decode modname;
      item_name = Lib.Utf8.decode funcname;
      idesc = nr (FuncImport (nr (func_type env (FuncType (arg_tys, ret_tys)))))
    } in
    let fi = reg env.func_imports (nr i) in
    let name = modname ^ "." ^ funcname in
    assert (not (NameEnv.mem name !(env.named_imports)));
    env.named_imports := NameEnv.add name fi !(env.named_imports)

  let call_import (env : t) modname funcname =
    let name = modname ^ "." ^ funcname in
    match NameEnv.find_opt name !(env.named_imports) with
      | Some fi -> G.i (Call (nr fi))
      | _ ->
        raise (Invalid_argument (Printf.sprintf "Function import not declared: %s\n" name))

  let reuse_import (env : t) modname funcname =
    let name = modname ^ "." ^ funcname in
    match NameEnv.find_opt name !(env.named_imports) with
      | Some fi -> fi
      | _ ->
        raise (Invalid_argument (Printf.sprintf "Function import not declared: %s\n" name))

  let get_rts (env : t) = env.rts

  let as_block_type env : stack_type -> block_type = function
    | [] -> ValBlockType None
    | [t] -> ValBlockType (Some t)
    | ts -> VarBlockType (nr (func_type env (FuncType ([], ts))))


  let prepare_branch_condition =
    G.i (Convert (Wasm_exts.Values.I32 I32Op.WrapI64))
  let if0 then_block else_block =
    prepare_branch_condition ^^
    G.if0 then_block else_block
  let if1 return_type then_block else_block =
    prepare_branch_condition ^^
    G.if1 return_type then_block else_block

  let if_ env tys thn els = prepare_branch_condition ^^ G.if_ (as_block_type env tys) thn els
  let block_ env tys bdy = G.block_ (as_block_type env tys) bdy


  let trap_with env msg = env.trap_with env msg
  let then_trap_with env msg = if0 (trap_with env msg) G.nop
  let else_trap_with env msg = if0 G.nop (trap_with env msg)

  let word_size = 8L

  let reserve_static_memory (env : t) size : int64 =
    if !(env.static_memory_frozen) then raise (Invalid_argument "Static memory frozen");
    let ptr = !(env.end_of_static_memory) in
    let round_bit_mask = Int64.sub word_size 1L in
    let aligned = Int64.logand (Int64.add size round_bit_mask) (Int64.lognot round_bit_mask) in
    env.end_of_static_memory := Int64.add ptr aligned;
    ptr

  let add_mutable_static_bytes (env : t) data : int64 =
    let ptr = reserve_static_memory env (Int64.of_int (String.length data)) in
    env.static_memory := !(env.static_memory) @ [ (ptr, data) ];
    Int64.(add ptr ptr_skew) (* Return a skewed pointer *)

  let add_fun_ptr (env : t) fi : int32 =
    match FunEnv.find_opt fi !(env.func_ptrs) with
    | Some fp -> fp
    | None ->
      let fp = !(env.end_of_table) in
      env.func_ptrs := FunEnv.add fi fp !(env.func_ptrs);
      env.end_of_table := Int32.add !(env.end_of_table) 1l;
      fp

  let get_elems env =
    FunEnv.bindings !(env.func_ptrs)

  let get_end_of_table env : int32 =
    !(env.end_of_table)

  let add_static (env : t) (data : StaticBytes.t) : int64 =
    let b = StaticBytes.as_bytes data in
    match StringEnv.find_opt b !(env.static_strings)  with
    | Some ptr -> ptr
    | None ->
      let ptr = add_mutable_static_bytes env b  in
      env.static_strings := StringEnv.add b ptr !(env.static_strings);
      ptr
  
  let add_static_unskewed (env : t) (data : StaticBytes.t) : int64 =
    Int64.add (add_static env data) ptr_unskew

  let get_end_of_static_memory env : int64 =
    env.static_memory_frozen := true;
    !(env.end_of_static_memory)

  let add_static_variable (env : t) : int64 =
    let index = !(env.static_variables) in
    env.static_variables := Int64.add index 1L;
    index

  let count_static_variables (env : t) =
    !(env.static_variables)

  let get_static_memory env =
    !(env.static_memory)

  let mem_size env =
    Int64.(add (div (get_end_of_static_memory env) page_size) 1L)

  let collect_garbage env =
    let name = "incremental_gc" in
    let gc_fn = if !Flags.force_gc then name else "schedule_" ^ name in
    call_import env "rts" gc_fn

  (* See Note [Candid subtype checks] *)
  (* NB: we don't bother detecting duplicate registrations here because the code sharing machinery
     ensures that `add_typtbl_typ t` is called at most once for any `t` with a distinct type hash *)
  let add_typtbl_typ (env : t) ty : Int32.t =
    reg env.typtbl_typs ty

  let get_typtbl_typs (env : t) : Type.typ list =
    !(env.typtbl_typs)

  let add_feature (env : t) f =
    env.features := FeatureSet.add f (!(env.features))

  let get_features (env : t) = FeatureSet.elements (!(env.features))

  let require_stable_memory (env : t)  =
    if not !(env.requires_stable_memory)
    then
      (env.requires_stable_memory := true;
       match mode env with
       | Flags.ICMode | Flags.RefMode ->
          ()
       | Flags.WASIMode | Flags.WasmMode ->
          add_feature env "bulk-memory";
          add_feature env "multi-memory")

  let requires_stable_memory (env : t) =
    !(env.requires_stable_memory)

  let get_memories (env : t) =
    nr {mtype = MemoryType {min = mem_size env; max = None}}
    ::
    match mode env with
    | Flags.WASIMode | Flags.WasmMode when !(env.requires_stable_memory) ->
      [ nr {mtype = MemoryType {min = Int32.zero; max = None}} ]
    | _ -> []
end


(* General code generation functions:
   Rule of thumb: Here goes stuff that independent of the Motoko AST.
*)

(* Function called compile_* return a list of instructions (and maybe other stuff) *)


let compile_comparison rel = 
  G.i (Compare (Wasm_exts.Values.I64 rel)) ^^
  G.i (Convert (Wasm_exts.Values.I64 I64Op.ExtendUI32))
let compile_comparison_32 rel = 
  G.i (Compare (Wasm_exts.Values.I32 rel)) ^^
  G.i (Convert (Wasm_exts.Values.I64 I64Op.ExtendUI32))
let compile_test op =
  G.i (Test (Wasm_exts.Values.I64 op)) ^^
  G.i (Convert (Wasm_exts.Values.I64 I64Op.ExtendUI32))
let compile_comparison_f64 rel = 
  G.i (Compare (Wasm_exts.Values.F64 rel)) ^^
  G.i (Convert (Wasm_exts.Values.I64 I64Op.ExtendUI32))

let compile_unboxed_const i = G.i (Const (nr (Wasm_exts.Values.I64 i)))
let compile_const_32 i = G.i (Const (nr (Wasm_exts.Values.I32 i)))
let compile_unboxed_zero = compile_unboxed_const 0L
let compile_unboxed_one = compile_unboxed_const 1L

(* Some common arithmetic, used for pointer and index arithmetic *)
let compile_op_const op i =
    compile_unboxed_const i ^^
    G.i (Binary (Wasm_exts.Values.I64 op))
let compile_add_const = compile_op_const I64Op.Add
let compile_sub_const = compile_op_const I64Op.Sub
let compile_mul_const = compile_op_const I64Op.Mul
let compile_divU_const = compile_op_const I64Op.DivU
let compile_shrU_const = compile_op_const I64Op.ShrU
let compile_shrS_const = compile_op_const I64Op.ShrS
let compile_shl_const = compile_op_const I64Op.Shl
let compile_rotl_const = compile_op_const I64Op.Rotl
let compile_rotr_const = compile_op_const I64Op.Rotr
let compile_bitand_const = compile_op_const I64Op.And
let compile_bitor_const = function
  | 0L -> G.nop | n -> compile_op_const I64Op.Or n
let compile_xor_const = function
  | 0L -> G.nop | n -> compile_op_const I64Op.Xor n
let compile_rel_const rel i =
  compile_unboxed_const i ^^
  compile_comparison rel
let compile_eq_const = function
  | 0L -> compile_test I64Op.Eqz
  | i -> compile_rel_const I64Op.Eq i

let compile_op32_const op i =
    compile_const_32 i ^^
    G.i (Binary (Wasm_exts.Values.I32 op))
let compile_add32_const = compile_op32_const I32Op.Add
let _compile_sub32_const = compile_op32_const I32Op.Sub
let _compile_mul32_const = compile_op32_const I32Op.Mul
let _compile_divU32_const = compile_op32_const I32Op.DivU
let compile_shrU32_const = function
  | 0l -> G.nop | n -> compile_op32_const I32Op.ShrU n
let _compile_shrS32_const = function
  | 0l -> G.nop | n -> compile_op32_const I32Op.ShrS n
let compile_shl32_const = function
  | 0l -> G.nop | n -> compile_op32_const I32Op.Shl n
let compile_eq32_const i =
  compile_const_32 i ^^
  compile_comparison_32 I32Op.Eq

(* helper, traps with message *)
let else_losing_precision env =
  E.else_trap_with env "losing precision"

(* helper, expects i64 on stack *)
let narrow_to_32_unsigned_bits env =
  compile_bitand_const 0xFFFF_FFFF_0000_0000L ^^
  compile_test I64Op.Eqz ^^
  else_losing_precision env

(* helper, expects two identical i64s on stack *)
let narrow_to_32_signed_bits env =
  compile_shl_const 1L ^^
  G.i (Binary (Wasm_exts.Values.I64 I64Op.Xor)) ^^
  narrow_to_32_unsigned_bits env

(* Analogous to Lib.Uint32.compare *)
let compare_uint64 i1 i2 =
  if i1 < 0L && i2 >= 0L then 1
  else if i1 >= 0L && i2 < 0L then -1
  else Int64.compare i1 i2

(* A common variant of todo *)

let todo_trap env fn se = todo fn se (E.trap_with env ("TODO: " ^ fn))
let _todo_trap_SR env fn se = todo fn se (SR.Unreachable, E.trap_with env ("TODO: " ^ fn))

(* Locals *)

let new_local_ env t name =
  let i = E.add_anon_local env t in
  E.add_local_name env i name;
  ( G.i (LocalSet (nr i))
  , G.i (LocalGet (nr i))
  , i
  )

let new_local env name =
  let (set_i, get_i, _) = new_local_ env I64Type name
  in (set_i, get_i)

let new_local32 env name =
  let (set_i, get_i, _) = new_local_ env I32Type name
  in (set_i, get_i)

(* Some common code macros *)

(* Iterates while cond is true. *)
let compile_while env cond body =
    G.loop0 (
      cond ^^ E.if0 (body ^^ G.i (Br (nr 1l))) G.nop
    )

(* Expects a number n on the stack. Iterates from m to below that number. *)
let from_m_to_n env m mk_body =
    let (set_n, get_n) = new_local env "n" in
    let (set_i, get_i) = new_local env "i" in
    set_n ^^
    compile_unboxed_const m ^^
    set_i ^^

    compile_while env
      ( get_i ^^
        get_n ^^
        compile_comparison I64Op.LtU
      ) (
        mk_body get_i ^^

        get_i ^^
        compile_add_const 1L ^^
        set_i
      )

(* Expects a number on the stack. Iterates from zero to below that number. *)
let from_0_to_n env mk_body = from_m_to_n env 0L mk_body

(* Pointer reference and dereference  *)

let load_unskewed_ptr : G.t =
  G.i (Load {ty = I64Type; align = 3; offset = 0L; sz = None})

let store_unskewed_ptr : G.t =
  G.i (Store {ty = I64Type; align = 3; offset = 0L; sz = None})
  
let load_ptr : G.t =
  G.i (Load {ty = I64Type; align = 3; offset = ptr_unskew; sz = None})

let store_ptr : G.t =
  G.i (Store {ty = I64Type; align = 3; offset = ptr_unskew; sz = None})

module FakeMultiVal = struct
  (* For some use-cases (e.g. processing the compiler output with analysis
     tools) it is useful to avoid the multi-value extension.

     This module provides mostly transparent wrappers that put multiple values
     in statically allocated globals and pull them off again.

     So far only does I64Type (but that could be changed).

     If the multi_value flag is on, these do not do anything.
  *)
  let ty tys =
    if !Flags.multi_value || List.length tys <= 1
    then tys
    else []

  let global env i =
    E.get_global64_lazy env (Printf.sprintf "multi_val_%d" i) Mutable 0L

  let store env tys =
    if !Flags.multi_value || List.length tys <= 1 then G.nop else
    G.concat_mapi (fun i ty ->
      assert(ty = I64Type);
      G.i (GlobalSet (nr (global env i)))
    ) tys

  let load env tys =
    if !Flags.multi_value || List.length tys <= 1 then G.nop else
    let n = List.length tys - 1 in
    G.concat_mapi (fun i ty ->
      assert(ty = I64Type);
      G.i (GlobalGet (nr (global env (n - i))))
    ) tys

  (* A drop-in replacement for E.if_ *)
  let if_ env bt thn els =
    E.if_ env (ty bt) (thn ^^ store env bt) (els ^^ store env bt) ^^
    load env bt

  (* A block that can be exited from *)
  let block_ env bt body =
    E.block_ env (ty bt) (G.with_current_depth (fun depth ->
      body (store env bt ^^ G.branch_to_ depth)
    )) ^^
    load env bt

end (* FakeMultiVal *)

module Func = struct
  (* This module contains basic bookkeeping functionality to define functions,
     in particular creating the environment, and finally adding it to the environment.
  *)


  let of_body env params retty mk_body =
    let env1 = E.mk_fun_env env (Int32.of_int (List.length params)) (List.length retty) in
    List.iteri (fun i (n,_t) -> E.add_local_name env1 (Int32.of_int i) n) params;
    let ty = FuncType (List.map snd params, FakeMultiVal.ty retty) in
    let body = G.to_instr_list (
      mk_body env1 ^^ FakeMultiVal.store env1 retty
    ) in
    (nr { ftype = nr (E.func_type env ty);
          locals = E.get_locals env1;
          body }
    , E.get_local_names env1)

  let define_built_in env name params retty mk_body =
    E.define_built_in env name (lazy (of_body env params retty mk_body))

  type sharing =
    Always (* i.e. never inline *)
  | Never  (* i.e. always inline *)

  (* (Almost) transparently lift code into a function and call this function,
     unless sharing = Never and not (!Flags.share_code) in which case the code
     is inlined.
     NB: inlined code must not be recursive nor `return`.
  *)
  (* Also add a hack to support multiple return values *)
  let share_code sharing env name params retty mk_body =
    if sharing = Always || !Flags.share_code
    then
      let getters =
        List.mapi
          (fun i (n, t) -> (G.i (LocalGet (nr (Int32.of_int i)))))
          params
      in
      define_built_in env name params retty (fun env -> mk_body env getters);
      G.i (Call (nr (E.built_in env name))) ^^
      FakeMultiVal.load env retty
    else begin
      assert (sharing = Never);
      let locals =
        List.map
           (fun (n, t) -> new_local_ env t n)
           params
      in
      let set_locals = List.fold_right (fun (set, get, _) is-> is ^^ set) locals G.nop in
      let getters = List.map (fun (set, get, _) -> get) locals in
      set_locals ^^
      mk_body env getters ^^ FakeMultiVal.store env retty ^^
      FakeMultiVal.load env retty
   end

  (* Shorthands for various arities *)
  let [@warning "-8"] share_code0 sharing env name retty mk_body =
    share_code sharing env name [] retty (fun env [] -> mk_body env)
  let [@warning "-8"] share_code1 sharing env name p1 retty mk_body =
    share_code sharing env name [p1] retty (fun env [g1] -> mk_body env
        g1
    )
  let [@warning "-8"] share_code2 sharing env name (p1,p2) retty mk_body =
    share_code sharing env name [p1; p2] retty (fun env [g1; g2] -> mk_body env
      g1
      g2
    )
  let [@warning "-8"] share_code3 sharing env name (p1, p2, p3) retty mk_body =
    share_code sharing env name [p1; p2; p3] retty (fun env [g1; g2; g3] -> mk_body env
      g1
      g2
      g3
    )
  let [@warning "-8"] _share_code4 sharing env name (p1, p2, p3, p4) retty mk_body =
    share_code sharing env name [p1; p2; p3; p4] retty (fun env [g1; g2; g3; g4]-> mk_body env
      g1
      g2
      g3
      g4
    )
  let [@warning "-8"] share_code6 sharing env name (p1, p2, p3, p4, p5, p6) retty mk_body =
    share_code sharing env name [p1; p2; p3; p4; p5; p6] retty (fun env [g1; g2; g3; g4; g5; g6] -> mk_body env
      g1
      g2
      g3
      g4
      g5
      g6
    )
  let [@warning "-8"] _share_code7 sharing env name (p1, p2, p3, p4, p5, p6, p7) retty mk_body =
    share_code sharing env name [p1; p2; p3; p4; p5; p6; p7] retty (fun env [g1; g2; g3; g4; g5; g6; g7] -> mk_body env
      g1
      g2
      g3
      g4
      g5
      g6
      g7
    )

  let [@warning "-8"] _share_code9 sharing env name (p1, p2, p3, p4, p5, p6, p7, p8, p9) retty mk_body =
    share_code sharing env name [p1; p2; p3; p4; p5; p6; p7; p8; p9] retty (fun env [g1; g2; g3; g4; g5; g6; g7; g8; g9] -> mk_body env
      g1
      g2
      g3
      g4
      g5
      g6
      g7
      g8
      g9
    )


end (* Func *)

module RTS = struct
  (* The connection to the C and Rust parts of the RTS *)
  let system_imports env =
    E.add_func_import env "rts" "initialize_incremental_gc" [] [];
    E.add_func_import env "rts" "schedule_incremental_gc" [] [];
    E.add_func_import env "rts" "incremental_gc" [] [];
    E.add_func_import env "rts" "write_with_barrier" [I64Type; I64Type] [];
    E.add_func_import env "rts" "allocation_barrier" [I64Type] [I64Type];
    E.add_func_import env "rts" "running_gc" [] [I32Type];
    E.add_func_import env "rts" "register_stable_type" [I64Type; I64Type; I32Type] [];
    E.add_func_import env "rts" "load_stable_actor" [] [I64Type];
    E.add_func_import env "rts" "save_stable_actor" [I64Type] [];
    E.add_func_import env "rts" "free_stable_actor" [] [];
    E.add_func_import env "rts" "contains_field" [I64Type; I64Type] [I32Type];
    E.add_func_import env "rts" "set_static_root" [I64Type] [];
    E.add_func_import env "rts" "get_static_root" [] [I64Type];
    E.add_func_import env "rts" "null_singleton" [] [I64Type];
    E.add_func_import env "rts" "memcmp" [I64Type; I64Type; I64Type] [I32Type];
    E.add_func_import env "rts" "version" [] [I64Type];
    E.add_func_import env "rts" "parse_idl_header" [I32Type; I64Type; I64Type; I64Type; I64Type] [];
    E.add_func_import env "rts" "idl_sub_buf_words" [I64Type; I64Type] [I64Type];
    E.add_func_import env "rts" "idl_sub_buf_init" [I64Type; I64Type; I64Type] [];
    E.add_func_import env "rts" "idl_sub"
      [I64Type; I64Type; I64Type; I64Type; I64Type; I64Type; I64Type; I32Type; I32Type] [I32Type];
    E.add_func_import env "rts" "leb128_decode" [I64Type] [I64Type];
    E.add_func_import env "rts" "sleb128_decode" [I64Type] [I64Type];
    E.add_func_import env "rts" "bigint_of_word32" [I32Type] [I64Type];
    E.add_func_import env "rts" "bigint_of_int32" [I32Type] [I64Type];
    E.add_func_import env "rts" "bigint_to_word32_wrap" [I64Type] [I32Type];
    E.add_func_import env "rts" "bigint_to_word32_trap" [I64Type] [I32Type];
    E.add_func_import env "rts" "bigint_to_word32_trap_with" [I64Type; I64Type] [I32Type];
    E.add_func_import env "rts" "bigint_of_word64" [I64Type] [I64Type];
    E.add_func_import env "rts" "bigint_of_int64" [I64Type] [I64Type];
    E.add_func_import env "rts" "bigint_of_float64" [F64Type] [I64Type];
    E.add_func_import env "rts" "bigint_to_float64" [I64Type] [F64Type];
    E.add_func_import env "rts" "bigint_to_word64_wrap" [I64Type] [I64Type];
    E.add_func_import env "rts" "bigint_to_word64_trap" [I64Type] [I64Type];
    E.add_func_import env "rts" "bigint_to_word64_trap_with" [I64Type; I64Type] [I64Type];
    E.add_func_import env "rts" "bigint_eq" [I64Type; I64Type] [I32Type];
    E.add_func_import env "rts" "bigint_isneg" [I64Type] [I32Type];
    E.add_func_import env "rts" "bigint_count_bits" [I64Type] [I64Type];
    E.add_func_import env "rts" "bigint_2complement_bits" [I64Type] [I64Type];
    E.add_func_import env "rts" "bigint_lt" [I64Type; I64Type] [I32Type];
    E.add_func_import env "rts" "bigint_gt" [I64Type; I64Type] [I32Type];
    E.add_func_import env "rts" "bigint_le" [I64Type; I64Type] [I32Type];
    E.add_func_import env "rts" "bigint_ge" [I64Type; I64Type] [I32Type];
    E.add_func_import env "rts" "bigint_add" [I64Type; I64Type] [I64Type];
    E.add_func_import env "rts" "bigint_sub" [I64Type; I64Type] [I64Type];
    E.add_func_import env "rts" "bigint_mul" [I64Type; I64Type] [I64Type];
    E.add_func_import env "rts" "bigint_rem" [I64Type; I64Type] [I64Type];
    E.add_func_import env "rts" "bigint_div" [I64Type; I64Type] [I64Type];
    E.add_func_import env "rts" "bigint_pow" [I64Type; I64Type] [I64Type];
    E.add_func_import env "rts" "bigint_neg" [I64Type] [I64Type];
    E.add_func_import env "rts" "bigint_lsh" [I64Type; I64Type] [I64Type];
    E.add_func_import env "rts" "bigint_rsh" [I64Type; I64Type] [I64Type];
    E.add_func_import env "rts" "bigint_abs" [I64Type] [I64Type];
    E.add_func_import env "rts" "bigint_leb128_size" [I64Type] [I64Type];
    E.add_func_import env "rts" "bigint_leb128_encode" [I64Type; I64Type] [];
    E.add_func_import env "rts" "bigint_leb128_stream_encode" [I64Type; I64Type] [];
    E.add_func_import env "rts" "bigint_leb128_decode" [I64Type] [I64Type];
    E.add_func_import env "rts" "bigint_leb128_decode_word64" [I64Type; I64Type; I64Type] [I64Type];
    E.add_func_import env "rts" "bigint_sleb128_size" [I64Type] [I64Type];
    E.add_func_import env "rts" "bigint_sleb128_encode" [I64Type; I64Type] [];
    E.add_func_import env "rts" "bigint_sleb128_stream_encode" [I64Type; I64Type] [];
    E.add_func_import env "rts" "bigint_sleb128_decode" [I64Type] [I64Type];
    E.add_func_import env "rts" "bigint_sleb128_decode_word64" [I64Type; I64Type; I64Type] [I64Type];
    E.add_func_import env "rts" "leb128_encode" [I64Type; I64Type] [];
    E.add_func_import env "rts" "sleb128_encode" [I64Type; I64Type] [];
    E.add_func_import env "rts" "utf8_valid" [I64Type; I64Type] [I32Type];
    E.add_func_import env "rts" "utf8_validate" [I64Type; I64Type] [];
    E.add_func_import env "rts" "skip_leb128" [I64Type] [];
    E.add_func_import env "rts" "skip_any" [I64Type; I64Type; I32Type; I32Type] [];
    E.add_func_import env "rts" "find_field" [I64Type; I64Type; I64Type; I32Type; I64Type] [I32Type];
    E.add_func_import env "rts" "skip_fields" [I64Type; I64Type; I64Type; I64Type] [];
    E.add_func_import env "rts" "remember_continuation" [I64Type] [I64Type];
    E.add_func_import env "rts" "recall_continuation" [I64Type] [I64Type];
    E.add_func_import env "rts" "peek_future_continuation" [I64Type] [I64Type];
    E.add_func_import env "rts" "continuation_count" [] [I64Type];
    E.add_func_import env "rts" "continuation_table_size" [] [I64Type];
    E.add_func_import env "rts" "blob_of_text" [I64Type] [I64Type];
    E.add_func_import env "rts" "text_compare" [I64Type; I64Type] [I64Type];
    E.add_func_import env "rts" "text_concat" [I64Type; I64Type] [I64Type];
    E.add_func_import env "rts" "text_iter_done" [I64Type] [I64Type];
    E.add_func_import env "rts" "text_iter" [I64Type] [I64Type];
    E.add_func_import env "rts" "text_iter_next" [I64Type] [I32Type];
    E.add_func_import env "rts" "text_len" [I64Type] [I64Type];
    E.add_func_import env "rts" "text_of_ptr_size" [I64Type; I64Type] [I64Type];
    E.add_func_import env "rts" "text_singleton" [I32Type] [I64Type];
    E.add_func_import env "rts" "text_size" [I64Type] [I64Type];
    E.add_func_import env "rts" "text_to_buf" [I64Type; I64Type] [];
    E.add_func_import env "rts" "text_lowercase" [I64Type] [I64Type];
    E.add_func_import env "rts" "text_uppercase" [I64Type] [I64Type];
    E.add_func_import env "rts" "region_init" [I64Type] [];
    E.add_func_import env "rts" "alloc_region" [I64Type; I64Type; I64Type] [I64Type];
    E.add_func_import env "rts" "init_region" [I64Type; I64Type; I64Type; I64Type] [];
    E.add_func_import env "rts" "region_new" [] [I64Type];
    E.add_func_import env "rts" "region_id" [I64Type] [I64Type];
    E.add_func_import env "rts" "region_page_count" [I64Type] [I64Type];
    E.add_func_import env "rts" "region_vec_pages" [I64Type] [I64Type];
    E.add_func_import env "rts" "region_size" [I64Type] [I64Type];
    E.add_func_import env "rts" "region_grow" [I64Type; I64Type] [I64Type];
    E.add_func_import env "rts" "region_load_blob" [I64Type; I64Type; I64Type] [I64Type];
    E.add_func_import env "rts" "region_store_blob" [I64Type; I64Type; I64Type] [];
    E.add_func_import env "rts" "region_load_word8" [I64Type; I64Type] [I32Type];
    E.add_func_import env "rts" "region_store_word8" [I64Type; I64Type; I32Type] [];
    E.add_func_import env "rts" "region_load_word16" [I64Type; I64Type] [I32Type];
    E.add_func_import env "rts" "region_store_word16" [I64Type; I64Type; I32Type] [];
    E.add_func_import env "rts" "region_load_word32" [I64Type; I64Type] [I32Type];
    E.add_func_import env "rts" "region_store_word32" [I64Type; I64Type; I32Type] [];
    E.add_func_import env "rts" "region_load_word64" [I64Type; I64Type] [I64Type];
    E.add_func_import env "rts" "region_store_word64" [I64Type; I64Type; I64Type] [];
    E.add_func_import env "rts" "region_load_float64" [I64Type; I64Type] [F64Type];
    E.add_func_import env "rts" "region_store_float64" [I64Type; I64Type; F64Type] [];
    E.add_func_import env "rts" "region0_get" [] [I64Type];
    E.add_func_import env "rts" "blob_of_principal" [I64Type] [I64Type];
    E.add_func_import env "rts" "principal_of_blob" [I64Type] [I64Type];
    E.add_func_import env "rts" "compute_crc32" [I64Type] [I32Type];
    E.add_func_import env "rts" "blob_iter_done" [I64Type] [I64Type];
    E.add_func_import env "rts" "blob_iter" [I64Type] [I64Type];
    E.add_func_import env "rts" "blob_iter_next" [I64Type] [I64Type];
    E.add_func_import env "rts" "pow" [F64Type; F64Type] [F64Type]; (* musl *)
    E.add_func_import env "rts" "sin" [F64Type] [F64Type]; (* musl *)
    E.add_func_import env "rts" "cos" [F64Type] [F64Type]; (* musl *)
    E.add_func_import env "rts" "tan" [F64Type] [F64Type]; (* musl *)
    E.add_func_import env "rts" "asin" [F64Type] [F64Type]; (* musl *)
    E.add_func_import env "rts" "acos" [F64Type] [F64Type]; (* musl *)
    E.add_func_import env "rts" "atan" [F64Type] [F64Type]; (* musl *)
    E.add_func_import env "rts" "atan2" [F64Type; F64Type] [F64Type]; (* musl *)
    E.add_func_import env "rts" "exp" [F64Type] [F64Type]; (* musl *)
    E.add_func_import env "rts" "log" [F64Type] [F64Type]; (* musl *)
    E.add_func_import env "rts" "fmod" [F64Type; F64Type] [F64Type]; (* remainder, musl *)
    E.add_func_import env "rts" "float_fmt" [F64Type; I64Type; I64Type] [I64Type];
    E.add_func_import env "rts" "char_to_upper" [I32Type] [I32Type];
    E.add_func_import env "rts" "char_to_lower" [I32Type] [I32Type];
    E.add_func_import env "rts" "char_is_whitespace" [I32Type] [I32Type];
    E.add_func_import env "rts" "char_is_lowercase" [I32Type] [I32Type];
    E.add_func_import env "rts" "char_is_uppercase" [I32Type] [I32Type];
    E.add_func_import env "rts" "char_is_alphabetic" [I32Type] [I32Type];
    E.add_func_import env "rts" "get_max_live_size" [] [I64Type];
    E.add_func_import env "rts" "get_reclaimed" [] [I64Type];
    E.add_func_import env "rts" "alloc_words" [I64Type] [I64Type];
    E.add_func_import env "rts" "get_total_allocations" [] [I64Type];
    E.add_func_import env "rts" "get_heap_size" [] [I64Type];
    E.add_func_import env "rts" "alloc_blob" [I64Type] [I64Type];
    E.add_func_import env "rts" "alloc_array" [I64Type] [I64Type];
    E.add_func_import env "rts" "alloc_stream" [I64Type] [I64Type];
    E.add_func_import env "rts" "stream_write" [I64Type; I64Type; I64Type] [];
    E.add_func_import env "rts" "stream_write_byte" [I64Type; I32Type] [];
    E.add_func_import env "rts" "stream_write_text" [I64Type; I64Type] [];
    E.add_func_import env "rts" "stream_split" [I64Type] [I64Type];
    E.add_func_import env "rts" "stream_shutdown" [I64Type] [];
    E.add_func_import env "rts" "stream_reserve" [I64Type; I64Type] [I64Type];
    E.add_func_import env "rts" "stream_stable_dest" [I64Type; I64Type; I64Type] [];
    ()

end (* RTS *)

module GC = struct
  (* Record mutator/gc instructions counts *)

  let instruction_counter env =
    compile_const_32 0l ^^
    E.call_import env "ic0" "performance_counter"

  let register_globals env =
    E.add_global64 env "__mutator_instructions" Mutable 0L;
    E.add_global64 env "__collector_instructions" Mutable 0L

  let get_mutator_instructions env =
    G.i (GlobalGet (nr (E.get_global env "__mutator_instructions")))
  let set_mutator_instructions env =
    G.i (GlobalSet (nr (E.get_global env "__mutator_instructions")))

  let get_collector_instructions env =
    G.i (GlobalGet (nr (E.get_global env "__collector_instructions")))
  let set_collector_instructions env =
    G.i (GlobalSet (nr (E.get_global env "__collector_instructions")))

  let record_mutator_instructions env =
    match E.mode env with
    | Flags.(ICMode | RefMode)  ->
      instruction_counter env ^^
      set_mutator_instructions env
    | _ -> G.nop

  let record_collector_instructions env =
    match E.mode env with
    | Flags.(ICMode | RefMode)  ->
      instruction_counter env ^^
      get_mutator_instructions env ^^
      G.i (Binary (Wasm_exts.Values.I64 I64Op.Sub)) ^^
      set_collector_instructions env
    | _ -> G.nop

  let collect_garbage env =
    record_mutator_instructions env ^^
    E.collect_garbage env ^^
    record_collector_instructions env

end (* GC *)

module Heap = struct
  (* General heap object functionality (allocation, setting fields, reading fields) *)

  (* Memory addresses are 64 bit (I64Type). *)
  let word_size = 8L


  (* The heap base global can only be used late, see conclude_module
     and GHC.register *)
  let get_heap_base env =
    G.i (GlobalGet (nr (E.get_global env "__heap_base")))

  let get_total_allocation env =
    E.call_import env "rts" "get_total_allocations"

  let get_reclaimed env =
    E.call_import env "rts" "get_reclaimed"

  let get_memory_size =
    G.i MemorySize ^^
    compile_mul_const page_size

  let get_max_live_size env =
    E.call_import env "rts" "get_max_live_size"

  (* Static allocation (always words)
     (uses dynamic allocation for smaller and more readable code) *)
  let alloc env (n : int64) : G.t =
    compile_unboxed_const n ^^
    E.call_import env "rts" "alloc_words"

  (* Heap objects *)

  (* At this level of abstraction, heap objects are just flat arrays of words *)

  let load_field (i : int64) : G.t =
    let offset = Int64.(add (mul word_size i) ptr_unskew) in
    G.i (Load {ty = I64Type; align = 3; offset; sz = None})

  let store_field (i : int64) : G.t =
    let offset = Int64.(add (mul word_size i) ptr_unskew) in
    G.i (Store {ty = I64Type; align = 3; offset; sz = None})

  (* Or even as a single 64 bit float *)

  let load_field_float64 (i : int64) : G.t =
    let offset = Int64.(add (mul word_size i) ptr_unskew) in
    G.i (Load {ty = F64Type; align = 3; offset; sz = None})

  let store_field_float64 (i : int64) : G.t =
    let offset = Int64.(add (mul word_size i) ptr_unskew) in
    G.i (Store {ty = F64Type; align = 3; offset; sz = None})

  (* Convenience functions related to memory *)
  (* Copying bytes (works on unskewed memory addresses) *)
  let memcpy env = G.i MemoryCopy
  (* Comparing bytes (works on unskewed memory addresses) *)
  let memcmp env = E.call_import env "rts" "memcmp" ^^ G.i (Convert (Wasm_exts.Values.I64 I64Op.ExtendUI32))

  let register env =
    let get_heap_base_fn = E.add_fun env "get_heap_base" (Func.of_body env [] [I64Type] (fun env ->
      get_heap_base env
    )) in

    E.add_export env (nr {
      name = Lib.Utf8.decode "get_heap_base";
      edesc = nr (FuncExport (nr get_heap_base_fn))
    })

  let get_heap_size env =
    E.call_import env "rts" "get_heap_size"

end (* Heap *)

module Stack = struct
  (* The RTS includes C code which requires a shadow stack in linear memory.
     We reserve some space for it at the beginning of memory space (just like
     wasm-l would), this way stack overflow would cause out-of-memory, and not
     just overwrite static data.

     We sometimes use the stack space if we need small amounts of scratch space.

     All pointers here are unskewed.

     (We report logical stack overflow as "RTS Stack underflow" as the stack
     grows downwards.)
  *)

  (* Predefined constant stack size of 2MB, according to the persistent memory layout. *)
  let stack_size = 2 * 1024 * 1024

  let end_ () = Int64.of_int stack_size 

  let register_globals env =
    (* stack pointer *)
    E.add_global64 env "__stack_pointer" Mutable (end_());
    (* frame pointer *)
    E.add_global64 env "__frame_pointer" Mutable (end_());
    (* low watermark *)
    if !Flags.measure_rts_stack then
      E.add_global64 env "__stack_min" Mutable (end_());
    E.export_global env "__stack_pointer"

  let get_stack_ptr env =
    G.i (GlobalGet (nr (E.get_global env "__stack_pointer")))
  let set_stack_ptr env =
    G.i (GlobalSet (nr (E.get_global env "__stack_pointer")))

  let get_min env =
    G.i (GlobalGet (nr (E.get_global env "__stack_min")))
  let set_min env =
    G.i (GlobalSet (nr (E.get_global env "__stack_min")))

  let get_max_stack_size env =
    if !Flags.measure_rts_stack then
      compile_unboxed_const (end_()) ^^
      get_min env ^^
      G.i (Binary (Wasm_exts.Values.I64 I64Op.Sub))
    else (* report max available *)
      compile_unboxed_const (end_())

  let update_stack_min env =
    if !Flags.measure_rts_stack then
    get_stack_ptr env ^^
    get_min env ^^
    compile_comparison I64Op.LtU ^^
    (E.if0
       (get_stack_ptr env ^^
        set_min env)
      G.nop)
    else G.nop

  let stack_overflow env =
    Func.share_code0 Func.Never env "stack_overflow" [] (fun env ->
      (* read last word of reserved page to force trap *)
      compile_unboxed_const 0xFFFF_FFFF_FFFF_FFFCL ^^
      G.i (Load {ty = I64Type; align = 3; offset = 0L; sz = None}) ^^
      G.i Unreachable
    )

  let alloc_words env n =
    let n_bytes = Int64.mul n Heap.word_size in
    (* avoid absurd allocations *)
    assert (Int64.(to_int n_bytes) < stack_size);
    (* alloc words *)
    get_stack_ptr env ^^
    compile_unboxed_const n_bytes ^^
    G.i (Binary (Wasm_exts.Values.I64 I64Op.Sub)) ^^
    set_stack_ptr env ^^
    update_stack_min env ^^
    get_stack_ptr env ^^
    (* check for stack overflow, if necessary *)
    if n_bytes >= page_size then
      get_stack_ptr env ^^
      G.i (Unary (Wasm_exts.Values.I64 I64Op.Clz)) ^^
      E.if0
        G.nop (* we found leading zeros, i.e. no wraparound *)
        (stack_overflow env)
    else
      G.nop

  let free_words env n =
    get_stack_ptr env ^^
    compile_unboxed_const (Int64.mul n Heap.word_size) ^^
    G.i (Binary (Wasm_exts.Values.I64 I64Op.Add)) ^^
    set_stack_ptr env

  (* TODO: why not just remember and reset the stack pointer, instead of calling free_words? Also below *)
  let with_words env name n f =
    let (set_x, get_x) = new_local env name in
    alloc_words env n ^^ set_x ^^
    f get_x ^^
    free_words env n

  let dynamic_alloc_words env get_n =
    get_stack_ptr env ^^
    compile_divU_const Heap.word_size ^^
    get_n ^^
    compile_comparison I64Op.LtU ^^
    (E.if0
      (stack_overflow env)
      G.nop) ^^
    get_stack_ptr env ^^
    get_n ^^
    compile_mul_const Heap.word_size ^^
    G.i (Binary (Wasm_exts.Values.I64 I64Op.Sub)) ^^
    set_stack_ptr env ^^
    update_stack_min env ^^
    get_stack_ptr env

  let dynamic_free_words env get_n =
    get_stack_ptr env ^^
    get_n ^^
    compile_mul_const Heap.word_size ^^
    G.i (Binary (Wasm_exts.Values.I64 I64Op.Add)) ^^
    set_stack_ptr env

  (* TODO: why not just remember and reset the stack pointer, instead of calling free_words? Also above*)
  let dynamic_with_words env name f =
    let (set_n, get_n) = new_local env "n" in
    let (set_x, get_x) = new_local env name in
    set_n ^^
    dynamic_alloc_words env get_n ^^ set_x ^^
    f get_x ^^
    dynamic_free_words env get_n

  (* Stack Frames *)

  (* Traditional frame pointer for accessing statically allocated locals/args (all words)
     Used (sofar) only in serialization to compress Wasm stack
     at cost of expanding Rust/C Stack (whose size we control)*)
  let get_frame_ptr env =
    G.i (GlobalGet (nr (E.get_global env "__frame_pointer")))
  let set_frame_ptr env =
    G.i (GlobalSet (nr (E.get_global env "__frame_pointer")))

  (* Frame pointer operations *)

  (* Enter/exit a new frame of `n` words, saving and restoring prev frame pointer *)
  let with_frame env name n f =
    (* reserve space for n words + saved frame_ptr *)
    alloc_words env (Int64.add n 1L) ^^
    (* store the current frame_ptr at offset 0 *)
    get_frame_ptr env ^^
    G.i (Store {ty = I64Type; align = 3; offset = 0L; sz = None}) ^^
    get_stack_ptr env ^^
    (* set_frame_ptr to stack_ptr *)
    set_frame_ptr env ^^
    (* do as f *)
    f () ^^
    (* assert frame_ptr == stack_ptr *)
    get_frame_ptr env ^^
    get_stack_ptr env ^^
    compile_comparison I64Op.Eq ^^
    E.else_trap_with env "frame_ptr <> stack_ptr" ^^
    (* restore the saved frame_ptr *)
    get_frame_ptr env ^^
    G.i (Load {ty = I64Type; align = 3; offset = 0L; sz = None}) ^^
    set_frame_ptr env ^^
    (* free the frame *)
    free_words env (Int64.add n 1L)

  (* read local n of current frame *)
  let get_local env n =
    let offset = Int64.mul (Int64.add n 1L) Heap.word_size in
    get_frame_ptr env ^^
      G.i (Load { ty = I64Type; align = 3; offset; sz = None})

  (* read local n of previous frame *)
  let get_prev_local env n =
    let offset = Int64.mul (Int64.add n 1L) Heap.word_size in
    (* indirect through save frame_ptr at offset 0 *)
    get_frame_ptr env ^^
    G.i (Load { ty = I64Type; align = 3; offset = 0L; sz = None}) ^^
    G.i (Load { ty = I64Type; align = 3; offset; sz = None})

  (* set local n of current frame *)
  let set_local env n =
    let offset = Int64.mul (Int64.add n 1L) Heap.word_size in
    Func.share_code1 Func.Never env ("set_local %i" ^ Int64.to_string n) ("val", I64Type) []
      (fun env get_val ->
         get_frame_ptr env ^^
         get_val ^^
         G.i (Store { ty = I64Type; align = 3; offset; sz = None}))

end (* Stack *)


module ContinuationTable = struct
  (* See rts/motoko-rts/src/closure_table.rs *)
  let remember env : G.t = E.call_import env "rts" "remember_continuation"
  let recall env : G.t = E.call_import env "rts" "recall_continuation"
  let peek_future env : G.t = E.call_import env "rts" "peek_future_continuation"
  let count env : G.t = E.call_import env "rts" "continuation_count"
  let size env : G.t = E.call_import env "rts" "continuation_table_size"
end (* ContinuationTable *)

module Bool = struct
  (* Boolean literals are either 0 or non-zero (e.g. if they origin from RTS or external API).
     They need not be shifted before put in the heap,
     because the "zero page" never contains GC-ed objects
  *)

  let vanilla_lit = function
    | false -> 0L
    | true -> 1L (* or any other non-zero value *)

  let lit b = compile_unboxed_const (vanilla_lit b)

  let neg = compile_test I64Op.Eqz

  let from_rts_int32 = 
    G.i (Convert (Wasm_exts.Values.I64 I64Op.ExtendUI32))

  let to_rts_int32 =
    G.i (Convert (Wasm_exts.Values.I32 I32Op.WrapI64))

  let from_int64 =
    compile_unboxed_const 0L ^^
    compile_comparison I64Op.Ne

end (* Bool *)

module BitTagged = struct

  (* This module takes care of pointer tagging:

     A pointer to an object at offset `i` on the heap is represented as
     `i-1`, so the low two bits of the pointer are always set (0b…11).
     We call `i-1` a *skewed* pointer, in a feeble attempt to avoid the term
     shifted, which may sound like a logical shift.

     We use the constants ptr_skew and ptr_unskew to change a pointer as a
     signpost where we switch between raw pointers to skewed ones.

     This means we can store a small unboxed scalar x as (x `lsl` 1), and still
     tell it apart from a pointer by looking at the last bits: if set, it is a
     pointer.

     Small here means -2^62 ≤ x < 2^62, and untagging needs to happen with an
     _arithmetic_ right shift. This is the right thing to do for signed
     numbers, and because we want to apply a consistent logic for all types,
     especially as there is only one wasm type, we use the same range for
     signed numbers as well.

     Boolean false is a non-pointer by construction.
     Boolean true (1) needs not be shifted as GC will not consider it.

     Summary:

       0b…11: A pointer
       0b…x0: A shifted scalar
       0b000: `false`
       0b001: `true`

     Note that {Nat,Int}{8,16,32} do not need to be explicitly bit-tagged:
     The bytes are stored in the _most_ significant byte(s) of the `i32`,
     thus lowest two bits are always 0.
     All arithmetic is implemented directly on that representation, see
     module TaggedSmallWord.
  *)
  let is_true_literal env =
    compile_eq_const 1L

  (* Note: `true` is not handled here, needs specific check where needed. *)
  let if_tagged_scalar env retty is1 is2 =
    compile_bitand_const 0x1L ^^
    compile_eq_const 0x1L ^^
    E.if_ env retty is2 is1

  (* With two bit-tagged pointers on the stack, decide
     whether both are scalars and invoke is1 (the fast path)
     if so, and otherwise is2 (the slow path).
     Note: `true` is not handled here, needs specific check where needed.
  *)
  let if_both_tagged_scalar env retty is1 is2 =
    G.i (Binary (Wasm_exts.Values.I64 I64Op.Or)) ^^
    compile_bitand_const 0x1L ^^
    compile_eq_const 0x1L ^^
    E.if_ env retty is2 is1

  (* 64 bit numbers *)

  (* static *)
  let can_tag_const (n : int64) =
    let lower_bound = Int64.(neg (shift_left 1L 62)) in
    let upper_bound = Int64.shift_left 1L 62 in
    lower_bound <= n && n < upper_bound

  let tag_const i = Int64.shift_left i 1


  (* dynamic *)
  let if_can_tag_i64 env retty is1 is2 =
    Func.share_code1 Func.Never env "can_tag_i64" ("x", I64Type) [I64Type] (fun env get_x ->
      (* checks that all but the low 62 bits are either all 0 or all 1 *)
      get_x ^^ compile_shl_const 1L ^^
      get_x ^^ G.i (Binary (Wasm_exts.Values.I64 I64Op.Xor)) ^^
      compile_shrU_const 63L ^^
      compile_test I64Op.Eqz
    ) ^^
    E.if_ env retty is1 is2

  let if_can_tag_u64 env retty is1 is2 =
    compile_shrU_const 62L ^^
    compile_test I64Op.Eqz ^^
    E.if_ env retty is1 is2

  let tag = compile_shl_const 1L
  let untag = compile_shrS_const 1L

  (* 32 bit numbers, dynamic, w.r.t `Int` *)
  let if_can_tag_i32 env retty is1 is2 =
    Func.share_code1 Func.Never env "can_tag_i32" ("x", I32Type) [I32Type] (fun env get_x ->
      (* checks that all but the low 30 bits are either all 0 or all 1 *)
      get_x ^^ compile_shl32_const 1l ^^
      get_x ^^ G.i (Binary (Wasm_exts.Values.I32 I32Op.Xor)) ^^
      compile_shrU32_const 31l ^^
      G.i (Test (Wasm_exts.Values.I32 I32Op.Eqz))
    ) ^^
    E.if_ env retty is1 is2

  let if_can_tag_u32 env retty is1 is2 =
    compile_shrU32_const 30l ^^
    compile_test I32Op.Eqz ^^
    E.if_ env retty is1 is2

  let tag_i32 =
    G.i (Convert (Wasm_exts.Values.I64 I64Op.ExtendUI32)) ^^
    compile_shl_const 1L

  let untag_i32 =
    compile_shrS_const 1L ^^
    G.i (Convert (Wasm_exts.Values.I32 I32Op.WrapI64))

end (* BitTagged *)

module Tagged = struct
  (* Tagged objects all have an object header consisting of a tag and a forwarding pointer.
     The tag is to describe their runtime type and serves to traverse the heap
     (serialization, GC), but also for objectification of arrays.

     The tag is a word at the beginning of the object.

     The (skewed) forwarding pointer supports object moving in the incremental garbage collection.

         obj header
     ┌──────┬─────────┬──
     │ tag  │ fwd ptr │ ...
     └──────┴─────────┴──

     The copying GC requires that all tagged objects in the dynamic heap space have at least
     two words in order to replace them by `Indirection`. This condition is except for `Null`
     that only lives in static heap space and is therefore not replaced by `Indirection` during
     copying GC.

     Attention: This mapping is duplicated in these places
       * here
       * motoko-rts/src/types.rs
       * motoko-rts/src/stream.rs
       * motoko-rts/src/text.rs
       * motoko-rts/src/memory.rs
       * motoko-rts/src/bigint.rs
       * motoko-rts/src/blob-iter.rs
       * motoko-rts/src/static-checks.rs
       * In all GC implementations in motoko-rts/src/gc/
     so update all!
   *)

  type [@warning "-37"] tag  =
    | Object
    | ObjInd (* The indirection used for object fields *)
    | Array (* Also a tuple *)
    | Bits64 (* Contains a 64 bit number *)
    | MutBox (* used for mutable heap-allocated variables *)
    | Closure
    | Some (* For opt *)
    | Variant
    | Blob
    | Indirection (* Only used by the GC *)
    | BigInt
    | Concat (* String concatenation, used by rts/text.c *)
    | Null (* For opt. Singleton in persistent heap *)
    | OneWordFiller (* Only used by the RTS *)
    | FreeSpace (* Only used by the RTS *)
    | Region
    | ArraySliceMinimum (* Used by the GC for incremental array marking *)
    | StableSeen (* Marker that we have seen this thing before *)
    | CoercionFailure (* Used in the Candid decoder. Static singleton! *)

  (* Tags needs to have the lowest bit set, to allow distinguishing object
     headers from heap locations (object or field addresses).

     (Reminder: objects and fields are word-aligned so will have the lowest two
     bits unset) *)
  let int_of_tag = function
    | Object -> 1L
    | ObjInd -> 3L
    | Array -> 5L
    | Bits64 -> 7L
    | MutBox -> 9L
    | Closure -> 11L
    | Some -> 13L
    | Variant -> 15L
    | Blob -> 17L
    | Indirection -> 19L
    | BigInt -> 23L
    | Concat -> 25L
    | Region -> 27L
    | Null -> 29L
    | OneWordFiller -> 31L
    | FreeSpace -> 33L
    | ArraySliceMinimum -> 34L
    (* Next two tags won't be seen by the GC, so no need to set the lowest bit
       for `CoercionFailure` and `StableSeen` *)
    | CoercionFailure -> 0xffff_ffff_ffff_fffeL
    | StableSeen -> 0xffff_ffff_ffff_ffffL

  let header_size = 2L
  
  (* The tag *)
  let tag_field = 0L
  let forwarding_pointer_field = 1L

  (* Note: post-allocation barrier must be applied after initialization *)
  let alloc env size tag =
    assert (size > 1L);
    let name = Printf.sprintf "alloc_size<%d>_tag<%d>" (Int64.to_int size) (Int64.to_int (int_of_tag tag)) in

    Func.share_code0 Func.Never env name [I64Type] (fun env ->
      let set_object, get_object = new_local env "new_object" in
      Heap.alloc env size ^^
      set_object ^^ get_object ^^
      compile_unboxed_const (int_of_tag tag) ^^
      Heap.store_field tag_field ^^
      get_object ^^ (* object pointer *)
      get_object ^^ (* forwarding pointer *)
      Heap.store_field forwarding_pointer_field ^^
      get_object
    )

  let load_forwarding_pointer env =
    Heap.load_field forwarding_pointer_field

  let store_tag env tag =
    load_forwarding_pointer env ^^
    compile_unboxed_const (int_of_tag tag) ^^
    Heap.store_field tag_field

  let load_tag env =
    load_forwarding_pointer env ^^
    Heap.load_field tag_field

  let check_forwarding env unskewed =
    let name = "check_forwarding_" ^ if unskewed then "unskewed" else "skewed" in
    Func.share_code1 Func.Always env name ("object", I64Type) [I64Type] (fun env get_object ->
      let set_object = G.setter_for get_object in
      (if unskewed then
        get_object ^^
        compile_unboxed_const ptr_skew ^^
        G.i (Binary (Wasm_exts.Values.I64 I64Op.Add)) ^^
        set_object
      else G.nop) ^^
      get_object ^^
      load_forwarding_pointer env ^^
      get_object ^^
      compile_comparison I64Op.Eq ^^
      E.else_trap_with env "missing object forwarding" ^^
      get_object ^^
      (if unskewed then
        compile_unboxed_const ptr_unskew ^^
        G.i (Binary (Wasm_exts.Values.I64 I64Op.Add))
      else G.nop))

  let check_forwarding_for_store env typ =
    let (set_value, get_value, _) = new_local_ env typ "value" in
    set_value ^^ check_forwarding env false ^^ get_value

  let load_field env index =
    (if !Flags.sanity then check_forwarding env false else G.nop) ^^
    Heap.load_field index

  let store_field env index =
    (if !Flags.sanity then check_forwarding_for_store env I64Type else G.nop) ^^
    Heap.store_field index

  let load_field_float64 env index =
    (if !Flags.sanity then check_forwarding env false else G.nop) ^^
    Heap.load_field_float64 index

  let store_field_float64 env index =
    (if !Flags.sanity then check_forwarding_for_store env F64Type else G.nop) ^^
    Heap.store_field_float64 index

  (* Branches based on the tag of the object pointed to,
     leaving the object on the stack afterwards. *)
  let branch_default env retty def (cases : (tag * G.t) list) : G.t =
    let (set_tag, get_tag) = new_local env "tag" in

    let rec go = function
      | [] -> def
      | ((tag, code) :: cases) ->
        get_tag ^^
        compile_eq_const (int_of_tag tag) ^^
        E.if_ env retty code (go cases)
    in
    load_tag env ^^
    set_tag ^^
    go cases

  (* like branch_default but also pushes the scrutinee on the stack for the
   * branch's consumption *)
  let _branch_default_with env retty def cases =
    let (set_o, get_o) = new_local env "o" in
    let prep (t, code) = (t, get_o ^^ code)
    in set_o ^^ get_o ^^ branch_default env retty def (List.map prep cases)

  (* like branch_default_with but the tag is known statically *)
  let branch_with env retty = function
    | [] -> G.i Unreachable
    | [_, code] -> code
    | (_, code) :: cases ->
       let (set_o, get_o) = new_local env "o" in
       let prep (t, code) = (t, get_o ^^ code)
       in set_o ^^ get_o ^^ branch_default env retty (get_o ^^ code) (List.map prep cases)

  (* Can a value of this type be represented by a heap object with this tag? *)
  (* Needs to be conservative, i.e. return `true` if unsure *)
  (* This function can also be used as assertions in a lint mode, e.g. in compile_exp *)
  let can_have_tag ty tag =
    let open Mo_types.Type in
    match (tag : tag) with
    | Region ->
      begin match normalize ty with
      | (Con _ | Any) -> true
      | (Prim Region) -> true
      | (Prim _ | Obj _ | Array _ | Tup _ | Opt _ | Variant _ | Func _ | Non) -> false
      | (Pre | Async _ | Mut _ | Var _ | Typ _) -> assert false
      end
    | Array ->
      begin match normalize ty with
      | (Con _ | Any) -> true
      | (Array _ | Tup _) -> true
      | (Prim _ |  Obj _ | Opt _ | Variant _ | Func _ | Non) -> false
      | (Pre | Async _ | Mut _ | Var _ | Typ _) -> assert false
      end
    | Blob ->
      begin match normalize ty with
      | (Con _ | Any) -> true
      | (Prim (Text|Blob|Principal)) -> true
      | (Prim _ | Obj _ | Array _ | Tup _ | Opt _ | Variant _ | Func _ | Non) -> false
      | (Pre | Async _ | Mut _ | Var _ | Typ _) -> assert false
      end
    | Object ->
      begin match normalize ty with
      | (Con _ | Any) -> true
      | (Obj _) -> true
      | (Prim _ | Array _ | Tup _ | Opt _ | Variant _ | Func _ | Non) -> false
      | (Pre | Async _ | Mut _ | Var _ | Typ _) -> assert false
      end
    | _ -> true

  (* like branch_with but with type information to statically skip some branches *)
  let _branch_typed_with env ty retty branches =
    branch_with env retty (List.filter (fun (tag,c) -> can_have_tag ty tag) branches)

  let allocation_barrier env =
    E.call_import env "rts" "allocation_barrier"

  let write_with_barrier env =
    let (set_value, get_value) = new_local env "written_value" in
    let (set_location, get_location) = new_local env "write_location" in
    set_value ^^ set_location ^^
    (* performance gain by first checking the GC state *)
    E.call_import env "rts" "running_gc" ^^
    Bool.from_rts_int32 ^^
    E.if0 (
      get_location ^^ get_value ^^
      E.call_import env "rts" "write_with_barrier"
    ) (
      get_location ^^ get_value ^^
      store_unskewed_ptr
    )

  let obj env tag element_instructions : G.t =
    let n = List.length element_instructions in
    let size = (Int64.add (Wasm.I64.of_int_u n) header_size) in
    let (set_object, get_object) = new_local env "new_object" in
    alloc env size tag ^^
    set_object ^^
    let init_elem idx instrs : G.t =
      get_object ^^
      instrs ^^
      Heap.store_field (Int64.add (Wasm.I64.of_int_u idx) header_size)
    in
    G.concat_mapi init_elem element_instructions ^^
    get_object ^^
    allocation_barrier env

end (* Tagged *)

module MutBox = struct
  (*
      Mutable heap objects

       ┌──────┬─────┬─────────┐
       │ obj header │ payload │
       └──────┴─────┴─────────┘

     The object header includes the obj tag (MutBox) and the forwarding pointer.
  *)

  let field = Tagged.header_size

  let alloc env =
    Tagged.obj env Tagged.MutBox [ compile_unboxed_zero ]

  let load_field env =
    Tagged.load_forwarding_pointer env ^^
    Tagged.load_field env field

  let store_field env =
    let (set_mutbox_value, get_mutbox_value) = new_local env "mutbox_value" in
    set_mutbox_value ^^
    Tagged.load_forwarding_pointer env ^^
    get_mutbox_value ^^
    Tagged.store_field env field
end


module Opt = struct
  (* The Option type. Optional values are represented as

    1. ┌──────┐
       │ null │
       └──────┘

       A special null value. This is a singleton object stored in the persistent memory
       and retained across all objects. This serves for efficient null checks by using 
       pointer comparison (and applying pointer forwarding resolution beforehand).


    2. ┌──────┬─────────┐
       │ some │ payload │
       └──────┴─────────┘

       A heap-allocated box for `?v` values. Should only ever contain null or
       another such box.

    3. Anything else (pointer or unboxed scalar): Constituent value, implicitly
       injected into the opt type.

    This way, `?t` is represented without allocation, with the only exception of
    the value `?ⁿnull` for n>0.

    NB: `?ⁿnull` is essentially represented by the unary encoding of the number
    of n. This could be optimized further, by storing `n` in the Some payload,
    instead of a pointer, but unlikely worth it.

  *)

  let some_payload_field = Tagged.header_size

  let null_lit env =
    E.call_import env "rts" "null_singleton" (* forwarding pointer already resolved *)

  let is_some env =
    Func.share_code1 Func.Never env "is_some" ("x", I64Type) [I64Type] (fun env get_x ->
      get_x ^^ BitTagged.if_tagged_scalar env [I64Type]
        ( Bool.lit true ) (* scalar *)
        ( get_x ^^ BitTagged.is_true_literal env ^^ (* exclude true literal since `branch_default` follows the forwarding pointer *)
          E.if_ env [I64Type]
            ( Bool.lit true ) (* true literal *)
            ( (* pointer to object, resolve forwarding pointer on null pointer equality check *)
              get_x ^^
              Tagged.load_forwarding_pointer env ^^
              null_lit env ^^
              compile_comparison I64Op.Ne
            )
        )
    )

  let alloc_some env get_payload =
    Tagged.obj env Tagged.Some [ get_payload ]

  let inject env e =
    e ^^
    Func.share_code1 Func.Never env "opt_inject" ("x", I64Type) [I64Type] (fun env get_x ->
      get_x ^^ BitTagged.if_tagged_scalar env [I64Type]
        ( get_x ) (* scalar, no wrapping *)
        ( get_x ^^ BitTagged.is_true_literal env ^^ (* exclude true literal since `branch_default` follows the forwarding pointer *)
          E.if_ env [I64Type]
            ( get_x ) (* true literal, no wrapping *)
            ( get_x ^^ Tagged.branch_default env [I64Type]
              ( get_x ) (* default tag, no wrapping *)
              [ Tagged.Null, alloc_some env get_x
              ; Tagged.Some, alloc_some env get_x ]
            )
        )
    )

  (* This function is used where conceptually, Opt.inject should be used, but
  we know for sure that it wouldn’t do anything anyways, except dereferencing the forwarding pointer *)
  let inject_simple env e =
    e ^^ Tagged.load_forwarding_pointer env

  let load_some_payload_field env =
    Tagged.load_forwarding_pointer env ^^
    Tagged.load_field env some_payload_field

  let project env =
    Func.share_code1 Func.Never env "opt_project" ("x", I64Type) [I64Type] (fun env get_x ->
      get_x ^^ BitTagged.if_tagged_scalar env [I64Type]
        ( get_x ) (* scalar, no wrapping *)
        ( get_x ^^ BitTagged.is_true_literal env ^^ (* exclude true literal since `branch_default` follows the forwarding pointer *)
          E.if_ env [I64Type]
            ( get_x ) (* true literal, no wrapping *)
            ( get_x ^^ Tagged.branch_default env [I64Type]
              ( get_x ) (* default tag, no wrapping *)
              [ Tagged.Some,
                get_x ^^ load_some_payload_field env
              ; Tagged.Null,
                E.trap_with env "Internal error: opt_project: null!"
              ]
            )
        )
    )

end (* Opt *)

module Variant = struct
  (* The Variant type. We store the variant tag in a first word; we can later
     optimize and squeeze it in the Tagged tag. We can also later support unboxing
     variants with an argument of type ().

       ┌──────┬─────┬────────────┬─────────┐
       │ obj header │ varianttag │ payload │
       └──────┴─────┴────────────┴─────────┘

     The object header includes the obj tag (TAG_VARIANT) and the forwarding pointer.
  *)

  let variant_tag_field = Tagged.header_size
  let payload_field = Int64.add variant_tag_field 1L

  let hash_variant_label env : Mo_types.Type.lab -> int64 =
    E.hash env

  let inject env l e =
    Tagged.obj env Tagged.Variant [compile_unboxed_const (hash_variant_label env l); e]

  let get_variant_tag env =
    Tagged.load_forwarding_pointer env ^^
    Tagged.load_field env variant_tag_field

  let project env =
    Tagged.load_forwarding_pointer env ^^
    Tagged.load_field env payload_field

  (* Test if the top of the stack points to a variant with this label *)
  let test_is env l =
    get_variant_tag env ^^
    compile_eq_const (hash_variant_label env l)

end (* Variant *)


module Closure = struct
  (* In this module, we deal with closures, i.e. functions that capture parts
     of their environment.

     The structure of a closure is:

       ┌──────┬─────┬───────┬──────┬──────────────┐
       │ obj header │ funid │ size │ captured ... │
       └──────┴─────┴───────┴──────┴──────────────┘

     The object header includes the object tag (TAG_CLOSURE) and the forwarding pointer.
  *)
  let header_size = Int64.add Tagged.header_size 2L

  let funptr_field = Tagged.header_size
  let len_field = Int64.add 1L Tagged.header_size

  let load_data env i =
    Tagged.load_forwarding_pointer env ^^
    Tagged.load_field env (Int64.add header_size i)

  let store_data env i =
    let (set_closure_data, get_closure_data) = new_local env "closure_data" in
    set_closure_data ^^
    Tagged.load_forwarding_pointer env ^^
    get_closure_data ^^
    Tagged.store_field env (Int64.add header_size i)

  let prepare_closure_call env =
    Tagged.load_forwarding_pointer env

  (* Expect on the stack
     * the function closure (using prepare_closure_call)
     * and arguments (n-ary!)
     * the function closure again!
  *)
  let call_closure env n_args n_res =
    (* Calculate the wasm type for a given calling convention.
       An extra first argument for the closure! *)
    let ty = E.func_type env (FuncType (
      I64Type :: Lib.List.make n_args I64Type,
      FakeMultiVal.ty (Lib.List.make n_res I64Type))) in
    (* get the table index *)
    Tagged.load_forwarding_pointer env ^^
    Tagged.load_field env funptr_field ^^
    G.i (Convert (Wasm_exts.Values.I32 I32Op.WrapI64)) ^^
    (* All done: Call! *)
    G.i (CallIndirect (nr ty)) ^^
    FakeMultiVal.load env (Lib.List.make n_res I64Type)

  let alloc env fi =
    Tagged.obj env Tagged.Closure [
      compile_unboxed_const (Wasm.I64_convert.extend_i32_u (E.add_fun_ptr env fi));
      compile_unboxed_const 0L
    ]

end (* Closure *)


module BoxedWord64 = struct
  (* We store large word64s, nat64s and int64s in immutable boxed 64bit heap objects.

     Small values are stored unboxed, tagged, see BitTagged. The bit-tagging logic is
     contained in BitTagged; here we just do the boxing.

     The heap layout of a BoxedWord64 is:

       ┌──────┬─────┬─────┐
       │ obj header │ i64 │
       └──────┴─────┴─────┘

     The object header includes the object tag (Bits64) and the forwarding pointer.
  *)

  let payload_field = Tagged.header_size

  let compile_box env compile_elem : G.t =
    let (set_i, get_i) = new_local env "boxed_i64" in
    let size = 4L in
    Tagged.alloc env size Tagged.Bits64 ^^
    set_i ^^
    get_i ^^ compile_elem ^^ Tagged.store_field env payload_field ^^
    get_i ^^
    Tagged.allocation_barrier env

  let lit env i =
    if BitTagged.can_tag_const i
    then 
      compile_unboxed_const (BitTagged.tag_const i)
    else
      compile_box env (compile_unboxed_const i)

  let box env = Func.share_code1 Func.Never env "box_i64" ("n", I64Type) [I64Type] (fun env get_n ->
      get_n ^^ BitTagged.if_can_tag_i64 env [I64Type]
        (get_n ^^ BitTagged.tag)
        (compile_box env get_n)
    )

  let unbox env = Func.share_code1 Func.Never env "unbox_i64" ("n", I64Type) [I64Type] (fun env get_n ->
      get_n ^^
      BitTagged.if_tagged_scalar env [I64Type]
        ( get_n ^^ BitTagged.untag)
        ( get_n ^^ Tagged.load_forwarding_pointer env ^^ Tagged.load_field env payload_field)
    )
end (* BoxedWord64 *)

module Word64 = struct

  let compile_add env = G.i (Binary (Wasm_exts.Values.I64 I64Op.Add))
  let compile_signed_sub env = G.i (Binary (Wasm_exts.Values.I64 I64Op.Sub))
  let compile_mul env = G.i (Binary (Wasm_exts.Values.I64 I64Op.Mul))
  let compile_signed_div env = G.i (Binary (Wasm_exts.Values.I64 I64Op.DivS))
  let compile_signed_mod env = G.i (Binary (Wasm_exts.Values.I64 I64Op.RemS))
  let compile_unsigned_div env = G.i (Binary (Wasm_exts.Values.I64 I64Op.DivU))
  let compile_unsigned_rem env = G.i (Binary (Wasm_exts.Values.I64 I64Op.RemU))
  let compile_unsigned_sub env =
    Func.share_code2 Func.Never env "nat_sub" (("n1", I64Type), ("n2", I64Type)) [I64Type] (fun env get_n1 get_n2 ->
      get_n1 ^^ get_n2 ^^ compile_comparison I64Op.LtU ^^
      E.then_trap_with env "Natural subtraction underflow" ^^
      get_n1 ^^ get_n2 ^^ G.i (Binary (Wasm_exts.Values.I64 I64Op.Sub))
    )

  let compile_unsigned_pow env =
    let name = prim_fun_name Type.Nat64 "wpow_nat" in
    Func.share_code2 Func.Always env name (("n", I64Type), ("exp", I64Type)) [I64Type]
      (fun env get_n get_exp ->
        let set_n = G.setter_for get_n in
        let set_exp = G.setter_for get_exp in
        let (set_acc, get_acc) = new_local env "acc" in

        (* start with result = 1 *)
        compile_unboxed_const 1L ^^ set_acc ^^

        (* handle exp == 0 *)
        get_exp ^^ compile_test I64Op.Eqz ^^
        E.if1 I64Type get_acc (* done *)
        begin
          G.loop0 begin
            (* Are we done? *)
            get_exp ^^ compile_unboxed_const 1L ^^ compile_comparison I64Op.LeU ^^
            E.if0 G.nop (* done *)
            begin
              (* Check low bit of exp to see if we need to multiply *)
              get_exp ^^ compile_shl_const 63L ^^ compile_test I64Op.Eqz ^^
              E.if0 G.nop
              begin
                (* Multiply! *)
                get_acc ^^ get_n ^^ G.i (Binary (Wasm_exts.Values.I64 I64Op.Mul)) ^^ set_acc
              end ^^
              (* Square n, and shift exponent *)
              get_n ^^ get_n ^^ G.i (Binary (Wasm_exts.Values.I64 I64Op.Mul)) ^^ set_n ^^
              get_exp ^^ compile_shrU_const 1L ^^ set_exp ^^
              (* And loop *)
              G.i (Br (nr 1l))
            end
          end ^^
          (* Multiply a last time *)
          get_acc ^^ get_n ^^ G.i (Binary (Wasm_exts.Values.I64 I64Op.Mul))
        end
      )


  let compile_signed_wpow env =
    Func.share_code2 Func.Never env "wrap_pow_Int64" (("n", I64Type), ("exp", I64Type)) [I64Type]
      (fun env get_n get_exp ->
        get_exp ^^
        compile_unboxed_const 0L ^^
        compile_comparison I64Op.GeS ^^
        E.else_trap_with env "negative power" ^^
        get_n ^^ get_exp ^^ compile_unsigned_pow env
      )

  let _compile_eq env = compile_comparison I64Op.Eq
  let compile_relop env i64op = compile_comparison i64op

end (* BoxedWord64 *)

module TaggedSmallWord = struct
  (* While smaller-than-64bit words are treated as i64 from the WebAssembly
     perspective, there are certain differences that are type based. This module
     provides helpers to abstract over those.

     Caution: Some functions here are also used for Nat64/Int64, while others
     are _only_ used for the small ones. Check call-sites!
  *)

  let bits_of_type = function
    | Type.(Int8|Nat8) -> 8
    | Type.(Int16|Nat16) -> 16
    | Type.(Int32|Nat32) -> 32
    | _ -> 64

  let shift_of_type ty = Int64.of_int (64 - bits_of_type ty)

  let bitwidth_mask_of_type = function
    | Type.(Int8|Nat8) -> 0b111L
    | Type.(Int16|Nat16) -> 0b1111L
    | Type.(Int32|Nat32) -> 0b11111L
    | p -> todo "bitwidth_mask_of_type" (Arrange_type.prim p) 0L

  let const_of_type ty n = Int64.(shift_left n (to_int (shift_of_type ty)))

  let padding_of_type ty = Int64.(sub (const_of_type ty 1L) one)

  let mask_of_type ty = Int64.lognot (padding_of_type ty)

  (* Makes sure that we only shift/rotate the maximum number of bits available in the word. *)
  let clamp_shift_amount = function
    | Type.(Nat64|Int64) -> G.nop
    | ty -> compile_bitand_const (bitwidth_mask_of_type ty)

  let shift_leftWordNtoI64 = compile_shl_const

  (* Makes sure that the word payload (e.g. shift/rotate amount) is in the LSB bits of the word. *)
  let lsb_adjust = function
    | Type.(Nat8|Nat16|Nat32) as ty -> compile_shrU_const (shift_of_type ty)
    | Type.(Int8|Int16|Int32) as ty -> compile_shrS_const (shift_of_type ty)
    | _ -> assert false

  (* Makes sure that the word payload (e.g. operation result) is in the MSB bits of the word. *)
  let msb_adjust = function
    | Type.(Int64|Nat64) -> G.nop
    | ty -> shift_leftWordNtoI64 (shift_of_type ty)

  (* Makes sure that the word representation invariant is restored. *)
  let sanitize_word_result = function
    | Type.(Nat64|Int64) -> G.nop
    | ty -> compile_bitand_const (mask_of_type ty)

  (* Sets the number (according to the type's word invariant) of LSBs. *)
  let compile_word_padding = function
    | Type.(Nat64|Int64) -> G.nop
    | ty -> compile_bitor_const (padding_of_type ty)

  (* Kernel for counting leading zeros, according to the word invariant. *)
  let clz_kernel ty =
    compile_word_padding ty ^^
    G.i (Unary (Wasm_exts.Values.I64 I64Op.Clz)) ^^
    msb_adjust ty

  (* Kernel for counting trailing zeros, according to the word invariant. *)
  let ctz_kernel ty =
    compile_word_padding ty ^^
    compile_rotr_const (shift_of_type ty) ^^
    G.i (Unary (Wasm_exts.Values.I64 I64Op.Ctz)) ^^
    msb_adjust ty

  (* Kernel for testing a bit position, according to the word invariant. *)
  let btst_kernel env ty =
    let (set_b, get_b) = new_local env "b"
    in lsb_adjust ty ^^ set_b ^^ lsb_adjust ty ^^
       compile_unboxed_one ^^ get_b ^^ clamp_shift_amount ty ^^
       G.i (Binary (Wasm_exts.Values.I64 I64Op.Shl)) ^^
       G.i (Binary (Wasm_exts.Values.I64 I64Op.And))

  (* Code points occupy 21 bits, so can always be tagged scalars *)
  let untag_codepoint = compile_shrU_const 8L
  let tag_codepoint = compile_shl_const 8L

  (* Checks (n < 0xD800 || 0xE000 ≤ n ≤ 0x10FFFF),
     ensuring the codepoint range and the absence of surrogates. *)
  let check_and_tag_codepoint env =
    Func.share_code1 Func.Always env "Nat32->Char" ("n", I64Type) [I64Type] (fun env get_n ->
      get_n ^^ G.setter_for get_n ^^
      get_n ^^ compile_unboxed_const 0xD800L ^^
      compile_comparison I64Op.GeU ^^
      get_n ^^ compile_unboxed_const 0xE000L ^^
      compile_comparison I64Op.LtU ^^
      G.i (Binary (Wasm_exts.Values.I64 I64Op.And)) ^^
      get_n ^^ compile_unboxed_const 0x10FFFFL ^^
      compile_comparison I32Op.GtU ^^
      G.i (Binary (Wasm_exts.Values.I64 I64Op.Or)) ^^
      E.then_trap_with env "codepoint out of range" ^^
      get_n ^^ tag_codepoint
    )

  let vanilla_lit ty v =
    Int64.(shift_left (of_int v) (to_int (shift_of_type ty)))

  (* Wrapping implementation for multiplication and exponentiation. *)

  let compile_word_mul env ty =
    lsb_adjust ty ^^
    G.i (Binary (Wasm_exts.Values.I64 I64Op.Mul))

  let compile_nat_power env =
    (* Square- and multiply exponentiation *)
    Func.share_code2 Func.Always env "wpow_nat" (("n", I64Type), ("exp", I64Type)) [I64Type]
      (fun env get_n get_exp ->
        let set_n = G.setter_for get_n in
        let set_exp = G.setter_for get_exp in
        let (set_acc, get_acc) = new_local env "acc" in

        compile_unboxed_const 1L ^^ set_acc ^^

        (* handle exp == 0 *)
        get_exp ^^ compile_test I64Op.Eqz ^^
        E.if1 I64Type get_acc (* done *)
        begin
          G.loop0 begin
            (* Are we done? *)
            get_exp ^^ compile_unboxed_const 1L ^^ compile_comparison I64Op.LeU ^^
            E.if0 G.nop (* done *)
            begin
              (* Check low bit of exp to see if we need to multiply *)
              get_exp ^^ compile_shl_const 63L ^^ compile_test I64Op.Eqz ^^
              E.if0 G.nop
              begin
                (* Multiply! *)
                get_acc ^^ get_n ^^ G.i (Binary (Wasm_exts.Values.I64 I64Op.Mul)) ^^ set_acc
              end ^^
              (* Square n, and shift exponent *)
              get_n ^^ get_n ^^ G.i (Binary (Wasm_exts.Values.I64 I64Op.Mul)) ^^ set_n ^^
              get_exp ^^ compile_shrU_const 1L ^^ set_exp ^^
              (* And loop *)
              G.i (Br (nr 1l))
            end
          end ^^
          (* Multiply a last time *)
          get_acc ^^ get_n ^^ G.i (Binary (Wasm_exts.Values.I64 I64Op.Mul))
        end
      )

  let compile_int_power env =
    Func.share_code2 Func.Never env "wpow_int" (("n", I64Type), ("exp", I64Type)) [I64Type]
      (fun env get_n get_exp ->
        get_exp ^^
        compile_unboxed_const 0L ^^
        compile_comparison I64Op.GeS ^^
        E.else_trap_with env "negative power" ^^
        get_n ^^ get_exp ^^ compile_nat_power env
      )


  (* To rotate, first rotate a copy by bits_of_type into the other direction *)
  let rotl env ty =
     Func.share_code2 Func.Never env (prim_fun_name ty "rotl") (("n", I64Type), ("by", I64Type)) [I64Type]
       (fun env get_n get_by ->
        let open Wasm_exts.Values in
        let beside_adjust = compile_rotr_const (Int64.of_int (bits_of_type ty)) in
        get_n ^^ get_n ^^ beside_adjust ^^ G.i (Binary (I64 I64Op.Or)) ^^
        get_by ^^ lsb_adjust ty ^^ clamp_shift_amount ty ^^ G.i (Binary (I64 I64Op.Rotl)) ^^
        sanitize_word_result ty
       )

  let rotr env ty =
     Func.share_code2 Func.Never env (prim_fun_name ty "rotr") (("n", I64Type), ("by", I64Type)) [I64Type]
       (fun env get_n get_by ->
        let open Wasm_exts.Values in
        let beside_adjust = compile_rotl_const (Int64.of_int (bits_of_type ty)) in
        get_n ^^ get_n ^^ beside_adjust ^^ G.i (Binary (I64 I64Op.Or)) ^^
        get_by ^^ lsb_adjust ty ^^ clamp_shift_amount ty ^^ G.i (Binary (I64 I64Op.Rotr)) ^^
        sanitize_word_result ty
       )

end (* TaggedSmallWord *)


module Float = struct
  (* We store floats (C doubles) in immutable boxed 64bit heap objects.

     The heap layout of a Float is:

       ┌──────┬─────┬─────┐
       │ obj header │ f64 │
       └──────┴─────┴─────┘

     For now the tag stored is that of a Bits64, because the payload is
     treated opaquely by the RTS. We'll introduce a separate tag when the need of
     debug inspection (or GC representation change) arises.

     The object header includes the object tag (Bits64) and the forwarding pointer.
  *)

  let payload_field = Tagged.header_size

  let compile_unboxed_const f = G.i (Const (nr (Wasm_exts.Values.F64 f)))

  let box env = Func.share_code1 Func.Never env "box_f64" ("f", F64Type) [I64Type] (fun env get_f ->
    let (set_i, get_i) = new_local env "boxed_f64" in
    let size = Int64.add Tagged.header_size 2L in
    Tagged.alloc env size Tagged.Bits64 ^^
    set_i ^^
    get_i ^^ get_f ^^ Tagged.store_field_float64 env payload_field ^^
    get_i ^^
    Tagged.allocation_barrier env
  )

  let unbox env = Tagged.load_forwarding_pointer env ^^ Tagged.load_field_float64 env payload_field

  let lit env f = compile_unboxed_const f ^^ box env

end (* Float *)


module ReadBuf = struct
  (*
  Combinators to safely read from a dynamic buffer.

  We represent a buffer by a pointer to two words in memory (usually allocated
  on the shadow stack): The first is a pointer to the current position of the buffer,
  the second one a pointer to the end (to check out-of-bounds).

  Code that reads from this buffer will update the former, i.e. it is mutable.

  The format is compatible with C (pointer to a struct) and avoids the need for the
  multi-value extension that we used before to return both parse result _and_
  updated pointer.

  All pointers here are unskewed!

  This module is mostly for serialization, but because there are bits of
  serialization code in the BigNumType implementations, we put it here.
  *)

  let get_ptr get_buf =
    get_buf ^^ G.i (Load {ty = I64Type; align = 3; offset = 0L; sz = None})
  let get_end get_buf =
    get_buf ^^ G.i (Load {ty = I64Type; align = 3; offset = Heap.word_size; sz = None})
  let set_ptr get_buf new_val =
    get_buf ^^ new_val ^^ G.i (Store {ty = I64Type; align = 3; offset = 0L; sz = None})
  let set_end get_buf new_val =
    get_buf ^^ new_val ^^ G.i (Store {ty = I64Type; align = 3; offset = Heap.word_size; sz = None})
  let set_size get_buf get_size =
    set_end get_buf
      (get_ptr get_buf ^^ get_size ^^ G.i (Binary (Wasm_exts.Values.I64 I64Op.Add)))

  let alloc env f = Stack.with_words env "buf" 2L f

  let advance get_buf get_delta =
    set_ptr get_buf (get_ptr get_buf ^^ get_delta ^^ G.i (Binary (Wasm_exts.Values.I64 I64Op.Add)))

  let read_leb128 env get_buf =
    get_buf ^^ E.call_import env "rts" "leb128_decode"

  let read_sleb128 env get_buf =
    get_buf ^^ E.call_import env "rts" "sleb128_decode"

  let check_space env get_buf get_delta =
    get_delta ^^
    get_end get_buf ^^ get_ptr get_buf ^^ G.i (Binary (Wasm_exts.Values.I64 I64Op.Sub)) ^^
    compile_comparison I64Op.LeU ^^
    E.else_trap_with env "IDL error: out of bounds read"

  let check_page_end env get_buf incr_delta =
    get_ptr get_buf ^^ compile_bitand_const 0xFFFFL ^^
    incr_delta ^^
    compile_shrU_const 16L

  let is_empty env get_buf =
    get_end get_buf ^^ get_ptr get_buf ^^
    compile_comparison I64Op.Eq

  let read_byte env get_buf =
    check_space env get_buf (compile_unboxed_const 1L) ^^
    get_ptr get_buf ^^
    G.i (Load {ty = I32Type; align = 0; offset = 0L; sz = Some Wasm_exts.Types.(Pack8, ZX)}) ^^
    G.i (Convert (Wasm_exts.Values.I64 I64Op.ExtendUI32)) ^^
    advance get_buf (compile_unboxed_const 1L)

  let read_word16 env get_buf =
    check_space env get_buf (compile_unboxed_const 2L) ^^
    get_ptr get_buf ^^
    G.i (Load {ty = I32Type; align = 0; offset = 0L; sz = Some Wasm_exts.Types.(Pack16, ZX)}) ^^
    G.i (Convert (Wasm_exts.Values.I64 I64Op.ExtendUI32)) ^^
    advance get_buf (compile_unboxed_const 2L)

  let read_word32 env get_buf =
    check_space env get_buf (compile_unboxed_const 4L) ^^
    get_ptr get_buf ^^
    G.i (Load {ty = I32Type; align = 0; offset = 0L; sz = None}) ^^
    G.i (Convert (Wasm_exts.Values.I64 I64Op.ExtendUI32)) ^^
    advance get_buf (compile_unboxed_const 4L)

  let read_signed_word32 env get_buf =
    check_space env get_buf (compile_unboxed_const 4L) ^^
    get_ptr get_buf ^^
    G.i (Load {ty = I32Type; align = 0; offset = 0L; sz = None}) ^^
    G.i (Convert (Wasm_exts.Values.I64 I64Op.ExtendSI32)) ^^
    advance get_buf (compile_unboxed_const 4L)

  let speculative_read_word64 env get_buf =
    check_page_end env get_buf (compile_add_const 8L) ^^
    E.if1 I64Type
      (compile_unboxed_const (-1L))
      begin
        get_ptr get_buf ^^
        G.i (Load {ty = I64Type; align = 0; offset = 0L; sz = None})
      end

  let read_word64 env get_buf =
    check_space env get_buf (compile_unboxed_const 8L) ^^
    get_ptr get_buf ^^
    G.i (Load {ty = I64Type; align = 0; offset = 0L; sz = None}) ^^
    advance get_buf (compile_unboxed_const 8L)

  let read_float64 env get_buf =
    check_space env get_buf (compile_unboxed_const 8L) ^^
    get_ptr get_buf ^^
    G.i (Load {ty = F64Type; align = 0; offset = 0L; sz = None}) ^^
    advance get_buf (compile_unboxed_const 8L)

  let read_blob env get_buf get_len =
    check_space env get_buf get_len ^^
    (* Already has destination address on the stack *)
    get_ptr get_buf ^^
    get_len ^^
    Heap.memcpy env ^^
    advance get_buf get_len

end (* Buf *)


type comparator = Lt | Le | Ge | Gt

module type BigNumType =
sig
  (* word from SR.Vanilla, trapping, unsigned semantics *)
  val to_word32 : E.t -> G.t
  val to_word64 : E.t -> G.t
  val to_word64_with : E.t -> G.t (* with error message on stack (ptr/len) *)

  (* word from SR.Vanilla, lossy, raw bits *)
  val truncate_to_word32 : E.t -> G.t
  val truncate_to_word64 : E.t -> G.t

  (* unsigned word to SR.Vanilla *)
  val from_word32 : E.t -> G.t
  val from_word64 : E.t -> G.t

  (* signed word to SR.Vanilla *)
  val from_signed_word32 : E.t -> G.t
  val from_signed_word64 : E.t -> G.t

  (* buffers *)
  (* given a numeric object on stack (vanilla),
     push the number (i32) of bytes necessary
     to externalize the numeric object *)
  val compile_data_size_signed : E.t -> G.t
  val compile_data_size_unsigned : E.t -> G.t
  (* given on stack
     - numeric object (vanilla, TOS)
     - data buffer
    store the binary representation of the numeric object into the data buffer,
    and push the number (i32) of bytes stored onto the stack
   *)
  val compile_store_to_data_buf_signed : E.t -> G.t
  val compile_store_to_data_buf_unsigned : E.t -> G.t
  (* given on stack
     - numeric object (vanilla, TOS)
     - (unskewed) stream
    store the binary representation of the numeric object into the stream
   *)
  val compile_store_to_stream_signed : E.t -> G.t
  val compile_store_to_stream_unsigned : E.t -> G.t
  (* given a ReadBuf on stack, consume bytes from it,
     deserializing to a numeric object
     and leave it on the stack (vanilla).
     The boolean argument is true if the value to be read is signed.
   *)
  val compile_load_from_data_buf : E.t -> G.t -> bool -> G.t

  (* literals *)
  val lit : E.t -> Big_int.big_int -> G.t

  (* arithmetic *)
  val compile_abs : E.t -> G.t
  val compile_neg : E.t -> G.t
  val compile_add : E.t -> G.t
  val compile_signed_sub : E.t -> G.t
  val compile_unsigned_sub : E.t -> G.t
  val compile_mul : E.t -> G.t
  val compile_signed_div : E.t -> G.t
  val compile_signed_mod : E.t -> G.t
  val compile_unsigned_div : E.t -> G.t
  val compile_unsigned_rem : E.t -> G.t
  val compile_unsigned_pow : E.t -> G.t
  val compile_lsh : E.t -> G.t
  val compile_rsh : E.t -> G.t

  (* comparisons *)
  val compile_eq : E.t -> G.t
  val compile_is_negative : E.t -> G.t
  val compile_relop : E.t -> comparator -> G.t

  (* representation checks *)
  (* given a numeric object on the stack as skewed pointer, check whether
     it can be faithfully stored in N bits, including a leading sign bit
     leaves boolean result on the stack
     N must be 2..64
   *)
  val fits_signed_bits : E.t -> int -> G.t
  (* given a numeric object on the stack as skewed pointer, check whether
     it can be faithfully stored in N unsigned bits
     leaves boolean result on the stack
     N must be 1..64
   *)
  val fits_unsigned_bits : E.t -> int -> G.t
end

let i64op_from_relop = function
  | Lt -> I64Op.LtS
  | Le -> I64Op.LeS
  | Ge -> I64Op.GeS
  | Gt -> I64Op.GtS

let name_from_relop = function
  | Lt -> "B_lt"
  | Le -> "B_le"
  | Ge -> "B_ge"
  | Gt -> "B_gt"

(* helper, measures the dynamics of the unsigned i64, returns (64 - effective bits) *)
let unsigned_dynamics get_x =
  get_x ^^
  G.i (Unary (Wasm_exts.Values.I64 I64Op.Clz))

(* helper, measures the dynamics of the signed i64, returns (64 - effective bits) *)
let signed_dynamics get_x =
  get_x ^^ compile_shl_const 1L ^^
  get_x ^^
  G.i (Binary (Wasm_exts.Values.I64 I64Op.Xor)) ^^
  G.i (Unary (Wasm_exts.Values.I64 I64Op.Clz))

module I32Leb = struct
  let compile_size dynamics get_x =
    get_x ^^ Bool.from_int64 ^^
    E.if1 I64Type
      begin
        (* Add (7-1) to prepare division by 7 that is rounded up *)
        compile_unboxed_const (Int64.of_int (Int.add 64 (Int.sub 7 1))) ^^
        dynamics get_x ^^
        G.i (Binary (Wasm_exts.Values.I64 I64Op.Sub)) ^^
        compile_divU_const 7L
      end
      (compile_unboxed_const 1L)

  let compile_leb128_size get_x = compile_size unsigned_dynamics get_x
  let compile_sleb128_size get_x = compile_size signed_dynamics get_x

  let compile_store_to_data_buf_unsigned env get_x get_buf =
    get_x ^^ get_buf ^^ 
    E.call_import env "rts" "leb128_encode" ^^
    compile_leb128_size get_x

  let compile_store_to_data_buf_signed env get_x get_buf =
    get_x ^^ get_buf ^^ 
    E.call_import env "rts" "sleb128_encode" ^^
    compile_sleb128_size get_x
end

module MakeCompact (Num : BigNumType) : BigNumType = struct

  (* Compact BigNums are a representation of signed 63-bit bignums (of the
     underlying boxed representation `Num`), that fit into an i64 as per the
     BitTagged representation.

     Many arithmetic operations can be be performed on this right-zero-padded
     representation directly. For some operations (e.g. multiplication) the
     second argument needs to be furthermore right-shifted to avoid overflow.
     Similarly, for division the result must be left-shifted.

     Generally all operations begin with checking whether both arguments are
     already tagged scalars. If so, the arithmetic can be performed in machine
     registers (fast path). Otherwise one or both arguments need boxing and the
     arithmetic needs to be carried out on the underlying boxed bignum
     representation (slow path).

     The result appears as a boxed number in the latter case, so a check is
     performed if it can be a tagged scalar. Conversely in the former case the
     64-bit result can either be a tagged scalar or needs to be boxed.

     Manipulation of the result is unnecessary for the comparison predicates.

     For the `pow` operation the check that both arguments are tagged scalars
     is not sufficient. Here we count and multiply effective bitwidths to
     figure out whether the operation will overflow 64 bits, and if so, we fall
     back to the slow path.
   *)

  (* TODO: There is some unnecessary result shifting when the div result needs
     to be boxed. Is this possible at all to happen? With (/-1) maybe! *)

  (* TODO: Does the result of the rem/mod fast path ever needs boxing? *)

  (* examine the skewed pointer and determine if number fits into 63 bits *)
  let fits_in_vanilla env = Num.fits_signed_bits env 63

  (* A variant of BitTagged.can_tag that works on signed i64 *)
  let if_can_tag env retty is1 is2 =
    compile_shrS_const 1L ^^ BitTagged.if_can_tag_i64 env retty is1 is2

  (* creates a boxed bignum from a signed i64 *)
  let box env = compile_shrS_const 1L ^^ Num.from_signed_word64 env

  let can_use_fath_path env get_a get_b =
    (* Check whether both arguments `a` and `b` are scalars that fit within 32 bit.
       This is to guarantee overflow-free 64-bit arithmetics, such as `add`, `sub`, or `mul`.
       However, this does not work for `pow` as it can overflow for smaller arguments. *)
    (* check that both arguments are scalars, none a skewed pointers *)
    get_a ^^ get_b ^^
    G.i (Binary (Wasm_exts.Values.I64 I64Op.Or)) ^^
    compile_bitand_const 0x1L ^^
    compile_eq_const 0x0L ^^
    get_a ^^ get_b ^^
    (* check that their values fit into 32 bits *)
    G.i (Binary (Wasm_exts.Values.I64 I64Op.Or)) ^^
    compile_bitand_const 0xFFFF_FFFF_0000_0000L ^^
    compile_eq_const 0x0L ^^
    G.i (Binary (Wasm_exts.Values.I64 I64Op.And))


  (* check if both arguments are tagged scalars,
     if so, perform the fast path.
     Otherwise make sure that both arguments are in heap representation,
     and run the slow path on them.
     In both cases bring the results into normal form.
   *)
  let try_unbox2 name fast slow env =
    Func.share_code2 Func.Always env name (("a", I64Type), ("b", I64Type)) [I64Type]
      (fun env get_a get_b ->
        let set_res, get_res = new_local env "res" in
        can_use_fath_path env get_a get_b ^^
        E.if1 I64Type
          begin
            get_a ^^ 
            get_b ^^ 
            fast env ^^ set_res ^^
            get_res ^^
            if_can_tag env [I64Type]
              (get_res)
              (get_res ^^ box env)
          end
          begin
            get_a ^^ BitTagged.if_tagged_scalar env [I64Type]
              (get_a ^^ box env)
              get_a ^^
            get_b ^^ BitTagged.if_tagged_scalar env [I64Type]
              (get_b ^^ box env)
              get_b ^^
            slow env ^^ set_res ^^ get_res ^^
            fits_in_vanilla env ^^
            E.if1 I64Type
              (get_res ^^ Num.truncate_to_word64 env ^^ BitTagged.tag)
              get_res
          end)

  let compile_add = try_unbox2 "B_add" Word64.compile_add Num.compile_add

  let adjust_arg2 code env = compile_shrS_const 1L ^^ code env
  let adjust_result code env = code env ^^ compile_shl_const 1L

  let compile_mul = try_unbox2 "B_mul" (adjust_arg2 Word64.compile_mul) Num.compile_mul
  let compile_signed_sub = try_unbox2 "B+sub" Word64.compile_signed_sub Num.compile_signed_sub
  let compile_signed_div = try_unbox2 "B+div" (adjust_result Word64.compile_signed_div) Num.compile_signed_div
  let compile_signed_mod = try_unbox2 "B_mod" Word64.compile_signed_mod Num.compile_signed_mod
  let compile_unsigned_div = try_unbox2 "B_div" (adjust_result Word64.compile_unsigned_div) Num.compile_unsigned_div
  let compile_unsigned_rem = try_unbox2 "B_rem" Word64.compile_unsigned_rem Num.compile_unsigned_rem
  let compile_unsigned_sub = try_unbox2 "B_sub" Word64.compile_unsigned_sub Num.compile_unsigned_sub

  let compile_unsigned_pow env =
    Func.share_code2 Func.Always env "B_pow" (("a", I64Type), ("b", I64Type)) [I64Type]
    (fun env get_a get_b ->
    let set_res, get_res = new_local env "res" in
    get_a ^^ get_b ^^
    BitTagged.if_both_tagged_scalar env [I64Type]
      begin
        let set_a = G.setter_for get_a in
        let set_b = G.setter_for get_b in
        (* Convert to plain Word64 *)
        get_a ^^ compile_shrS_const 1L ^^ set_a ^^
        get_b ^^ compile_shrS_const 1L ^^ set_b ^^

        get_a ^^ Num.from_signed_word64 env ^^
        get_b ^^ Num.from_signed_word64 env ^^
        Num.compile_unsigned_pow env ^^ set_res ^^
        get_res ^^ fits_in_vanilla env ^^
        E.if1 I64Type
          (get_res ^^ Num.truncate_to_word64 env ^^ BitTagged.tag)
          get_res
      end
      begin
        get_a ^^ BitTagged.if_tagged_scalar env [I64Type]
          (get_a ^^ box env)
          get_a ^^
        get_b ^^ BitTagged.if_tagged_scalar env [I64Type]
          (get_b ^^ box env)
          get_b ^^
        Num.compile_unsigned_pow env ^^ set_res ^^
        get_res ^^ fits_in_vanilla env ^^
        E.if1 I64Type
          (get_res ^^ Num.truncate_to_word64 env ^^ BitTagged.tag)
          get_res
      end)

  (*
    Note [left shifting compact Nat]
    For compact Nats with a number fitting in 32 bits (in scalar value representation) and a shift amount of 
    less or equal 32, we perform a fast shift. Otherwise, the bignum shift via RTS is applied.
   *)

  let compile_lsh env =
    Func.share_code2 Func.Always env "B_lsh" (("n", I64Type), ("amount", I64Type)) [I64Type]
    (fun env get_n get_amount ->
      get_amount ^^ TaggedSmallWord.lsb_adjust Type.Nat32 ^^ G.setter_for get_amount ^^
      get_n ^^
      BitTagged.if_tagged_scalar env [I64Type]
        ( (* see Note [left shifting compact Nat] *)
          get_n ^^ compile_bitand_const 0xFFFF_FFFF_0000_0000L ^^
          compile_eq_const 0L ^^
          get_amount ^^ compile_rel_const I32Op.LeU 32L ^^
          G.i (Binary (Wasm_exts.Values.I64 I64Op.And)) ^^
          E.if1 I64Type
            (get_n ^^ get_amount ^^ G.i (Binary (Wasm_exts.Values.I64 I64Op.Shl))) (* we shift the scalar encoding *)
            (get_n ^^ compile_shrS_const 1L ^^ Num.from_word64 env ^^ get_amount ^^ Num.compile_lsh env)
        )
        (get_n ^^ get_amount ^^ Num.compile_lsh env))

  let compile_rsh env =
    Func.share_code2 Func.Always env "B_rsh" (("n", I64Type), ("amount", I64Type)) [I64Type]
    (fun env get_n get_amount ->
      get_amount ^^ TaggedSmallWord.lsb_adjust Type.Nat32 ^^ G.setter_for get_amount ^^
      get_n ^^
      BitTagged.if_tagged_scalar env [I64Type]
        begin
          get_n ^^ get_amount ^^ 
          G.i (Binary (Wasm_exts.Values.I64 I64Op.ShrU)) ^^
          compile_bitand_const 0xFFFF_FFFF_FFFF_FFFEL ^^
          get_amount ^^ compile_rel_const I64Op.LeU 63L ^^
          G.i (Binary (Wasm_exts.Values.I64 I64Op.Mul)) (* branch-free `if` *)
        end
        begin
          get_n ^^ get_amount ^^ Num.compile_rsh env ^^
          let set_res, get_res = new_local env "res" in
          set_res ^^ get_res ^^
          fits_in_vanilla env ^^
          E.if1 I64Type
            (get_res ^^ Num.truncate_to_word64 env ^^ BitTagged.tag)
            get_res
        end)

  let compile_is_negative env =
    let set_n, get_n = new_local env "n" in
    set_n ^^ get_n ^^
    BitTagged.if_tagged_scalar env [I64Type]
      (get_n ^^ compile_unboxed_const 0L ^^ compile_comparison I64Op.LtS)
      (get_n ^^ Num.compile_is_negative env)

  let lit env = function
    | n when Big_int.is_int_big_int n && BitTagged.can_tag_const (Big_int.int64_of_big_int n) ->
      compile_unboxed_const (BitTagged.tag_const (Big_int.int64_of_big_int n))
    | n -> Num.lit env n

  let compile_neg env =
    Func.share_code1 Func.Always env "B_neg" ("n", I64Type) [I64Type] (fun env get_n ->
      get_n ^^ BitTagged.if_tagged_scalar env [I64Type]
        begin
          get_n ^^ compile_eq_const 0x8000_0000_0000_0000L ^^ (* -2^62 shifted *)
          E.if1 I64Type
            (compile_unboxed_const 0x4000_0000_0000_0000L ^^ Num.from_word64 env)
            begin
              compile_unboxed_const 0L ^^
              get_n ^^
              G.i (Binary (Wasm_exts.Values.I64 I64Op.Sub))
            end
        end
        (get_n ^^ Num.compile_neg env)
    )

  let try_comp_unbox2 name fast slow env =
    Func.share_code2 Func.Always env name (("a", I64Type), ("b", I64Type)) [I64Type]
      (fun env get_a get_b ->
        get_a ^^ get_b ^^
        BitTagged.if_both_tagged_scalar env [I64Type]
          begin
            get_a ^^
            get_b ^^
            fast env
          end
          begin
            get_a ^^ BitTagged.if_tagged_scalar env [I64Type]
              (get_a ^^ box env)
              get_a ^^
            get_b ^^ BitTagged.if_tagged_scalar env [I64Type]
              (get_b ^^ box env)
              get_b ^^
            slow env
          end)

  let compile_eq env =
    Func.share_code2 Func.Always env "B_eq" (("a", I64Type), ("b", I64Type)) [I64Type]
      (fun env get_a get_b ->
        get_a ^^ get_b ^^
        compile_comparison I64Op.Eq ^^
        E.if1 I64Type
          (Bool.lit true)
          (get_a ^^ get_b ^^
           BitTagged.if_both_tagged_scalar env [I64Type]
             (Bool.lit false)
             begin
               get_a ^^ BitTagged.if_tagged_scalar env [I64Type]
                 (get_a ^^ box env)
                 get_a ^^
               get_b ^^ BitTagged.if_tagged_scalar env [I64Type]
                 (get_b ^^ box env)
                 get_b ^^
               Num.compile_eq env
             end))

  let compile_relop env bigintop =
    try_comp_unbox2 (name_from_relop bigintop)
      (fun env' -> Word64.compile_relop env' (i64op_from_relop bigintop))
      (fun env' -> Num.compile_relop env' bigintop)
      env

  let try_unbox iN fast slow env =
    let set_a, get_a = new_local env "a" in
    set_a ^^ get_a ^^
    BitTagged.if_tagged_scalar env [iN]
      (get_a ^^ fast env)
      (get_a ^^ slow env)

  let fits_unsigned_bits env n =
    try_unbox I64Type (fun _ -> match n with
        | 64 -> G.i Drop ^^ Bool.lit true
        | 8 | 16 | 32 ->
          compile_bitand_const Int64.(logor 1L (shift_left minus_one (n + 1))) ^^
          compile_test I64Op.Eqz
        | _ -> assert false
      )
      (fun env -> Num.fits_unsigned_bits env n)
      env

  let fits_signed_bits env n =
    let set_a, get_a = new_local env "a" in
    try_unbox I64Type (fun _ -> match n with
        | 64 -> G.i Drop ^^ Bool.lit true
        | 8 | 16 | 32 ->
           set_a ^^
           get_a ^^ get_a ^^ compile_shrS_const 1L ^^
           G.i (Binary (Wasm_exts.Values.I64 I64Op.Xor)) ^^
           compile_bitand_const
             Int64.(shift_left minus_one n) ^^
           compile_test I64Op.Eqz
        | _ -> assert false
      )
      (fun env -> Num.fits_signed_bits env n)
      env

  let compile_abs env =
    try_unbox I64Type
      begin
        fun _ ->
        let set_a, get_a = new_local env "a" in
        set_a ^^
        get_a ^^ compile_unboxed_const 0L ^^ compile_comparison I64Op.LtS ^^
        E.if1 I64Type
          begin
            get_a ^^
            (* -2^62 is small enough for compact representation, but 2^62 isn't *)
            compile_eq_const 0x8000_0000_0000_0000L ^^ (* i.e. -2^62 shifted *)
            E.if1 I64Type
              (compile_unboxed_const 0x4000_0000_0000_0000L ^^ Num.from_word64 env)
              begin
                (* absolute value works directly on shifted representation *)
                compile_unboxed_const 0L ^^
                get_a ^^
                G.i (Binary (Wasm_exts.Values.I64 I64Op.Sub))
              end
          end
          get_a
      end
      Num.compile_abs
      env

  let compile_load_from_word64 env get_data_buf = function
    | false -> get_data_buf ^^ E.call_import env "rts" "bigint_leb128_decode_word64"
    | true -> get_data_buf ^^ E.call_import env "rts" "bigint_sleb128_decode_word64"

  let compile_load_from_data_buf env get_data_buf signed =
    (* see Note [speculating for short (S)LEB encoded bignums] *)
    ReadBuf.speculative_read_word64 env get_data_buf ^^
    let set_a, get_a = new_local env "a" in
    set_a ^^ get_a ^^
    compile_xor_const (-1L) ^^
    compile_bitand_const 0x8080_8080_8080_8080L ^^
    let set_eom, get_eom = new_local env "eom" in
    set_eom ^^ get_eom ^^
    compile_test I64Op.Eqz ^^
    E.if1 I64Type
      begin
        Num.compile_load_from_data_buf env get_data_buf signed
      end
      begin
        get_a ^^
        get_eom ^^ G.i (Unary (Wasm_exts.Values.I64 I64Op.Ctz)) ^^
        compile_load_from_word64 env get_data_buf signed
      end

  let compile_store_to_data_buf_unsigned env =
    let set_x, get_x = new_local env "x" in
    let set_buf, get_buf = new_local env "buf" in
    set_x ^^ set_buf ^^
    get_x ^^
    try_unbox I64Type
      (fun env ->
        BitTagged.untag ^^ set_x ^^
        I32Leb.compile_store_to_data_buf_unsigned env get_x get_buf
      )
      (fun env ->
        G.i Drop ^^
        get_buf ^^ get_x ^^ Num.compile_store_to_data_buf_unsigned env)
      env

  let compile_store_to_data_buf_signed env =
    let set_x, get_x = new_local env "x" in
    let set_buf, get_buf = new_local env "buf" in
    set_x ^^ set_buf ^^
    get_x ^^
    try_unbox I64Type
      (fun env ->
        BitTagged.untag ^^ set_x ^^
        I32Leb.compile_store_to_data_buf_signed env get_x get_buf
      )
      (fun env ->
        G.i Drop ^^
        get_buf ^^ get_x ^^ Num.compile_store_to_data_buf_signed env)
      env

  let compile_store_to_stream_unsigned env =
    let set_x, get_x = new_local env "x" in
    let set_stream, get_stream = new_local env "stream" in
    set_x ^^ set_stream ^^
    get_x ^^
    try_unbox I64Type
      (fun env ->
        BitTagged.untag ^^ set_x ^^
        (* get size & reserve & encode *)
        let dest =
          get_stream ^^
          I32Leb.compile_leb128_size get_x ^^
          E.call_import env "rts" "stream_reserve" in
        I32Leb.compile_store_to_data_buf_unsigned env get_x dest)
      (fun env ->
        G.i Drop ^^
        get_stream ^^ get_x ^^ Num.compile_store_to_stream_unsigned env ^^
        compile_unboxed_zero)
      env ^^
      G.i Drop

  let compile_store_to_stream_signed env =
    let set_x, get_x = new_local env "x" in
    let set_stream, get_stream = new_local env "stream" in
    set_x ^^ set_stream ^^
    get_x ^^
    try_unbox I64Type
      (fun env ->
        BitTagged.untag ^^ set_x ^^
        (* get size & reserve & encode *)
        let dest =
          get_stream ^^
          I32Leb.compile_sleb128_size get_x ^^
          E.call_import env "rts" "stream_reserve" in
        I32Leb.compile_store_to_data_buf_signed env get_x dest)
      (fun env ->
        G.i Drop ^^
        get_stream ^^ get_x ^^ Num.compile_store_to_stream_signed env ^^
        compile_unboxed_zero)
      env ^^
      G.i Drop

  let compile_data_size_unsigned env =
    try_unbox I64Type
      (fun _ ->
        let set_x, get_x = new_local env "x" in
        BitTagged.untag ^^ set_x ^^
        I32Leb.compile_leb128_size get_x
      )
      (fun env -> Num.compile_data_size_unsigned env)
      env

  let compile_data_size_signed env =
    try_unbox I64Type
      (fun _ ->
        let set_x, get_x = new_local env "x" in
        BitTagged.untag ^^ set_x ^^
        I32Leb.compile_sleb128_size get_x
      )
      (fun env -> Num.compile_data_size_signed env)
      env

  let from_signed_word32 env =
    let set_a, get_a = new_local32 env "a" in
    set_a ^^
    get_a ^^ BitTagged.if_can_tag_i32 env [I64Type]
      (get_a ^^ BitTagged.tag_i32)
      (get_a ^^ Num.from_signed_word32 env)

  let from_signed_word64 env =
    let set_a, get_a = new_local env "a" in
    set_a ^^
    get_a ^^ BitTagged.if_can_tag_i64 env [I64Type]
      (get_a ^^ BitTagged.tag)
      (get_a ^^ Num.from_signed_word64 env)

  let from_word32 env =
    let set_a, get_a = new_local32 env "a" in
    set_a ^^
    get_a ^^ BitTagged.if_can_tag_u32 env [I64Type]
      (get_a ^^ BitTagged.tag_i32)
      (get_a ^^ G.i (Convert (Wasm_exts.Values.I64 I64Op.ExtendUI32)) ^^ Num.from_word64 env)

  let from_word64 env =
    let set_a, get_a = new_local env "a" in
    set_a ^^
    get_a ^^ BitTagged.if_can_tag_u64 env [I64Type]
      (get_a ^^ BitTagged.tag)
      (get_a ^^ Num.from_word64 env)

  let truncate_to_word64 env =
    let set_a, get_a = new_local env "a" in
    set_a ^^ get_a ^^
    BitTagged.if_tagged_scalar env [I64Type]
      (get_a ^^ BitTagged.untag)
      (get_a ^^ Num.truncate_to_word64 env)

  let truncate_to_word32 env =
    let set_a, get_a = new_local env "a" in
    set_a ^^ get_a ^^
    BitTagged.if_tagged_scalar env [I64Type]
      (get_a ^^ BitTagged.untag)
      (get_a ^^ Num.truncate_to_word32 env)

  let to_word64 env =
    let set_a, get_a = new_local env "a" in
    set_a ^^ get_a ^^
    BitTagged.if_tagged_scalar env [I64Type]
      (get_a ^^ BitTagged.untag)
      (get_a ^^ Num.to_word64 env)

  let to_word32 env =
    let set_a, get_a = new_local env "a" in
    set_a ^^ get_a ^^
    BitTagged.if_tagged_scalar env [I32Type]
      (get_a ^^ BitTagged.untag_i32 ^^ narrow_to_32_signed_bits env ^^
      get_a ^^ BitTagged.untag_i32)
      (get_a ^^ Num.to_word32 env)

  let to_word64_with env =
    let set_a, get_a = new_local env "a" in
    let set_err_msg, get_err_msg = new_local env "err_msg" in
    set_err_msg ^^ set_a ^^
    get_a ^^
    BitTagged.if_tagged_scalar env [I64Type]
      (get_a ^^ BitTagged.untag)
      (get_a ^^ get_err_msg ^^ Num.to_word64_with env)
end

module BigNumLibtommath : BigNumType = struct

  let to_word32 env = E.call_import env "rts" "bigint_to_word32_trap" ^^ G.i (Convert (Wasm_exts.Values.I64 I64Op.ExtendUI32))
  let to_word64 env = E.call_import env "rts" "bigint_to_word64_trap"
  let to_word64_with env = E.call_import env "rts" "bigint_to_word64_trap_with"

  let truncate_to_word32 env = E.call_import env "rts" "bigint_to_word32_wrap" ^^ G.i (Convert (Wasm_exts.Values.I64 I64Op.ExtendUI32))
  let truncate_to_word64 env = E.call_import env "rts" "bigint_to_word64_wrap"

  let from_word32 env = E.call_import env "rts" "bigint_of_word32"
  let from_word64 env = E.call_import env "rts" "bigint_of_word64"
  let from_signed_word32 env = E.call_import env "rts" "bigint_of_int32"
  let from_signed_word64 env = E.call_import env "rts" "bigint_of_int64"

  let compile_data_size_unsigned env = E.call_import env "rts" "bigint_leb128_size"
  let compile_data_size_signed env = E.call_import env "rts" "bigint_sleb128_size"

  let compile_store_to_data_buf_unsigned env =
    let (set_buf, get_buf) = new_local env "buf" in
    let (set_n, get_n) = new_local env "n" in
    set_n ^^ set_buf ^^
    get_n ^^ get_buf ^^ E.call_import env "rts" "bigint_leb128_encode" ^^
    get_n ^^ E.call_import env "rts" "bigint_leb128_size"

  let compile_store_to_stream_unsigned env =
    E.call_import env "rts" "bigint_leb128_stream_encode"

  let compile_store_to_data_buf_signed env =
    let (set_buf, get_buf) = new_local env "buf" in
    let (set_n, get_n) = new_local env "n" in
    set_n ^^ set_buf ^^
    get_n ^^ get_buf ^^ E.call_import env "rts" "bigint_sleb128_encode" ^^
    get_n ^^ E.call_import env "rts" "bigint_sleb128_size"

  let compile_store_to_stream_signed env =
    E.call_import env "rts" "bigint_sleb128_stream_encode"

  let compile_load_from_data_buf env get_data_buf = function
    | false -> get_data_buf ^^ E.call_import env "rts" "bigint_leb128_decode"
    | true -> get_data_buf ^^ E.call_import env "rts" "bigint_sleb128_decode"

  let lit env n =
    (* See enum mp_sign *)
    let sign = if Big_int.sign_big_int n >= 0 then 0l else 1l in

    let n = Big_int.abs_big_int n in

    let limbs =
      (* see MP_DIGIT_BIT *)
      let twoto28 = Big_int.power_int_positive_int 2 28 in
      let rec go n =
        if Big_int.sign_big_int n = 0
        then []
        else
          let (a, b) = Big_int.quomod_big_int n twoto28 in
          StaticBytes.[ I32 (Big_int.int32_of_big_int b) ] @ go a
      in go n
    in

    let rec pad input = 
      let length = List.length input in
      if (Int.rem length (Int64.to_int E.word_size)) = 0 then 
        input 
      else
        pad (input @ StaticBytes.[ I32 0l ]) 
    in

    let limbs_with_padding = pad limbs in

    (* how many 32 bit digits *)
    let size = Int32.of_int (List.length limbs) in  

    (* cf. mp_int in tommath.h *)
    (* libc is still using 32-bit sizes *)
    let payload = StaticBytes.[
      I32 size; (* used *)
      I32 size; (* size; relying on Heap.word_size == size_of(mp_digit) *)
      I32 sign;
      I32 0l; (* padding because of 64-bit alignment of subsequent pointer *)
      I64 0L; (* dp; this will be patched in BigInt::mp_int_ptr in the RTS when used *)
    ] @ limbs_with_padding 
    in

    let instructions = 
      let words = StaticBytes.as_words payload in
      List.map compile_unboxed_const words in

    Tagged.obj env Tagged.BigInt instructions

  let assert_nonneg env =
    Func.share_code1 Func.Never env "assert_nonneg" ("n", I64Type) [I64Type] (fun env get_n ->
      get_n ^^
      E.call_import env "rts" "bigint_isneg" ^^ Bool.from_rts_int32 ^^
      E.then_trap_with env "Natural subtraction underflow" ^^
      get_n
    )

  let compile_abs env = E.call_import env "rts" "bigint_abs"
  let compile_neg env = E.call_import env "rts" "bigint_neg"
  let compile_add env = E.call_import env "rts" "bigint_add"
  let compile_mul env = E.call_import env "rts" "bigint_mul"
  let compile_signed_sub env = E.call_import env "rts" "bigint_sub"
  let compile_signed_div env = E.call_import env "rts" "bigint_div"
  let compile_signed_mod env = E.call_import env "rts" "bigint_rem"
  let compile_unsigned_sub env = E.call_import env "rts" "bigint_sub" ^^ assert_nonneg env
  let compile_unsigned_rem env = E.call_import env "rts" "bigint_rem"
  let compile_unsigned_div env = E.call_import env "rts" "bigint_div"
  let compile_unsigned_pow env = E.call_import env "rts" "bigint_pow"
  let compile_lsh env = E.call_import env "rts" "bigint_lsh"
  let compile_rsh env = E.call_import env "rts" "bigint_rsh"

  let compile_eq env = E.call_import env "rts" "bigint_eq" ^^ Bool.from_rts_int32
  let compile_is_negative env = E.call_import env "rts" "bigint_isneg" ^^ Bool.from_rts_int32
  let compile_relop env = function
      | Lt -> E.call_import env "rts" "bigint_lt" ^^ Bool.from_rts_int32
      | Le -> E.call_import env "rts" "bigint_le" ^^ Bool.from_rts_int32
      | Ge -> E.call_import env "rts" "bigint_ge" ^^ Bool.from_rts_int32
      | Gt -> E.call_import env "rts" "bigint_gt" ^^ Bool.from_rts_int32

  let fits_signed_bits env bits =
    E.call_import env "rts" "bigint_2complement_bits" ^^
    compile_unboxed_const (Int64.of_int bits) ^^
    compile_comparison I64Op.LeU
  let fits_unsigned_bits env bits =
    E.call_import env "rts" "bigint_count_bits" ^^
    compile_unboxed_const (Int64.of_int bits) ^^
    compile_comparison I64Op.LeU

end (* BigNumLibtommath *)

module BigNum = MakeCompact(BigNumLibtommath)

(* Primitive functions *)
module Prim = struct
  (* The {Nat,Int}{8,16,32} bits sit in the MSBs of the i64, in this manner
     we can perform almost all operations, with the exception of
     - Mul (needs shr of one operand)
     - Shr (needs masking of result)
     - Rot (needs duplication into LSBs, masking of amount and masking of result)
     - ctz (needs shr of operand or sub from result)

     Both {Nat,Int}{8,16,32} fit into the vanilla stackrep, so no boxing is necessary.
     This MSB-stored schema is also essentially what the interpreter is using.
  *)
  let prim_word64toNat = BigNum.from_word64
  let prim_shiftWordNtoUnsigned env b =
    compile_shrU_const b ^^
    prim_word64toNat env
  let prim_word64toInt = BigNum.from_signed_word64
  let prim_shiftWordNtoSigned env b =
    compile_shrS_const b ^^
    prim_word64toInt env
  let prim_intToWord64 = BigNum.truncate_to_word64
  let prim_intToWordNShifted env b =
    prim_intToWord64 env ^^
    TaggedSmallWord.shift_leftWordNtoI64 b
end (* Prim *)

module Blob = struct
  (* The layout of a blob object is

     ┌──────┬─────┬─────────┬──────────────────┐
     │ obj header │ n_bytes │ bytes (padded) … │
     └──────┴─────┴─────────┴──────────────────┘

    The object header includes the object tag (Blob) and the forwarding pointer.

    This heap object is used for various kinds of binary, non-pointer data.

    When used for Text values, the bytes are UTF-8 encoded code points from
    Unicode.
  *)

  let header_size = Int64.add Tagged.header_size 1L
  let len_field = Int64.add Tagged.header_size 0L

  let len env =
    Tagged.load_forwarding_pointer env ^^
    Tagged.load_field env len_field

  let len_nat env =
    Func.share_code1 Func.Never env "blob_len" ("text", I64Type) [I64Type] (fun env get ->
      get ^^
      len env ^^
      BigNum.from_word64 env
    )

  let static_data env s =
    compile_unboxed_const (Int64.add ptr_unskew (E.add_static env StaticBytes.[Bytes s]))

  let lit_ptr_len env s =
    static_data env s ^^
    compile_unboxed_const (Int64.of_int (String.length s))

  let alloc env =
    E.call_import env "rts" "alloc_blob" ^^
    (* uninitialized blob payload is allowed by the barrier *)
    Tagged.allocation_barrier env

  let unskewed_payload_offset env = Int64.(add ptr_unskew (mul Heap.word_size header_size))
  
  let payload_ptr_unskewed env =
    Tagged.load_forwarding_pointer env ^^
    compile_add_const (unskewed_payload_offset env)

  let lit env s = 
    let blob_length = Int64.of_int (String.length s) in
    let (set_new_blob, get_new_blob) = new_local env "new_blob" in
    compile_unboxed_const blob_length ^^ alloc env ^^ set_new_blob ^^
    get_new_blob ^^ payload_ptr_unskewed env ^^ (* target address *)
    static_data env s ^^ (* source address *)
    compile_unboxed_const blob_length ^^ (* copy length *)
    Heap.memcpy env ^^
    get_new_blob

  let as_ptr_len env = Func.share_code1 Func.Never env "as_ptr_size" ("x", I64Type) [I64Type; I64Type] (
    fun env get_x ->
      get_x ^^ payload_ptr_unskewed env ^^
      get_x ^^ len env
    )

  let of_ptr_size env = Func.share_code2 Func.Always env "blob_of_ptr_size" (("ptr", I64Type), ("size" , I64Type)) [I64Type] (
    fun env get_ptr get_size ->
      let (set_x, get_x) = new_local env "x" in
      get_size ^^ alloc env ^^ set_x ^^
      get_x ^^ payload_ptr_unskewed env ^^
      get_ptr ^^
      get_size ^^
      Heap.memcpy env ^^
      get_x
    )

  let of_size_copy env get_size_fun copy_fun offset_fun =
    let (set_len, get_len) = new_local env "len" in
    let (set_blob, get_blob) = new_local env "blob" in
    get_size_fun env ^^ set_len ^^

    get_len ^^ alloc env ^^ set_blob ^^
    get_blob ^^ payload_ptr_unskewed env ^^
    offset_fun env ^^
    get_len ^^
    copy_fun env ^^

    get_blob

  (* Lexicographic blob comparison. Expects two blobs on the stack.
     Either specialized to a specific comparison operator, and returns a boolean,
     or implements the generic comparison, returning -1, 0 or 1 as Int64.
  *)
  let rec compare env op =
    (* return convention for the generic comparison function *)
    let is_lt = compile_unboxed_const (-1L) in
    let is_gt = compile_unboxed_const 1L in
    let is_eq = compile_unboxed_const 0L in
    let open Operator in
    let name = match op with
        | Some LtOp -> "Blob.compare_lt"
        | Some LeOp -> "Blob.compare_le"
        | Some GeOp -> "Blob.compare_ge"
        | Some GtOp -> "Blob.compare_gt"
        | Some EqOp -> "Blob.compare_eq"
        | Some NeqOp -> "Blob.compare_neq"
        | None -> "Blob.compare" in
    Func.share_code2 Func.Always env name (("x", I64Type), ("y", I64Type)) [I64Type] (fun env get_x get_y ->
      match op with
        (* Some operators can be reduced to the negation of other operators *)
        | Some LtOp -> get_x ^^ get_y ^^ compare env (Some GeOp) ^^ Bool.neg
        | Some GtOp -> get_x ^^ get_y ^^ compare env (Some LeOp) ^^ Bool.neg
        | Some NeqOp -> get_x ^^ get_y ^^ compare env (Some EqOp) ^^ Bool.neg
        | _ ->
      begin
        let set_x = G.setter_for get_x in
        let set_y = G.setter_for get_y in
        get_x ^^ Tagged.load_forwarding_pointer env ^^ set_x ^^
        get_y ^^ Tagged.load_forwarding_pointer env ^^ set_y ^^

        let (set_len1, get_len1) = new_local env "len1" in
        let (set_len2, get_len2) = new_local env "len2" in
        let (set_len, get_len) = new_local env "len" in
        let (set_a, get_a) = new_local env "a" in
        let (set_b, get_b) = new_local env "b" in

        get_x ^^ len env ^^ set_len1 ^^
        get_y ^^ len env ^^ set_len2 ^^

        (* Find minimum length *)
        begin if op = Some EqOp then
          (* Early exit for equality *)
          get_len1 ^^ get_len2 ^^ compile_comparison I64Op.Eq ^^
          E.if0 G.nop (Bool.lit false ^^ G.i Return) ^^

          get_len1 ^^ set_len
        else
          get_len1 ^^ get_len2 ^^ compile_comparison I64Op.LeU ^^
          E.if0
            (get_len1 ^^ set_len)
            (get_len2 ^^ set_len)
        end ^^

        (* We could do word-wise comparisons if we know that the trailing bytes
           are zeroed *)
        get_len ^^
        from_0_to_n env (fun get_i ->
          get_x ^^
          payload_ptr_unskewed env ^^
          get_i ^^
          G.i (Binary (Wasm_exts.Values.I64 I64Op.Add)) ^^
          G.i (Load {ty = I64Type; align = 0; offset = 0L; sz = Some Wasm_exts.Types.(Pack8, ZX)}) ^^
          set_a ^^

          get_y ^^
          payload_ptr_unskewed env ^^
          get_i ^^
          G.i (Binary (Wasm_exts.Values.I64 I64Op.Add)) ^^
          G.i (Load {ty = I64Type; align = 0; offset = 0L; sz = Some Wasm_exts.Types.(Pack8, ZX)}) ^^
          set_b ^^

          get_a ^^ get_b ^^ compile_comparison I64Op.Eq ^^
          E.if0 G.nop (
            (* first non-equal elements *)
            begin match op with
            | Some LeOp -> get_a ^^ get_b ^^ compile_comparison I64Op.LeU
            | Some GeOp -> get_a ^^ get_b ^^ compile_comparison I64Op.GeU
            | Some EqOp -> Bool.lit false
            | None -> get_a ^^ get_b ^^ compile_comparison I64Op.LtU ^^
                      E.if1 I64Type is_lt is_gt
            | _ -> assert false
            end ^^
            G.i Return
          )
        ) ^^
        (* Common prefix is same *)
        match op with
        | Some LeOp -> get_len1 ^^ get_len2 ^^ compile_comparison I64Op.LeU
        | Some GeOp -> get_len1 ^^ get_len2 ^^ compile_comparison I64Op.GeU
        | Some EqOp -> Bool.lit true (* NB: Different length handled above *)
        | None ->
            get_len1 ^^ get_len2 ^^ compile_comparison I64Op.LtU ^^
            E.if1 I64Type is_lt (
              get_len1 ^^ get_len2 ^^ compile_comparison I64Op.GtU ^^
              E.if1 I64Type is_gt is_eq
            )
        | _ -> assert false
      end
  )

  let iter env =
    E.call_import env "rts" "blob_iter"
  let iter_done env =
    E.call_import env "rts" "blob_iter_done"
  let iter_next env =
    E.call_import env "rts" "blob_iter_next" ^^
    TaggedSmallWord.msb_adjust Type.Nat8

  let dyn_alloc_scratch env = alloc env ^^ payload_ptr_unskewed env

end (* Blob *)

module Object = struct
  (* An object with a mutable field1 and immutable field 2 has the following
     heap layout:
 
     ┌──────┬─────┬──────────┬──────────┬─────────┬─────────────┬───┐
     │ obj header │ n_fields │ hash_ptr │ ind_ptr │ field2_data │ … │
     └──────┴─────┴──────────┴┬─────────┴┬────────┴─────────────┴───┘
          ┌───────────────────┘          │
          │   ┌──────────────────────────┘
          │   ↓
          │  ╶─┬────────┬─────────────┐
          │    │ ObjInd │ field1_data │
          ↓    └────────┴─────────────┘
          ┌─────────────┬─────────────┬─────────────┬───┐
          │ blob header │ field1_hash │ field2_hash │ … │
          └─────────────┴─────────────┴─────────────┴───┘        
 
     The object header includes the object tag (Object) and the forwarding pointer.
 
     The field hashes reside in a blob inside the dynamic heap.
     The hash blob needs to be tracked by the GC, but not the content of the hash blob.
     This is because the hash values are plain numbers that would look like skewed pointers.ters.
     The hash_ptr is skewed.
     TODO: Optimize by sharing the hash blob for objects of the same type.
 
     The field2_data for immutable fields is a vanilla word.
 
     The field1_data for mutable fields are pointers to either an ObjInd, or a
     MutBox (they have the same layout). This indirection is a consequence of
     how we compile object literals with `await` instructions, as these mutable
     fields need to be able to alias local mutable variables.
 
     We could alternatively switch to an allocate-first approach in the
     await-translation of objects, and get rid of this indirection -- if it were
     not for the implementing of sharing of mutable stable values.
   *)
 
  let header_size = Int64.add Tagged.header_size 2L
 
  (* Number of object fields *)
  let size_field = Int64.add Tagged.header_size 0L
  let hash_ptr_field = Int64.add Tagged.header_size 1L
 
  module FieldEnv = Env.Make(String)
 
  (* This is for non-recursive objects, i.e. ObjNewE *)
  (* The instructions in the field already create the indirection if needed *)
  let lit_raw env (fs : (string * (unit -> G.t)) list ) =
    let name_pos_map =
      fs |>
        (* We could store only public fields in the object, but
          then we need to allocate separate boxes for the non-public ones:
          List.filter (fun (_, vis, f) -> vis.it = Public) |>
        *)
        List.map (fun (n,_) -> (E.hash env n, n)) |>
        List.sort compare |>
        List.mapi (fun i (_h,n) -> (n,Int64.of_int i)) |>
        List.fold_left (fun m (n,i) -> FieldEnv.add n i m) FieldEnv.empty in

      let sz = Int64.of_int (FieldEnv.cardinal name_pos_map) in

      (* Create hash blob *)
      let hashes = fs |>
        List.map (fun (n,_) -> E.hash env n) |>
        List.sort compare in
      let hash_blob env =
        let hash_payload = StaticBytes.[ i64s hashes ] in
        Blob.lit env (StaticBytes.as_bytes hash_payload) in

      (* Allocate memory *)
      let (set_ri, get_ri, ri) = new_local_ env I64Type "obj" in
      Tagged.alloc env (Int64.add header_size sz) Tagged.Object ^^
      set_ri ^^

      (* Set size *)
      get_ri ^^
      compile_unboxed_const sz ^^
      Tagged.store_field env size_field ^^

      (* Set hash_ptr *)
      get_ri ^^
      hash_blob env ^^
      Tagged.store_field env hash_ptr_field ^^

      (* Write all the fields *)
      let init_field (name, mk_is) : G.t =
        (* Write the pointer to the indirection *)
        get_ri ^^
        mk_is () ^^
        let i = FieldEnv.find name name_pos_map in
        let offset = Int64.add header_size i in
        Tagged.store_field env offset
      in
      G.concat_map init_field fs ^^

      (* Return the pointer to the object *)
      get_ri ^^
      Tagged.allocation_barrier env

  (* Reflection used by orthogonal persistence: 
     Check whether an (actor) object contains a specific field *)
  let contains_field env field =
    compile_unboxed_const (E.hash env field) ^^
    E.call_import env "rts" "contains_field" ^^
    Bool.from_rts_int32
 
  (* Returns a pointer to the object field (without following the field indirection) *)
  let idx_hash_raw env low_bound =
    let name = Printf.sprintf "obj_idx<%d>" low_bound  in
    Func.share_code2 Func.Always env name (("x", I64Type), ("hash", I64Type)) [I64Type] (fun env get_x get_hash ->
      let set_x = G.setter_for get_x in
      let set_h_ptr, get_h_ptr = new_local env "h_ptr" in

      get_x ^^ Tagged.load_forwarding_pointer env ^^ set_x ^^

      get_x ^^ Tagged.load_field env hash_ptr_field ^^
      Blob.payload_ptr_unskewed env ^^

      (* Linearly scan through the fields (binary search can come later) *)
      (* unskew h_ptr and advance both to low bound *)
      compile_add_const Int64.(mul Heap.word_size (of_int low_bound)) ^^
      set_h_ptr ^^
      get_x ^^
      compile_add_const Int64.(mul Heap.word_size (add header_size (of_int low_bound))) ^^
      set_x ^^
      G.loop0 (
          get_h_ptr ^^ load_unskewed_ptr ^^
          get_hash ^^ compile_comparison I64Op.Eq ^^
          E.if0
            (get_x ^^ G.i Return)
            (get_h_ptr ^^ compile_add_const Heap.word_size ^^ set_h_ptr ^^
            get_x ^^ compile_add_const Heap.word_size ^^ set_x ^^
            G.i (Br (nr 1l)))
        ) ^^
      G.i Unreachable
    )

  (* Returns a pointer to the object field (possibly following the indirection) *)
  let idx_hash env low_bound indirect =
    if indirect
    then
      let name = Printf.sprintf "obj_idx_ind<%d>" low_bound in
      Func.share_code2 Func.Never env name (("x", I64Type), ("hash", I64Type)) [I64Type] (fun env get_x get_hash ->
      get_x ^^ get_hash ^^
      idx_hash_raw env low_bound ^^
      load_ptr ^^ Tagged.load_forwarding_pointer env ^^
      compile_add_const (Int64.mul MutBox.field Heap.word_size)
    )
    else idx_hash_raw env low_bound

  let field_type env obj_type s =
    let _, fields = Type.as_obj_sub [s] obj_type in
    Type.lookup_val_field s fields

  (* Determines whether the field is mutable (and thus needs an indirection) *)
  let is_mut_field env obj_type s =
    let _, fields = Type.as_obj_sub [s] obj_type in
    Type.is_mut (Type.lookup_val_field s fields)

  (* Computes a lower bound for the positional index of a field in an object *)
  let field_lower_bound env obj_type s =
    let open Type in
    let _, fields = as_obj_sub [s] obj_type in
    List.iter (function {typ = Typ _; _} -> assert false | _ -> ()) fields;
    let sorted_by_hash =
      List.sort
        (fun (h1, _) (h2, _) -> compare_uint64 h1 h2)
        (List.map (fun f -> E.hash env f.lab, f) fields) in
    match Lib.List.index_of s (List.map (fun (_, {lab; _}) -> lab) sorted_by_hash) with
    | Some i -> i
    | _ -> assert false

  (* Returns a pointer to the object field (without following the indirection) *)
  let idx_raw env f =
    compile_unboxed_const (E.hash env f) ^^
    idx_hash_raw env 0

  (* Returns a pointer to the object field (possibly following the indirection) *)
  let idx env obj_type f =
    compile_unboxed_const (E.hash env f) ^^
    idx_hash env (field_lower_bound env obj_type f) (is_mut_field env obj_type f)

  (* load the value (or the mutbox) *)
  let load_idx_raw env f =
    idx_raw env f ^^
    load_ptr

  (* load the actual value (dereferencing the mutbox) *)
  let load_idx env obj_type f =
    idx env obj_type f ^^
    load_ptr
 
end (* Object *) 

module Region = struct
  (*
    See rts/motoko-rts/src/region.rs
   *)

  (* Object layout:

     ┌─────┬──────────┬──────────────────┬─────────────────┐
     │ tag │ id_field │ page_count_field │ vec_pages_field │
     └─────┴──────────┴──────────────────┴─────────────────┘
            (unboxed, low 16 bits, rest 0-initialized padding)
                        unboxed u32
                                          Blob
  *)

  let alloc_region env =
    E.call_import env "rts" "alloc_region"

  let init_region env =
    E.call_import env "rts" "init_region"

  (* field accessors *)
  (* NB: all these opns must resolve forwarding pointers here or in RTS *)
  let id env =
    E.call_import env "rts" "region_id"

  let page_count env =
    E.call_import env "rts" "region_page_count"

  let vec_pages env =
    E.call_import env "rts" "region_vec_pages"

  let new_ env =
    E.require_stable_memory env;
    E.call_import env "rts" "region_new"

  let size env =
    E.require_stable_memory env;
    E.call_import env "rts" "region_size"

  let grow env =
    E.require_stable_memory env;
    E.call_import env "rts" "region_grow"

  let load_blob env =
    E.require_stable_memory env;
    E.call_import env "rts" "region_load_blob"
  let store_blob env =
    E.require_stable_memory env;
    E.call_import env "rts" "region_store_blob"

  let load_word8 env =
    E.require_stable_memory env;
    E.call_import env "rts" "region_load_word8"
  let store_word8 env =
    E.require_stable_memory env;
    E.call_import env "rts" "region_store_word8"

  let load_word16 env =
    E.require_stable_memory env;
    E.call_import env "rts" "region_load_word16"
  let store_word16 env =
    E.require_stable_memory env;
    E.call_import env "rts" "region_store_word16"

  let load_word32 env =
    E.require_stable_memory env;
    E.call_import env "rts" "region_load_word32"
  let store_word32 env =
    E.require_stable_memory env;
    E.call_import env "rts" "region_store_word32"

  let load_word64 env =
    E.require_stable_memory env;
    E.call_import env "rts" "region_load_word64"
  let store_word64 env =
    E.require_stable_memory env;
    E.call_import env "rts" "region_store_word64"

  let load_float64 env =
    E.require_stable_memory env;
    E.call_import env "rts" "region_load_float64"
  let store_float64 env =
    E.require_stable_memory env;
    E.call_import env "rts" "region_store_float64"

end

module Text = struct
  (*
  Most of the heavy lifting around text values is in rts/motoko-rts/src/text.rs
  *)

  (* The layout of a concatenation node is

     ┌──────┬─────┬─────────┬───────┬───────┐
     │ obj header │ n_bytes │ text1 │ text2 │
     └──────┴─────┴─────────┴───────┴───────┘

    The object header includes the object tag (TAG_CONCAT defined in rts/types.rs) and the forwarding pointer

    This is internal to rts/text.c, with the exception of GC-related code.
  *)

  let of_ptr_size env =
    E.call_import env "rts" "text_of_ptr_size"
  let concat env =
    E.call_import env "rts" "text_concat"
  let size env =
    E.call_import env "rts" "text_size"
  let to_buf env =
    E.call_import env "rts" "text_to_buf"
  let len_nat env =
    Func.share_code1 Func.Never env "text_len" ("text", I64Type) [I64Type] (fun env get ->
      get ^^
      E.call_import env "rts" "text_len" ^^
      BigNum.from_word64 env
    )
  let prim_showChar env =
    TaggedSmallWord.untag_codepoint ^^
    G.i (Convert (Wasm_exts.Values.I32 I32Op.WrapI64)) ^^
    E.call_import env "rts" "text_singleton"
  let to_blob env = E.call_import env "rts" "blob_of_text"

  let lowercase env = E.call_import env "rts" "text_lowercase"
  let uppercase env = E.call_import env "rts" "text_uppercase"

  let of_blob env =
    let (set_blob, get_blob) = new_local env "blob" in
    set_blob ^^
    get_blob ^^ Blob.as_ptr_len env ^^
    E.call_import env "rts" "utf8_valid" ^^
    Bool.from_rts_int32 ^^
    E.if1 I64Type (Opt.inject_simple env get_blob) (Opt.null_lit env)

  let iter env =
    E.call_import env "rts" "text_iter"
  let iter_done env =
    E.call_import env "rts" "text_iter_done"
  let iter_next env =
    E.call_import env "rts" "text_iter_next" ^^ Bool.from_rts_int32 ^^
    TaggedSmallWord.tag_codepoint

  let compare env op =
    let open Operator in
    let name = match op with
        | LtOp -> "Text.compare_lt"
        | LeOp -> "Text.compare_le"
        | GeOp -> "Text.compare_ge"
        | GtOp -> "Text.compare_gt"
        | EqOp -> "Text.compare_eq"
        | NeqOp -> assert false in
    Func.share_code2 Func.Never env name (("x", I64Type), ("y", I64Type)) [I64Type] (fun env get_x get_y ->
      get_x ^^ Tagged.load_forwarding_pointer env ^^
      get_y ^^ Tagged.load_forwarding_pointer env ^^
      E.call_import env "rts" "text_compare" ^^
      compile_unboxed_const 0L ^^
      match op with
        | LtOp -> compile_comparison I64Op.LtS
        | LeOp -> compile_comparison I64Op.LeS
        | GtOp -> compile_comparison I64Op.GtS
        | GeOp -> compile_comparison I64Op.GeS
        | EqOp -> compile_comparison I64Op.Eq
        | NeqOp -> assert false
    )


end (* Text *)

module Arr = struct
  (* Object layout:

     ┌──────┬─────┬──────────┬────────┬───┐
     │ obj header │ n_fields │ field1 │ … │
     └──────┴─────┴──────────┴────────┴───┘

     The object  header includes the object tag (Array) and the forwarding pointer.

     No difference between mutable and immutable arrays.
  *)

  let header_size = Int64.add Tagged.header_size 1L
  let element_size = 8L
  let len_field = Int64.add Tagged.header_size 0L

  let len env =
    Tagged.load_forwarding_pointer env ^^
    Tagged.load_field env len_field

  (* Static array access. No checking *)
  let load_field env n =
    Tagged.load_forwarding_pointer env ^^
    Tagged.load_field env Int64.(add n header_size)

  (* Dynamic array access. Returns the address (not the value) of the field.
     Does no bounds checking *)
  let unsafe_idx env =
    Func.share_code2 Func.Never env "Array.unsafe_idx" (("array", I64Type), ("idx", I64Type)) [I64Type] (fun env get_array get_idx ->
      get_idx ^^
      compile_add_const header_size ^^
      compile_mul_const element_size ^^
      get_array ^^
      Tagged.load_forwarding_pointer env ^^
      G.i (Binary (Wasm_exts.Values.I64 I64Op.Add))
    )

  (* Dynamic array access. Returns the address (not the value) of the field.
     Does bounds checking *)
  let idx env =
    Func.share_code2 Func.Never env "Array.idx" (("array", I64Type), ("idx", I64Type)) [I64Type] (fun env get_array get_idx ->
      (* No need to check the lower bound, we interpret idx as unsigned *)
      (* Check the upper bound *)
      get_idx ^^
      get_array ^^ len env ^^
      compile_comparison I64Op.LtU ^^
      E.else_trap_with env "Array index out of bounds" ^^

      get_idx ^^
      compile_add_const header_size ^^
      compile_mul_const element_size ^^
      get_array ^^
      Tagged.load_forwarding_pointer env ^^
      G.i (Binary (Wasm_exts.Values.I64 I64Op.Add))
    )

  (* As above, but taking a bigint (Nat), and reporting overflow as out of bounds *)
  let idx_bigint env =
    Func.share_code2 Func.Never env "Array.idx_bigint" (("array", I64Type), ("idx", I64Type)) [I64Type] (fun env get_array get_idx ->
      get_array ^^
      get_idx ^^
      Blob.lit env "Array index out of bounds" ^^
      BigNum.to_word64_with env ^^
      idx env
  )

  let element_type env typ = match Type.promote typ with
     | Type.Array element_type -> element_type
     | _ -> assert false

  (* Compile an array literal. *)
  let lit env element_instructions =
    Tagged.obj env Tagged.Array
     ([ compile_unboxed_const (Wasm.I64.of_int_u (List.length element_instructions))
      ] @ element_instructions)

  (* Does not initialize the fields! *)
  (* Note: Post allocation barrier must be applied after initialization *)
  let alloc env =
    E.call_import env "rts" "alloc_array"

  let iterate env get_array body =
    let (set_boundary, get_boundary) = new_local env "boundary" in
    let (set_pointer, get_pointer) = new_local env "pointer" in
    let set_array = G.setter_for get_array in

    get_array ^^ Tagged.load_forwarding_pointer env ^^ set_array ^^

    (* Initial element pointer, skewed *)
    compile_unboxed_const header_size ^^
    compile_mul_const element_size ^^
    get_array ^^
    G.i (Binary (Wasm_exts.Values.I64 I64Op.Add)) ^^
    set_pointer ^^

    (* Upper pointer boundary, skewed *)
    get_array ^^
    Tagged.load_field env len_field ^^
    compile_mul_const element_size ^^
    get_pointer ^^
    G.i (Binary (Wasm_exts.Values.I64 I64Op.Add)) ^^
    set_boundary ^^

    (* Loop through all elements *)
    compile_while env
    ( get_pointer ^^
      get_boundary ^^
      compile_comparison I64Op.LtU
    ) (
      body get_pointer ^^

      (* Next element pointer, skewed *)
      get_pointer ^^
      compile_add_const element_size ^^
      set_pointer
    )

  (* The primitive operations *)
  (* No need to wrap them in RTS functions: They occur only once, in the prelude. *)
  let init env =
    let (set_x, get_x) = new_local env "x" in
    let (set_r, get_r) = new_local env "r" in
    set_x ^^

    (* Allocate *)
    BigNum.to_word64 env ^^
    alloc env ^^
    set_r ^^

    (* Write elements *)
    iterate env get_r (fun get_pointer ->
      get_pointer ^^
      get_x ^^
      store_ptr
    ) ^^

    get_r ^^
    Tagged.allocation_barrier env


  let tabulate env =
    let (set_f, get_f) = new_local env "f" in
    let (set_r, get_r) = new_local env "r" in
    let (set_i, get_i) = new_local env "i" in
    set_f ^^

    (* Allocate *)
    BigNum.to_word64 env ^^
    alloc env ^^
    set_r ^^

    (* Initial index *)
    compile_unboxed_const 0L ^^
    set_i ^^

    (* Write elements *)
    iterate env get_r (fun get_pointer ->
      get_pointer ^^
      (* The closure *)
      get_f ^^
      Closure.prepare_closure_call env ^^
      (* The arg *)
      get_i ^^
      BigNum.from_word64 env ^^
      (* The closure again *)
      get_f ^^
      (* Call *)
      Closure.call_closure env 1 1 ^^
      store_ptr ^^

      (* Increment index *)
      get_i ^^
      compile_add_const 1L ^^
      set_i
    ) ^^
    get_r ^^
    Tagged.allocation_barrier env

  let ofBlob env =
    Func.share_code1 Func.Always env "Arr.ofBlob" ("blob", I64Type) [I64Type] (fun env get_blob ->
      let (set_len, get_len) = new_local env "len" in
      let (set_r, get_r) = new_local env "r" in

      get_blob ^^ Blob.len env ^^ set_len ^^

      get_len ^^ alloc env ^^ set_r ^^

      get_len ^^ from_0_to_n env (fun get_i ->
        get_r ^^ get_i ^^ unsafe_idx env ^^
        get_blob ^^ Blob.payload_ptr_unskewed env ^^
        get_i ^^ G.i (Binary (Wasm_exts.Values.I64 I64Op.Add)) ^^
        G.i (Load {ty = I64Type; align = 0; offset = 0L; sz = Some Wasm_exts.Types.(Pack8, ZX)}) ^^
        TaggedSmallWord.msb_adjust Type.Nat8 ^^
        store_ptr
      ) ^^
      get_r ^^
      Tagged.allocation_barrier env
    )

  let toBlob env =
    Func.share_code1 Func.Always env "Arr.toBlob" ("array", I64Type) [I64Type] (fun env get_a ->
      let (set_len, get_len) = new_local env "len" in
      let (set_r, get_r) = new_local env "r" in

      get_a ^^ len env ^^ set_len ^^

      get_len ^^ Blob.alloc env ^^ set_r ^^

      get_len ^^ from_0_to_n env (fun get_i ->
        get_r ^^ Blob.payload_ptr_unskewed env ^^
        get_i ^^ G.i (Binary (Wasm_exts.Values.I64 I64Op.Add)) ^^
        get_a ^^ get_i ^^ unsafe_idx env ^^
        load_ptr ^^
        TaggedSmallWord.lsb_adjust Type.Nat8 ^^
        G.i (Store {ty = I64Type; align = 0; offset = 0L; sz = Some Wasm_exts.Types.Pack8})
      ) ^^

      get_r
    )

end (* Array *)

module Tuple = struct
  (* Tuples use the same object representation (and same tag) as arrays.
     Even though we know the size statically, we still need the size
     information for the GC.

     One could introduce tags for small tuples, to save one word.
  *)

  (* We represent the boxed empty tuple as the unboxed scalar 0, i.e. simply as
     number (but really anything is fine, we never look at this) *)
  let unit_vanilla_lit = 0L
  let compile_unit = compile_unboxed_const unit_vanilla_lit

  (* Expects on the stack the pointer to the array. *)
  let load_n env n =
    Tagged.load_forwarding_pointer env ^^
    Tagged.load_field env (Int64.add Arr.header_size n)

  (* Takes n elements of the stack and produces an argument tuple *)
  let from_stack env n =
    if n = 0 then compile_unit
    else
      let name = Printf.sprintf "to_%i_tuple" n in
      let args = Lib.List.table n (fun i -> Printf.sprintf "arg%i" i, I64Type) in
      Func.share_code Func.Never env name args [I64Type] (fun env getters ->
        Arr.lit env (Lib.List.table n (fun i -> List.nth getters i))
      )

  (* Takes an argument tuple and puts the elements on the stack: *)
  let to_stack env n =
    if n = 0 then G.i Drop else
    begin
      let name = Printf.sprintf "from_%i_tuple" n in
      let retty = Lib.List.make n I64Type in
      Func.share_code1 Func.Never env name ("tup", I64Type) retty (fun env get_tup ->
        G.table n (fun i -> get_tup ^^ load_n env (Int64.of_int i))
      )
    end

end (* Tuple *)

module Lifecycle = struct
  (*
  This module models the life cycle of a canister as a very simple state machine,
  keeps track of the current state of the canister, and traps noisily if an
  unexpected transition happens. Such a transition would either be a bug in the
  underlying system, or in our RTS.
  *)

  type state =
    | PreInit
  (* We do not use the (start) function when compiling canisters, so skip
     these two:
    | InStart
    | Started (* (start) has run *)
  *)
    | InInit (* canister_init *)
    | Idle (* basic steady state *)
    | InUpdate
    | InQuery
    | PostQuery (* an invalid state *)
    | InPreUpgrade
    | PostPreUpgrade (* an invalid state *)
    | InPostUpgrade
    | InComposite

  let string_of_state state = match state with
    | PreInit -> "PreInit"
    | InInit -> "InInit"
    | Idle -> "Idle"
    | InUpdate -> "InUpdate"
    | InQuery -> "InQuery"
    | PostQuery -> "PostQuery"
    | InPreUpgrade -> "InPreUpgrade"
    | PostPreUpgrade -> "PostPreUpgrade"
    | InPostUpgrade -> "InPostUpgrade"
    | InComposite -> "InComposite"

  let int_of_state = function
    | PreInit -> 0L (* Automatically null *)
    (*
    | InStart -> 1L
    | Started -> 2L
    *)
    | InInit -> 3L
    | Idle -> 4L
    | InUpdate -> 5L
    | InQuery -> 6L
    | PostQuery -> 7L
    | InPreUpgrade -> 8L
    | PostPreUpgrade -> 9L
    | InPostUpgrade -> 10L
    | InComposite -> 11L

  let ptr () = Stack.end_ ()
  let end_ () = Int64.add (Stack.end_ ()) Heap.word_size

  (* Which states may come before this *)
  let pre_states = function
    | PreInit -> []
    (*
    | InStart -> [PreInit]
    | Started -> [InStart]
    *)
    | InInit -> [PreInit]
    | Idle -> [InInit; InUpdate; InPostUpgrade; InComposite]
    | InUpdate -> [Idle]
    | InQuery -> [Idle]
    | PostQuery -> [InQuery]
    | InPreUpgrade -> [Idle]
    | PostPreUpgrade -> [InPreUpgrade]
    | InPostUpgrade -> [InInit]
    | InComposite -> [Idle]

  let get env =
    compile_unboxed_const (ptr ()) ^^
    load_unskewed_ptr

  let set env new_state =
    compile_unboxed_const (ptr ()) ^^
    compile_unboxed_const (int_of_state new_state) ^^
    store_unskewed_ptr

  let trans env new_state =
    let name = "trans_state" ^ Int64.to_string (int_of_state new_state) in
    Func.share_code0 Func.Always env name [] (fun env ->
      G.block0 (
        let rec go = function
        | [] -> E.trap_with env
          ("internal error: unexpected state entering " ^ string_of_state new_state)
        | (s::ss) ->
          get env ^^ compile_eq_const (int_of_state s) ^^
          E.if0 (G.i (Br (nr 1l))) G.nop ^^
          go ss
        in go (pre_states new_state)
        ) ^^
      set env new_state
    )

end (* Lifecycle *)


module IC = struct

  (* IC-specific stuff: System imports, databufs etc. *)

  let register_globals env =
    (* result of last ic0.call_perform  *)
    E.add_global64 env "__call_perform_status" Mutable 0L;
    E.add_global64 env "__call_perform_message" Mutable 0L
    (* NB: __call_perform_message is not a root so text contents *must* be static *)

  let get_call_perform_status env =
    G.i (GlobalGet (nr (E.get_global env "__call_perform_status")))
  let set_call_perform_status env =
    G.i (GlobalSet (nr (E.get_global env "__call_perform_status")))
  let get_call_perform_message env =
    G.i (GlobalGet (nr (E.get_global env "__call_perform_message")))
  let set_call_perform_message env =
    G.i (GlobalSet (nr (E.get_global env "__call_perform_message")))

  let init_globals env =
    Blob.lit env "" ^^
    set_call_perform_message env

  let i32s n = Lib.List.make n I32Type
  let i64s n = Lib.List.make n I64Type

  let import_ic0 env =
      E.add_func_import env "ic0" "accept_message" [] [];
      E.add_func_import env "ic0" "call_data_append_64" (i64s 2) [];
      E.add_func_import env "ic0" "call_cycles_add128" (i64s 2) [];
      E.add_func_import env "ic0" "call_new_64" [I64Type; I64Type; I64Type; I64Type; I32Type; I32Type; I32Type; I32Type] [];
      E.add_func_import env "ic0" "call_perform" [] [I32Type];
      E.add_func_import env "ic0" "call_on_cleanup" (i32s 2) [];
      E.add_func_import env "ic0" "canister_cycle_balance128_64" [I64Type] [];
      E.add_func_import env "ic0" "canister_self_copy_64" (i64s 3) [];
      E.add_func_import env "ic0" "canister_self_size" [] [I32Type];
      E.add_func_import env "ic0" "canister_status" [] [I32Type];
      E.add_func_import env "ic0" "canister_version" [] [I64Type];
      E.add_func_import env "ic0" "is_controller_64" (i64s 2) [I32Type];
      E.add_func_import env "ic0" "debug_print_64" (i64s 2) [];
      E.add_func_import env "ic0" "msg_arg_data_copy_64" (i64s 3) [];
      E.add_func_import env "ic0" "msg_arg_data_size" [] [I32Type];
      E.add_func_import env "ic0" "msg_caller_copy_64" (i64s 3) [];
      E.add_func_import env "ic0" "msg_caller_size" [] [I32Type];
      E.add_func_import env "ic0" "msg_cycles_available128_64" [I64Type] [];
      E.add_func_import env "ic0" "msg_cycles_refunded128_64" [I64Type] [];
      E.add_func_import env "ic0" "msg_cycles_accept128_64" (i64s 3) [];
      E.add_func_import env "ic0" "certified_data_set_64" (i64s 2) [];
      E.add_func_import env "ic0" "data_certificate_present" [] [I32Type];
      E.add_func_import env "ic0" "data_certificate_size" [] [I32Type];
      E.add_func_import env "ic0" "data_certificate_copy_64" (i64s 3) [];
      E.add_func_import env "ic0" "msg_method_name_size" [] [I32Type];
      E.add_func_import env "ic0" "msg_method_name_copy_64" (i64s 3) [];
      E.add_func_import env "ic0" "msg_reject_code" [] [I32Type];
      E.add_func_import env "ic0" "msg_reject_msg_size" [] [I32Type];
      E.add_func_import env "ic0" "msg_reject_msg_copy_64" (i64s 3) [];
      E.add_func_import env "ic0" "msg_reject_64" (i64s 2) [];
      E.add_func_import env "ic0" "msg_reply_data_append_64" (i64s 2) [];
      E.add_func_import env "ic0" "msg_reply" [] [];
      E.add_func_import env "ic0" "performance_counter" [I32Type] [I64Type];
      E.add_func_import env "ic0" "trap_64" (i64s 2) [];
      E.add_func_import env "ic0" "stable64_write" (i64s 3) [];
      E.add_func_import env "ic0" "stable64_read" (i64s 3) [];
      E.add_func_import env "ic0" "stable64_size" [] [I64Type];
      E.add_func_import env "ic0" "stable64_grow" [I64Type] [I64Type];
      E.add_func_import env "ic0" "time" [] [I64Type];
      if !Flags.global_timer then
        E.add_func_import env "ic0" "global_timer_set" [I64Type] [I64Type];
      ()

  let system_imports env =
    match E.mode env with
    | Flags.ICMode ->
      import_ic0 env
    | Flags.RefMode  ->
      import_ic0 env
    | Flags.WASIMode ->
      (* Wasi function is still 32-bit based *)
      E.add_func_import env "wasi_unstable" "fd_write" [I32Type; I32Type; I32Type; I32Type] [I32Type];
    | Flags.WasmMode -> ()

  let system_call env funcname = E.call_import env "ic0" funcname

  let narrow_to_32 env get_value =
    get_value ^^
    compile_unboxed_const 0xffff_ffffL ^^
    compile_comparison I64Op.LeU ^^
    E.else_trap_with env "cannot narrow to 32 bit" ^^ (* Note: If narrow fails during print, the trap print leads to an infinite recursion and a stack overflow *)
    get_value ^^
    G.i (Convert (Wasm_exts.Values.I32 I32Op.WrapI64))

  let register env =
      (* Since the wasmtime `fd_write` function still only supports 32-bit pointers, we allocate a static buffer for the text output in the 32-bit space. *)
      let print_buffer = match E.mode env with
      | Flags.WASIMode -> 
        begin 
          let length = 512 in
          let zero_data = String.make length '\x00' in
          let static_ptr = E.add_static env StaticBytes.[Bytes zero_data] in
          ((Int64.add static_ptr ptr_unskew), length)
        end
      | _ -> (-1L, 0) in

      let min env first second = 
        first ^^
        second ^^
        compile_comparison I64Op.LtU ^^
        E.if1 I64Type (first) (second) in

      Func.define_built_in env "print_ptr" [("ptr", I64Type); ("len", I64Type)] [] (fun env ->
        match E.mode env with
        | Flags.WasmMode -> G.i Nop
        | Flags.ICMode | Flags.RefMode ->
          G.i (LocalGet (nr 0l)) ^^
          G.i (LocalGet (nr 1l)) ^^
          system_call env "debug_print_64"
        | Flags.WASIMode -> begin
          (* wasmtime legacy: `fd_write` is still using 32-bit pointers in 64-bit mode *)
          let get_ptr = G.i (LocalGet (nr 0l)) in
          let get_len = G.i (LocalGet (nr 1l)) in

          Stack.with_words env "io_vec" 6L (fun get_iovec_ptr ->
            let (buffer_ptr, buffer_length) = print_buffer in

            (* Truncate the text if it does not fit into the buffer **)
            min env (compile_unboxed_const (Int64.of_int buffer_length)) get_len ^^
            G.setter_for get_len ^^

            (* Copy the text to the static buffer in 32-bit space *)
            compile_unboxed_const buffer_ptr ^^
            get_ptr ^^
            get_len ^^
            Heap.memcpy env ^^

            (* We use the iovec functionality to append a newline *)
            get_iovec_ptr ^^
            narrow_to_32 env (compile_unboxed_const buffer_ptr) ^^ (* This is safe because the buffer resides in 32-bit space *)
            G.i (Store {ty = I32Type; align = 2; offset = 0L; sz = None}) ^^

            get_iovec_ptr ^^
            narrow_to_32 env get_len ^^
            G.i (Store {ty = I32Type; align = 2; offset = 4L; sz = None}) ^^

            get_iovec_ptr ^^
            narrow_to_32 env get_iovec_ptr ^^ (* The stack pointer should always be in the 32-bit space *)
            compile_add32_const 16l ^^
            G.i (Store {ty = I32Type; align = 2; offset = 8L; sz = None}) ^^

            get_iovec_ptr ^^
            compile_const_32 1l ^^
            G.i (Store {ty = I32Type; align = 2; offset = 12L; sz = None}) ^^

            get_iovec_ptr ^^
            compile_const_32 (Int32.of_int (Char.code '\n')) ^^
            G.i (Store {ty = I32Type; align = 0; offset = 16L; sz = Some Wasm_exts.Types.Pack8}) ^^

            (* Call fd_write twice to work around
               https://github.com/bytecodealliance/wasmtime/issues/629
            *)

            compile_const_32 1l (* stdout *) ^^
            narrow_to_32 env get_iovec_ptr ^^
            compile_const_32 1l (* one string segment (2 doesn't work) *) ^^
            narrow_to_32 env get_iovec_ptr ^^
            compile_add32_const 20l ^^ (* out for bytes written, we ignore that *)
            E.call_import env "wasi_unstable" "fd_write" ^^
            G.i Drop ^^

            compile_const_32 1l (* stdout *) ^^
            narrow_to_32 env get_iovec_ptr ^^
            compile_add32_const 8l ^^
            compile_const_32 1l (* one string segment *) ^^
            narrow_to_32 env get_iovec_ptr ^^
            compile_add32_const 20l ^^ (* out for bytes written, we ignore that *)
            E.call_import env "wasi_unstable" "fd_write" ^^
            G.i Drop)
          end);

      E.add_export env (nr {
        name = Lib.Utf8.decode "print_ptr";
        edesc = nr (FuncExport (nr (E.built_in env "print_ptr")))
      })


  let ic_system_call call env =
    match E.mode env with
    | Flags.(ICMode | RefMode) ->
      system_call env call
    | _ ->
      E.trap_with env Printf.(sprintf "cannot get %s when running locally" call)

  let performance_counter env = 
    G.i (Convert (Wasm_exts.Values.I32 I32Op.WrapI64)) ^^
    ic_system_call "performance_counter" env

  let is_controller env =
    ic_system_call "is_controller_64" env ^^ 
    G.i (Convert (Wasm_exts.Values.I64 I64Op.ExtendUI32))

  let canister_version env = ic_system_call "canister_version" env

  let print_ptr_len env = G.i (Call (nr (E.built_in env "print_ptr")))

  let print_text env =
    Func.share_code1 Func.Never env "print_text" ("str", I64Type) [] (fun env get_str ->
      let (set_blob, get_blob) = new_local env "blob" in
      get_str ^^ Text.to_blob env ^^ set_blob ^^
      get_blob ^^ Blob.payload_ptr_unskewed env ^^
      get_blob ^^ Blob.len env ^^
      print_ptr_len env
    )

  (* For debugging *)
  let _compile_static_print env s =
    Blob.lit_ptr_len env s ^^ print_ptr_len env

  let ic_trap env =
    Func.share_code2 Func.Always env "ic_trap" (("ptr", I64Type), ("len", I64Type)) [] (fun env get_ptr get_length ->
      get_ptr ^^
      get_length ^^
      system_call env "trap_64"
    )

  let trap_ptr_len env =
    match E.mode env with
    | Flags.WasmMode -> G.i Unreachable
    | Flags.WASIMode -> print_ptr_len env ^^ G.i Unreachable
    | Flags.ICMode | Flags.RefMode -> ic_trap env ^^ G.i Unreachable

  let trap_with env s =
    Blob.lit_ptr_len env s ^^ trap_ptr_len env

  let trap_text env  =
    Text.to_blob env ^^ Blob.as_ptr_len env ^^ trap_ptr_len env

  let default_exports env =
    (* these exports seem to be wanted by the hypervisor/v8 *)
    E.add_export env (nr {
      name = Lib.Utf8.decode (
        match E.mode env with
        | Flags.WASIMode -> "memory"
        | _  -> "mem"
      );
      edesc = nr (MemoryExport (nr 0l))
    });
    E.add_export env (nr {
      name = Lib.Utf8.decode "table";
      edesc = nr (TableExport (nr 0l))
    })

  let export_init env =
    assert (E.mode env = Flags.ICMode || E.mode env = Flags.RefMode);
    let empty_f = Func.of_body env [] [] (fun env ->
      Lifecycle.trans env Lifecycle.InInit ^^
      G.i (Call (nr (E.built_in env "init"))) ^^
      GC.collect_garbage env ^^
      Lifecycle.trans env Lifecycle.Idle

    ) in
    let fi = E.add_fun env "canister_init" empty_f in
    E.add_export env (nr {
      name = Lib.Utf8.decode "canister_init";
      edesc = nr (FuncExport (nr fi))
      })

  let export_heartbeat env =
    assert (E.mode env = Flags.ICMode || E.mode env = Flags.RefMode);
    let fi = E.add_fun env "canister_heartbeat"
      (Func.of_body env [] [] (fun env ->
        G.i (Call (nr (E.built_in env "heartbeat_exp"))) ^^
        (* TODO(3622)
           Until DTS is implemented for heartbeats, don't collect garbage here,
           just record mutator_instructions and leave GC scheduling to the
           already scheduled async message running `system` function `heartbeat` *)
        GC.record_mutator_instructions env (* future: GC.collect_garbage env *)))
    in
    E.add_export env (nr {
      name = Lib.Utf8.decode "canister_heartbeat";
      edesc = nr (FuncExport (nr fi))
    })

  let export_timer env =
    assert !Flags.global_timer;
    assert (E.mode env = Flags.ICMode || E.mode env = Flags.RefMode);
    let fi = E.add_fun env "canister_global_timer"
      (Func.of_body env [] [] (fun env ->
        G.i (Call (nr (E.built_in env "timer_exp"))) ^^
        (* TODO(3622)
           Until DTS is implemented for timers, don't collect garbage here,
           just record mutator_instructions and leave GC scheduling to the
           already scheduled async message running `system` function `timer` *)
        GC.record_mutator_instructions env (* future: GC.collect_garbage env *)))
    in
    E.add_export env (nr {
      name = Lib.Utf8.decode "canister_global_timer";
      edesc = nr (FuncExport (nr fi))
    })

  let export_inspect env =
    assert (E.mode env = Flags.ICMode || E.mode env = Flags.RefMode);
    let fi = E.add_fun env "canister_inspect_message"
      (Func.of_body env [] [] (fun env ->
        G.i (Call (nr (E.built_in env "inspect_exp"))) ^^
        system_call env "accept_message" (* assumes inspect_exp traps to reject *)
        (* no need to GC !*)))
    in
    E.add_export env (nr {
      name = Lib.Utf8.decode "canister_inspect_message";
      edesc = nr (FuncExport (nr fi))
    })

  let export_wasi_start env =
    assert (E.mode env = Flags.WASIMode);
    let fi = E.add_fun env "_start" (Func.of_body env [] [] (fun env1 ->
      Lifecycle.trans env Lifecycle.InInit ^^
      G.i (Call (nr (E.built_in env "init"))) ^^
      (if !Flags.sanity then
        (* also test the GC in WASI mode if sanity checks are enabled *)
        GC.collect_garbage env
      else
        G.nop) ^^
      Lifecycle.trans env Lifecycle.Idle
    )) in
    E.add_export env (nr {
      name = Lib.Utf8.decode "_start";
      edesc = nr (FuncExport (nr fi))
      })

  let export_upgrade_methods env =
    if E.mode env = Flags.ICMode || E.mode env = Flags.RefMode then
    let status_stopped = 3l in
    let pre_upgrade_fi = E.add_fun env "pre_upgrade" (Func.of_body env [] [] (fun env ->
      Lifecycle.trans env Lifecycle.InPreUpgrade ^^
      (* check status is stopped or trap on outstanding callbacks *)
      system_call env "canister_status" ^^ compile_eq32_const status_stopped ^^
      E.if0
       (G.nop)
       (ContinuationTable.count env ^^
          E.then_trap_with env "canister_pre_upgrade attempted with outstanding message callbacks (try stopping the canister before upgrade)") ^^
      (* call pre_upgrade expression & any system method *)
      (G.i (Call (nr (E.built_in env "pre_exp")))) ^^
      Lifecycle.trans env Lifecycle.PostPreUpgrade
    )) in

    let post_upgrade_fi = E.add_fun env "post_upgrade" (Func.of_body env [] [] (fun env ->
      Lifecycle.trans env Lifecycle.InInit ^^
      G.i (Call (nr (E.built_in env "init"))) ^^
      Lifecycle.trans env Lifecycle.InPostUpgrade ^^
      G.i (Call (nr (E.built_in env "post_exp"))) ^^
      Lifecycle.trans env Lifecycle.Idle ^^
      GC.collect_garbage env
    )) in

    E.add_export env (nr {
      name = Lib.Utf8.decode "canister_pre_upgrade";
      edesc = nr (FuncExport (nr pre_upgrade_fi))
    });

    E.add_export env (nr {
      name = Lib.Utf8.decode "canister_post_upgrade";
      edesc = nr (FuncExport (nr post_upgrade_fi))
    })


  let get_self_reference env =
    match E.mode env with
    | Flags.ICMode | Flags.RefMode ->
      Func.share_code0 Func.Never env "canister_self" [I64Type] (fun env ->
        Blob.of_size_copy env
          (fun env -> 
            system_call env "canister_self_size" ^^ 
            G.i (Convert (Wasm_exts.Values.I64 I64Op.ExtendUI32)))
          (fun env ->
            system_call env "canister_self_copy_64")
          (fun env -> compile_unboxed_const 0L)
      )
    | _ ->
      E.trap_with env "cannot get self-actor-reference when running locally"

  let get_system_time env =
    match E.mode env with
    | Flags.ICMode | Flags.RefMode ->
      system_call env "time"
    | _ ->
      E.trap_with env "cannot get system time when running locally"

  let caller env =
    match E.mode env with
    | Flags.ICMode | Flags.RefMode ->
      Blob.of_size_copy env
        (fun env -> 
          system_call env "msg_caller_size" ^^
          G.i (Convert (Wasm_exts.Values.I64 I64Op.ExtendUI32)))
        (fun env -> 
          system_call env "msg_caller_copy_64")
        (fun env -> compile_unboxed_const 0L)
    | _ ->
      E.trap_with env (Printf.sprintf "cannot get caller when running locally")

  let method_name env =
    match E.mode env with
    | Flags.ICMode | Flags.RefMode ->
      Blob.of_size_copy env
        (fun env -> 
          system_call env "msg_method_name_size" ^^ 
          G.i (Convert (Wasm_exts.Values.I64 I64Op.ExtendUI32)))
        (fun env ->
          system_call env "msg_method_name_copy_64")
        (fun env -> compile_unboxed_const 0L)
    | _ ->
      E.trap_with env (Printf.sprintf "cannot get method_name when running locally")

  let arg_data env =
    match E.mode env with
    | Flags.ICMode | Flags.RefMode ->
      Blob.of_size_copy env
        (fun env -> 
          system_call env "msg_arg_data_size" ^^ 
          G.i (Convert (Wasm_exts.Values.I64 I64Op.ExtendUI32)))
        (fun env -> 
          system_call env "msg_arg_data_copy_64")
        (fun env -> compile_unboxed_const 0L)
    | _ ->
      E.trap_with env (Printf.sprintf "cannot get arg_data when running locally")

  let reject env arg_instrs =
    match E.mode env with
    | Flags.ICMode | Flags.RefMode ->
      arg_instrs ^^
      Text.to_blob env ^^
      Blob.as_ptr_len env ^^
      system_call env "msg_reject_64"
    | _ ->
      E.trap_with env (Printf.sprintf "cannot reject when running locally")

  let error_code env =
     Func.share_code0 Func.Always env "error_code" [I64Type] (fun env ->
      let (set_code, get_code) = new_local env "code" in
      system_call env "msg_reject_code" ^^ 
      G.i (Convert (Wasm_exts.Values.I64 I64Op.ExtendUI32)) ^^
      set_code ^^
      List.fold_right (fun (tag, const) code ->
        get_code ^^ compile_unboxed_const const ^^
        compile_comparison I64Op.Eq ^^
        E.if1 I64Type
          (Variant.inject env tag Tuple.compile_unit)
          code)
        ["system_fatal", 1L;
         "system_transient", 2L;
         "destination_invalid", 3L;
         "canister_reject", 4L;
         "canister_error", 5L]
        (Variant.inject env "future" (get_code ^^ BoxedWord64.box env)))

  let error_message env =
    Func.share_code0 Func.Never env "error_message" [I64Type] (fun env ->
      Blob.of_size_copy env
        (fun env -> system_call env "msg_reject_msg_size" ^^ 
          G.i (Convert (Wasm_exts.Values.I64 I64Op.ExtendUI32)))
        (fun env ->
          system_call env "msg_reject_msg_copy_64")
        (fun env -> compile_unboxed_const 0L)
    )

  let error_value env =
    Func.share_code0 Func.Never env "error_value" [I64Type] (fun env ->
      error_code env ^^
      error_message env ^^
      Tuple.from_stack env 2
    )

  let reply_with_data env =
    Func.share_code2 Func.Never env "reply_with_data" (("start", I64Type), ("size", I64Type)) [] (
      fun env get_data_start get_data_size ->
        get_data_start ^^
        get_data_size ^^
        system_call env "msg_reply_data_append_64" ^^
        system_call env "msg_reply"
   )

  (* Actor reference on the stack *)
  let actor_public_field env name =
    (* simply tuple canister name and function name *)
    Blob.lit env name ^^
    Tuple.from_stack env 2

  let fail_assert env at =
    let open Source in
    let at = {
        left = {at.left with file = Filename.basename at.left.file};
        right = {at.right with file = Filename.basename at.right.file}
      }
    in
    E.trap_with env (Printf.sprintf "assertion failed at %s" (string_of_region at))

  let async_method_name = Type.(motoko_async_helper_fld.lab)

  let assert_caller_self env =
    let (set_len1, get_len1) = new_local env "len1" in
    let (set_len2, get_len2) = new_local env "len2" in
    let (set_str1, get_str1) = new_local env "str1" in
    let (set_str2, get_str2) = new_local env "str2" in
    system_call env "canister_self_size" ^^ G.i (Convert (Wasm_exts.Values.I64 I64Op.ExtendUI32)) ^^ set_len1 ^^
    system_call env "msg_caller_size" ^^ G.i (Convert (Wasm_exts.Values.I64 I64Op.ExtendUI32)) ^^ set_len2 ^^
    get_len1 ^^ get_len2 ^^ compile_comparison I64Op.Eq ^^
    E.else_trap_with env "not a self-call" ^^

    get_len1 ^^ Blob.dyn_alloc_scratch env ^^ set_str1 ^^
    get_str1 ^^ compile_unboxed_const 0L ^^ get_len1 ^^
    system_call env "canister_self_copy_64" ^^

    get_len2 ^^ Blob.dyn_alloc_scratch env ^^ set_str2 ^^
    get_str2 ^^ compile_unboxed_const 0L ^^ get_len2 ^^
    system_call env "msg_caller_copy_64" ^^

    get_str1 ^^ get_str2 ^^ get_len1 ^^ Heap.memcmp env ^^
    compile_eq_const 0L ^^
    E.else_trap_with env "not a self-call"

  (* Cycles *)

  let cycle_balance env =
    match E.mode env with
    | Flags.ICMode
    | Flags.RefMode ->
      system_call env "canister_cycle_balance128_64"
    | _ ->
      E.trap_with env "cannot read balance when running locally"

  let cycles_add env =
    match E.mode env with
    | Flags.ICMode
    | Flags.RefMode ->
      system_call env "call_cycles_add128"
    | _ ->
      E.trap_with env "cannot accept cycles when running locally"

  let cycles_accept env =
    match E.mode env with
    | Flags.ICMode
    | Flags.RefMode ->
      system_call env "msg_cycles_accept128_64"
    | _ ->
      E.trap_with env "cannot accept cycles when running locally"

  let cycles_available env =
    match E.mode env with
    | Flags.ICMode
    | Flags.RefMode ->
      system_call env "msg_cycles_available128_64"
    | _ ->
      E.trap_with env "cannot get cycles available when running locally"

  let cycles_refunded env =
    match E.mode env with
    | Flags.ICMode
    | Flags.RefMode ->
      system_call env "msg_cycles_refunded128_64"
    | _ ->
      E.trap_with env "cannot get cycles refunded when running locally"

  let set_certified_data env =
    match E.mode env with
    | Flags.ICMode
    | Flags.RefMode ->
      Blob.as_ptr_len env ^^
      system_call env "certified_data_set_64"
    | _ ->
      E.trap_with env "cannot set certified data when running locally"

  let get_certificate env =
    match E.mode env with
    | Flags.ICMode
    | Flags.RefMode ->
      system_call env "data_certificate_present" ^^
      Bool.from_rts_int32 ^^
      E.if1 I64Type
      begin
        Opt.inject_simple env (
          Blob.of_size_copy env
            (fun env -> 
              system_call env "data_certificate_size" ^^ 
              G.i (Convert (Wasm_exts.Values.I64 I64Op.ExtendUI32)))
            (fun env -> 
              system_call env "data_certificate_copy_64")
            (fun env -> compile_unboxed_const 0L)
        )
      end (Opt.null_lit env)
    | _ ->
      E.trap_with env "cannot get certificate when running locally"

end (* IC *)

module Cycles = struct

  let from_word128_ptr env = Func.share_code1 Func.Never env "from_word128_ptr" ("ptr", I64Type) [I64Type]
    (fun env get_ptr ->
     let set_lower, get_lower = new_local env "lower" in
     get_ptr ^^
     G.i (Load {ty = I64Type; align = 0; offset = 0L; sz = None }) ^^
     BigNum.from_word64 env ^^
     set_lower ^^
     get_ptr ^^
     G.i (Load {ty = I64Type; align = 0; offset = 8L; sz = None }) ^^
     compile_test I64Op.Eqz ^^
     E.if1 I64Type
       get_lower
       begin
         get_lower ^^
         get_ptr ^^
         G.i (Load {ty = I64Type; align = 0; offset = 8L; sz = None }) ^^
         BigNum.from_word64 env ^^
         (* shift left 64 bits *)
         compile_unboxed_const 64L ^^
         TaggedSmallWord.msb_adjust Type.Nat32 ^^
         BigNum.compile_lsh env ^^
         BigNum.compile_add env
       end)

  (* takes a bignum from the stack, traps if ≥2^128, and leaves two 64bit words on the stack *)
  (* only used twice, so ok to not use share_code1; that would require I64Type support in FakeMultiVal *)
  let to_two_word64 env =
    let (set_val, get_val) = new_local env "cycles" in
    set_val ^^
    get_val ^^
    BigNum.lit env (Big_int.power_int_positive_int 2 128) ^^
    BigNum.compile_relop env Lt ^^
    E.else_trap_with env "cycles out of bounds" ^^

    get_val ^^
    (* shift right 64 bits *)
    compile_unboxed_const 64L ^^
    TaggedSmallWord.msb_adjust Type.Nat32 ^^
    BigNum.compile_rsh env ^^
    BigNum.truncate_to_word64 env ^^

    get_val ^^
    BigNum.truncate_to_word64 env

  let balance env =
    Func.share_code0 Func.Always env "cycle_balance" [I64Type] (fun env ->
      Stack.with_words env "dst" 4L (fun get_dst ->
        get_dst ^^
        IC.cycle_balance env ^^
        get_dst ^^
        from_word128_ptr env
      )
    )

  let add env =
    Func.share_code1 Func.Always env "cycle_add" ("cycles", I64Type) [] (fun env get_x ->
      get_x ^^
      to_two_word64 env ^^
      IC.cycles_add env
    )

  let accept env =
    Func.share_code1 Func.Always env "cycle_accept" ("cycles", I64Type) [I64Type] (fun env get_x ->
      Stack.with_words env "dst" 4L (fun get_dst ->
        get_x ^^
        to_two_word64 env ^^
        get_dst ^^
        IC.cycles_accept env ^^
        get_dst ^^
        from_word128_ptr env
      )
    )

  let available env =
    Func.share_code0 Func.Always env "cycle_available" [I64Type] (fun env ->
      Stack.with_words env "dst" 4L (fun get_dst ->
        get_dst ^^
        IC.cycles_available env ^^
        get_dst ^^
        from_word128_ptr env
      )
    )

  let refunded env =
    Func.share_code0 Func.Always env "cycle_refunded" [I64Type] (fun env ->
      Stack.with_words env "dst" 4L (fun get_dst ->
        get_dst ^^
        IC.cycles_refunded env ^^
        get_dst ^^
        from_word128_ptr env
      )
    )

end (* Cycles *)

(* Low-level, almost raw access to IC stable memory.
   Essentially a virtual page allocator
   * enforcing limit --max-stable-pages not exceeded
   * tracking virtual page count, ignoring physical pages added for stable variable serialization (global`__stable_mem_size`)
   * recording current format of contents (global `__stable_version`)
   Used to implement stable variable serialization, (experimental) stable memory library and Region type (see region.rs)
*)
module StableMem = struct


  let conv_u32 env get_u64 =
    get_u64 ^^
    compile_shrU64_const 32L ^^
    G.i (Convert (Wasm.Values.I32 I32Op.WrapI64)) ^^
    E.then_trap_with env "stable64 overflow" ^^
    get_u64  ^^
    G.i (Convert (Wasm.Values.I32 I32Op.WrapI64))

  (* Raw stable memory API,
     using ic0.stable64_xxx or
     emulating via (for now) 32-bit memory 1
  *)
  let stable64_grow env =
    E.require_stable_memory env;
    match E.mode env with
    | Flags.ICMode | Flags.RefMode ->
       IC.system_call env "stable64_grow"
    | _ ->
       Func.share_code1 Func.Always env "stable64_grow" ("pages", I64Type) [I64Type]
         (fun env get_pages ->
          let set_old_pages, get_old_pages = new_local env "old_pages" in
          conv_u32 env get_pages ^^
          G.i StableGrow ^^
          set_old_pages ^^
          get_old_pages ^^
          compile_unboxed_const (-1l) ^^
          G.i (Compare (Wasm.Values.I32 I32Op.Eq)) ^^
          G.if1 I64Type
            begin
             compile_const_64 (-1L)
            end
            begin
              get_old_pages ^^
              G.i (Convert (Wasm.Values.I64 I64Op.ExtendUI32))
            end)

  let stable64_size env =
    E.require_stable_memory env;
    match E.mode env with
    | Flags.ICMode | Flags.RefMode ->
       IC.system_call env "stable64_size"
    | _ ->
       Func.share_code0 Func.Always env "stable64_size" [I64Type]
         (fun env ->
          G.i StableSize ^^
          G.i (Convert (Wasm.Values.I64 I64Op.ExtendUI32)))

  let stable64_read env =
    E.require_stable_memory env;
    match E.mode env with
    | Flags.ICMode | Flags.RefMode ->
       IC.system_call env "stable64_read"
    | _ ->
       Func.share_code3 Func.Always env "stable64_read"
         (("dst", I64Type), ("offset", I64Type), ("size", I64Type)) []
         (fun env get_dst get_offset get_size ->
          conv_u32 env get_dst ^^
          conv_u32 env get_offset ^^
          conv_u32 env get_size ^^
          G.i StableRead)

  let stable64_write env =
    E.require_stable_memory env;
    match E.mode env with
    | Flags.ICMode | Flags.RefMode ->
       IC.system_call env "stable64_write"
    | _ ->
       Func.share_code3 Func.Always env "stable64_write"
         (("offset", I64Type), ("src", I64Type), ("size", I64Type)) []
         (fun env get_offset get_src get_size ->
          conv_u32 env get_offset ^^
          conv_u32 env get_src ^^
          conv_u32 env get_size ^^
          G.i StableWrite)


  (* Versioning (c.f. Region.rs) *)
  (* NB: these constants must agree with VERSION_NO_STABLE_MEMORY etc. in Region.rs *)
  let legacy_version_no_stable_memory = Int64.of_int 0 (* never manifest in serialized form *)
  let legacy_version_some_stable_memory = Int64.of_int 1
  let legacy_version_regions = Int64.of_int 2
  let version_stable_heap_no_regions = Int64.of_int 3
  let version_stable_heap_regions = Int64.of_int 4
  let version_max = version_stable_heap_regions

  let register_globals env =
    (* size (in pages) *)
    E.add_global64 env "__stablemem_size" Mutable 0L;
    E.add_global64 env "__stablemem_version" Mutable version_stable_heap_no_regions

  let get_mem_size env =
    G.i (GlobalGet (nr (E.get_global env "__stablemem_size")))

  let set_mem_size env =
    G.i (GlobalSet (nr (E.get_global env "__stablemem_size")))

  let get_version env =
    G.i (GlobalGet (nr (E.get_global env "__stablemem_version")))

  let set_version env =
    G.i (GlobalSet (nr (E.get_global env "__stablemem_version")))

  let region_init env =
    compile_unboxed_const (if !Flags.use_stable_regions then 1L else 0L) ^^
    E.call_import env "rts" "region_init"

  (* stable memory bounds check *)
  let guard env =
       get_mem_size env ^^
       compile_unboxed_const (Int64.of_int page_size_bits) ^^
       G.i (Binary (Wasm_exts.Values.I64 I64Op.Shl)) ^^
       compile_comparison I64Op.GeU ^^
       E.then_trap_with env "StableMemory offset out of bounds"

  (* check both offset and [offset,.., offset + size) within bounds *)
  (* c.f. region.rs check_relative_range *)
  (* TODO: specialize on size *)
  let guard_range env =
      Func.share_code2 Func.Always env "__stablemem_guard_range"
        (("offset", I64Type), ("size", I64Type)) []
        (fun env get_offset get_size ->
          get_size ^^
          compile_unboxed_one ^^
          compile_comparison I64Op.LeU ^^
          E.if0 begin
            get_offset ^^
            guard env
          end
          begin
            compile_unboxed_const (Int64.minus_one) ^^
            get_size ^^
            G.i (Binary (Wasm_exts.Values.I64 I64Op.Sub)) ^^
            get_offset ^^
            compile_comparison I64Op.LtU ^^
            E.then_trap_with env "StableMemory range overflow" ^^
            get_offset ^^
            get_size ^^
            G.i (Binary (Wasm_exts.Values.I64 I64Op.Add)) ^^
            get_mem_size env ^^
            compile_unboxed_const (Int64.of_int page_size_bits) ^^
            G.i (Binary (Wasm_exts.Values.I64 I64Op.Shl)) ^^
            compile_comparison I64Op.GtU ^^
            E.then_trap_with env "StableMemory range out of bounds"
          end)

  let add_guard env guarded get_offset bytes =
    if guarded then
     (get_offset ^^
      if bytes = 1L then
        guard env
      else
        compile_unboxed_const bytes ^^
        guard_range env)
    else G.nop

  (* TODO: crusso in read/write could avoid stack allocation by reserving and re-using scratch memory instead *)
  let read env guarded name typ bytes load =
      Func.share_code1 Func.Never env (Printf.sprintf "__stablemem_%sread_%s" (if guarded then "guarded_" else "") name)
        ("offset", I64Type) [typ]
        (fun env get_offset ->
          let words = Int64.div (Int64.add bytes 3L) 4L in
          add_guard env guarded get_offset bytes ^^
          Stack.with_words env "temp_ptr" words (fun get_temp_ptr ->
            get_temp_ptr ^^
            get_offset ^^
<<<<<<< HEAD
            compile_unboxed_const bytes ^^
            IC.system_call env "stable64_read" ^^
=======
            compile_const_64 (Int64.of_int32 bytes) ^^
            stable64_read env ^^
>>>>>>> c6071a03
            get_temp_ptr ^^ load))

  let write env guarded name typ bytes store =
      Func.share_code2 Func.Never env (Printf.sprintf "__stablemem_%swrite_%s" (if guarded then "guarded_" else "") name)
        (("offset", I64Type), ("value", typ)) []
        (fun env get_offset get_value ->
          let words = Int64.div (Int64.add bytes 3L) 4L in
          add_guard env guarded get_offset bytes ^^
          Stack.with_words env "temp_ptr" words (fun get_temp_ptr ->
            get_temp_ptr ^^ get_value ^^ store ^^
            get_offset ^^
<<<<<<< HEAD
            get_temp_ptr ^^
            compile_unboxed_const bytes ^^
            IC.system_call env "stable64_write"))
    | _ -> assert false
=======
            get_temp_ptr ^^ G.i (Convert (Wasm.Values.I64 I64Op.ExtendUI32)) ^^
            compile_const_64 (Int64.of_int32 bytes) ^^
            stable64_write env))
>>>>>>> c6071a03

  let load_word32 = G.i (Load {ty = I32Type; align = 0; offset = 0L; sz = None})
  let store_word32 : G.t = G.i (Store {ty = I32Type; align = 0; offset = 0L; sz = None})  

  let write_word32 env =
    write env false "word32" I32Type 4L store_word32

  let write_word64 env =
    write env false "word64" I64Type 8L store_unskewed_ptr

  let read_word32 env =
    read env false "word32" I32Type 4L load_word32
  
  let read_word64 env =
    read env false "word64" I64Type 8L load_unskewed_ptr
  
  (* ensure_pages : ensure at least num pages allocated,
     growing (real) stable memory if needed *)
  let ensure_pages env =
      Func.share_code1 Func.Always env "__stablemem_ensure_pages"
        ("pages", I64Type) [I64Type]
        (fun env get_pages ->
          let (set_size, get_size) = new_local env "size" in
          let (set_pages_needed, get_pages_needed) = new_local env "pages_needed" in

          stable64_size env ^^
          set_size ^^

          get_pages ^^
          get_size ^^
          G.i (Binary (Wasm_exts.Values.I64 I64Op.Sub)) ^^
          set_pages_needed ^^

          get_pages_needed ^^
          compile_unboxed_const 0L ^^
          compile_comparison I64Op.GtS ^^
          E.if1 I64Type
            (get_pages_needed ^^
             stable64_grow env)
            get_size)

      (* ensure stable memory includes [offset..offset+size), assumes size > 0 *)
  let ensure env =
      Func.share_code2 Func.Always env "__stablemem_ensure"
        (("offset", I64Type), ("size", I64Type)) []
        (fun env get_offset get_size ->
          let (set_sum, get_sum) = new_local env "sum" in
          get_offset ^^
          get_size ^^
          G.i (Binary (Wasm_exts.Values.I64 I64Op.Add)) ^^
          set_sum ^^
          (* check for overflow *)
          get_sum ^^
          get_offset ^^
          compile_comparison I64Op.LtU ^^
          E.then_trap_with env "Range overflow" ^^
          (* ensure page *)
          get_sum ^^
          compile_unboxed_const (Int64.of_int page_size_bits) ^^
          G.i (Binary (Wasm_exts.Values.I64 I64Op.ShrU)) ^^
          compile_add_const 1L ^^
          ensure_pages env ^^
          (* Check result *)
          compile_unboxed_const 0L ^^
          compile_comparison I64Op.LtS ^^
          E.then_trap_with env "Out of stable memory.")

  (* low-level grow, respecting --max-stable-pages *)
  let grow env =
      Func.share_code1 Func.Always env "__stablemem_grow"
        ("pages", I64Type) [I64Type] (fun env get_pages ->
          let (set_size, get_size) = new_local env "size" in
          get_mem_size env ^^
          set_size ^^

          (* check within --max-stable-pages *)
          get_size ^^
          get_pages ^^
          G.i (Binary (Wasm_exts.Values.I64 I64Op.Add)) ^^
          compile_unboxed_const (Int64.of_int (!Flags.max_stable_pages)) ^^
          compile_comparison I64Op.GtU ^^
          E.if1 I64Type
            begin
             compile_unboxed_const (-1L) ^^
             G.i Return
            end
            begin
              let (set_new_size, get_new_size) = new_local env "new_size" in
              get_size ^^
              get_pages ^^
              G.i (Binary (Wasm_exts.Values.I64 I64Op.Add)) ^^
              set_new_size ^^

              (* physical grow if necessary *)
              let (set_ensured, get_ensured) = new_local env "ensured" in
              get_new_size ^^
              ensure_pages env ^^
              set_ensured ^^

              (* Check result *)
              get_ensured ^^
              compile_unboxed_const 0L ^^
              compile_comparison I64Op.LtS ^^
              E.if1 I64Type
                ((* propagate failure -1; preserve logical size *)
                 get_ensured)
                ((* update logical size *)
                 get_new_size ^^
                 set_mem_size env ^^
                 (* return old logical size *)
                 get_size)
            end)

  let load_word32 env =
    read env true "word32" I32Type 4L
      (G.i (Load {ty = I32Type; align = 0; offset = 0L; sz = None }))
  let store_word32 env =
    write env true "word32" I32Type 4L
      (G.i (Store {ty = I32Type; align = 0; offset = 0L; sz = None}))

  let load_word8 env =
    read env true "word8" I32Type 1L
      (G.i (Load {ty = I32Type; align = 0; offset = 0L; sz = Some Wasm_exts.Types.(Pack8, ZX)}))
  let store_word8 env =
    write env true "word8" I32Type 1L
      (G.i (Store {ty = I32Type; align = 0; offset = 0L; sz = None}))

  let load_word16 env =
    read env true "word16" I32Type 2L
      (G.i (Load {ty = I32Type; align = 0; offset = 0L; sz = Some Wasm_exts.Types.(Pack16, ZX)}))
  let store_word16 env =
    write env true "word16" I32Type 2L
      (G.i (Store {ty = I32Type; align = 0; offset = 0L; sz = None}))

  let load_word64 env =
    read env true "word64" I64Type 8L load_unskewed_ptr
  let store_word64 env =
    write env true "word64" I64Type 8L store_unskewed_ptr

  let load_float64 env =
    read env true "float64" F64Type 8L
      (G.i (Load {ty = F64Type; align = 0; offset = 0L; sz = None }))
  let store_float64 env =
    write env true "float64" F64Type 8L
      (G.i (Store {ty = F64Type; align = 0; offset = 0L; sz = None}))

  let load_blob env =
      Func.share_code2 Func.Always env "__stablemem_load_blob"
        (("offset", I64Type), ("len", I64Type)) [I64Type]
        (fun env get_offset get_len ->
          let (set_blob, get_blob) = new_local env "blob" in
          get_offset ^^
          get_len ^^
          guard_range env ^^
          get_len ^^ Blob.alloc env ^^ set_blob ^^
          get_blob ^^ Blob.payload_ptr_unskewed env ^^
          get_offset ^^
<<<<<<< HEAD
          get_len ^^
          IC.system_call env "stable64_read" ^^
=======
          get_len ^^ G.i (Convert (Wasm.Values.I64 I64Op.ExtendUI32)) ^^
          stable64_read env ^^
>>>>>>> c6071a03
          get_blob)

  let store_blob env =
      Func.share_code2 Func.Always env "__stablemem_store_blob"
        (("offset", I64Type), ("blob", I64Type)) []
        (fun env get_offset get_blob ->
         let (set_len, get_len) = new_local env "len" in
          get_blob ^^ Blob.len env ^^ set_len ^^
          get_offset ^^
          get_len ^^
          guard_range env ^^
          get_offset ^^
<<<<<<< HEAD
          get_blob ^^ Blob.payload_ptr_unskewed env ^^
          get_len ^^
          IC.system_call env "stable64_write")
    | _ -> assert false
=======
          get_blob ^^ Blob.payload_ptr_unskewed env ^^ G.i (Convert (Wasm.Values.I64 I64Op.ExtendUI32)) ^^
          get_len ^^ G.i (Convert (Wasm.Values.I64 I64Op.ExtendUI32)) ^^
          stable64_write env)
>>>>>>> c6071a03

end (* StableMem *)


(* StableMemoryInterface *)
(* Core, legacy interface to IC stable memory, used to implement prims `stableMemoryXXX` of
   library `ExperimentalStableMemory.mo`.
   Each operation dispatches on the state of `StableMem.get_version()`.
   * StableMem.version_stable_heap_no_regions
     * use StableMem directly.
   * StableMem.version_stable_heap_regions: use Region.mo
*)
module StableMemoryInterface = struct

  (* Helpers *)
  let get_region0 env = E.call_import env "rts" "region0_get"

  let if_regions env args tys is1 is2 =
    StableMem.get_version env ^^
    compile_unboxed_const StableMem.version_stable_heap_regions ^^
    compile_comparison I64Op.Eq ^^
    E.if_ env tys
      (get_region0 env ^^ args ^^ is1 env)
      (args ^^ is2 env)

  (* Prims *)
  let size env =
    E.require_stable_memory env;
    Func.share_code0 Func.Always env "__stablememory_size" [I64Type]
      (fun env ->
        if_regions env
          G.nop
          [I64Type]
          Region.size
          StableMem.get_mem_size)

  let grow env =
    E.require_stable_memory env;
    Func.share_code1 Func.Always env "__stablememory_grow" ("pages", I64Type) [I64Type]
      (fun env get_pages ->
        if_regions env
          get_pages
          [I64Type]
          Region.grow
          (fun env ->
            (* logical grow *)
            StableMem.grow env))

  let load_blob env =
    E.require_stable_memory env;
    Func.share_code2 Func.Never env "__stablememory_load_blob"
      (("offset", I64Type), ("len", I64Type)) [I64Type]
      (fun env offset len ->
        if_regions env
          (offset ^^ len)
          [I64Type]
          Region.load_blob
          StableMem.load_blob)
  let store_blob env =
    E.require_stable_memory env;
    Func.share_code2 Func.Never env "__stablememory_store_blob"
      (("offset", I64Type), ("blob", I64Type)) []
      (fun env offset blob ->
        if_regions env
          (offset ^^ blob)
          []
          Region.store_blob
          StableMem.store_blob)

  let load_word8 env =
    E.require_stable_memory env;
    Func.share_code1 Func.Never env "__stablememory_load_word8"
      ("offset", I64Type) [I32Type]
      (fun env offset ->
        if_regions env
          offset
          [I32Type]
          Region.load_word8
          StableMem.load_word8)
  let store_word8 env =
    E.require_stable_memory env;
    Func.share_code2 Func.Never env "__stablememory_store_word8"
      (("offset", I64Type), ("value", I32Type)) []
      (fun env offset value ->
        if_regions env
          (offset ^^ value)
          []
          Region.store_word8
          StableMem.store_word8)

  let load_word16 env =
    E.require_stable_memory env;
    Func.share_code1 Func.Never env "__stablememory_load_word16"
      ("offset", I64Type) [I32Type]
      (fun env offset->
        if_regions env
          offset
          [I32Type]
          Region.load_word16
          StableMem.load_word16)
  let store_word16 env =
    E.require_stable_memory env;
    Func.share_code2 Func.Never env "__stablememory_store_word16"
      (("offset", I64Type), ("value", I32Type)) []
      (fun env offset value ->
        if_regions env
          (offset ^^ value)
          []
          Region.store_word16
          StableMem.store_word16)

  let load_word32 env =
    E.require_stable_memory env;
    Func.share_code1 Func.Never env "__stablememory_load_word32"
      ("offset", I64Type) [I32Type]
      (fun env offset ->
        if_regions env
          offset
          [I32Type]
          Region.load_word32
          StableMem.load_word32)
  let store_word32 env =
    E.require_stable_memory env;
    Func.share_code2 Func.Never env "__stablememory_store_word32"
      (("offset", I64Type), ("value", I32Type)) []
      (fun env offset value ->
        if_regions env
          (offset ^^ value)
          []
          Region.store_word32
          StableMem.store_word32)

  let load_word64 env =
    E.require_stable_memory env;
    Func.share_code1 Func.Never env "__stablememory_load_word64" ("offset", I64Type) [I64Type]
      (fun env offset ->
        if_regions env
          offset
          [I64Type]
          Region.load_word64
          StableMem.load_word64)
  let store_word64 env =
    E.require_stable_memory env;
    Func.share_code2 Func.Never env "__stablememory_store_word64"
      (("offset", I64Type), ("value", I64Type)) []
      (fun env offset value ->
        if_regions env
          (offset ^^ value)
          []
          Region.store_word64
          StableMem.store_word64)

  let load_float64 env =
    E.require_stable_memory env;
    Func.share_code1 Func.Never env "__stablememory_load_float64"
      ("offset", I64Type) [F64Type]
      (fun env offset ->
        if_regions env
          offset
          [F64Type]
          Region.load_float64
          StableMem.load_float64)
  let store_float64 env =
    Func.share_code2 Func.Never env "__stablememory_store_float64"
      (("offset", I64Type), ("value", F64Type)) []
      (fun env offset value ->
        if_regions env
          (offset ^^ value)
          []
          Region.store_float64
          StableMem.store_float64)

end

module RTS_Exports = struct
  (* Must be called late, after main codegen, to ensure correct generation of
     of functioning or unused-but-trapping stable memory exports (as required)
   *)
  let system_exports env =
    let bigint_trap_fi = E.add_fun env "bigint_trap" (
      Func.of_body env [] [] (fun env ->
        E.trap_with env "bigint function error"
      )
    ) in
    E.add_export env (nr {
      name = Lib.Utf8.decode "bigint_trap";
      edesc = nr (FuncExport (nr bigint_trap_fi))
    });
   

  let rts_trap_fi = E.add_fun env "rts_trap" (
    (* `libc` stil uses 32-bit length parameter for `rts_trap` *)
    Func.of_body env ["str", I64Type; "len", I32Type] [] (fun env ->
      let get_str = G.i (LocalGet (nr 0l)) in
      let get_len = G.i (LocalGet (nr 1l)) in
      get_str ^^ 
      get_len ^^ 
      G.i (Convert (Wasm_exts.Values.I64 I64Op.ExtendUI32)) ^^
      IC.trap_ptr_len env
    )
  ) in
  E.add_export env (nr {
    name = Lib.Utf8.decode "rts_trap";
    edesc = nr (FuncExport (nr rts_trap_fi))
  });

  let ic0_stable64_write_fi =
    if E.mode env = Flags.WASIMode then
      E.add_fun env "ic0_stable64_write" (
          Func.of_body env ["to", I64Type; "from", I64Type; "len", I64Type] []
            (fun env ->
              E.trap_with env "ic0_stable64_write is not supposed to be called in WASI"
            )
        )
    else E.reuse_import env "ic0" "stable64_write" in
  E.add_export env (nr {
    name = Lib.Utf8.decode "ic0_stable64_write";
    edesc = nr (FuncExport (nr ic0_stable64_write_fi))
  });

  let ic0_stable64_read_fi =
    if E.mode env = Flags.WASIMode then
      E.add_fun env "ic0_stable64_read" (
          Func.of_body env ["dst", I64Type; "offset", I64Type; "len", I64Type] []
            (fun env ->
              E.trap_with env "ic0_stable64_read is not supposed to be called in WASI"
            )
        )
    else E.reuse_import env "ic0" "stable64_read" in
  E.add_export env (nr {
    name = Lib.Utf8.decode "ic0_stable64_read";
    edesc = nr (FuncExport (nr ic0_stable64_read_fi))
  });

  let moc_stable_mem_grow_fi =
    E.add_fun env "moc_stable_mem_grow" (
      Func.of_body env ["newPages", I64Type] [I64Type]
        (fun env ->
          match E.mode env with
          | Flags.ICMode | Flags.RefMode ->
            G.i (LocalGet (nr 0l)) ^^
            StableMem.grow env
          | _ ->
            E.trap_with env "moc_stable_mem_grow is not supposed to be called in WASI" (* improve me *)
      ))
  in
  E.add_export env (nr {
    name = Lib.Utf8.decode "moc_stable_mem_grow";
    edesc = nr (FuncExport (nr moc_stable_mem_grow_fi))
  });

  let moc_stable_mem_size_fi =
    E.add_fun env "moc_stable_mem_size" (
      Func.of_body env [] [I64Type]
        (fun env ->
          match E.mode env with
          | Flags.ICMode | Flags.RefMode ->
              StableMem.get_mem_size env
          | _ ->
              E.trap_with env "moc_stable_mem_size is not supposed to be called in WASI" (* improve me *)
        )
      )
  in
  E.add_export env (nr {
    name = Lib.Utf8.decode "moc_stable_mem_size";
    edesc = nr (FuncExport (nr moc_stable_mem_size_fi))
  });

  let moc_stable_mem_get_version_fi =
    E.add_fun env "moc_stable_mem_get_version" (
      Func.of_body env [] [I64Type]
        (fun env ->
          match E.mode env with
          | Flags.ICMode | Flags.RefMode ->
              StableMem.get_version env
          | _ ->
              E.trap_with env "moc_stable_mem_get_version is not supposed to be called in WASI" (* improve me *)
        )
      )
<<<<<<< HEAD
  in
  E.add_export env (nr {
    name = Lib.Utf8.decode "moc_stable_mem_get_version";
    edesc = nr (FuncExport (nr moc_stable_mem_get_version_fi))
  });

  let moc_stable_mem_set_version_fi =
    E.add_fun env "moc_stable_mem_set_version" (
      Func.of_body env ["version", I64Type] []
        (fun env ->
          match E.mode env with
          | Flags.ICMode | Flags.RefMode ->
              G.i (LocalGet (nr 0l)) ^^
              StableMem.set_version env
          | _ ->
              E.trap_with env "moc_stable_mem_set_version is not supposed to be called in WASI" (* improve me *)
        )
      )
  in
  E.add_export env (nr {
    name = Lib.Utf8.decode "moc_stable_mem_set_version";
    edesc = nr (FuncExport (nr moc_stable_mem_set_version_fi))
  });
  
  let stable64_write_moc_fi =
    if E.mode env = Flags.WASIMode then
      E.add_fun env "stable64_write_moc" (
          Func.of_body env ["to", I64Type; "from", I64Type; "len", I64Type] []
            (fun env ->
              E.trap_with env "stable64_write_moc is not supposed to be called in WASI"
            )
=======
    ) in
    E.add_export env (nr {
      name = Lib.Utf8.decode "keep_memory_reserve";
      edesc = nr (FuncExport (nr keep_memory_reserve_fi))
    });

    let when_stable_memory_required_else_trap env code =
      if E.requires_stable_memory env then
        code() else
        E.trap_with env "unreachable" in

    let ic0_stable64_write_fi =
      match E.mode env with
      | Flags.ICMode | Flags.RefMode ->
        E.reuse_import env "ic0" "stable64_write"
      | Flags.WASIMode | Flags.WasmMode ->
        E.add_fun env "ic0_stable64_write" (
          Func.of_body env ["offset", I64Type; "src", I64Type; "size", I64Type] []
            (fun env ->
              when_stable_memory_required_else_trap env (fun () ->
               let get_offset = G.i (LocalGet (nr 0l)) in
               let get_src = G.i (LocalGet (nr 1l)) in
               let get_size = G.i (LocalGet (nr 2l)) in
               get_offset ^^
               get_src ^^
               get_size ^^
               StableMem.stable64_write env))
          )
    in
    E.add_export env (nr {
      name = Lib.Utf8.decode "ic0_stable64_write";
      edesc = nr (FuncExport (nr ic0_stable64_write_fi))
    });

    let ic0_stable64_read_fi =
      match E.mode env with
      | Flags.ICMode | Flags.RefMode ->
        E.reuse_import env "ic0" "stable64_read"
      | Flags.WASIMode | Flags.WasmMode ->
        E.add_fun env "ic0_stable64_read" (
          Func.of_body env ["dst", I64Type; "offset", I64Type; "size", I64Type] []
            (fun env ->
              when_stable_memory_required_else_trap env (fun () ->
              let get_dst = G.i (LocalGet (nr 0l)) in
              let get_offset = G.i (LocalGet (nr 1l)) in
              let get_size = G.i (LocalGet (nr 2l)) in
              get_dst ^^
              get_offset ^^
              get_size ^^
              StableMem.stable64_read env))
          )
    in
    E.add_export env (nr {
      name = Lib.Utf8.decode "ic0_stable64_read";
      edesc = nr (FuncExport (nr ic0_stable64_read_fi))
    });

    let moc_stable_mem_grow_fi =
      E.add_fun env "moc_stable_mem_grow" (
        Func.of_body env ["newPages", I64Type] [I64Type]
          (fun env ->
            when_stable_memory_required_else_trap env (fun () ->
            G.i (LocalGet (nr 0l)) ^^
            StableMem.grow env))
        )
    in
    E.add_export env (nr {
      name = Lib.Utf8.decode "moc_stable_mem_grow";
      edesc = nr (FuncExport (nr moc_stable_mem_grow_fi))
    });

    let moc_stable_mem_size_fi =
      E.add_fun env "moc_stable_mem_size" (
        Func.of_body env [] [I64Type]
          (fun env ->
             when_stable_memory_required_else_trap env (fun () ->
             StableMem.get_mem_size env))
        )
    in
    E.add_export env (nr {
      name = Lib.Utf8.decode "moc_stable_mem_size";
      edesc = nr (FuncExport (nr moc_stable_mem_size_fi))
    });

    let moc_stable_mem_get_version_fi =
      E.add_fun env "moc_stable_mem_get_version" (
        Func.of_body env [] [I32Type]
          (fun env ->
             StableMem.get_version env)
        )
    in
    E.add_export env (nr {
      name = Lib.Utf8.decode "moc_stable_mem_get_version";
      edesc = nr (FuncExport (nr moc_stable_mem_get_version_fi))
    });

    let moc_stable_mem_set_version_fi =
      E.add_fun env "moc_stable_mem_set_version" (
        Func.of_body env ["version", I32Type] []
          (fun env ->
             G.i (LocalGet (nr 0l)) ^^
             StableMem.set_version env
          )
>>>>>>> c6071a03
        )
    else E.reuse_import env "ic0" "stable64_write" in
  E.add_export env (nr {
    name = Lib.Utf8.decode "stable64_write_moc";
    edesc = nr (FuncExport (nr stable64_write_moc_fi))
  })
end (* RTS_Exports *)


(* Below signature is needed by the serialiser to supply the
   methods various formats and auxiliary routines. A stream
   token refers to the stream itself. Depending on the stream's
   methodology, the token can be a (bump) pointer or a handle
   (like a `Blob`). The former needs to be updated at certain
   points because the token will normally reside in locals that
   nested functions won't have access to. *)
module type Stream = sig
  (* Bottleneck routines for streaming in different formats.
     The `code` must be used linearly. `token` is a fragment
     of Wasm that puts the stream token onto the stack.
     Arguments:    env    token  code *)
  val write_byte : E.t -> G.t -> G.t -> G.t
  val write_word_leb : E.t -> G.t -> G.t -> G.t
  val write_word_32 : E.t -> G.t -> G.t -> G.t
  val write_blob : E.t -> G.t -> G.t -> G.t
  val write_text : E.t -> G.t -> G.t -> G.t
  val write_bignum_leb : E.t -> G.t -> G.t -> G.t
  val write_bignum_sleb : E.t -> G.t -> G.t -> G.t

  (* Creates a fresh stream with header, storing stream token.
     Arguments:env    size   setter getter header *)
  val create : E.t -> G.t -> G.t -> G.t -> string -> G.t

  (* Checks the stream's filling, traps if unexpected
     Arguments:      env    token  size *)
  val check_filled : E.t -> G.t -> G.t -> G.t

  (* Pushes the stream's current absolute byte offset on stack.
     The requirement is that the difference between two uses
     of this method must give a correct _relative_ offset.
     Arguments:         env    token *)
  val absolute_offset : E.t -> G.t -> G.t

  (* Finishes the stream, performing consistency checks.
     Leaves two words on stack, whose interpretation depends
     on the Stream.
     Arguments:   env    token  size   header_size *)
  val terminate : E.t -> G.t -> G.t -> int64 -> G.t

  (* Executes code to eliminate the residual buffer
     that `terminate` returns (if at all) *)
  val finalize_buffer : G.t -> G.t

  (* Builds a unique name for a name seed and a type *)
  val name_for : string -> Type.typ list -> string

  (* Opportunity to flush or update the token. Stream token is on stack. *)
  val checkpoint : E.t -> G.t -> G.t

  (* Reserve a small fixed number of bytes in the stream and return an
     address to it. The address is invalidated by a GC, and as such must
     be written to in the next few instructions. *)
  val reserve : E.t -> G.t -> int64 -> G.t
end


module BumpStream : Stream = struct
  let create env get_data_size set_data_buf get_data_buf header =
    let header_size = Int64.of_int (String.length header) in
    get_data_size ^^ compile_add_const header_size ^^
    Blob.dyn_alloc_scratch env ^^ set_data_buf ^^
    get_data_buf ^^
    Blob.lit env header ^^ Blob.payload_ptr_unskewed env ^^
    compile_unboxed_const header_size ^^
    Heap.memcpy env ^^
    get_data_buf ^^ compile_add_const header_size ^^ set_data_buf

  let check_filled env get_data_buf get_data_size =
    get_data_buf ^^ get_data_size ^^ G.i (Binary (Wasm_exts.Values.I64 I64Op.Add)) ^^
    compile_comparison I64Op.Eq ^^
    E.else_trap_with env "data buffer not filled"

  let terminate env get_data_buf get_data_size header_size =
    get_data_buf ^^ compile_sub_const header_size ^^
    get_data_size ^^ compile_add_const header_size

  let finalize_buffer code = code

  let name_for fn_name ts = "@" ^ fn_name ^ "<" ^ Typ_hash.typ_seq_hash ts ^ ">"

  let advance_data_buf get_data_buf =
    get_data_buf ^^ G.i (Binary (Wasm_exts.Values.I64 I64Op.Add)) ^^ G.setter_for get_data_buf

  let absolute_offset _env get_data_buf = get_data_buf

  let checkpoint _env get_data_buf = G.setter_for get_data_buf

  let reserve _env get_data_buf bytes =
    get_data_buf ^^ get_data_buf ^^ compile_add_const bytes ^^ G.setter_for get_data_buf

  let write_word_leb env get_data_buf code =
    let set_word, get_word = new_local env "word" in
    code ^^ set_word ^^
    I32Leb.compile_store_to_data_buf_unsigned env get_word get_data_buf ^^
    advance_data_buf get_data_buf

  let write_word_32 env get_data_buf code =
    let word32_size = 4L in
    get_data_buf ^^ code ^^ G.i (Convert (Wasm_exts.Values.I32 I32Op.WrapI64)) ^^
    G.i (Store {ty = I32Type; align = 0; offset = 0L; sz = None}) ^^
    compile_unboxed_const word32_size ^^ 
    advance_data_buf get_data_buf

  let write_byte _env get_data_buf code =
    get_data_buf ^^ code ^^ G.i (Convert (Wasm_exts.Values.I32 I32Op.WrapI64)) ^^    
    G.i (Store {ty = I32Type; align = 0; offset = 0L; sz = Some Wasm_exts.Types.Pack8}) ^^
    compile_unboxed_const 1L ^^ advance_data_buf get_data_buf

  let write_blob env get_data_buf get_x =
    let set_len, get_len = new_local env "len" in
    get_x ^^ Blob.len env ^^ set_len ^^
    write_word_leb env get_data_buf get_len ^^
    get_data_buf ^^
    get_x ^^ Blob.payload_ptr_unskewed env ^^
    get_len ^^
    Heap.memcpy env ^^
    get_len ^^ advance_data_buf get_data_buf

  let write_text env get_data_buf get_x =
    let set_len, get_len = new_local env "len" in
    get_x ^^ Text.size env ^^ set_len ^^
    write_word_leb env get_data_buf get_len ^^
    get_x ^^ get_data_buf ^^ Text.to_buf env ^^
    get_len ^^ advance_data_buf get_data_buf

  let write_bignum_leb env get_data_buf get_x =
    get_data_buf ^^
    get_x ^^
    BigNum.compile_store_to_data_buf_unsigned env ^^
    advance_data_buf get_data_buf

  let write_bignum_sleb env get_data_buf get_x =
    get_data_buf ^^
    get_x ^^
    BigNum.compile_store_to_data_buf_signed env ^^
    advance_data_buf get_data_buf

end

module MakeSerialization (Strm : Stream) = struct
  (*
    The general serialization strategy is as follows:
    * We statically generate the IDL type description header.
    * We traverse the data to calculate the size needed for the data buffer and the
      reference buffer.
    * We allocate memory for the data buffer and the reference buffer
      (this memory area is not referenced, so will be dead with the next GC)
    * We copy the IDL type header to the data buffer.
    * We traverse the data and serialize it into the data buffer.
      This is type driven, and we use the `share_code` machinery and names that
      properly encode the type to resolve loops in a convenient way.
    * We externalize all that new data space into a databuf
    * We externalize the reference space into a elembuf
    * We pass both databuf and elembuf to shared functions
      (this mimicks the future system API)

    The deserialization is analogous:
    * We allocate some scratch space, and internalize the databuf and elembuf into it.
    * We parse the data, in a type-driven way, using normal construction and
      allocation, while keeping tabs on the type description header for subtyping.
    * At the end, the scratch space is a hole in the heap, and will be reclaimed
      by the next GC.
  *)

  module Strm = Strm

  (* Globals recording known Candid types
     See Note [Candid subtype checks]
   *)

  let register_delayed_globals env =
    (E.add_global64_delayed env "__typtbl" Immutable,
     E.add_global64_delayed env "__typtbl_end" Immutable,
     E.add_global64_delayed env "__typtbl_size" Immutable,
     E.add_global64_delayed env "__typtbl_idltyps" Immutable)

  let get_typtbl env =
    G.i (GlobalGet (nr (E.get_global env "__typtbl")))
  let get_typtbl_size env =
    G.i (GlobalGet (nr (E.get_global env "__typtbl_size")))
  let get_typtbl_end env =
    G.i (GlobalGet (nr (E.get_global env "__typtbl_end")))
  let get_typtbl_idltyps env =
    G.i (GlobalGet (nr (E.get_global env "__typtbl_idltyps")))

  module Registers = struct
    let register_globals env =
     E.add_global64 env "@@rel_buf_opt" Mutable 0L;
     E.add_global64 env "@@data_buf" Mutable 0L;
     E.add_global64 env "@@ref_buf" Mutable 0L;
     E.add_global64 env "@@typtbl" Mutable 0L;
     E.add_global64 env "@@typtbl_end" Mutable 0L;
     E.add_global64 env "@@typtbl_size" Mutable 0L

    let get_rel_buf_opt env =
      G.i (GlobalGet (nr (E.get_global env "@@rel_buf_opt")))
    let set_rel_buf_opt env =
      G.i (GlobalSet (nr (E.get_global env "@@rel_buf_opt")))

    let get_data_buf env =
      G.i (GlobalGet (nr (E.get_global env "@@data_buf")))
    let set_data_buf env =
      G.i (GlobalSet (nr (E.get_global env "@@data_buf")))

    let get_ref_buf env =
      G.i (GlobalGet (nr (E.get_global env "@@ref_buf")))
    let set_ref_buf env =
      G.i (GlobalSet (nr (E.get_global env "@@ref_buf")))

    let get_typtbl env =
      G.i (GlobalGet (nr (E.get_global env "@@typtbl")))
    let set_typtbl env =
      G.i (GlobalSet (nr (E.get_global env "@@typtbl")))

    let get_typtbl_end env =
      G.i (GlobalGet (nr (E.get_global env "@@typtbl_end")))
    let set_typtbl_end env =
      G.i (GlobalSet (nr (E.get_global env "@@typtbl_end")))

    let get_typtbl_size env =
      G.i (GlobalGet (nr (E.get_global env "@@typtbl_size")))
    let set_typtbl_size env =
      G.i (GlobalSet (nr (E.get_global env "@@typtbl_size")))
  end

  open Typ_hash

  let sort_by_hash fs =
    List.sort
      (fun (h1,_) (h2,_) -> Lib.Uint32.compare h1 h2)
      (List.map (fun f -> (Idllib.Escape.unescape_hash f.Type.lab, f)) fs)

  (* The IDL serialization prefaces the data with a type description.
     We can statically create the type description in Ocaml code,
     store it in the program, and just copy it to the beginning of the message.

     At some point this can be factored into a function from Motoko type to IDL,
     type and a function like this for IDL types. But due to recursion handling
     it is easier to start like this.
  *)

  module TM = Map.Make (Type.Ord)

  type mode =
    | Candid
    | Persistence

  let to_idl_prim mode = let open Type in function
    | Prim Null | Tup [] -> Some 1l
    | Prim Bool -> Some 2l
    | Prim Nat -> Some 3l
    | Prim Int -> Some 4l
    | Prim Nat8 -> Some 5l
    | Prim Nat16 -> Some 6l
    | Prim (Nat32|Char) -> Some 7l
    | Prim Nat64 -> Some 8l
    | Prim Int8 -> Some 9l
    | Prim Int16 -> Some 10l
    | Prim Int32 -> Some 11l
    | Prim Int64 -> Some 12l
    | Prim Float -> Some 14l
    | Prim Text -> Some 15l
    (* NB: Prim Blob does not map to a primitive IDL type *)
    | Any -> Some 16l
    | Non -> Some 17l
    | Prim Principal -> Some 24l
    | Prim Region -> Some 128l
    (* only used for memory compatibility checks *)
    | Prim Blob -> 
      (match mode with
      | Candid -> None
      | Persistence -> Some 129l)
    | _ -> None

  (* some constants, also see rts/idl.c *)
  let idl_opt       = -18l
  let idl_vec       = -19l
  let idl_record    = -20l
  let idl_variant   = -21l
  let idl_func      = -22l
  let idl_service   = -23l
  let idl_alias     = 1l (* see Note [mutable stable values] *)
  
  (* only used for memory compatibility checks *)
  let idl_tuple     = -130l

  (* TODO: use record *)
  let type_desc env mode ts :
     string * int list * int32 list  (* type_desc, (relative offsets), indices of ts *)
    =
    let open Type in

    (* Type traversal *)
    (* We do a first traversal to find out the indices of non-primitive types *)
    let (typs, idx) =
      let typs = ref [] in
      let idx = ref TM.empty in
      let rec go t =
        let t = Type.normalize t in
        if to_idl_prim mode t <> None then () else
        if TM.mem t !idx then () else begin
          idx := TM.add t (Lib.List32.length !typs) !idx;
          typs := !typs @ [ t ];
          match t with
          | Tup ts -> List.iter go ts
          | Obj (_, fs) ->
            List.iter (fun f -> go f.typ) fs
          | Array (Mut t) -> go (Array t)
          | Array t -> go t
          | Opt t -> go t
          | Variant vs -> List.iter (fun f -> go f.typ) vs
          | Func (s, c, tbs, ts1, ts2) ->
            List.iter go ts1; List.iter go ts2
          | Prim Blob -> ()
          | Mut t -> go t
          | _ ->
            Printf.eprintf "type_desc: unexpected type %s\n" (string_of_typ t);
            assert false
        end
      in
      List.iter go ts;
      (!typs, !idx)
    in

    (* buffer utilities *)
    let buf = Buffer.create 16 in

    let add_u8 i =
      Buffer.add_char buf (Char.chr (i land 0xff)) in

    let rec add_leb128_32 (i : Lib.Uint32.t) =
      let open Lib.Uint32 in
      let b = logand i (of_int32 0x7fl) in
      if of_int32 0l <= i && i < of_int32 128l
      then add_u8 (to_int b)
      else begin
        add_u8 (to_int (logor b (of_int32 0x80l)));
        add_leb128_32 (shift_right_logical i 7)
      end in

    let add_leb128 i =
      assert (i >= 0);
      add_leb128_32 (Lib.Uint32.of_int i) in

    let rec add_sleb128 (i : int32) =
      let open Int32 in
      let b = logand i 0x7fl in
      if -64l <= i && i < 64l
      then add_u8 (to_int b)
      else begin
        add_u8 (to_int (logor b 0x80l));
        add_sleb128 (shift_right i 7)
      end in

    (* Actual binary data *)

    let add_idx t =
      let t = Type.normalize t in
      match to_idl_prim mode t with
      | Some i -> add_sleb128 (Int32.neg i)
      | None -> add_sleb128 (TM.find (normalize t) idx) in

    let idx t =
      let t = Type.normalize t in
      match to_idl_prim mode t with
      | Some i -> Int32.neg i
      | None -> TM.find (normalize t) idx in

    let rec add_typ t =
      match t with
      | Non -> assert false
      | Prim Blob -> 
        assert (mode = Candid);
        add_typ Type.(Array (Prim Nat8))
      | Prim Region ->
        add_sleb128 idl_alias; add_idx t
      | Prim _ -> assert false
      | Tup ts ->
        add_sleb128 (match mode with
        | Candid -> idl_record
        | Persistence -> idl_tuple);
        add_leb128 (List.length ts);
        List.iteri (fun i t ->
          add_leb128 i;
          add_idx t;
        ) ts
      | Obj ((Object | Memory), fs) ->
        add_sleb128 idl_record;
        add_leb128 (List.length fs);
        List.iter (fun (h, f) ->
          add_leb128_32 h;
          add_idx f.typ
        ) (sort_by_hash fs)
      | Array (Mut t) ->
        add_sleb128 idl_alias; add_idx (Array t)
      | Array t ->
        add_sleb128 idl_vec; add_idx t
      | Opt t ->
        add_sleb128 idl_opt; add_idx t
      | Variant vs ->
        add_sleb128 idl_variant;
        add_leb128 (List.length vs);
        List.iter (fun (h, f) ->
          add_leb128_32 h;
          add_idx f.typ
        ) (sort_by_hash vs)
      | Func (s, c, tbs, ts1, ts2) ->
        assert (Type.is_shared_sort s);
        add_sleb128 idl_func;
        add_leb128 (List.length ts1);
        List.iter add_idx ts1;
        add_leb128 (List.length ts2);
        List.iter add_idx ts2;
        begin match s, c with
          | _, Returns ->
            add_leb128 1; add_u8 2; (* oneway *)
          | Shared Write, _ ->
            add_leb128 0; (* no annotation *)
          | Shared Query, _ ->
            add_leb128 1; add_u8 1; (* query *)
          | Shared Composite, _ ->
            add_leb128 1; add_u8 3; (* composite *)
          | _ -> assert false
        end
      | Obj (Actor, fs) ->
        add_sleb128 idl_service;
        add_leb128 (List.length fs);
        List.iter (fun f ->
          add_leb128 (String.length f.lab);
          Buffer.add_string buf f.lab;
          add_idx f.typ
        ) fs
      | Mut t ->
        add_sleb128 idl_alias; add_idx t
      | _ -> assert false in

    Buffer.add_string buf "DIDL";
    add_leb128 (List.length typs);
    let offsets = List.map (fun typ ->
      let offset = Buffer.length buf in
      add_typ typ;
      offset)
      typs
    in
    add_leb128 (List.length ts);
    List.iter add_idx ts;
    (Buffer.contents buf,
     offsets,
     List.map idx ts)

  (* See Note [Candid subtype checks] *)
  let set_delayed_globals (env : E.t) (set_typtbl, set_typtbl_end, set_typtbl_size, set_typtbl_idltyps) =
    let typdesc, offsets, idltyps = type_desc env Candid (E.get_typtbl_typs env) in
    let static_typedesc = E.add_static_unskewed env [StaticBytes.Bytes typdesc] in
    let static_typtbl =
      let bytes = StaticBytes.i64s
        (List.map (fun offset ->
          Int64.(add static_typedesc (of_int(offset))))
        offsets)
      in
      E.add_static_unskewed env [bytes]
    in
    let idl_types_64 = List.map (fun t -> Wasm.I64_convert.extend_i32_u t) idltyps in
    let static_idltyps = E.add_static_unskewed env [StaticBytes.i64s idl_types_64] in
    set_typtbl static_typtbl;
    set_typtbl_end Int64.(add static_typedesc (of_int (String.length typdesc)));
    set_typtbl_size (Int64.of_int (List.length offsets));
    set_typtbl_idltyps static_idltyps

  (* Returns data (in bytes) and reference buffer size (in entries) needed *)
  let rec buffer_size env t =
    let open Type in
    let t = Type.normalize t in
    let name = "@buffer_size<" ^ typ_hash t ^ ">" in
    Func.share_code1 Func.Always env name ("x", I64Type) [I64Type; I64Type]
    (fun env get_x ->

      (* Some combinators for writing values *)
      let (set_data_size, get_data_size) = new_local env "data_size" in
      let (set_ref_size, get_ref_size) = new_local env "ref_size" in
      compile_unboxed_const 0L ^^ set_data_size ^^
      compile_unboxed_const 0L ^^ set_ref_size ^^

      let inc_data_size code =
        get_data_size ^^
        code ^^
        G.i (Binary (Wasm_exts.Values.I64 I64Op.Add)) ^^
        set_data_size
      in

      let size_word env code =
        let (set_word, get_word) = new_local env "word" in
        code ^^ set_word ^^
        inc_data_size (I32Leb.compile_leb128_size get_word)
      in

      let size env t =
        let (set_inc, get_inc) = new_local env "inc" in
        buffer_size env t ^^
        get_ref_size ^^ G.i (Binary (Wasm_exts.Values.I64 I64Op.Add)) ^^ set_ref_size ^^
        set_inc ^^ inc_data_size get_inc
      in

      (* the incremental GC leaves array slice information in tag,
         the slice information can be removed and the tag reset to array
         as the GC can resume marking from the array beginning *)
      let clear_array_slicing =
        let (set_temp, get_temp) = new_local env "temp" in
        set_temp ^^
        get_temp ^^ compile_unboxed_const Tagged.(int_of_tag StableSeen) ^^
        compile_comparison I64Op.Ne ^^
        get_temp ^^ compile_unboxed_const Tagged.(int_of_tag CoercionFailure) ^^
        compile_comparison I64Op.Ne ^^
        G.i (Binary (Wasm_exts.Values.I64 I64Op.And)) ^^
        get_temp ^^ compile_unboxed_const Tagged.(int_of_tag ArraySliceMinimum) ^^
        compile_comparison I64Op.GeU ^^
        G.i (Binary (Wasm_exts.Values.I64 I64Op.And)) ^^
        E.if1 I64Type begin
          (compile_unboxed_const Tagged.(int_of_tag Array))
        end begin
          get_temp
        end
      in

      let size_alias size_thing =
        (* see Note [mutable stable values] *)
        let (set_tag, get_tag) = new_local env "tag" in
        get_x ^^ Tagged.load_tag env ^^ clear_array_slicing ^^ set_tag ^^
        (* Sanity check *)
        get_tag ^^ compile_eq_const Tagged.(int_of_tag StableSeen) ^^
        get_tag ^^ compile_eq_const Tagged.(int_of_tag MutBox) ^^
        G.i (Binary (Wasm_exts.Values.I64 I64Op.Or)) ^^
        get_tag ^^ compile_eq_const Tagged.(int_of_tag ObjInd) ^^
        G.i (Binary (Wasm_exts.Values.I64 I64Op.Or)) ^^
        get_tag ^^ compile_eq_const Tagged.(int_of_tag Array) ^^
        G.i (Binary (Wasm_exts.Values.I64 I64Op.Or)) ^^
        get_tag ^^ compile_eq_const Tagged.(int_of_tag Region) ^^
        G.i (Binary (Wasm_exts.Values.I64 I64Op.Or)) ^^
        E.else_trap_with env "object_size/Mut: Unexpected tag." ^^
        (* Check if we have seen this before *)
        get_tag ^^ compile_eq_const Tagged.(int_of_tag StableSeen) ^^
        E.if0 begin
          (* Seen before *)
          (* One byte marker, one word offset *)
          (* TODO: Support 64-bit pointer in serialization *)
          inc_data_size (compile_unboxed_const 5L)
        end begin
          (* Not yet seen *)
          (* One byte marker, two words scratch space *)
          inc_data_size (compile_unboxed_const 9L) ^^
          (* Mark it as seen *)
          get_x ^^ Tagged.(store_tag env StableSeen) ^^
          (* and descend *)
          size_thing ()
        end
      in

      (* Now the actual type-dependent code *)
      begin match t with
      | Prim Nat -> inc_data_size (get_x ^^ BigNum.compile_data_size_unsigned env)
      | Prim Int -> inc_data_size (get_x ^^ BigNum.compile_data_size_signed env)
      | Prim (Int8|Nat8) -> inc_data_size (compile_unboxed_const 1L)
      | Prim (Int16|Nat16) -> inc_data_size (compile_unboxed_const 2L)
      | Prim (Int32|Nat32|Char) -> inc_data_size (compile_unboxed_const 4L)
      | Prim (Int64|Nat64|Float) -> inc_data_size (compile_unboxed_const 8L)
      | Prim Bool -> inc_data_size (compile_unboxed_const 1L)
      | Prim Null -> G.nop
      | Any -> G.nop
      | Tup [] -> G.nop (* e(()) = null *)
      | Tup ts ->
        G.concat_mapi (fun i t ->
          get_x ^^ Tuple.load_n env (Int64.of_int i) ^^
          size env t
          ) ts
      | Obj ((Object | Memory), fs) ->
        G.concat_map (fun (_h, f) ->
          get_x ^^ Object.load_idx_raw env f.Type.lab ^^
          size env f.typ
          ) (sort_by_hash fs)
      | Array (Mut t) ->
        size_alias (fun () -> get_x ^^ size env (Array t))
      | Array t ->
        size_word env (get_x ^^ Arr.len env) ^^
        get_x ^^ Arr.len env ^^
        from_0_to_n env (fun get_i ->
          get_x ^^ get_i ^^ Arr.unsafe_idx env ^^ load_ptr ^^
          size env t
        )
      | Prim Blob ->
        let (set_len, get_len) = new_local env "len" in
        get_x ^^ Blob.len env ^^ set_len ^^
        size_word env get_len ^^
        inc_data_size get_len
      | Prim Text ->
        let (set_len, get_len) = new_local env "len" in
        get_x ^^ Text.size env ^^ set_len ^^
        size_word env get_len ^^
        inc_data_size get_len
      | Opt t ->
        inc_data_size (compile_unboxed_const 1L) ^^ (* one byte tag *)
        get_x ^^ Opt.is_some env ^^
        E.if0 (get_x ^^ Opt.project env ^^ size env t) G.nop
      | Variant vs ->
        List.fold_right (fun (i, {lab = l; typ = t; _}) continue ->
            get_x ^^
            Variant.test_is env l ^^
            E.if0
              ( size_word env (compile_unboxed_const (Int64.of_int i)) ^^
                get_x ^^ Variant.project env ^^ size env t
              ) continue
          )
          ( List.mapi (fun i (_h, f) -> (i,f)) (sort_by_hash vs) )
          ( E.trap_with env "buffer_size: unexpected variant" )
      | Func _ ->
        inc_data_size (compile_unboxed_const 1L) ^^ (* one byte tag *)
        get_x ^^ Arr.load_field env 0L ^^ size env (Obj (Actor, [])) ^^
        get_x ^^ Arr.load_field env 1L ^^ size env (Prim Text)
      | Obj (Actor, _) | Prim Principal ->
        inc_data_size (compile_unboxed_const 1L) ^^ (* one byte tag *)
        get_x ^^ size env (Prim Blob)
      | Non ->
        E.trap_with env "buffer_size called on value of type None"
      | Prim Region ->
         size_alias (fun () ->
          inc_data_size (compile_unboxed_const 12L) ^^ (* |id| + |page_count| = 8 + 4 *)
          get_x ^^ Region.vec_pages env ^^ size env (Prim Blob))
      | Mut t ->
        size_alias (fun () -> get_x ^^ MutBox.load_field env ^^ size env t)
      | _ -> todo "buffer_size" (Arrange_ir.typ t) G.nop
      end ^^
      (* Check 32-bit overflow of buffer_size *)
      (* TODO: Support 64-bit buffer *)
      get_data_size ^^
      compile_shrU_const 32L ^^
      compile_test I64Op.Eqz ^^
      E.else_trap_with env "buffer_size overflow" ^^
      get_data_size ^^
      get_ref_size
    )

  (* TODO: Change serialization version because format changes with 64-bit *)
  (* Copies x to the data_buffer, storing references after ref_count entries in ref_base *)
  let rec serialize_go env t =
    let open Type in
    let t = Type.normalize t in
    let name = Strm.name_for "serialize_go" [t] in
    Func.share_code3 Func.Always env name (("x", I64Type), ("data_buffer", I64Type), ("ref_buffer", I64Type)) [I64Type; I64Type]
    (fun env get_x get_data_buf get_ref_buf ->
      let set_ref_buf = G.setter_for get_ref_buf in

      (* Some combinators for writing values *)
      let open Strm in

      let write env t =
        get_data_buf ^^
        get_ref_buf ^^
        serialize_go env t ^^
        set_ref_buf ^^
        checkpoint env get_data_buf
      in

      let write_alias write_thing =
        (* see Note [mutable stable values] *)
        (* Check heap tag *)
        let (set_tag, get_tag) = new_local env "tag" in
        get_x ^^ Tagged.load_tag env ^^ set_tag ^^
        get_tag ^^ compile_eq_const Tagged.(int_of_tag StableSeen) ^^
        E.if0
        begin
          (* This is the real data *)
          write_byte env get_data_buf (compile_unboxed_const 0L) ^^
          (* Remember the current offset in the tag word *)
          get_x ^^ Tagged.load_forwarding_pointer env ^^ Strm.absolute_offset env get_data_buf ^^
          Tagged.store_field env Tagged.tag_field ^^
          (* Leave space in the output buffer for the decoder's bookkeeping *)
          (* For compatibility, this is still in 32-bit format, but not useful in 64-bit *)
          write_word_32 env get_data_buf (compile_unboxed_const 0L) ^^
          write_word_32 env get_data_buf (compile_unboxed_const 0L) ^^
          (* Now the data, following the object field mutbox indirection *)
          write_thing ()
        end
        begin
          (* This is a reference *)
          write_byte env get_data_buf (compile_unboxed_const 1L) ^^
          (* Sanity Checks *)
          get_tag ^^ compile_eq_const Tagged.(int_of_tag MutBox) ^^
          E.then_trap_with env "unvisited mutable data in serialize_go (MutBox)" ^^
          get_tag ^^ compile_eq_const Tagged.(int_of_tag ObjInd) ^^
          E.then_trap_with env "unvisited mutable data in serialize_go (ObjInd)" ^^
          get_tag ^^ compile_eq_const Tagged.(int_of_tag Array) ^^
          E.then_trap_with env "unvisited mutable data in serialize_go (Array)" ^^
          get_tag ^^ compile_eq_const Tagged.(int_of_tag Region) ^^
          E.then_trap_with env "unvisited mutable data in serialize_go (Region)" ^^
          (* Second time we see this *)
          (* Calculate relative offset *)
          let set_offset, get_offset = new_local env "offset" in
          get_tag ^^ Strm.absolute_offset env get_data_buf ^^ G.i (Binary (Wasm_exts.Values.I64 I64Op.Sub)) ^^
          set_offset ^^
          (* A sanity check *)
          get_offset ^^ compile_unboxed_const 0L ^^
          compile_comparison I32Op.LtS ^^
          E.else_trap_with env "Odd offset" ^^
          (* TODO: Support serialization beyond 32-bit *)
          get_offset ^^ compile_unboxed_const 0xffff_ffff_0000_0000L ^^
          compile_comparison I32Op.GeS ^^
          E.else_trap_with env "64-bit offsets not yet supported during serialization" ^^
          (* Write the offset to the output buffer *)
          write_word_32 env get_data_buf get_offset
        end
      in

      (* Now the actual serialization *)

      begin match t with
      | Prim Nat ->
        write_bignum_leb env get_data_buf get_x
      | Prim Int ->
        write_bignum_sleb env get_data_buf get_x
      | Prim Float ->
        reserve env get_data_buf 8L ^^
        get_x ^^ Float.unbox env ^^
        G.i (Store {ty = F64Type; align = 0; offset = 0L; sz = None})
      | Prim (Int64|Nat64) ->
        reserve env get_data_buf 8L ^^
        get_x ^^ BoxedWord64.unbox env ^^
        G.i (Store {ty = I64Type; align = 0; offset = 0L; sz = None})
      | Prim (Int32|Nat32) ->
        write_word_32 env get_data_buf (get_x ^^ TaggedSmallWord.lsb_adjust Nat32)
      | Prim Char ->
        write_word_32 env get_data_buf (get_x ^^ TaggedSmallWord.untag_codepoint)
      | Prim (Int16|Nat16) ->
        reserve env get_data_buf 2L ^^
        get_x ^^ TaggedSmallWord.lsb_adjust Nat16 ^^ G.i (Convert (Wasm_exts.Values.I32 I32Op.WrapI64)) ^^
        G.i (Store {ty = I32Type; align = 0; offset = 0L; sz = Some Wasm_exts.Types.Pack16})
      | Prim (Int8|Nat8) ->
        write_byte env get_data_buf (get_x ^^ TaggedSmallWord.lsb_adjust Nat8)
      | Prim Bool ->
        write_byte env get_data_buf get_x
      | Tup [] -> (* e(()) = null *)
        G.nop
      | Tup ts ->
        G.concat_mapi (fun i t ->
          get_x ^^ Tuple.load_n env (Int64.of_int i) ^^
          write env t
        ) ts
      | Obj ((Object | Memory), fs) ->
        G.concat_map (fun (_h, f) ->
          get_x ^^ Object.load_idx_raw env f.Type.lab ^^
          write env f.typ
        ) (sort_by_hash fs)
      | Array (Mut t) ->
        write_alias (fun () -> get_x ^^ write env (Array t))
      | Prim Region ->
        write_alias (fun () ->
          reserve env get_data_buf 8L ^^
          get_x ^^ Region.id env ^^
          G.i (Store {ty = I64Type; align = 0; offset = 0L; sz = None}) ^^
          write_word_32 env get_data_buf (get_x ^^ Region.page_count env) ^^
          write_blob env get_data_buf (get_x ^^ Region.vec_pages env)
        )
      | Array t ->
        write_word_leb env get_data_buf (get_x ^^ Arr.len env) ^^
        get_x ^^ Arr.len env ^^
        from_0_to_n env (fun get_i ->
          get_x ^^ get_i ^^ Arr.unsafe_idx env ^^ load_ptr ^^
          write env t
        )
      | Prim Null -> G.nop
      | Any -> G.nop
      | Opt t ->
        get_x ^^
        Opt.is_some env ^^
        E.if0
          (write_byte env get_data_buf (compile_unboxed_const 1L) ^^ get_x ^^ Opt.project env ^^ write env t)
          (write_byte env get_data_buf (compile_unboxed_const 0L))
      | Variant vs ->
        List.fold_right (fun (i, {lab = l; typ = t; _}) continue ->
            get_x ^^
            Variant.test_is env l ^^
            E.if0
              ( write_word_leb env get_data_buf (compile_unboxed_const (Int64.of_int i)) ^^
                get_x ^^ Variant.project env ^^ write env t)
              continue
          )
          ( List.mapi (fun i (_h, f) -> (i,f)) (sort_by_hash vs) )
          ( E.trap_with env "serialize_go: unexpected variant" )
      | Prim Blob ->
        write_blob env get_data_buf get_x
      | Prim Text ->
        write_text env get_data_buf get_x
      | Func _ ->
        write_byte env get_data_buf (compile_unboxed_const 1L) ^^
        get_x ^^ Arr.load_field env 0L ^^ write env (Obj (Actor, [])) ^^
        get_x ^^ Arr.load_field env 1L ^^ write env (Prim Text)
      | Obj (Actor, _) | Prim Principal ->
        write_byte env get_data_buf (compile_unboxed_const 1L) ^^
        get_x ^^ write env (Prim Blob)
      | Non ->
        E.trap_with env "serializing value of type None"
      | Mut t ->
        write_alias (fun () ->
          get_x ^^ MutBox.load_field env ^^ write env t
        )
      | _ -> todo "serialize" (Arrange_ir.typ t) G.nop
      end ^^
      get_data_buf ^^
      get_ref_buf
    )

  (* This value is returned by deserialize_go if deserialization fails in a way
     that should be recoverable by opt parsing.
     It is an (invalid) sentinel pointer value (in skewed format) and can be used for pointer comparison.
     It will be never placed on the heap and must not be dereferenced.
     If unskewed, it refers to the unallocated last Wasm memory page.
  *)
  let coercion_error_value env = 0xffff_ffff_ffff_fffdL

  (* See Note [Candid subtype checks] *)
  let with_rel_buf_opt env extended get_typtbl_size1 f =
    if extended then
      f (compile_unboxed_const 0L)
    else
      get_typtbl_size1 ^^ get_typtbl_size env ^^
      E.call_import env "rts" "idl_sub_buf_words" ^^
      Stack.dynamic_with_words env "rel_buf" (fun get_ptr ->
        get_ptr ^^ get_typtbl_size1 ^^ get_typtbl_size env ^^
        E.call_import env "rts" "idl_sub_buf_init" ^^
        f get_ptr)

  (* See Note [Candid subtype checks] *)
  let idl_sub env t2 =
    let idx = Wasm.I64_convert.extend_i32_u (E.add_typtbl_typ env t2) in
    get_typtbl_idltyps env ^^
    G.i (Load {ty = I64Type; align = 0; offset = Int64.mul idx 8L (*!*); sz = None}) ^^
    Func.share_code6 Func.Always env ("idl_sub")
      (("rel_buf", I64Type),
       ("typtbl1", I64Type),
       ("typtbl_end1", I64Type),
       ("typtbl_size1", I64Type),
       ("idltyp1", I64Type),
       ("idltyp2", I64Type)
      )
      [I64Type]
      (fun env get_rel_buf get_typtbl1 get_typtbl_end1 get_typtbl_size1 get_idltyp1 get_idltyp2 ->
        get_rel_buf ^^
        E.else_trap_with env "null rel_buf" ^^
        get_rel_buf ^^
        get_typtbl1 ^^
        get_typtbl env ^^
        get_typtbl_end1 ^^
        get_typtbl_end env ^^
        get_typtbl_size1 ^^
        get_typtbl_size env ^^
        get_idltyp1 ^^
        G.i (Convert (Wasm_exts.Values.I32 I32Op.WrapI64)) ^^
        get_idltyp2 ^^
        G.i (Convert (Wasm_exts.Values.I32 I32Op.WrapI64)) ^^
        E.call_import env "rts" "idl_sub" ^^
        G.i (Convert (Wasm_exts.Values.I64 I64Op.ExtendUI32))
        )

  (* The main deserialization function, generated once per type hash.

     We use a combination of RTS stack locals and registers (Wasm globals) for
     recursive parameter passing to avoid exhausting the Wasm stack, which is instead
     used solely for return values and (implicit) return addresses.

     Its RTS stack parameters are (c.f. module Stack):

       * idltyp:      The idl type (prim type or table index) to decode now
       * depth:       Recursion counter; reset when we make progres on the value
       * can_recover: Whether coercion errors are recoverable, see coercion_failed below

     Its register parameters are (c.f. Registers):
       * rel_buf_opt: The optional subtype check memoization table
          (non-null for untrusted Candid but null for trusted de-stablization (see `with_rel_buf_opt`).)
       * data_buffer: The current position of the input data buffer
       * ref_buffer:  The current position of the input references buffer
       * typtbl:      The type table, as returned by parse_idl_header
       * typtbl_size: The size of the type table, used to limit recursion

     It returns the value of type t (vanilla representation) or coercion_error_value,
     It advances the data_buffer past the decoded value (even if it returns coercion_error_value!)

  *)

  (* symbolic names for arguments passed on RTS stack *)
  module StackArgs = struct
    let idltyp = 0L
    let depth = 1L
    let can_recover = 2L
  end

  let rec deserialize_go env t =
    let open Type in
    let t = Type.normalize t in
    let name = "@deserialize_go<" ^ typ_hash t ^ ">" in
    Func.share_code0 Func.Always env name
      [I64Type]
      (fun env  ->
      let get_idltyp = Stack.get_local env StackArgs.idltyp in
      let get_depth = Stack.get_local env StackArgs.depth in
      let get_can_recover = Stack.get_local env StackArgs.can_recover in
      let get_rel_buf_opt = Registers.get_rel_buf_opt env in
      let get_data_buf = Registers.get_data_buf env in
      let _get_ref_buf = Registers.get_ref_buf env in
      let get_typtbl = Registers.get_typtbl env in
      let get_typtbl_end = Registers.get_typtbl_end env in
      let get_typtbl_size = Registers.get_typtbl_size env in

      (* Check recursion depth (protects against empty record etc.) *)
      (* Factor 2 because at each step, the expected type could go through one
         level of opt that is not present in the value type
      *)
      get_depth ^^
      get_typtbl_size ^^ compile_add_const 1L ^^ compile_mul_const 2L ^^
      compile_comparison I64Op.LeU ^^
      E.else_trap_with env ("IDL error: circular record read") ^^

      (* Remember data buffer position, to detect progress *)
      let (set_old_pos, get_old_pos) = new_local env "old_pos" in
      ReadBuf.get_ptr get_data_buf ^^ set_old_pos ^^

      let go' can_recover env t =
        (* assumes idltyp on stack *)
        Stack.with_frame env "frame_ptr" 3L (fun () ->
          Stack.set_local env StackArgs.idltyp ^^
          (* set up frame arguments *)
          ( (* Reset depth counter if we made progress *)
            ReadBuf.get_ptr get_data_buf ^^ get_old_pos ^^
            compile_comparison I64Op.Eq ^^
            E.if1 I64Type
              (Stack.get_prev_local env 1L ^^ compile_add_const 1L)
              (compile_unboxed_const 0L)
            ) ^^
          Stack.set_local env StackArgs.depth ^^
          (if can_recover
             then compile_unboxed_const 1L
             else Stack.get_prev_local env 2L) ^^
          Stack.set_local env StackArgs.can_recover ^^
          deserialize_go env t)
      in

      let go = go' false in
      let go_can_recover = go' true in

      let skip get_typ =
        get_data_buf ^^ get_typtbl ^^ get_typ ^^  G.i (Convert (Wasm_exts.Values.I32 I32Op.WrapI64)) ^^ compile_const_32 0l ^^
        E.call_import env "rts" "skip_any"
      in

      (* This flag is set to return a coercion error at the very end
         We cannot use (G.i Return) for early exit, or we’d leak stack space,
         as Stack.with_words is used to allocate scratch space.
      *)
      let (set_failed, get_failed) = new_local env "failed" in
      let set_failure = compile_unboxed_const 1L ^^ set_failed in
      let when_failed f = get_failed ^^ E.if0 f G.nop in

      (* This looks at a value and if it is coercion_error_value, sets the failure flag.
         This propagates the error out of arrays, records, etc.
       *)
      let remember_failure get_val =
          get_val ^^ compile_eq_const (coercion_error_value env) ^^
          E.if0 set_failure G.nop
      in

      (* This sets the failure flag and puts coercion_error_value on the stack *)
      let coercion_failed msg =
        (* If we know that there is no backtracking `opt t` around, then just trap.
           This gives a better error message
        *)
        get_can_recover ^^ E.else_trap_with env msg ^^
        set_failure ^^ compile_unboxed_const (coercion_error_value env) in

      (* returns true if we are looking at primitive type with this id *)
      let check_prim_typ t =
        get_idltyp ^^
        compile_eq_const (Wasm.I64_convert.extend_i32_s (Int32.neg (Option.get (to_idl_prim Candid t))))
      in

      let with_prim_typ t f =
        check_prim_typ t ^^
        E.if1 I64Type f
          ( skip get_idltyp ^^
            coercion_failed ("IDL error: unexpected IDL type when parsing " ^ string_of_typ t)
          )
      in

      let read_byte_tagged = function
        | [code0; code1] ->
          ReadBuf.read_byte env get_data_buf ^^
          let (set_b, get_b) = new_local env "b" in
          set_b ^^
          get_b ^^
          compile_eq_const 0L ^^
          E.if1 I64Type
          begin code0
          end begin
            get_b ^^ compile_eq_const 1L ^^
            E.else_trap_with env "IDL error: byte tag not 0 or 1" ^^
            code1
          end
        | _ -> assert false; (* can be generalized later as needed *)
      in

      let read_blob () =
        let (set_len, get_len) = new_local env "len" in
        let (set_x, get_x) = new_local env "x" in
        ReadBuf.read_leb128 env get_data_buf ^^ set_len ^^

        get_len ^^ Blob.alloc env ^^ set_x ^^
        get_x ^^ Blob.payload_ptr_unskewed env ^^
        ReadBuf.read_blob env get_data_buf get_len ^^
        get_x
      in

      let read_principal () =
        let (set_len, get_len) = new_local env "len" in
        let (set_x, get_x) = new_local env "x" in
        ReadBuf.read_leb128 env get_data_buf ^^ set_len ^^

        (* at most 29 bytes, according to
           https://sdk.dfinity.org/docs/interface-spec/index.html#principal
        *)
        get_len ^^ compile_unboxed_const 29L ^^ compile_comparison I32Op.LeU ^^
        E.else_trap_with env "IDL error: principal too long" ^^

        get_len ^^ Blob.alloc env ^^ set_x ^^
        get_x ^^ Blob.payload_ptr_unskewed env ^^
        ReadBuf.read_blob env get_data_buf get_len ^^
        get_x
      in

      let read_text () =
        let (set_len, get_len) = new_local env "len" in
        ReadBuf.read_leb128 env get_data_buf ^^ set_len ^^
        let (set_ptr, get_ptr) = new_local env "x" in
        ReadBuf.get_ptr get_data_buf ^^ set_ptr ^^
        ReadBuf.advance get_data_buf get_len ^^
        (* validate *)
        get_ptr ^^ get_len ^^ E.call_import env "rts" "utf8_validate" ^^
        (* copy *)
        get_ptr ^^ get_len ^^ Text.of_ptr_size env
      in

      let read_actor_data () =
        read_byte_tagged
          [ E.trap_with env "IDL error: unexpected actor reference"
          ; read_principal ()
          ]
      in

      (* returns true if get_arg_typ is a composite type of this id *)
      let check_composite_typ get_arg_typ idl_tycon_id =
        get_arg_typ ^^
        compile_unboxed_const 0L ^^ compile_comparison I64Op.GeS ^^
        E.if1 I64Type
        begin
          ReadBuf.alloc env (fun get_typ_buf ->
            (* Update typ_buf *)
            ReadBuf.set_ptr get_typ_buf (
              get_typtbl ^^
              get_arg_typ ^^ compile_mul_const Heap.word_size ^^
              G.i (Binary (Wasm_exts.Values.I64 I64Op.Add)) ^^
              load_unskewed_ptr
            ) ^^
            ReadBuf.set_end get_typ_buf (ReadBuf.get_end get_data_buf) ^^
            (* read sleb128 *)
            ReadBuf.read_sleb128 env get_typ_buf ^^
            (* Check it is the expected value *)
            compile_eq_const (Wasm.I64_convert.extend_i32_s idl_tycon_id)
          )
        end
        (compile_unboxed_const 0L)
      in


      (* checks that arg_typ is positive, looks it up in the table,
         creates a fresh typ_buf pointing into the type description,
         reads the type constructor index and traps or fails if it is the wrong one.
         and passes the typ_buf to a subcomputation to read the type arguments *)
      let with_composite_arg_typ get_arg_typ idl_tycon_id f =
        (* make sure index is not negative *)
        get_arg_typ ^^
        compile_unboxed_const 0L ^^ compile_comparison I64Op.GeS ^^
        E.if1 I64Type
        begin
          ReadBuf.alloc env (fun get_typ_buf ->
            (* Update typ_buf *)
            ReadBuf.set_ptr get_typ_buf (
              get_typtbl ^^
              get_arg_typ ^^ compile_mul_const Heap.word_size ^^
              G.i (Binary (Wasm_exts.Values.I64 I64Op.Add)) ^^
              load_unskewed_ptr
            ) ^^
            ReadBuf.set_end get_typ_buf (ReadBuf.get_end get_data_buf) ^^
            (* read sleb128 *)
            ReadBuf.read_sleb128 env get_typ_buf ^^
            (* Check it is the expected type constructor *)
            compile_eq_const (Wasm.I64_convert.extend_i32_s idl_tycon_id) ^^
            E.if1 I64Type
            begin
              f get_typ_buf
            end
            begin
              skip get_arg_typ ^^
              coercion_failed ("IDL error: unexpected IDL type when parsing " ^ string_of_typ t)
            end
          )
        end
        begin
          skip get_arg_typ ^^
          coercion_failed ("IDL error: unexpected IDL type when parsing " ^ string_of_typ t)
        end
      in

      let with_alias_typ get_arg_typ =
        get_arg_typ ^^
        compile_unboxed_const 0L ^^ compile_comparison I64Op.GeS ^^
        E.if1 I64Type
        begin
            with_composite_arg_typ get_arg_typ idl_alias (ReadBuf.read_sleb128 env)
        end
        begin
          (* sanity check *)
          get_arg_typ ^^
          compile_eq_const (Wasm.I64_convert.extend_i32_s (Int32.neg (Option.get (to_idl_prim Candid (Prim Region))))) ^^
          E.else_trap_with env "IDL error: unexpecting primitive alias type" ^^
          get_arg_typ
        end
      in

      let with_composite_typ idl_tycon_id f =
        with_composite_arg_typ get_idltyp idl_tycon_id f
      in

      let with_record_typ f = with_composite_typ idl_record (fun get_typ_buf ->
        Stack.with_words env "get_n_ptr" 1L (fun get_n_ptr ->
          get_n_ptr ^^
          ReadBuf.read_leb128 env get_typ_buf ^^
          store_unskewed_ptr ^^
          f get_typ_buf get_n_ptr
        )
      ) in

      let with_blob_typ env f =
        with_composite_typ idl_vec (fun get_typ_buf ->
          ReadBuf.read_sleb128 env get_typ_buf ^^
          compile_eq_const (-5L) (* Nat8 *) ^^
          E.if1 I64Type
            f
            begin
              skip get_idltyp ^^
              coercion_failed "IDL error: blob not a vector of nat8"
            end
        )
      in

      let store_word32 =
        G.i (Convert (Wasm_exts.Values.I32 I32Op.WrapI64)) ^^
        G.i (Store {ty = I32Type; align = 0; offset = 0L; sz = None}) in

      let read_alias env t read_thing =
        (* see Note [mutable stable values] *)
        let (set_is_ref, get_is_ref) = new_local env "is_ref" in
        let (set_result, get_result) = new_local env "result" in
        let (set_cur, get_cur) = new_local env "cur" in
        let (set_memo, get_memo) = new_local env "memo" in

        let (set_arg_typ, get_arg_typ) = new_local env "arg_typ" in

        with_alias_typ get_idltyp ^^ set_arg_typ ^^

        (* Find out if it is a reference or not *)
        ReadBuf.read_byte env get_data_buf ^^ set_is_ref ^^

        (* If it is a reference, temporarily set the read buffer to that place *)
        get_is_ref ^^
        E.if0 begin
          let (set_offset, get_offset) = new_local env "offset" in
          ReadBuf.read_signed_word32 env get_data_buf ^^ 
          set_offset ^^
          (* A sanity check *)
          get_offset ^^ compile_unboxed_const 0L ^^
          compile_comparison I64Op.LtS ^^
          E.else_trap_with env "Odd offset" ^^

          ReadBuf.get_ptr get_data_buf ^^ set_cur ^^
          ReadBuf.advance get_data_buf (get_offset ^^ compile_add_const (-4L))
        end G.nop ^^

        (* Remember location of ptr *)
        ReadBuf.get_ptr get_data_buf ^^ set_memo ^^
        (* Did we decode this already? *)
        ReadBuf.read_signed_word32 env get_data_buf ^^ 
        set_result ^^
        get_result ^^ compile_eq_const 0L ^^
        E.if0 begin
          (* No, not yet decoded *)
          (* Skip over type hash field *)
          ReadBuf.read_word32 env get_data_buf ^^ compile_eq_const 0L ^^
          E.else_trap_with env "Odd: Type hash scratch space not empty" ^^

          (* Read the content *)
          read_thing get_arg_typ (fun get_thing ->
            (* This is called after allocation, but before descending
               We update the memo location here so that loops work
            *)
            get_thing ^^ set_result ^^
            get_memo ^^ get_result ^^ store_word32 ^^
            get_memo ^^ compile_add_const 4L ^^ Blob.lit env (typ_hash t) ^^ store_word32
          )
          end begin
          (* Decoded before. Check type hash *)
          ReadBuf.read_word32 env get_data_buf ^^ Blob.lit env (typ_hash t) ^^
          Blob.compare env (Some Operator.EqOp) ^^
          E.else_trap_with env ("Stable memory error: Aliased at wrong type, expected: " ^ typ_hash t)
        end ^^

        (* If this was a reference, reset read buffer *)
        get_is_ref ^^
        E.if0 (ReadBuf.set_ptr get_data_buf get_cur) G.nop ^^

        get_result
      in


      (* Now the actual deserialization *)
      begin match t with
      (* Primitive types *)
      | Prim Nat ->
        with_prim_typ t
        begin
          BigNum.compile_load_from_data_buf env get_data_buf false
        end
      | Prim Int ->
        (* Subtyping with nat *)
        check_prim_typ (Prim Nat) ^^
        E.if1 I64Type
          begin
            BigNum.compile_load_from_data_buf env get_data_buf false
          end
          begin
            with_prim_typ t
            begin
              BigNum.compile_load_from_data_buf env get_data_buf true
            end
          end
      | Prim Float ->
        with_prim_typ t
        begin
          ReadBuf.read_float64 env get_data_buf ^^
          Float.box env
        end
      | Prim (Int64|Nat64) ->
        with_prim_typ t
        begin
          ReadBuf.read_word64 env get_data_buf ^^
          BoxedWord64.box env
        end
      | Prim (Int32|Nat32) ->
        with_prim_typ t
        begin
          ReadBuf.read_word32 env get_data_buf ^^
          TaggedSmallWord.msb_adjust Nat32
        end
      | Prim Char ->
        with_prim_typ t
        begin
          ReadBuf.read_word32 env get_data_buf ^^
          TaggedSmallWord.check_and_tag_codepoint env
        end
      | Prim (Int16|Nat16) ->
        with_prim_typ t
        begin
          ReadBuf.read_word16 env get_data_buf ^^
          TaggedSmallWord.msb_adjust Nat16
        end
      | Prim (Int8|Nat8) ->
        with_prim_typ t
        begin
          ReadBuf.read_byte env get_data_buf ^^
          TaggedSmallWord.msb_adjust Nat8
        end
      | Prim Bool ->
        with_prim_typ t
        begin
          read_byte_tagged
            [ Bool.lit false
            ; Bool.lit true
            ]
        end
      | Prim Null ->
        with_prim_typ t (Opt.null_lit env)
      | Any ->
        skip get_idltyp ^^
        (* Any vanilla value works here *)
        Opt.null_lit env
      | Prim Blob ->
        with_blob_typ env (read_blob ())
      | Prim Principal ->
        with_prim_typ t
        begin
          read_byte_tagged
            [ E.trap_with env "IDL error: unexpected principal reference"
            ; read_principal ()
            ]
        end
      | Prim Text ->
        with_prim_typ t (read_text ())
      | Tup [] -> (* e(()) = null *)
        with_prim_typ t (Tuple.from_stack env 0)
      (* Composite types *)
      | Tup ts ->
        with_record_typ (fun get_typ_buf get_n_ptr ->
          let (set_val, get_val) = new_local env "val" in

          G.concat_mapi (fun i t ->
            (* skip all possible intermediate extra fields *)
            get_typ_buf ^^ get_data_buf ^^ get_typtbl ^^ compile_const_32 (Int32.of_int i) ^^ get_n_ptr ^^
            E.call_import env "rts" "find_field" ^^
            Bool.from_rts_int32 ^^
            E.if1 I64Type
              begin
                ReadBuf.read_sleb128 env get_typ_buf ^^
                go env t ^^ set_val ^^
                remember_failure get_val ^^
                get_val
              end
              begin
                match normalize t with
                | Opt _ | Any -> Opt.null_lit env
                | _ -> coercion_failed "IDL error: did not find tuple field in record"
              end
          ) ts ^^

          (* skip all possible trailing extra fields *)
          get_typ_buf ^^ get_data_buf ^^ get_typtbl ^^ get_n_ptr ^^
          E.call_import env "rts" "skip_fields" ^^

          Tuple.from_stack env (List.length ts)
        )
      | Obj ((Object | Memory), fs) ->
        with_record_typ (fun get_typ_buf get_n_ptr ->
          let (set_val, get_val) = new_local env "val" in

          Object.lit_raw env (List.map (fun (h,f) ->
            f.Type.lab, fun () ->
              (* skip all possible intermediate extra fields *)
              get_typ_buf ^^ get_data_buf ^^ get_typtbl ^^ compile_const_32 (Lib.Uint32.to_int32 h) ^^ get_n_ptr ^^
              E.call_import env "rts" "find_field" ^^
              Bool.from_rts_int32 ^^
              E.if1 I64Type
                begin
                  ReadBuf.read_sleb128 env get_typ_buf ^^
                  go env f.typ ^^ set_val ^^
                  remember_failure get_val ^^
                  get_val
                  end
                begin
                  match normalize f.typ with
                  | Opt _ | Any -> Opt.null_lit env
                  | _ -> coercion_failed (Printf.sprintf "IDL error: did not find field %s in record" f.lab)
                end
          ) (sort_by_hash fs)) ^^

          (* skip all possible trailing extra fields *)
          get_typ_buf ^^ get_data_buf ^^ get_typtbl ^^ get_n_ptr ^^
          E.call_import env "rts" "skip_fields"
          )
      | Array (Mut t) ->
        read_alias env (Array (Mut t)) (fun get_array_typ on_alloc ->
          let (set_len, get_len) = new_local env "len" in
          let (set_x, get_x) = new_local env "x" in
          let (set_val, get_val) = new_local env "val" in
          let (set_arg_typ, get_arg_typ) = new_local env "arg_typ" in
          (* TODO: if possible refactor to match new Array t code,
             (perhaps too risky and unnecessary for extended candid due to lack of fancy opt subtyping, see #4243)
          *)
          with_composite_arg_typ get_array_typ idl_vec (ReadBuf.read_sleb128 env) ^^ set_arg_typ ^^
          ReadBuf.read_leb128 env get_data_buf ^^ set_len ^^
          get_len ^^ Arr.alloc env ^^ set_x ^^
          on_alloc get_x ^^
          get_len ^^ from_0_to_n env (fun get_i ->
            get_x ^^ get_i ^^ Arr.unsafe_idx env ^^
            get_arg_typ ^^ go env t ^^ set_val ^^
            remember_failure get_val ^^
            get_val ^^ store_ptr
          ) ^^
          get_x ^^
          Tagged.allocation_barrier env ^^
          G.i Drop
        )
      | Prim Region ->
         read_alias env (Prim Region) (fun get_region_typ on_alloc ->
          let (set_region, get_region) = new_local env "region" in
          (* sanity check *)
          get_region_typ ^^
          compile_eq_const (Wasm.I64_convert.extend_i32_s (Int32.neg (Option.get (to_idl_prim Candid (Prim Region))))) ^^
          E.else_trap_with env "deserialize_go (Region): unexpected idl_typ" ^^
          (* pre-allocate a region object, with dummy fields *)
          compile_unboxed_const 0L ^^ (* id *)
          compile_unboxed_const 0L ^^ (* pagecount *)
          Blob.lit env "" ^^ (* vec_pages *)
          Region.alloc_region env ^^
          set_region ^^
          on_alloc get_region ^^
          (* read and initialize the region's fields *)
          get_region ^^
          ReadBuf.read_word64 env get_data_buf ^^ (* id *)
          ReadBuf.read_word32 env get_data_buf ^^ (* pagecount *)
          read_blob () ^^ (* vec_pages *)
          Region.init_region env
        )
      | Array t ->
        let (set_len, get_len) = new_local env "len" in
        let (set_x, get_x) = new_local env "x" in
        let (set_val, get_val) = new_local env "val" in
        let (set_arg_typ, get_arg_typ) = new_local env "arg_typ" in
        with_composite_typ idl_vec (fun get_typ_buf ->
          ReadBuf.read_sleb128 env get_typ_buf ^^
          set_arg_typ ^^
          ReadBuf.read_leb128 env get_data_buf ^^ set_len ^^
          get_len ^^ Arr.alloc env ^^ set_x ^^
          get_len ^^ from_0_to_n env (fun get_i ->
          get_x ^^ get_i ^^ Arr.unsafe_idx env ^^
          get_arg_typ ^^ go env t ^^ set_val ^^
          remember_failure get_val ^^
          get_val ^^ store_ptr
        ) ^^
        get_x ^^
        Tagged.allocation_barrier env)
      | Opt t ->
        check_prim_typ (Prim Null) ^^
        E.if1 I64Type (Opt.null_lit env)
        begin
          check_prim_typ Any ^^ (* reserved *)
          E.if1 I64Type (Opt.null_lit env)
          begin
            check_composite_typ get_idltyp idl_opt ^^
            E.if1 I64Type
            begin
              let (set_arg_typ, get_arg_typ) = new_local env "arg_typ" in
              with_composite_typ idl_opt (ReadBuf.read_sleb128 env) ^^ set_arg_typ ^^
              read_byte_tagged
                [ Opt.null_lit env
                ; let (set_val, get_val) = new_local env "val" in
                  get_arg_typ ^^ go_can_recover env t ^^ set_val ^^
                  get_val ^^ compile_eq_const (coercion_error_value env) ^^
                  E.if1 I64Type
                    (* decoding failed, but this is opt, so: return null *)
                    (Opt.null_lit env)
                    (* decoding succeeded, return opt value *)
                    (Opt.inject env get_val)
                ]
            end
            begin
              (* this check corresponds to `not (null <: <t>)` in the spec *)
              match normalize t with
              | Prim Null | Opt _ | Any ->
                (* Ignore and return null *)
                skip get_idltyp ^^
                Opt.null_lit env
              | _ ->
                (* Try constituent type *)
                let (set_val, get_val) = new_local env "val" in
                get_idltyp ^^ go_can_recover env t ^^ set_val ^^
                get_val ^^ compile_eq_const (coercion_error_value env) ^^
                E.if1 I64Type
                  (* decoding failed, but this is opt, so: return null *)
                  (Opt.null_lit env)
                  (* decoding succeeded, return opt value *)
                  (Opt.inject env get_val)
            end
          end
        end
      | Variant vs ->
        let (set_val, get_val) = new_local env "val" in
        with_composite_typ idl_variant (fun get_typ_buf ->
          (* Find the tag *)
          let (set_n, get_n) = new_local env "len" in
          ReadBuf.read_leb128 env get_typ_buf ^^ set_n ^^

          let (set_tagidx, get_tagidx) = new_local env "tagidx" in
          ReadBuf.read_leb128 env get_data_buf ^^ set_tagidx ^^

          get_tagidx ^^ get_n ^^
          compile_comparison I64Op.LtU ^^
          E.else_trap_with env "IDL error: variant index out of bounds" ^^

          (* Zoom past the previous entries *)
          get_tagidx ^^ from_0_to_n env (fun _ ->
            get_typ_buf ^^ E.call_import env "rts" "skip_leb128" ^^
            get_typ_buf ^^ E.call_import env "rts" "skip_leb128"
          ) ^^

          (* Now read the tag *)
          let (set_tag, get_tag) = new_local env "tag" in
          ReadBuf.read_leb128 env get_typ_buf ^^ set_tag ^^
          let (set_arg_typ, get_arg_typ) = new_local env "arg_typ" in
          ReadBuf.read_sleb128 env get_typ_buf ^^ set_arg_typ ^^

          List.fold_right (fun (h, {lab = l; typ = t; _}) continue ->
              get_tag ^^ compile_eq_const (Wasm.I64_convert.extend_i32_u (Lib.Uint32.to_int32 h)) ^^
              E.if1 I64Type
                ( Variant.inject env l (
                  get_arg_typ ^^ go env t ^^ set_val ^^
                  remember_failure get_val ^^
                  get_val
                ))
                continue
            )
            ( sort_by_hash vs )
            ( skip get_arg_typ ^^
              coercion_failed "IDL error: unexpected variant tag" )
        )
      | Func _ ->
        (* See Note [Candid subtype checks] *)
        get_rel_buf_opt ^^
        E.if1 I64Type
          begin
            get_rel_buf_opt ^^
            get_typtbl ^^
            get_typtbl_end ^^
            get_typtbl_size ^^
            get_idltyp ^^
            idl_sub env t
          end
          (Bool.lit true) ^^ (* if we don't have a subtype memo table, assume the types are ok *)
        E.if1 I64Type
          (with_composite_typ idl_func (fun _get_typ_buf ->
            read_byte_tagged
              [ E.trap_with env "IDL error: unexpected function reference"
              ; read_actor_data () ^^
                read_text () ^^
                Tuple.from_stack env 2
              ]))
          (skip get_idltyp ^^
           coercion_failed "IDL error: incompatible function type")
      | Obj (Actor, _) ->
        (* See Note [Candid subtype checks] *)
        get_rel_buf_opt ^^
        E.if1 I64Type
          begin
            get_rel_buf_opt ^^
            get_typtbl ^^
            get_typtbl_end ^^
            get_typtbl_size ^^
            get_idltyp ^^
            idl_sub env t
          end
          (Bool.lit true) ^^
        E.if1 I64Type
          (with_composite_typ idl_service
             (fun _get_typ_buf -> read_actor_data ()))
          (skip get_idltyp ^^
           coercion_failed "IDL error: incompatible actor type")
      | Mut t ->
        read_alias env (Mut t) (fun get_arg_typ on_alloc ->
          let (set_result, get_result) = new_local env "result" in
          Tagged.obj env Tagged.ObjInd [ compile_unboxed_const 0L ] ^^ set_result ^^
          on_alloc get_result ^^
          get_result ^^
          get_arg_typ ^^ go env t ^^
          MutBox.store_field env
        )
      | Non ->
        skip get_idltyp ^^
        coercion_failed "IDL error: deserializing value of type None"
      | _ -> todo_trap env "deserialize" (Arrange_ir.typ t)
      end ^^
      (* Parsed value on the stack, return that, unless the failure flag is set *)
      when_failed (compile_unboxed_const (coercion_error_value env) ^^ G.i Return)
    )

  let serialize env ts : G.t =
    let name = Strm.name_for "serialize" ts in
    (* returns data/length pointers (will be GC’ed next time!) *)
    Func.share_code1 Func.Always env name ("x", I64Type) [I64Type; I64Type] (fun env get_x ->
      let (set_data_size, get_data_size) = new_local env "data_size" in
      let (set_refs_size, get_refs_size) = new_local env "refs_size" in

      let (tydesc, _offsets, _idltyps) = type_desc env Candid ts in
      let tydesc_len = Int64.of_int (String.length tydesc) in

      (* Get object sizes *)
      get_x ^^
      buffer_size env (Type.seq ts) ^^
      set_refs_size ^^
      set_data_size ^^
      (* check for overflow *)
      get_data_size ^^
      compile_add_const tydesc_len ^^
      compile_unboxed_const tydesc_len ^^
      compile_comparison I64Op.LtU ^^
      E.then_trap_with env "serialization overflow" ^^

      let (set_data_start, get_data_start) = new_local env "data_start" in
      let (set_refs_start, get_refs_start) = new_local env "refs_start" in

      (* Create a stream with suitable capacity and given header *)
      Strm.create env get_data_size set_data_start get_data_start tydesc ^^
      get_refs_size ^^ compile_mul_const Heap.word_size ^^ Blob.dyn_alloc_scratch env ^^ set_refs_start ^^

      (* Serialize x into the buffer *)
      get_x ^^
      get_data_start ^^
      get_refs_start ^^
      serialize_go env (Type.seq ts) ^^

      (* Sanity check: Did we fill exactly the buffer *)
      get_refs_start ^^ get_refs_size ^^ compile_mul_const Heap.word_size ^^ G.i (Binary (Wasm_exts.Values.I64 I64Op.Add)) ^^
      compile_comparison I64Op.Eq ^^
      E.else_trap_with env "reference buffer not filled" ^^

      (* Verify that the stream is correctly filled *)
      Strm.check_filled env get_data_start get_data_size ^^
      get_refs_size ^^
      compile_eq_const 0L ^^
      E.else_trap_with env "cannot send references on IC System API" ^^

      (* Extract the payload if possible *)
      Strm.terminate env get_data_start get_data_size tydesc_len
    )


  let deserialize_from_blob extended env ts =
    let ts_name = typ_seq_hash ts in
    let name =
      (* TODO(#3185): this specialization on `extended` seems redundant,
         removing it might simplify things *and* share more code in binaries.
         The only tricky bit might be the conditional Stack.dynamic_with_words bit... *)
      if extended
      then "@deserialize_extended<" ^ ts_name ^ ">"
      else "@deserialize<" ^ ts_name ^ ">" in
    Func.share_code2 Func.Always env name (("blob", I64Type), ("can_recover", I64Type)) (List.map (fun _ -> I64Type) ts) (fun env get_blob get_can_recover ->
      let (set_data_size, get_data_size) = new_local env "data_size" in
      let (set_refs_size, get_refs_size) = new_local env "refs_size" in
      let (set_data_start, get_data_start) = new_local env "data_start" in
      let (set_refs_start, get_refs_start) = new_local env "refs_start" in
      let (set_arg_count, get_arg_count) = new_local env "arg_count" in
      let (set_val, get_val) = new_local env "val" in

      get_blob ^^ Blob.len env ^^ set_data_size ^^
      get_blob ^^ Blob.payload_ptr_unskewed env ^^ set_data_start ^^

      (* Allocate space for the reference buffer and copy it *)
      compile_unboxed_const 0L ^^ set_refs_size (* none yet *) ^^

      (* Allocate space for out parameters of parse_idl_header *)
      Stack.with_words env "get_typtbl_size_ptr" 1L (fun get_typtbl_size_ptr ->
      Stack.with_words env "get_typtbl_ptr" 1L (fun get_typtbl_ptr ->
      Stack.with_words env "get_maintyps_ptr" 1L (fun get_maintyps_ptr ->

      (* Set up read buffers *)
      ReadBuf.alloc env (fun get_data_buf -> ReadBuf.alloc env (fun get_ref_buf ->

      ReadBuf.set_ptr get_data_buf get_data_start ^^
      ReadBuf.set_size get_data_buf get_data_size ^^
      ReadBuf.set_ptr get_ref_buf get_refs_start ^^
      ReadBuf.set_size get_ref_buf (get_refs_size ^^ compile_mul_const Heap.word_size) ^^

      (* Go! *)
      Bool.lit extended ^^ Bool.to_rts_int32 ^^ get_data_buf ^^ get_typtbl_ptr ^^ get_typtbl_size_ptr ^^ get_maintyps_ptr ^^
      E.call_import env "rts" "parse_idl_header" ^^

      (* Allocate memo table, if necessary *)
      with_rel_buf_opt env extended (get_typtbl_size_ptr ^^ load_unskewed_ptr) (fun get_rel_buf_opt ->

      (* set up a dedicated read buffer for the list of main types *)
      ReadBuf.alloc env (fun get_main_typs_buf ->
        ReadBuf.set_ptr get_main_typs_buf (get_maintyps_ptr ^^ load_unskewed_ptr) ^^
        ReadBuf.set_end get_main_typs_buf (ReadBuf.get_end get_data_buf) ^^
        ReadBuf.read_leb128 env get_main_typs_buf ^^ set_arg_count ^^

        G.concat_map (fun t ->
          let can_recover, default_or_trap = Type.(
            match normalize t with
            | Opt _ | Any ->
              (Bool.lit true, fun msg -> Opt.null_lit env)
            | _ ->
              (get_can_recover, fun msg ->
                get_can_recover ^^
                E.if1 I64Type
                   (compile_unboxed_const (coercion_error_value env))
                   (E.trap_with env msg)))
          in
          get_arg_count ^^
          compile_eq_const 0L ^^
          E.if1 I64Type
           (default_or_trap ("IDL error: too few arguments " ^ ts_name))
           (begin
              begin
                (* set up invariant register arguments *)
                get_rel_buf_opt ^^ Registers.set_rel_buf_opt env ^^
                get_data_buf ^^ Registers.set_data_buf env ^^
                get_ref_buf ^^ Registers.set_ref_buf env ^^
                get_typtbl_ptr ^^ load_unskewed_ptr ^^ Registers.set_typtbl env ^^
                get_maintyps_ptr ^^ load_unskewed_ptr ^^ Registers.set_typtbl_end env ^^
                get_typtbl_size_ptr ^^ load_unskewed_ptr ^^ Registers.set_typtbl_size env
              end ^^
              (* set up variable frame arguments *)
              Stack.with_frame env "frame_ptr" 3L (fun () ->
                (* idltyp *)
                ReadBuf.read_sleb128 env get_main_typs_buf ^^
                Stack.set_local env StackArgs.idltyp ^^
                (* depth *)
                compile_unboxed_const 0L ^^
                Stack.set_local env StackArgs.depth ^^
                (* recovery mode *)
                can_recover ^^
                Stack.set_local env StackArgs.can_recover ^^
                deserialize_go env t
             )
             ^^ set_val ^^
             get_arg_count ^^ compile_sub_const 1L ^^ set_arg_count ^^
             get_val ^^ compile_eq_const (coercion_error_value env) ^^
             (E.if1 I64Type
               (default_or_trap "IDL error: coercion failure encountered")
               get_val)
            end)
        ) ts ^^

        (* Skip any extra arguments *)
        compile_while env
         (get_arg_count ^^ compile_rel_const I32Op.GtU 0L)
         begin
           get_data_buf ^^
           get_typtbl_ptr ^^ load_unskewed_ptr ^^
           ReadBuf.read_sleb128 env get_main_typs_buf ^^
           G.i (Convert (Wasm_exts.Values.I32 I32Op.WrapI64)) ^^
           compile_const_32 0l ^^
           E.call_import env "rts" "skip_any" ^^
           get_arg_count ^^ compile_sub_const 1L ^^ set_arg_count
         end ^^

        ReadBuf.is_empty env get_data_buf ^^
        E.else_trap_with env ("IDL error: left-over bytes " ^ ts_name) ^^
        ReadBuf.is_empty env get_ref_buf ^^
        E.else_trap_with env ("IDL error: left-over references " ^ ts_name)
      ))))))

    ))

  let deserialize env ts =
    IC.arg_data env ^^
    Bool.lit false ^^ (* can't recover *)
    deserialize_from_blob false env ts

(*
Note [speculating for short (S)LEB encoded bignums]
~~~~~~~~~~~~~~~~~~~~~~~~~~~~~~~~~~~~~~~~~~~~~~~~~~~

#3098 highlighted that a lot of heap garbage can be generated while reading in
(S)LEB-encoded bignums. To make heap consumption optimal for every compactly
representable `Int`, we resort to speculatively reading a 64-byte chunk from
the `ReadBuf`. We call it speculative, because it may read past the end of the
buffer (and thus end up containing junk bytes) or even fail because reading
across Wasm page boundaries could cause trapping. (Consider the buffer ending
3 bytes before the last-memory-page boundary and issuing a speculative 64-bit read for the
address 2 bytes less than buffer end.) In case of failure to read data, `-1`
(a sentinel) is returned. (The sentinel could be use-case specific when later
the need arises.)

In most cases the speculative read will come back with valid bytes. How many
of those are relevant, can be judged by consulting the buffer-end pointer or
analysing the 64-bit word directly. In the case of (S)LEB, the continuation and
termination bits can be filtered and thus the encoding's last byte detected when
present in the 64-bit word.

If such a LEB boundary is detected, avenues open up for a much faster (than
bytewise-sequential) parsing.

After the data is interpreted, it's the client's responsibility to adjust the
current buffer position.

 *)

(*
Note [mutable stable values]
~~~~~~~~~~~~~~~~~~~~~~~~~~~~

NOTE: Currently not yet supporting 64-bit addresses during serialization and deserialization, e.g.
* When the serialization offset is beyond 32 bit
* When the deserialization target is beyond 32-bit (and sharing is used in the serialization)

We currently use a Candid derivative to serialize stable values. In addition to
storing sharable data, we can also store mutable data (records with mutable
fields and mutable arrays), and we need to preserve aliasing.

To that end we extend Candid with a type constructor `alias t`.

In the type table, alias t is represented by type code 1. All Candid type constructors
are represented by negative numbers, so this cannot clash with anything and,
conveniently, makes such values illegal Candid.

The values of `alias t` are either

 * i8(0) 0x00000000 0x00000000 M(v)
   for one (typically the first) occurrence of v
   The first 0x00000000 is the “memo field”, the second is the “type hash field”.
   Both are scratch spaces for the benefit of the decoder.

or

 * i8(1) i32(offset) M(v)
   for all other occurrences of v, where offset is the relative position of the
   above occurrences from this reference.

We map Motoko types to this as follows:

  e([var t]) = alias e([t]) = alias vec e(t)
  e({var field : t}) = record { field : alias e(t) }

Why different? Because we need to alias arrays as a whole (we can’t even alias
their fields, as they are manifestly part of the array heap structure), but
aliasing records does not work, as aliased record values may appear at
different types (due to subtyping), and Candid serialization is type-driven.
Luckily records put all mutable fields behind an indirection (ObjInd), so this
works.

The type-driven code in this module treats `Type.Mut` to always refer to an
`ObjInd`; for arrays the mutable case is handled directly.

To detect and preserve aliasing, these steps are taken:

 * In `buffer_size`, when we see a mutable thing (`Array` or `ObjInd`), the
   first time, we mark it by setting the heap tag to `StableSeen`.
   This way, when we see it a second time, we can skip the value in the size
   calculation.
 * In `serialize`, when we see it a first time (tag still `StableSeen`),
   we serialize it (first form above), and remember the absolute position
   in the output buffer, abusing the heap tag here.
   (Invariant: This absolute position is never `StableSeen`)
   Upon a second visit (tag not `StableSeen`), we can thus fetch that absolute
   position and calculate the offset.
 * In `deserialize`, when we come across a `alias t`, we follow the offset (if
   needed) to find the content.

   If the memo field is still `0x00000000`, this is the first time we read
   this, so we deserialize to the Motoko heap, and remember the heap position
   (vanilla pointer) by overwriting the memo field.
   We also store the type hash of the type we are serializing at in the type
   hash field.

   If it is not `0x00000000` then we can simply read the pointer from there,
   after checking the type hash field to make sure we are aliasing at the same
   type.

 *)

(*
Note [Candid subtype checks]
~~~~~~~~~~~~~~~~~~~~~~~~~~~~

Deserializing Candid values requires a Candid subtype check when
deserializing values of reference types (actors and functions).

The subtype test is performed directly on the expected and actual
candid type tables using RTS functions `idl_sub_buf_words`,
`idl_sub_buf_init` and `idl_sub`. One type table and vector of types
is generated statically from the list of statically known types
encountered during code generation, the other is determined
dynamically by, e.g. message payload. The latter will vary with
each payload to decode.

The known Motoko types are accumulated in a global list as required
and then, in a final compilation step, encoded to global type table
and sequence of type indices. The encoding is stored as static
data referenced by dedicated wasm globals so that we can generate
code that references the globals before their final definitions are
known.

Deserializing a proper (not extended) Candid value stack allocates a
mutable word buffer, of size determined by `idl_sub_buf_words`.
The word buffer is used to initialize and provide storage for a
Rust memo table (see bitrel.rs) memoizing the result of sub and
super type tests performed during deserialization of a given Candid
value sequence. The memo table is initialized once, using `idl_sub_buf_init`,
then shared between recursive calls to deserialize, by threading the (possibly
null) wasm address of the word buffer as an optional argument. The
word buffer is stack allocated in generated code, not Rust, because
it's size is dynamic and Rust doesn't seem to support dynamically-sized
stack allocation.

Currently, we only perform Candid subtype checks when decoding proper
(not extended) Candid values. Extended values are required for
stable variables only: we can omit the check, because compatibility
should already be enforced by the static signature compatibility
check. We use the `null`-ness of the word buffer pointer to
dynamically determine whether to omit or perform Candid subtype checks.

NB: Extending `idl_sub` to support extended, "stable" types (with mutable,
invariant type constructors) would require extending the polarity argument
from a Boolean to a three-valued argument to efficiently check equality for
invariant type constructors in a single pass.
*)

end (* MakeSerialization *)

module Serialization = MakeSerialization(BumpStream)

(* OldStabilization as migration code: 
  Deserializing a last time from explicit stable memory into the stable heap:
   * stable variables; and
   * virtual stable memory.
   c.f.
   * ../../design/Stable.md
   * ../../design/StableMemory.md
*)
module OldStabilization = struct
  let load_word32 = G.i (Load {ty = I32Type; align = 0; offset = 0L; sz = None})
  let store_word32 = G.i (Store {ty = I32Type; align = 0; offset = 0L; sz = None})
  let write_word32 env = StableMem.write env false "word32" I32Type 4L store_word32

  (* read and clear word32 from stable mem offset on stack *)
  let read_and_clear_word32 env =
    match E.mode env with
    | Flags.ICMode | Flags.RefMode ->
      Func.share_code1 Func.Always env "__stablemem_read_and_clear_word32"
        ("offset", I64Type) [I64Type]
        (fun env get_offset ->
          Stack.with_words env "temp_ptr" 1L (fun get_temp_ptr ->
            let (set_word, get_word) = new_local32 env "word" in
            (* read word *)
            get_temp_ptr ^^
            get_offset ^^
<<<<<<< HEAD
            compile_unboxed_const 4L ^^
            IC.system_call env "stable64_read" ^^
            get_temp_ptr ^^ load_word32 ^^
=======
            compile_const_64 4L ^^
            StableMem.stable64_read env ^^
            get_temp_ptr ^^ load_unskewed_ptr ^^
>>>>>>> c6071a03
            set_word ^^
            (* write 0 *)
            get_temp_ptr ^^ compile_const_32 0l ^^ store_word32 ^^
            get_offset ^^
<<<<<<< HEAD
            get_temp_ptr ^^
            compile_unboxed_const 4L ^^
            IC.system_call env "stable64_write" ^^
=======
            get_temp_ptr ^^ G.i (Convert (Wasm.Values.I64 I64Op.ExtendUI32)) ^^
            compile_const_64 4L ^^
            StableMem.stable64_write env ^^
>>>>>>> c6071a03
            (* return word *)
            get_word ^^
            G.i (Convert (Wasm_exts.Values.I64 I64Op.ExtendUI32))
        ))
    | _ -> assert false

  (* TODO: rewrite using MemoryFill *)
  let blob_clear env =
    Func.share_code1 Func.Always env "blob_clear" ("x", I64Type) [] (fun env get_x ->
      let (set_ptr, get_ptr) = new_local env "ptr" in
      let (set_len, get_len) = new_local env "len" in
      get_x ^^
      Blob.as_ptr_len env ^^
      set_len ^^
      set_ptr ^^

      (* round to word size *)
      get_len ^^
      compile_add_const (Int64.sub Heap.word_size 1L) ^^
      compile_divU_const Heap.word_size ^^

      (* clear all words *)
      from_0_to_n env (fun get_i ->
        get_ptr ^^
        compile_unboxed_const 0L ^^
        store_unskewed_ptr ^^
        get_ptr ^^
        compile_add_const Heap.word_size ^^
        set_ptr))

  let old_destabilize env ty save_version =
    match E.mode env with
    | Flags.ICMode | Flags.RefMode ->
<<<<<<< HEAD
      let (set_pages, get_pages) = new_local env "pages" in
      IC.system_call env "stable64_size" ^^
=======
      let (set_pages, get_pages) = new_local64 env "pages" in
      StableMem.stable64_size env ^^
>>>>>>> c6071a03
      set_pages ^^

      get_pages ^^
      compile_test I64Op.Eqz ^^
      E.if1 I64Type
        begin
          (* Case: Size zero ==> Nothing in stable memory,
             so result becomes the nil-valued record. *)
          let (_, fs) = Type.as_obj ty in
          let fs' = List.map
           (fun f -> (f.Type.lab, fun () -> Opt.null_lit env))
           fs
          in
          StableMem.get_mem_size env ^^
          compile_test I64Op.Eqz ^^
          E.else_trap_with env "StableMem.mem_size non-zero" ^^
          compile_unboxed_const StableMem.version_stable_heap_no_regions ^^
          StableMem.set_version env ^^
          Object.lit_raw env fs'
        end
        begin
          (* Case: Non-zero size. *)
          let (set_marker, get_marker) = new_local env "marker" in
          let (set_len, get_len) = new_local env "len" in
          let (set_offset, get_offset) = new_local env "offset" in
          compile_unboxed_const 0L ^^
          read_and_clear_word32 env ^^
          set_marker ^^

          get_marker ^^
          compile_test I64Op.Eqz ^^
          E.if0
            begin
              (* Sub-Case: version 1 or 2:
                 Regions/Experimental API and stable vars. *)
              let (set_M, get_M) = new_local env "M" in
              let (set_version, get_version) = new_local env "version" in
              let (set_N, get_N) = new_local env "N" in

<<<<<<< HEAD
              IC.system_call env "stable64_size" ^^
              compile_sub_const 1L ^^
              compile_shl_const (Int64.of_int page_size_bits) ^^
=======
              StableMem.stable64_size env ^^
              compile_sub64_const 1L ^^
              compile_shl64_const (Int64.of_int page_size_bits) ^^
>>>>>>> c6071a03
              set_M ^^

              (* read version *)
              get_M ^^
              compile_add_const (Int64.sub page_size 4L) ^^
              read_and_clear_word32 env ^^
              set_version ^^
              get_version ^^
              save_version ^^

              (* check version *)
              get_version ^^
              compile_unboxed_const (StableMem.version_max) ^^
              compile_comparison I64Op.GtU ^^
              E.then_trap_with env (Printf.sprintf
                "higher stable memory version (expected 1..%s)"
                (Int64.to_string StableMem.version_max)) ^^

              (* restore StableMem bytes [0..4) *)
              compile_unboxed_const 0L ^^
              get_M ^^
              compile_add_const (Int64.sub page_size 8L) ^^
              read_and_clear_word32 env ^^
              G.i (Convert (Wasm_exts.Values.I32 I32Op.WrapI64)) ^^
              write_word32 env ^^

              (* restore mem_size *)
              get_M ^^
              compile_add_const (Int64.sub page_size 12L) ^^
              read_and_clear_word32 env ^^ (*TODO: use 64 bits *)
              StableMem.set_mem_size env ^^

              StableMem.get_mem_size env ^^
              compile_shl_const (Int64.of_int page_size_bits) ^^
              set_N ^^

              (* set len *)
              get_N ^^
              read_and_clear_word32 env ^^
              set_len ^^

              (* set offset *)
              get_N ^^
              compile_add_const 4L ^^
              set_offset
            end
            begin
              (* Sub-Case: Version 0.
                 Stable vars with NO Regions/Experimental API. *)
              (* assert mem_size == 0 *)
              StableMem.get_mem_size env ^^
              compile_test I64Op.Eqz ^^
              E.else_trap_with env "unexpected, non-zero stable memory size" ^^

              (* set len *)
              get_marker ^^
              set_len ^^

              (* set offset *)
              compile_unboxed_const 4L ^^
              set_offset ^^

              compile_unboxed_const (Int64.of_int 0) ^^
              save_version
            end ^^ (* if_ *)

          let (set_blob, get_blob) = new_local env "blob" in
          (* read blob from stable memory *)
          get_len ^^ Blob.alloc env ^^ set_blob ^^
          get_blob ^^ Blob.payload_ptr_unskewed env ^^
          get_offset ^^
<<<<<<< HEAD
          get_len ^^
          IC.system_call env "stable64_read" ^^
=======
          extend64 get_len ^^
          StableMem.stable64_read env ^^
>>>>>>> c6071a03

          let (set_val, get_val) = new_local env "val" in
          (* deserialize blob to val *)
          get_blob ^^
          Bool.lit false ^^ (* can't recover *)
          Serialization.deserialize_from_blob true env [ty] ^^
          set_val ^^

          (* clear blob contents *)
          get_blob ^^
          blob_clear env ^^

          (* copy zeros from blob to stable memory *)
          get_offset ^^
<<<<<<< HEAD
          get_blob ^^ Blob.payload_ptr_unskewed env ^^
          get_blob ^^ Blob.len env ^^
          IC.system_call env "stable64_write" ^^
=======
          extend64 (get_blob ^^ Blob.payload_ptr_unskewed env) ^^
          extend64 (get_blob ^^ Blob.len env) ^^
          StableMem.stable64_write env ^^
>>>>>>> c6071a03

          (* return val *)
          get_val
        end
    | _ -> assert false
end

(* New stable memory layout with new version.
   Prevents forward compatibility of old compiled programs that rely on deserialization.
  If size == 0: empty
  If logical size N > 0:
    [0..N]          <stable memory>
            <zero padding>
    [end-12..end-4] <size N>
    [end-4..end]    <new version>
  ending at page boundary
*)
module NewStableMemory = struct
  let physical_size env =
    IC.system_call env "stable64_size" ^^
    compile_shl_const (Int64.of_int page_size_bits)

  let store_at_end env offset typ get_value =
    physical_size env ^^
    compile_sub_const offset ^^
    get_value ^^
    match typ with
    | I32Type -> StableMem.write_word32 env
    | I64Type -> StableMem.write_word64 env
    | _ -> assert false

  let read_from_end env offset typ =
    physical_size env ^^
    compile_sub_const offset ^^
    match typ with
    | I32Type -> StableMem.read_word32 env
    | I64Type -> StableMem.read_word64 env
    | _ -> assert false

  let clear_at_end env offset typ =
    store_at_end env offset typ 
    (match typ with
    | I32Type -> compile_const_32 0l
    | I64Type -> compile_unboxed_const 0L
    | _ -> assert false
    )

  let logical_size_offset = 12L
  let version_offset = 4L

  let upgrade_version env =
    StableMem.set_version env ^^
    StableMem.get_version env ^^
    compile_eq_const StableMem.legacy_version_no_stable_memory ^^
    StableMem.get_version env ^^
    compile_eq_const StableMem.legacy_version_some_stable_memory ^^
    G.i (Binary (Wasm_exts.Values.I64 I64Op.Or)) ^^
    (E.if0
      (compile_unboxed_const StableMem.version_stable_heap_no_regions ^^
      StableMem.set_version env)
      G.nop) ^^
    StableMem.get_version env ^^
    compile_eq_const StableMem.legacy_version_regions ^^
    (E.if0
      (compile_unboxed_const StableMem.version_stable_heap_regions ^^
      StableMem.set_version env)
      G.nop)
      
  let grow_size env amount =
    StableMem.get_mem_size env ^^
    compile_shl_const (Int64.of_int page_size_bits) ^^
    compile_unboxed_const amount ^^
    StableMem.ensure env

  let backup env =
    physical_size env ^^
    compile_test I64Op.Eqz ^^
    E.if0
      G.nop
      begin
        grow_size env logical_size_offset ^^

        (* backup logical size *)
        store_at_end env logical_size_offset I64Type (StableMem.get_mem_size env) ^^

        (* store the version *)
        store_at_end env version_offset I32Type (StableMem.get_version env ^^ G.i (Convert (Wasm_exts.Values.I32 I32Op.WrapI64)))
      end

  let restore env =
    physical_size env ^^
    compile_test I64Op.Eqz ^^
    E.if0
      begin
        compile_unboxed_const 0L ^^ StableMem.set_mem_size env
      end
      begin
        (* check the version *)
        read_from_end env version_offset I32Type ^^
        G.i (Convert (Wasm_exts.Values.I64 I64Op.ExtendUI32)) ^^
        StableMem.set_version env ^^
        StableMem.get_version env ^^
        compile_eq_const StableMem.version_stable_heap_no_regions ^^
        StableMem.get_version env ^^
        compile_eq_const StableMem.version_stable_heap_regions ^^
        G.i (Binary (Wasm_exts.Values.I64 I64Op.Or)) ^^
        E.else_trap_with env (Printf.sprintf
          "unsupported stable memory version (expected %s or %s)"
           (Int64.to_string StableMem.version_stable_heap_no_regions)
           (Int64.to_string StableMem.version_stable_heap_regions)) ^^
        
        (* restore logical size *)
        read_from_end env logical_size_offset I64Type ^^
        StableMem.set_mem_size env ^^

        (* clear size and version *)
        clear_at_end env logical_size_offset I64Type ^^
        clear_at_end env version_offset I32Type
      end
end

module Persistence = struct
  let load_stable_actor env = E.call_import env "rts" "load_stable_actor"
    
  let save_stable_actor env = E.call_import env "rts" "save_stable_actor"

  let free_stable_actor env = E.call_import env "rts" "free_stable_actor"

  let register_stable_type env actor_type =
    let (candid_type_desc, type_offsets, type_indices) = Serialization.(type_desc env Persistence [actor_type]) in
    let serialized_offsets = StaticBytes.(as_bytes [i64s (List.map Int64.of_int type_offsets)]) in
    assert ((List.length type_indices) = 1);
    Blob.lit env candid_type_desc ^^
    Blob.lit env serialized_offsets ^^
    compile_const_32 (List.nth type_indices 0) ^^
    E.call_import env "rts" "register_stable_type"

  let create_actor env actor_type get_field_value =
    let (_, field_declarations) = Type.as_obj actor_type in
    let field_initializers = List.map
      (fun field -> (field.Type.lab, fun () -> (get_field_value field.Type.lab)))
      field_declarations
    in
    Object.lit_raw env field_initializers

  let recover_actor env actor_type =
    let recover_field field = 
      load_stable_actor env ^^
      Object.contains_field env field ^^
      (E.if1 I64Type
        (load_stable_actor env ^^ Object.load_idx_raw env field)
        (Opt.null_lit env)
      ) in
    create_actor env actor_type recover_field ^^
    free_stable_actor env

  let save env actor_type =
    save_stable_actor env ^^
    NewStableMemory.backup env

  let load env actor_type =
    register_stable_type env actor_type ^^
    load_stable_actor env ^^
    compile_test I64Op.Eqz ^^
    (E.if1 I64Type
      begin
        OldStabilization.old_destabilize env actor_type (NewStableMemory.upgrade_version env)
      end
      begin
        recover_actor env actor_type ^^
        NewStableMemory.restore env
      end) ^^
    StableMem.region_init env
end

module GCRoots = struct
  let create_root_array env = Func.share_code0 Func.Always env "create_root_array" [I64Type] (fun env ->
    let length = Int64.to_int (E.count_static_variables env) in
    let variables = Lib.List.table length (fun _ -> MutBox.alloc env) in
    Arr.lit env variables
  )

  let register_static_variables env =
    create_root_array env ^^
    E.call_import env "rts" "set_static_root"

  let get_static_variable env index = 
    E.call_import env "rts" "get_static_root" ^^
    compile_unboxed_const index ^^
    Arr.idx env ^^
    load_ptr
end (* GCRoots *)

module StackRep = struct
  open SR

  (*
     Most expressions have a “preferred”, most optimal, form. Hence,
     compile_exp put them on the stack in that form, and also returns
     the form it chose.

     But the users of compile_exp usually want a specific form as well.
     So they use compile_exp_as, indicating the form they expect.
     compile_exp_as then does the necessary coercions.
   *)

  let of_arity n =
    if n = 1 then Vanilla else UnboxedTuple n

  (* The stack rel of a primitive type, i.e. what the binary operators expect *)
  let of_type t =
    let open Type in
    match normalize t with
    | Prim Bool -> SR.bool
    | Prim (Nat | Int) -> Vanilla
    | Prim (Nat64 | Int64) -> UnboxedWord64
    | Prim (Nat8 | Nat16 | Nat32 | Int8 | Int16 | Int32 | Char) -> Vanilla
    | Prim (Text | Blob | Principal) -> Vanilla
    | Prim Float -> UnboxedFloat64
    | Obj (Actor, _) -> Vanilla
    | Func (Shared _, _, _, _, _) -> Vanilla
    | p -> todo "StackRep.of_type" (Arrange_ir.typ p) Vanilla

  (* The env looks unused, but will be needed once we can use multi-value, to register
     the complex types in the environment.
     For now, multi-value block returns are handled via FakeMultiVal. *)
  let to_block_type env = function
    | Vanilla -> [I64Type]
    | UnboxedWord64 -> [I64Type]
    | UnboxedFloat64 -> [F64Type]
    | UnboxedTuple n -> Lib.List.make n I64Type
    | Const _ -> []
    | Unreachable -> []

  let to_string = function
    | Vanilla -> "Vanilla"
    | UnboxedWord64 -> "UnboxedWord64"
    | UnboxedFloat64 -> "UnboxedFloat64"
    | UnboxedTuple n -> Printf.sprintf "UnboxedTuple %d" n
    | Unreachable -> "Unreachable"
    | Const _ -> "Const"

  let join (sr1 : t) (sr2 : t) = match sr1, sr2 with
    | _, _ when SR.eq sr1 sr2 -> sr1
    | Unreachable, sr2 -> sr2
    | sr1, Unreachable -> sr1

    | Const _, Const _ -> Vanilla
    | Const _, sr2_ -> sr2
    | sr1, Const _ -> sr1

    | _, Vanilla -> Vanilla
    | Vanilla, _ -> Vanilla

    | UnboxedTuple n, UnboxedTuple m when n = m -> sr1

    | _, _ ->
      Printf.eprintf "Invalid stack rep join (%s, %s)\n"
        (to_string sr1) (to_string sr2); sr1

  let joins = List.fold_left join Unreachable

  let drop env (sr_in : t) =
    match sr_in with
    | Vanilla | UnboxedWord64 | UnboxedFloat64 -> G.i Drop
    | UnboxedTuple n -> G.table n (fun _ -> G.i Drop)
    | Const _ | Unreachable -> G.nop

  let rec materialize_constant env = function
    | Const.Lit (Const.Vanilla value) -> compile_unboxed_const value
    | Const.Lit (Const.Bool number) -> Bool.lit number
    | Const.Lit (Const.Blob payload) -> Blob.lit env payload
    | Const.Lit (Const.Null) -> Opt.null_lit env
    | Const.Lit (Const.BigInt number) -> BigNum.lit env number
    | Const.Lit (Const.Word64 number) -> BoxedWord64.lit env number
    | Const.Lit (Const.Float64 number) -> Float.lit env number
    | Const.Opt value -> Opt.inject env (materialize_constant env value)
    | Const.Fun (get_fi, _) -> Closure.alloc env (get_fi ())
    | Const.Message _ -> assert false
    | Const.Unit -> Tuple.compile_unit
    | Const.Tag (tag, value) -> Variant.inject env tag (materialize_constant env value)
    | Const.Array elements -> 
        let materialized_elements = List.map (materialize_constant env) elements in
        Arr.lit env materialized_elements
    | Const.Obj fields -> 
        let materialized_fields = List.map (fun (name, value) -> (name, (fun () -> materialize_constant env value))) fields in
        Object.lit_raw env materialized_fields

  let adjust env (sr_in : t) sr_out =
    if eq sr_in sr_out
    then G.nop
    else match sr_in, sr_out with
    | Unreachable, Unreachable -> G.nop
    | Unreachable, _ -> G.i Unreachable

    | UnboxedTuple n, Vanilla -> Tuple.from_stack env n
    | Vanilla, UnboxedTuple n -> Tuple.to_stack env n

    | UnboxedWord64, Vanilla -> BoxedWord64.box env
    | Vanilla, UnboxedWord64 -> BoxedWord64.unbox env

    | UnboxedFloat64, Vanilla -> Float.box env
    | Vanilla, UnboxedFloat64 -> Float.unbox env

    | Const value, Vanilla -> materialize_constant env value
    | Const Const.Lit (Const.Word64 n), UnboxedWord64 -> compile_unboxed_const n
    | Const Const.Lit (Const.Float64 f), UnboxedFloat64 -> Float.compile_unboxed_const f
    | Const c, UnboxedTuple 0 -> G.nop
    | Const Const.Array cs, UnboxedTuple n ->
      assert (n = List.length cs);
      G.concat_map (fun c -> materialize_constant env c) cs
    | _, _ ->
      Printf.eprintf "Unknown stack_rep conversion %s -> %s\n"
        (to_string sr_in) (to_string sr_out);
      G.nop

end (* StackRep *)

module VarEnv = struct

  (* A type to record where Motoko names are stored. *)
  type varloc =
    (* A Wasm Local of the current function, directly containing the value,
       in the given stackrep (Vanilla, UnboxedWord64, …) so far
       Used for immutable and mutable, non-captured data *)
    | Local of SR.t * int32
    (* A Wasm Local of the current function, that points to memory location,
       which is a MutBox.  Used for mutable captured data *)
    | HeapInd of int32
    (* A static variable accessed by an index via the runtime system, refers to a MutBox,
       belonging to the GC root set *)
    | Static of int64
    (* Constant literals can reside in dynamic heap *)
    | Const of Const.v
    (* public method *)
    | PublicMethod of int32 * string

  let is_non_local : varloc -> bool = function
    | Local _
    | HeapInd _ -> false
    | Static _
    | PublicMethod _
    | Const _ -> true

  type lvl = TopLvl | NotTopLvl

  (*
  The source variable environment:
   - Whether we are on the top level
   - In-scope variables
   - scope jump labels
  *)


  module NameEnv = Env.Make(String)
  type t = {
    lvl : lvl;
    vars : (varloc * Type.typ) NameEnv.t; (* variables ↦ their location and type *)
    labels : G.depth NameEnv.t; (* jump label ↦ their depth *)
  }

  let empty_ae = {
    lvl = TopLvl;
    vars = NameEnv.empty;
    labels = NameEnv.empty;
  }

  (* Creating a local environment, resetting the local fields,
     and removing bindings for local variables (unless they are at global locations)
  *)

  let mk_fun_ae ae = { ae with
    lvl = NotTopLvl;
    vars = NameEnv.filter (fun v (l, _) ->
      let non_local = is_non_local l in
      (* For debugging, enable this:
      (if not non_local then Printf.eprintf "VarEnv.mk_fun_ae: Removing %s\n" v);
      *)
      non_local
    ) ae.vars;
  }
  let lookup ae var =
    match NameEnv.find_opt var ae.vars with
      | Some e -> Some e
      | None   -> Printf.eprintf "Could not find %s\n" var; None

  let lookup_var ae var =
    match lookup ae var with
      | Some (l, _) -> Some l
      | None -> None

  let needs_capture ae var = match lookup_var ae var with
    | Some l -> not (is_non_local l)
    | None -> assert false

  let add_local_with_heap_ind env (ae : t) name typ =
      let i = E.add_anon_local env I64Type in
      E.add_local_name env i name;
      ({ ae with vars = NameEnv.add name ((HeapInd i), typ) ae.vars }, i)

  let add_static_variable (ae : t) name index typ =
      { ae with vars = NameEnv.add name ((Static index), typ) ae.vars }

  let add_local_public_method (ae : t) name (fi, exported_name) typ =
      { ae with vars = NameEnv.add name ((PublicMethod (fi, exported_name) : varloc), typ) ae.vars }

  let add_local_const (ae : t) name cv typ =
      { ae with vars = NameEnv.add name ((Const cv : varloc), typ) ae.vars }

  let add_local_local env (ae : t) name sr i typ =
      { ae with vars = NameEnv.add name ((Local (sr, i)), typ) ae.vars }

  let add_direct_local env (ae : t) name sr typ =
      let i = E.add_anon_local env (SR.to_var_type sr) in
      E.add_local_name env i name;
      (add_local_local env ae name sr i typ, i)

  (* Adds the names to the environment and returns a list of setters *)
  let rec add_arguments env (ae : t) as_local = function
    | [] -> ae
    | ((name, typ) :: remainder) ->
      if as_local name then
        let i = E.add_anon_local env I64Type in
        E.add_local_name env i name;
        let ae' = { ae with vars = NameEnv.add name ((Local (SR.Vanilla, i)), typ) ae.vars } in
        add_arguments env ae' as_local remainder
      else
        let index = E.add_static_variable env in
        let ae' = add_static_variable ae name index typ in
        add_arguments env ae' as_local remainder

  let add_argument_locals env (ae : t) =
    add_arguments env ae (fun _ -> true)

  let add_label (ae : t) name (d : G.depth) =
      { ae with labels = NameEnv.add name d ae.labels }

  let get_label_depth (ae : t) name : G.depth  =
    match NameEnv.find_opt name ae.labels with
      | Some d -> d
      | None   -> raise (CodegenError (Printf.sprintf "Could not find %s\n" name))

end (* VarEnv *)

(* type for wrapping code with context, context is establishment
   of (pattern) binding, argument is the code using the binding,
   result is e.g. the code for `case p e`. *)
type scope_wrap = G.t -> G.t

let unmodified : scope_wrap = fun code -> code

let rec can_be_pointer typ nested_optional =
  Type.(match normalize typ with
  | Mut t -> (can_be_pointer t nested_optional)
  | Opt t -> (if nested_optional then true else (can_be_pointer t true))
  | Prim (Null| Bool | Char | Nat8 | Nat16 | Int8 | Int16) | Non | Tup [] -> false
  | _ -> true)

let potential_pointer typ : bool =
  (* must not eliminate nested optional types as they refer to a heap object for ??null, ???null etc. *)
  can_be_pointer typ false

module Var = struct
  (* This module is all about looking up Motoko variables in the environment,
     and dealing with mutable variables *)

  open VarEnv

  (* Returns desired stack representation, preparation code and code to consume
     the value onto the stack *)
  let set_val env ae var : G.t * SR.t * G.t = match VarEnv.lookup ae var with
    | Some ((Local (sr, i)), _) ->
      G.nop,
      sr,
      G.i (LocalSet (nr i))
    | Some ((HeapInd i), typ) when potential_pointer typ ->
      G.i (LocalGet (nr i)) ^^
      Tagged.load_forwarding_pointer env ^^
      compile_add_const ptr_unskew ^^
      compile_add_const (Int64.mul MutBox.field Heap.word_size),
      SR.Vanilla,
      Tagged.write_with_barrier env
    | Some ((HeapInd i), typ) ->
      G.i (LocalGet (nr i)),
      SR.Vanilla,
      MutBox.store_field env
    | Some ((Static index), typ) when potential_pointer typ ->
      GCRoots.get_static_variable env index ^^
      Tagged.load_forwarding_pointer env ^^
      compile_add_const ptr_unskew ^^
      compile_add_const (Int64.mul MutBox.field Heap.word_size),
      SR.Vanilla,
      Tagged.write_with_barrier env
    | Some ((Static index), typ) ->
      GCRoots.get_static_variable env index,
      SR.Vanilla,
      MutBox.store_field env
    | Some ((Const _), _) -> fatal "set_val: %s is const" var
    | Some ((PublicMethod _), _) -> fatal "set_val: %s is PublicMethod" var
    | None -> fatal "set_val: %s missing" var

  (* Stores the payload. Returns stack preparation code, and code that consumes the values from the stack *)
  let set_val_vanilla env ae var : G.t * G.t =
    let pre_code, sr, code = set_val env ae var in
    pre_code, StackRep.adjust env SR.Vanilla sr ^^ code

  (* Stores the payload (which is found on the stack, in Vanilla stackrep) *)
  let set_val_vanilla_from_stack env ae var : G.t =
    let pre_code, code = set_val_vanilla env ae var in
    if G.is_nop pre_code
    then code
    else
      (* Need to shuffle the stack entries *)
      let (set_x, get_x) = new_local env "var_scrut" in
      set_x ^^
      pre_code ^^
      get_x ^^
      code

  (* Returns the payload (optimized representation) *)
  let get_val (env : E.t) (ae : VarEnv.t) var = match VarEnv.lookup_var ae var with
    | Some (Local (sr, i)) ->
      sr, G.i (LocalGet (nr i))
    | Some (HeapInd i) ->
      SR.Vanilla, G.i (LocalGet (nr i)) ^^ MutBox.load_field env
    | Some (Static index) ->
      SR.Vanilla, 
      GCRoots.get_static_variable env index ^^
      MutBox.load_field env
    | Some (Const c) ->
      SR.Const c, G.nop
    | Some (PublicMethod (_, name)) ->
      SR.Vanilla,
      IC.get_self_reference env ^^
      IC.actor_public_field env name
    | None -> assert false

  (* Returns the payload (vanilla representation) *)
  let get_val_vanilla (env : E.t) (ae : VarEnv.t) var =
    let sr, code = get_val env ae var in
    code ^^ StackRep.adjust env sr SR.Vanilla

  (* Returns the value to put in the closure,
     and code to restore it, including adding to the environment
  *)
  let capture old_env ae0 var : G.t * (E.t -> VarEnv.t -> VarEnv.t * scope_wrap) =
    match VarEnv.lookup ae0 var with
    | Some ((Local (sr, i)), typ) ->
      ( G.i (LocalGet (nr i)) ^^ StackRep.adjust old_env sr SR.Vanilla
      , fun new_env ae1 ->
        (* we use SR.Vanilla in the restored environment. We could use sr;
           like for parameters hard to predict what’s better *)
        let ae2, j = VarEnv.add_direct_local new_env ae1 var SR.Vanilla typ in
        let restore_code = G.i (LocalSet (nr j))
        in ae2, fun body -> restore_code ^^ body
      )
    | Some ((HeapInd i), typ) ->
      ( G.i (LocalGet (nr i))
      , fun new_env ae1 ->
        let ae2, j = VarEnv.add_local_with_heap_ind new_env ae1 var typ in
        let restore_code = G.i (LocalSet (nr j))
        in ae2, fun body -> restore_code ^^ body
      )
    | _ -> assert false

  (* This is used when putting a mutable field into an object.
     In the IR, mutable fields of objects are pre-allocated as MutBox objects,
     to allow the async/await.
     So we expect the variable to be in a HeapInd (pointer to MutBox on the heap),
     or Static (static variable represented as a MutBox that is accessed via the 
     runtime system) and we use the pointer.
  *)
  let get_aliased_box env ae var = match VarEnv.lookup_var ae var with
    | Some (HeapInd i) -> G.i (LocalGet (nr i))
    | Some (Static index) -> GCRoots.get_static_variable env index
    | _ -> assert false

  let capture_aliased_box env ae var = match VarEnv.lookup_var ae var with
    | Some (HeapInd i) ->
      G.i (LocalSet (nr i))
    | _ -> assert false

end (* Var *)

(* Calling well-known prelude functions *)
(* FIXME: calling into the prelude will not work if we ever need to compile a program
   that requires top-level cps conversion;
   use new prims instead *)
module Internals = struct
  let call_prelude_function env ae var =
    match VarEnv.lookup_var ae var with
    | Some (VarEnv.Const Const.Fun (mk_fi, _)) ->
       compile_unboxed_zero ^^ (* A dummy closure *)
       G.i (Call (nr (mk_fi())))
    | _ -> assert false

  let add_cycles env ae = call_prelude_function env ae "@add_cycles"
  let reset_cycles env ae = call_prelude_function env ae "@reset_cycles"
  let reset_refund env ae = call_prelude_function env ae "@reset_refund"
end

(* This comes late because it also deals with messages *)
module FuncDec = struct
  let bind_args env ae0 first_arg args =
    let rec go i ae = function
    | [] -> ae
    | a::args ->
      (* Function arguments are always vanilla, due to subtyping and uniform representation.
         We keep them as such here for now. We _could_ always unpack those that can be unpacked
         (Nat32 etc.). It is generally hard to predict which strategy is better. *)
      let ae' = VarEnv.add_local_local env ae a.it SR.Vanilla (Int32.of_int i) a.note in
      go (i+1) ae' args in
    go first_arg ae0 args

  (* Create a WebAssembly func from a pattern (for the argument) and the body.
   Parameter `captured` should contain the, well, captured local variables that
   the function will find in the closure. *)
  let compile_local_function outer_env outer_ae restore_env args mk_body ret_tys at =
    let arg_names = List.map (fun a -> a.it, I64Type) args in
    let return_arity = List.length ret_tys in
    let retty = Lib.List.make return_arity I64Type in
    let ae0 = VarEnv.mk_fun_ae outer_ae in
    Func.of_body outer_env (["clos", I64Type] @ arg_names) retty (fun env -> G.with_region at (
      let get_closure = G.i (LocalGet (nr 0l)) ^^ Tagged.load_forwarding_pointer env in

      let ae1, closure_codeW = restore_env env ae0 get_closure in

      (* Add arguments to the environment (shifted by 1) *)
      let ae2 = bind_args env ae1 1 args in

      closure_codeW (mk_body env ae2)
    ))

  let message_start env sort = match sort with
      | Type.Shared Type.Write ->
        Lifecycle.trans env Lifecycle.InUpdate
      | Type.Shared Type.Query ->
        Lifecycle.trans env Lifecycle.InQuery
      | Type.Shared Type.Composite ->
        Lifecycle.trans env Lifecycle.InComposite
      | _ -> assert false

  let message_cleanup env sort = match sort with
      | Type.Shared Type.Write ->
        GC.collect_garbage env ^^
        Lifecycle.trans env Lifecycle.Idle
      | Type.Shared Type.Query ->
        Lifecycle.trans env Lifecycle.PostQuery
      | Type.Shared Type.Composite ->
        Lifecycle.trans env Lifecycle.Idle
      | _ -> assert false

  let compile_const_message outer_env outer_ae sort control args mk_body ret_tys at : E.func_with_names =
    let ae0 = VarEnv.mk_fun_ae outer_ae in
    Func.of_body outer_env [] [] (fun env -> G.with_region at (
      message_start env sort ^^
      (* cycles *)
      Internals.reset_cycles env outer_ae ^^
      Internals.reset_refund env outer_ae ^^
      (* reply early for a oneway *)
      (if control = Type.Returns
       then
         Tuple.compile_unit ^^
         Serialization.serialize env [] ^^
         IC.reply_with_data env
       else G.nop) ^^
      (* Deserialize argument and add params to the environment *)
      let arg_list = List.map (fun a -> (a.it, a.note)) args in
      let arg_names = List.map (fun a -> a.it) args in
      let arg_tys = List.map (fun a -> a.note) args in
      let ae1 = VarEnv.add_argument_locals env ae0 arg_list in
      Serialization.deserialize env arg_tys ^^
      G.concat_map (Var.set_val_vanilla_from_stack env ae1) (List.rev arg_names) ^^
      mk_body env ae1 ^^
      message_cleanup env sort
    ))

  (* Compile a closed function declaration (captures no local variables) *)
  let closed pre_env sort control name args mk_body fun_rhs ret_tys at =
    if Type.is_shared_sort sort
    then begin
      let (fi, fill) = E.reserve_fun pre_env name in
      ( Const.Message (Wasm.I64_convert.extend_i32_s fi), fun env ae ->
        fill (compile_const_message env ae sort control args mk_body ret_tys at)
      )
    end else begin
      assert (control = Type.Returns);
      let lf = E.make_lazy_function pre_env name in
      ( Const.Fun ((fun () -> Lib.AllocOnUse.use lf), fun_rhs), fun env ae ->
        let restore_no_env _env ae _ = ae, unmodified in
        Lib.AllocOnUse.def lf (lazy (compile_local_function env ae restore_no_env args mk_body ret_tys at))
      )
    end

  (* Compile a closure declaration (captures local variables) *)
  let closure env ae sort control name captured args mk_body ret_tys at =
      let is_local = sort = Type.Local in

      let set_clos, get_clos = new_local env (name ^ "_clos") in

      let len = Wasm.I64.of_int_u (List.length captured) in
      let store_env, restore_env =
        let rec go i = function
          | [] -> (G.nop, fun _env ae1 _ -> ae1, unmodified)
          | (v::vs) ->
              let store_rest, restore_rest = go (i + 1) vs in
              let store_this, restore_this = Var.capture env ae v in
              let store_env =
                get_clos ^^
                store_this ^^
                Closure.store_data env (Wasm.I64.of_int_u i) ^^
                store_rest in
              let restore_env env ae1 get_env =
                let ae2, codeW = restore_this env ae1 in
                let ae3, code_restW = restore_rest env ae2 get_env in
                (ae3,
                 fun body ->
                 get_env ^^
                 Closure.load_data env (Wasm.I64.of_int_u i) ^^
                 codeW (code_restW body)
                )
              in store_env, restore_env in
        go 0 captured in

      let f =
        if is_local
        then compile_local_function env ae restore_env args mk_body ret_tys at
        else assert false (* no first class shared functions yet *) in

      let fi = E.add_fun env name f in

      let code =
        (* Allocate a heap object for the closure *)
        Tagged.alloc env (Int64.add Closure.header_size len) Tagged.Closure ^^
        set_clos ^^

        (* Store the function pointer number: *)
        get_clos ^^
        compile_unboxed_const (Wasm.I64_convert.extend_i32_u (E.add_fun_ptr env fi)) ^^
        Tagged.store_field env Closure.funptr_field ^^

        (* Store the length *)
        get_clos ^^
        compile_unboxed_const len ^^
        Tagged.store_field env Closure.len_field ^^

        (* Store all captured values *)
        store_env ^^

        get_clos ^^
        Tagged.allocation_barrier env ^^
        G.i Drop
      in

      if is_local
      then
        SR.Vanilla,
        code ^^
        get_clos
      else assert false (* no first class shared functions *)

  let lit env ae name sort control free_vars args mk_body ret_tys at =
    let captured = List.filter (VarEnv.needs_capture ae) free_vars in

    if ae.VarEnv.lvl = VarEnv.TopLvl then assert (captured = []);

    if captured = []
    then
      let (ct, fill) = closed env sort control name args mk_body Const.Complicated ret_tys at in
      fill env ae;
      (SR.Const ct, G.nop)
    else closure env ae sort control name captured args mk_body ret_tys at

  (* Returns a closure corresponding to a future (async block) *)
  let async_body env ae ts free_vars mk_body at =
    (* We compile this as a local, returning function, so set return type to [] *)
    let sr, code = lit env ae "anon_async" Type.Local Type.Returns free_vars [] mk_body [] at in
    code ^^
    StackRep.adjust env sr SR.Vanilla

  (* Takes the reply and reject callbacks, tuples them up (with administrative extras),
     adds them to the continuation table, and returns the two callbacks expected by
     ic.call_new.

     The tupling is necessary because we want to free _both_/_all_ closures
     when the call is answered.

     The reply callback function exists once per type (as it has to do
     deserialization); the reject callback function is unique.
  *)

  let closures_to_reply_reject_callbacks_aux env ts_opt =
    let arity, reply_name, from_arg_data =
      match ts_opt with
      | Some ts ->
        (List.length ts,
         "@callback<" ^ Typ_hash.typ_hash (Type.Tup ts) ^ ">",
         fun env -> Serialization.deserialize env ts)
      | None ->
        (1,
         "@callback",
         (fun env ->
           Blob.of_size_copy env
           (fun env -> 
            IC.system_call env "msg_arg_data_size" ^^ 
            G.i (Convert (Wasm_exts.Values.I64 I64Op.ExtendUI32)))
           (fun env -> 
            IC.system_call env "msg_arg_data_copy_64")
           (fun env -> compile_unboxed_const 0L)))
    in
    Func.define_built_in env reply_name ["env", I32Type] [] (fun env ->
        message_start env (Type.Shared Type.Write) ^^
        (* Look up continuation *)
        let (set_closure, get_closure) = new_local env "closure" in
        G.i (LocalGet (nr 0l)) ^^
        G.i (Convert (Wasm_exts.Values.I64 I64Op.ExtendUI32)) ^^
        ContinuationTable.recall env ^^
        Arr.load_field env 0L ^^ (* get the reply closure *)
        set_closure ^^
        get_closure ^^
        Closure.prepare_closure_call env ^^

        (* Deserialize/Blobify reply arguments  *)
        from_arg_data env ^^

        get_closure ^^
        Closure.call_closure env arity 0 ^^

        message_cleanup env (Type.Shared Type.Write)
      );

    let reject_name = "@reject_callback" in
    Func.define_built_in env reject_name ["env", I32Type] [] (fun env ->
        message_start env (Type.Shared Type.Write) ^^
        (* Look up continuation *)
        let (set_closure, get_closure) = new_local env "closure" in
        G.i (LocalGet (nr 0l)) ^^
        G.i (Convert (Wasm_exts.Values.I64 I64Op.ExtendUI32)) ^^
        ContinuationTable.recall env ^^
        Arr.load_field env 1L ^^ (* get the reject closure *)
        set_closure ^^
        get_closure ^^
        Closure.prepare_closure_call env ^^
        (* Synthesize value of type `Text`, the error message
           (The error code is fetched via a prim)
        *)
        IC.error_value env ^^

        get_closure ^^
        Closure.call_closure env 1 0 ^^

        message_cleanup env (Type.Shared Type.Write)
      );

    (* result is a function that accepts a list of closure getters, from which
       the first and second must be the reply and reject continuations. *)
    fun closure_getters ->
      let (set_cb_index, get_cb_index) = new_local32 env "cb_index" in
      Arr.lit env closure_getters ^^
      ContinuationTable.remember env ^^
      G.i (Convert (Wasm_exts.Values.I32 I32Op.WrapI64)) ^^
      set_cb_index ^^

      (* return arguments for the ic.call *)
      compile_const_32 (E.add_fun_ptr env (E.built_in env reply_name)) ^^
      get_cb_index ^^
      compile_const_32 (E.add_fun_ptr env (E.built_in env reject_name)) ^^
      get_cb_index

  let closures_to_reply_reject_callbacks env ts =
    closures_to_reply_reject_callbacks_aux env (Some ts)
  let closures_to_raw_reply_reject_callbacks env  =
    closures_to_reply_reject_callbacks_aux env None

  let ignoring_callback env =
    (* for one-way calls, we use an invalid table entry as the callback. this
       way, the callback, when it comes back, will (safely) trap, even if the
       module has completely changed in between. This way, one-way calls do not
       get in the way of safe instantaneous upgrades *)
    compile_const_32 0xFFFF_FFFFl (* 32-bit -1l *)

  let cleanup_callback env =
    let name = "@cleanup_callback" in
    Func.define_built_in env name ["env", I32Type] [] (fun env ->
        G.i (LocalGet (nr 0l)) ^^
        G.i (Convert (Wasm_exts.Values.I64 I64Op.ExtendUI32)) ^^
        ContinuationTable.recall env ^^
        G.i Drop);
    compile_const_32 (E.add_fun_ptr env (E.built_in env name))

  let ic_call_threaded env purpose get_meth_pair push_continuations
    add_data add_cycles =
    match E.mode env with
    | Flags.ICMode
    | Flags.RefMode ->
      let message = Printf.sprintf "could not perform %s" purpose in
      let (set_cb_index, get_cb_index) = new_local32 env "cb_index" in
      (* The callee *)
      get_meth_pair ^^ Arr.load_field env 0L ^^ Blob.as_ptr_len env ^^
      (* The method name *)
      get_meth_pair ^^ Arr.load_field env 1L ^^ Blob.as_ptr_len env ^^
      (* The reply and reject callback *)
      push_continuations ^^
      set_cb_index ^^ get_cb_index ^^
      (* initiate call *)
      IC.system_call env "call_new_64" ^^
      cleanup_callback env ^^ 
      get_cb_index ^^
      IC.system_call env "call_on_cleanup" ^^
      (* the data *)
      add_data (get_cb_index ^^ G.i (Convert (Wasm_exts.Values.I64 I64Op.ExtendUI32))) ^^
      IC.system_call env "call_data_append_64" ^^
      (* the cycles *)
      add_cycles ^^
      (* done! *)
      IC.system_call env "call_perform" ^^
      G.i (Convert (Wasm_exts.Values.I64 I64Op.ExtendUI32)) ^^
      IC.set_call_perform_status env ^^
      Blob.lit env message ^^
      IC.set_call_perform_message env ^^
      IC.get_call_perform_status env ^^
      compile_unboxed_const 0L ^^
      compile_comparison I64Op.Ne ^^
      (* save error code, cleanup on error *)
      E.if0
      begin (* send failed *)
        if !Flags.trap_on_call_error then
          E.trap_with env message
        else
        (* Recall (don't leak) continuations *)
        get_cb_index ^^ G.i (Convert (Wasm_exts.Values.I64 I64Op.ExtendUI32)) ^^
        ContinuationTable.recall env ^^
        G.i Drop
      end
      begin (* send succeeded *)
        G.nop
      end
    | _ ->
      E.trap_with env (Printf.sprintf "cannot perform %s when running locally" purpose)

  let ic_call env ts1 ts2 get_meth_pair get_arg get_k get_r =
    ic_call_threaded
      env
      "remote call"
      get_meth_pair
      (closures_to_reply_reject_callbacks env ts2 [get_k; get_r])
      (fun _ -> get_arg ^^ Serialization.serialize env ts1)

  let ic_call_raw env get_meth_pair get_arg get_k get_r =
    ic_call_threaded
      env
      "raw call"
      get_meth_pair
      (closures_to_raw_reply_reject_callbacks env [get_k; get_r])
      (fun _ -> get_arg ^^ Blob.as_ptr_len env)

  let ic_self_call env ts get_meth_pair get_future get_k get_r =
    ic_call_threaded
      env
      "self call"
      get_meth_pair
      (* Storing the tuple away, future_array_index = 2, keep in sync with rts/continuation_table.rs *)
      (closures_to_reply_reject_callbacks env ts [get_k; get_r; get_future])
      (fun get_cb_index ->
        get_cb_index ^^
        TaggedSmallWord.msb_adjust Type.Nat32 ^^
        Serialization.serialize env Type.[Prim Nat32])

  let ic_call_one_shot env ts get_meth_pair get_arg add_cycles =
    match E.mode env with
    | Flags.ICMode
    | Flags.RefMode ->
      (* The callee *)
      get_meth_pair ^^ Arr.load_field env 0L ^^ Blob.as_ptr_len env ^^
      (* The method name *)
      get_meth_pair ^^ Arr.load_field env 1L ^^ Blob.as_ptr_len env ^^
      (* The reply callback *)
      ignoring_callback env ^^
      compile_const_32 0l ^^
      (* The reject callback *)
      ignoring_callback env ^^
      compile_const_32 0l ^^
      IC.system_call env "call_new_64" ^^
      (* the data *)
      get_arg ^^ Serialization.serialize env ts ^^
      IC.system_call env "call_data_append_64" ^^
      (* the cycles *)
      add_cycles ^^
      IC.system_call env "call_perform" ^^
      G.i (Convert (Wasm_exts.Values.I64 I64Op.ExtendUI32)) ^^
      (* This is a one-shot function: just remember error code *)
      (if !Flags.trap_on_call_error then
         (* legacy: discard status, proceed as if all well *)
         G.i Drop ^^
         compile_unboxed_zero ^^
         IC.set_call_perform_status env ^^
         Blob.lit env "" ^^
         IC.set_call_perform_message env
       else
         IC.set_call_perform_status env ^^
         Blob.lit env "could not perform oneway" ^^
         IC.set_call_perform_message env)

    | _ -> assert false

  let equate_msgref env =
    let (set_meth_pair1, get_meth_pair1) = new_local env "meth_pair1" in
    let (set_meth_pair2, get_meth_pair2) = new_local env "meth_pair2" in
    set_meth_pair2 ^^ set_meth_pair1 ^^
    get_meth_pair1 ^^ Arr.load_field env 0L ^^
    get_meth_pair2 ^^ Arr.load_field env 0L ^^
    Blob.compare env (Some Operator.EqOp) ^^
    E.if1 I64Type
    begin
      get_meth_pair1 ^^ Arr.load_field env 1L ^^
      get_meth_pair2 ^^ Arr.load_field env 1L ^^
      Blob.compare env (Some Operator.EqOp)
    end
    begin
      Bool.lit false
    end

  let export_async_method env =
    let name = IC.async_method_name in
    begin match E.mode env with
    | Flags.ICMode | Flags.RefMode ->
      Func.define_built_in env name [] [] (fun env ->
        let (set_closure, get_closure) = new_local env "closure" in

        message_start env (Type.Shared Type.Write) ^^

        (* Check that we are calling this *)
        IC.assert_caller_self env ^^

        (* Deserialize and look up continuation argument *)
        Serialization.deserialize env Type.[Prim Nat32] ^^
        TaggedSmallWord.lsb_adjust Type.Nat32 ^^
        ContinuationTable.peek_future env ^^
        set_closure ^^
        get_closure ^^
        Closure.prepare_closure_call env ^^
        get_closure ^^
        Closure.call_closure env 0 0 ^^
        message_cleanup env (Type.Shared Type.Write)
      );

      let fi = E.built_in env name in
      E.add_export env (nr {
        name = Lib.Utf8.decode ("canister_update " ^ name);
        edesc = nr (FuncExport (nr fi))
      })
    | _ -> ()
    end

end (* FuncDec *)


module PatCode = struct
  (* Pattern failure code on demand.

  Patterns in general can fail, so we want a block around them with a
  jump-label for the fail case. But many patterns cannot fail, in particular
  function arguments that are simple variables. In these cases, we do not want
  to create the block and the (unused) jump label. So we first generate the
  code, either as plain code (CannotFail) or as code with hole for code to run
  in case of failure (CanFail).
  *)

  type patternCode =
    | CannotFail of G.t
    | CanFail of (G.t -> G.t)

  let definiteFail = CanFail (fun fail -> fail)

  let (^^^) : patternCode -> patternCode -> patternCode = function
    | CannotFail is1 ->
      begin function
      | CannotFail is2 -> CannotFail (is1 ^^ is2)
      | CanFail is2 -> CanFail (fun k -> is1 ^^ is2 k)
      end
    | CanFail is1 ->
      begin function
      | CannotFail is2 -> CanFail (fun k ->  is1 k ^^ is2)
      | CanFail is2 -> CanFail (fun k -> is1 k ^^ is2 k)
      end

  let with_fail (fail_code : G.t) : patternCode -> G.t = function
    | CannotFail is -> is
    | CanFail is -> is fail_code

  let orElse : patternCode -> patternCode -> patternCode = function
    | CannotFail is1 -> fun _ -> CannotFail is1
    | CanFail is1 -> function
      | CanFail is2 -> CanFail (fun fail_code ->
          let inner_fail = G.new_depth_label () in
          let inner_fail_code = Bool.lit false ^^ G.branch_to_ inner_fail in
          G.labeled_block1 I64Type inner_fail (is1 inner_fail_code ^^ Bool.lit true) ^^
          E.if0 G.nop (is2 fail_code)
        )
      | CannotFail is2 -> CannotFail (
          let inner_fail = G.new_depth_label () in
          let inner_fail_code = Bool.lit false ^^ G.branch_to_ inner_fail in
          G.labeled_block1 I64Type inner_fail (is1 inner_fail_code ^^ Bool.lit true) ^^
          E.if0 G.nop is2
        )

  let orElses : patternCode list -> patternCode -> patternCode =
    List.fold_right orElse

  let patternFailTrap env = E.trap_with env "pattern failed"

  let orPatternFailure env pcode =
    with_fail (patternFailTrap env) pcode

  let orsPatternFailure env pcodes =
    orPatternFailure env (orElses pcodes definiteFail)

  let with_region at = function
    | CannotFail is -> CannotFail (G.with_region at is)
    | CanFail is -> CanFail (fun k -> G.with_region at (is k))

end (* PatCode *)
open PatCode

(* All the code above is independent of the IR *)
open Ir

module AllocHow = struct
  (*
  When compiling a (recursive) block, we need to do a dependency analysis, to
  find out how the things are allocated. The options are:
  - const:  completely known, constant, not stored anywhere (think static function)
            (no need to mention in a closure)
  - local:  only needed locally, stored in a Wasm local, immutable
            (can be copied into a closure by value)
  - local mutable: only needed locally, stored in a Wasm local, mutable
            (cannot be copied into a closure)
  - heap allocated: stored on the dynamic heap, address in Wasm local
            (can be copied into a closure by reference)
  - static heap: stored on the static heap, address known statically
            (no need to mention in a closure)

  The goal is to avoid dynamic allocation where possible (and use locals), and
  to avoid turning function references into closures.

  The rules are:
  - functions are const, unless they capture something that is not a const
    function or a static heap allocation.
    in particular, top-level functions are always const
  - everything that is captured on the top-level needs to be statically
    heap-allocated
  - everything that is captured before it is defined, or is captured and mutable
    needs to be dynamically heap-allocated
  - the rest can be local
  *)

  module M = Freevars.M
  module S = Freevars.S

  (*
  We represent this as a lattice as follows:
  *)
  type how = Const | LocalImmut of SR.t | LocalMut of SR.t | StoreHeap | StoreStatic
  type allocHow = how M.t

  let disjoint_union : allocHow -> allocHow -> allocHow =
    M.union (fun v _ _ -> fatal "AllocHow.disjoint_union: %s" v)

  let join : allocHow -> allocHow -> allocHow =
    M.union (fun _ x y -> Some (match x, y with
      | StoreStatic, StoreHeap | StoreHeap, StoreStatic
      ->  fatal "AllocHow.join: cannot join StoreStatic and StoreHeap"

      | _, StoreHeap     | StoreHeap,      _ -> StoreHeap
      | _, StoreStatic   | StoreStatic,    _ -> StoreStatic
      | _, LocalMut sr   | LocalMut sr,    _ -> LocalMut sr
      | _, LocalImmut sr | LocalImmut sr,  _ -> LocalImmut sr

      | Const, Const -> Const
    ))
  let joins = List.fold_left join M.empty

  let map_of_set = Freevars.map_of_set
  let set_of_map = Freevars.set_of_map

  (* Various filters used in the set operations below *)
  let is_local_mut _ = function
    | LocalMut _ -> true
    | _ -> false

  let is_local _ = function
    | LocalImmut _ | LocalMut _ -> true
    | _ -> false

  let how_captured lvl how seen captured =
    (* What to do so that we can capture something?
       * For local blocks, put on the dynamic heap:
         - mutable things
         - not yet defined things
       * For top-level blocks, put on the static heap:
         - everything that is non-static (i.e. still in locals)
    *)
    match lvl with
    | VarEnv.NotTopLvl ->
      map_of_set StoreHeap (S.union
        (S.inter (set_of_map (M.filter is_local_mut how)) captured)
        (S.inter (set_of_map (M.filter is_local how)) (S.diff captured seen))
      )
    | VarEnv.TopLvl ->
      map_of_set StoreStatic
        (S.inter (set_of_map (M.filter is_local how)) captured)

  (* A bit like StackRep.of_type, but only for those types and stackreps that
     we support in local variables *)
  let stackrep_of_type t =
    let open Type in
    match normalize t with
    | Prim (Nat64 | Int64) -> SR.UnboxedWord64
    | Prim Float -> SR.UnboxedFloat64
    | _ -> SR.Vanilla

  let dec lvl how_outer (seen, how0) dec =
    let how_all = disjoint_union how_outer how0 in

    let (f,d) = Freevars.dec dec in
    let captured = S.inter (set_of_map how0) (Freevars.captured_vars f) in

    (* Which allocation is required for the things defined here? *)
    let how1 = match dec.it with
      (* Mutable variables are, well, mutable *)
      | VarD _ ->
        M.map (fun t -> LocalMut (stackrep_of_type t)) d

      (* Constant expressions (trusting static_vals.ml) *)
      | LetD (_, e) when e.note.Note.const ->
        M.map (fun _ -> (Const : how)) d

      (* References to mutboxes *)
      | RefD _ ->
        M.map (fun _ -> StoreHeap) d

      (* Everything else needs at least a local *)
      | _ ->
        M.map (fun t -> LocalImmut (stackrep_of_type t)) d in

    (* Which allocation does this require for its captured things? *)
    let how2 = how_captured lvl how_all seen captured in

    let how = joins [how0; how1; how2] in
    let seen' = S.union seen (set_of_map d)
    in (seen', how)

  (* find the allocHow for the variables currently in scope *)
  (* we assume things are mutable, as we do not know better here *)
  let how_of_ae ae : allocHow =
    M.map (fun (l, _) -> match l with
    | VarEnv.Const _        -> (Const : how)
    | VarEnv.Static _       -> StoreStatic
    | VarEnv.HeapInd _      -> StoreHeap
    | VarEnv.Local (sr, _)  -> LocalMut sr (* conservatively assume mutable *)
    | VarEnv.PublicMethod _ -> LocalMut SR.Vanilla
    ) ae.VarEnv.vars

  let decs (ae : VarEnv.t) decs captured_in_body : allocHow =
    let lvl = ae.VarEnv.lvl in
    let how_outer = how_of_ae ae in
    let defined_here = snd (Freevars.decs decs) in (* TODO: implement gather_decs more directly *)
    let how_outer = Freevars.diff how_outer defined_here in (* shadowing *)
    let how0 = M.map (fun _t -> (Const : how)) defined_here in
    let captured = S.inter (set_of_map defined_here) captured_in_body in
    let rec go how =
      let seen, how1 = List.fold_left (dec lvl how_outer) (S.empty, how) decs in
      assert (S.equal seen (set_of_map defined_here));
      let how2 = how_captured lvl how1 seen captured in
      let how' = join how1 how2 in
      if M.equal (=) how how' then how' else go how' in
    go how0

  (* Functions to extend the environment (and possibly allocate memory)
     based on how we want to store them. *)
  let add_local env ae how name typ : VarEnv.t * G.t =
    match M.find name how with
    | (Const : how) -> (ae, G.nop)
    | LocalImmut sr | LocalMut sr ->
      let ae1, _ = VarEnv.add_direct_local env ae name sr typ in
      (ae1, G.nop)
    | StoreHeap ->
      let ae1, i = VarEnv.add_local_with_heap_ind env ae name typ in
      let alloc_code = MutBox.alloc env ^^ G.i (LocalSet (nr i)) in
      (ae1, alloc_code)
    | StoreStatic ->
      let index = E.add_static_variable env in
      let ae1 = VarEnv.add_static_variable ae name index typ in
      (ae1, G.nop)

  let add_local_for_alias env ae how name typ : VarEnv.t * G.t =
    match M.find name how with
    | StoreHeap ->
      let ae1, _ = VarEnv.add_local_with_heap_ind env ae name typ in
      ae1, G.nop
    | _ -> assert false

end (* AllocHow *)

(* The actual compiler code that looks at the AST *)

(* wraps a bigint in range [0…2^64-1] into range [-2^63…2^63-1] *)
let nat64_to_int64 n =
  let open Big_int in
  if ge_big_int n (power_int_positive_int 2 63)
  then sub_big_int n (power_int_positive_int 2 64)
  else n

let const_lit_of_lit : Ir.lit -> Const.lit = function
  | BoolLit b     -> Const.Bool b
  | IntLit n
  | NatLit n      -> Const.BigInt (Numerics.Nat.to_big_int n)
  | Int8Lit n     -> Const.Vanilla (TaggedSmallWord.vanilla_lit Type.Int8 (Numerics.Int_8.to_int n))
  | Nat8Lit n     -> Const.Vanilla (TaggedSmallWord.vanilla_lit Type.Nat8 (Numerics.Nat8.to_int n))
  | Int16Lit n    -> Const.Vanilla (TaggedSmallWord.vanilla_lit Type.Int16 (Numerics.Int_16.to_int n))
  | Nat16Lit n    -> Const.Vanilla (TaggedSmallWord.vanilla_lit Type.Nat16 (Numerics.Nat16.to_int n))
  | Int32Lit n    -> Const.Vanilla (TaggedSmallWord.vanilla_lit Type.Int32 (Numerics.Int_32.to_int n))
  | Nat32Lit n    -> Const.Vanilla (TaggedSmallWord.vanilla_lit Type.Nat32 (Numerics.Nat32.to_int n))
  | Int64Lit n    -> Const.Word64 (Big_int.int64_of_big_int (Numerics.Int_64.to_big_int n))
  | Nat64Lit n    -> Const.Word64 (Big_int.int64_of_big_int (nat64_to_int64 (Numerics.Nat64.to_big_int n)))
  | CharLit c     -> Const.Vanilla Int64.(shift_left (of_int c) 8)
  | NullLit       -> Const.Null
  | TextLit t
  | BlobLit t     -> Const.Blob t
  | FloatLit f    -> Const.Float64 f

let const_of_lit lit =
  Const.Lit (const_lit_of_lit lit)

let compile_lit lit =
  SR.Const (const_of_lit lit), G.nop

let compile_lit_as env sr_out lit =
  let sr_in, code = compile_lit lit in
  code ^^ StackRep.adjust env sr_in sr_out

(* helper, traps with message *)
let then_arithmetic_overflow env =
  E.then_trap_with env "arithmetic overflow"

(* The first returned StackRep is for the arguments (expected), the second for the results (produced) *)
let compile_unop env t op =
  let open Operator in
  match op, t with
  | _, Type.Non ->
    SR.Vanilla, SR.Unreachable, G.i Unreachable
  | NegOp, Type.(Prim Int) ->
    SR.Vanilla, SR.Vanilla,
    BigNum.compile_neg env
  | NegOp, Type.(Prim (Int8 | Int16 | Int32 | Int64)) ->
    StackRep.of_type t, StackRep.of_type t,
    Func.share_code1 Func.Never env "neg_trap" ("n", I64Type) [I64Type] (fun env get_n ->
      get_n ^^
      compile_eq_const 0x8000_0000_0000_0000L ^^
      then_arithmetic_overflow env ^^
      compile_unboxed_zero ^^
      get_n ^^
      G.i (Binary (Wasm_exts.Values.I64 I64Op.Sub))
    )
  | NegOp, Type.(Prim Float) ->
    SR.UnboxedFloat64, SR.UnboxedFloat64,
    G.i (Unary (Wasm_exts.Values.F64 F64Op.Neg))
  | NotOp, Type.(Prim (Nat64|Int64)) ->
     SR.UnboxedWord64, SR.UnboxedWord64,
     compile_xor_const (-1L)
  | NotOp, Type.(Prim (Nat8|Nat16|Nat32|Int8|Int16|Int32 as ty)) ->
     StackRep.of_type t, StackRep.of_type t,
     compile_unboxed_const (TaggedSmallWord.mask_of_type ty) ^^
     G.i (Binary (Wasm_exts.Values.I64 I64Op.Xor))
  | _ ->
    todo "compile_unop"
      (Wasm.Sexpr.Node ("BinOp", [ Arrange_ops.unop op ]))
      (SR.Vanilla, SR.Unreachable, E.trap_with env "TODO: compile_unop")

(* Logarithmic helpers for deciding whether we can carry out operations in constant bitwidth *)

(* helper, traps with message *)
let else_arithmetic_overflow env =
  E.else_trap_with env "arithmetic overflow"

(* helpers to decide if Int64 arithmetic can be carried out on the fast path *)
let additiveInt64_shortcut fast env get_a get_b slow =
  get_a ^^ get_a ^^ compile_shl_const 1L ^^ G.i (Binary (Wasm_exts.Values.I64 I64Op.Xor)) ^^ compile_shrU_const 63L ^^
  get_b ^^ get_b ^^ compile_shl_const 1L ^^ G.i (Binary (Wasm_exts.Values.I64 I64Op.Xor)) ^^ compile_shrU_const 63L ^^
  G.i (Binary (Wasm_exts.Values.I64 I64Op.Or)) ^^
  compile_test I64Op.Eqz ^^
  E.if1 I64Type
    (get_a ^^ get_b ^^ fast)
    slow

let mulInt64_shortcut fast env get_a get_b slow =
  get_a ^^ get_a ^^ compile_shl_const 1L ^^ G.i (Binary (Wasm_exts.Values.I64 I64Op.Xor)) ^^ G.i (Unary (Wasm_exts.Values.I64 I64Op.Clz)) ^^
  get_b ^^ get_b ^^ compile_shl_const 1L ^^ G.i (Binary (Wasm_exts.Values.I64 I64Op.Xor)) ^^ G.i (Unary (Wasm_exts.Values.I64 I64Op.Clz)) ^^
  G.i (Binary (Wasm_exts.Values.I64 I64Op.Add)) ^^
  compile_unboxed_const 65L ^^ compile_comparison I64Op.GeU ^^
  E.if1 I64Type
    (get_a ^^ get_b ^^ fast)
    slow

let powInt64_shortcut fast env get_a get_b slow =
  get_b ^^ compile_test I64Op.Eqz ^^
  E.if1 I64Type
    (compile_unboxed_const 1L) (* ^0 *)
    begin (* ^(1+n) *)
      get_a ^^ compile_unboxed_const (-1L) ^^ compile_comparison I64Op.Eq ^^
      E.if1 I64Type
        begin (* -1 ** (1+exp) == if even (1+exp) then 1 else -1 *)
          get_b ^^ compile_unboxed_const 1L ^^
          G.i (Binary (Wasm_exts.Values.I64 I64Op.And)) ^^ compile_test I64Op.Eqz ^^
          E.if1 I64Type
            (compile_unboxed_const 1L)
            get_a
        end
        begin
          get_a ^^ compile_shrS_const 1L ^^
          compile_test I64Op.Eqz ^^
          E.if1 I64Type
            get_a (* {0,1}^(1+n) *)
            begin
              get_b ^^ compile_unboxed_const 64L ^^
              compile_comparison I64Op.GeU ^^ then_arithmetic_overflow env ^^
              get_a ^^ get_a ^^ compile_shl_const 1L ^^ G.i (Binary (Wasm_exts.Values.I64 I64Op.Xor)) ^^
              G.i (Unary (Wasm_exts.Values.I64 I64Op.Clz)) ^^ compile_sub_const 63L ^^
              get_b ^^ G.i (Binary (Wasm_exts.Values.I64 I64Op.Mul)) ^^
              compile_unboxed_const (-63L) ^^ compile_comparison I64Op.GeS ^^
              E.if1 I64Type
                (get_a ^^ get_b ^^ fast)
                slow
            end
        end
    end


(* kernel for Int64 arithmetic, invokes estimator for fast path *)
let compile_Int64_kernel env name op shortcut =
  Func.share_code2 Func.Always env (prim_fun_name Type.Int64 name)
    (("a", I64Type), ("b", I64Type)) [I64Type]
    BigNum.(fun env get_a get_b ->
    shortcut
      env
      get_a
      get_b
      begin
        let (set_res, get_res) = new_local env "res" in
        get_a ^^ from_signed_word64 env ^^
        get_b ^^ from_signed_word64 env ^^
        op env ^^
        set_res ^^ get_res ^^
        fits_signed_bits env 64 ^^
        else_arithmetic_overflow env ^^
        get_res ^^ truncate_to_word64 env
      end)


(* helpers to decide if Nat64 arithmetic can be carried out on the fast path *)
let additiveNat64_shortcut fast env get_a get_b slow =
  get_a ^^ compile_shrU_const 62L ^^
  get_b ^^ compile_shrU_const 62L ^^
  G.i (Binary (Wasm_exts.Values.I64 I64Op.Or)) ^^
  compile_test I64Op.Eqz ^^
  E.if1 I64Type
    (get_a ^^ get_b ^^ fast)
    slow

let mulNat64_shortcut fast env get_a get_b slow =
  get_a ^^ G.i (Unary (Wasm_exts.Values.I64 I64Op.Clz)) ^^
  get_b ^^ G.i (Unary (Wasm_exts.Values.I64 I64Op.Clz)) ^^
  G.i (Binary (Wasm_exts.Values.I64 I64Op.Add)) ^^
  compile_unboxed_const 64L ^^ compile_comparison I64Op.GeU ^^
  E.if1 I64Type
    (get_a ^^ get_b ^^ fast)
    slow

let powNat64_shortcut fast env get_a get_b slow =
  get_b ^^ compile_test I64Op.Eqz ^^
  E.if1 I64Type
    (compile_unboxed_const 1L) (* ^0 *)
    begin (* ^(1+n) *)
      get_a ^^ compile_shrU_const 1L ^^
      compile_test I64Op.Eqz ^^
      E.if1 I64Type
        get_a (* {0,1}^(1+n) *)
        begin
          get_b ^^ compile_unboxed_const 64L ^^ compile_comparison I64Op.GeU ^^ then_arithmetic_overflow env ^^
          get_a ^^ G.i (Unary (Wasm_exts.Values.I64 I64Op.Clz)) ^^ compile_sub_const 64L ^^
          get_b ^^ G.i (Binary (Wasm_exts.Values.I64 I64Op.Mul)) ^^ compile_unboxed_const (-64L) ^^ compile_comparison I64Op.GeS ^^
          E.if1 I64Type
            (get_a ^^ get_b ^^ fast)
            slow
        end
    end


(* kernel for Nat64 arithmetic, invokes estimator for fast path *)
let compile_Nat64_kernel env name op shortcut =
  Func.share_code2 Func.Always env (prim_fun_name Type.Nat64 name)
    (("a", I64Type), ("b", I64Type)) [I64Type]
    BigNum.(fun env get_a get_b ->
    shortcut
      env
      get_a
      get_b
      begin
        let (set_res, get_res) = new_local env "res" in
        get_a ^^ from_word64 env ^^
        get_b ^^ from_word64 env ^^
        op env ^^
        set_res ^^ get_res ^^
        fits_unsigned_bits env 64 ^^
        else_arithmetic_overflow env ^^
        get_res ^^ truncate_to_word64 env
      end)


(* Compiling Int/Nat32 ops by conversion to/from i64. *)

(* helper, expects i64 on stack *)
let enforce_32_unsigned_bits env =
  compile_bitand_const 0xFFFF_FFFF_0000_0000L ^^
  compile_test I64Op.Eqz ^^
  else_arithmetic_overflow env

(* helper, expects two identical i64s on stack *)
let enforce_32_signed_bits env =
  compile_shl_const 1L ^^
  G.i (Binary (Wasm_exts.Values.I64 I64Op.Xor)) ^^
  enforce_32_unsigned_bits env

let compile_Int32_kernel env name op =
     Func.share_code2 Func.Always env (prim_fun_name Type.Int32 name)
       (("a", I64Type), ("b", I64Type)) [I64Type]
       (fun env get_a get_b ->
         let (set_res, get_res) = new_local env "res" in
         get_a ^^ compile_shrS_const 32L ^^
         get_b ^^ compile_shrS_const 32L ^^
         G.i (Binary (Wasm_exts.Values.I64 op)) ^^
         set_res ^^ get_res ^^ get_res ^^
         enforce_32_signed_bits env ^^
         get_res ^^ compile_shl_const 32L)

let compile_Nat32_kernel env name op =
     Func.share_code2 Func.Always env (prim_fun_name Type.Nat32 name)
       (("a", I64Type), ("b", I64Type)) [I64Type]
       (fun env get_a get_b ->
         let (set_res, get_res) = new_local env "res" in
         get_a ^^ compile_shrU_const 32L ^^
         get_b ^^ compile_shrU_const 32L ^^
         G.i (Binary (Wasm_exts.Values.I64 op)) ^^
         set_res ^^ get_res ^^
         enforce_32_unsigned_bits env ^^
         get_res ^^ compile_shl_const 32L)

(* Customisable kernels for 8/16bit arithmetic via 64 bits. *)

(* helper, expects i64 on stack *)
let enforce_unsigned_bits env n =
  compile_bitand_const Int64.(shift_left minus_one n) ^^
  compile_test I64Op.Eqz ^^
  else_arithmetic_overflow env

let enforce_16_unsigned_bits env = enforce_unsigned_bits env 16

(* helper, expects two identical i64s on stack *)
let enforce_signed_bits env n =
  compile_shl_const 1L ^^ 
  G.i (Binary (Wasm_exts.Values.I64 I64Op.Xor)) ^^
  enforce_unsigned_bits env n

let enforce_16_signed_bits env = enforce_signed_bits env 16

let compile_smallInt_kernel' env ty name op =
  Func.share_code2 Func.Always env (prim_fun_name ty name)
    (("a", I64Type), ("b", I64Type)) [I64Type]
    (fun env get_a get_b ->
      let (set_res, get_res) = new_local env "res" in
      get_a ^^ compile_shrS_const 48L ^^
      get_b ^^ compile_shrS_const 48L ^^
      op ^^
      set_res ^^ get_res ^^ get_res ^^
      enforce_16_signed_bits env ^^
      get_res ^^ compile_shl_const 48L)

let compile_smallInt_kernel env ty name op =
  compile_smallInt_kernel' env ty name (G.i (Binary (Wasm_exts.Values.I64 op)))

let compile_smallNat_kernel' env ty name op =
  Func.share_code2 Func.Always env (prim_fun_name ty name)
    (("a", I64Type), ("b", I64Type)) [I64Type]
    (fun env get_a get_b ->
      let (set_res, get_res) = new_local env "res" in
      get_a ^^ compile_shrU_const 48L ^^
      get_b ^^ compile_shrU_const 48L ^^
      op ^^
      set_res ^^ get_res ^^
      enforce_16_unsigned_bits env ^^
      get_res ^^ compile_shl_const 48L)

let compile_smallNat_kernel env ty name op =
  compile_smallNat_kernel' env ty name (G.i (Binary (Wasm_exts.Values.I64 op)))

(* The first returned StackRep is for the arguments (expected), the second for the results (produced) *)
let compile_binop env t op : SR.t * SR.t * G.t =
  if t = Type.Non then SR.Vanilla, SR.Unreachable, G.i Unreachable else
  StackRep.of_type t,
  StackRep.of_type t,
  Operator.(match t, op with
  | Type.(Prim (Nat | Int)),                  AddOp -> BigNum.compile_add env
  | Type.(Prim (Nat64|Int64)),                WAddOp -> G.i (Binary (Wasm_exts.Values.I64 I64Op.Add))
  | Type.(Prim Int64),                        AddOp ->
    compile_Int64_kernel env "add" BigNum.compile_add
      (additiveInt64_shortcut (G.i (Binary (Wasm_exts.Values.I64 I64Op.Add))))
  | Type.(Prim Nat64),                        AddOp ->
    compile_Nat64_kernel env "add" BigNum.compile_add
      (additiveNat64_shortcut (G.i (Binary (Wasm_exts.Values.I64 I64Op.Add))))
  | Type.(Prim Nat),                          SubOp -> BigNum.compile_unsigned_sub env
  | Type.(Prim Int),                          SubOp -> BigNum.compile_signed_sub env
  | Type.(Prim (Nat | Int)),                  MulOp -> BigNum.compile_mul env
  | Type.(Prim (Nat64|Int64)),                WMulOp -> G.i (Binary (Wasm_exts.Values.I64 I64Op.Mul))
  | Type.(Prim Int64),                        MulOp ->
    compile_Int64_kernel env "mul" BigNum.compile_mul
      (mulInt64_shortcut (G.i (Binary (Wasm_exts.Values.I64 I64Op.Mul))))
  | Type.(Prim Nat64),                        MulOp ->
    compile_Nat64_kernel env "mul" BigNum.compile_mul
      (mulNat64_shortcut (G.i (Binary (Wasm_exts.Values.I64 I64Op.Mul))))
  | Type.(Prim Nat64),                        DivOp -> G.i (Binary (Wasm_exts.Values.I64 I64Op.DivU))
  | Type.(Prim Nat64) ,                       ModOp -> G.i (Binary (Wasm_exts.Values.I64 I64Op.RemU))
  | Type.(Prim Int64),                        DivOp -> G.i (Binary (Wasm_exts.Values.I64 I64Op.DivS))
  | Type.(Prim Int64) ,                       ModOp -> G.i (Binary (Wasm_exts.Values.I64 I64Op.RemS))
  | Type.(Prim Nat),                          DivOp -> BigNum.compile_unsigned_div env
  | Type.(Prim Nat),                          ModOp -> BigNum.compile_unsigned_rem env
  | Type.(Prim (Nat64|Int64)),                WSubOp -> G.i (Binary (Wasm_exts.Values.I64 I64Op.Sub))
  | Type.(Prim Int64),                        SubOp ->
    compile_Int64_kernel env "sub" BigNum.compile_signed_sub
      (additiveInt64_shortcut (G.i (Binary (Wasm_exts.Values.I64 I64Op.Sub))))
  | Type.(Prim Nat64),                        SubOp ->
    compile_Nat64_kernel env "sub" BigNum.compile_unsigned_sub
      (fun env get_a get_b ->
        additiveNat64_shortcut
          (compile_comparison I64Op.GeU ^^
           else_arithmetic_overflow env ^^
           get_a ^^ get_b ^^ G.i (Binary (Wasm_exts.Values.I64 I64Op.Sub)))
          env get_a get_b)
  | Type.(Prim Int),                          DivOp -> BigNum.compile_signed_div env
  | Type.(Prim Int),                          ModOp -> BigNum.compile_signed_mod env

  | Type.Prim Type.(Nat8|Nat16|Nat32|Int8|Int16|Int32),
                                              WAddOp -> G.i (Binary (Wasm_exts.Values.I64 I64Op.Add))
  | Type.(Prim Int32),                        AddOp -> compile_Int32_kernel env "add" I64Op.Add
  | Type.Prim Type.(Int8 | Int16 as ty),      AddOp -> compile_smallInt_kernel env ty "add" I64Op.Add
  | Type.(Prim Nat32),                        AddOp -> compile_Nat32_kernel env "add" I64Op.Add
  | Type.Prim Type.(Nat8 | Nat16 as ty),      AddOp -> compile_smallNat_kernel env ty "add" I64Op.Add
  | Type.(Prim Float),                        AddOp -> G.i (Binary (Wasm_exts.Values.F64 F64Op.Add))
  | Type.Prim Type.(Nat8|Nat16|Nat32|Int8|Int16|Int32),
                                              WSubOp -> G.i (Binary (Wasm_exts.Values.I64 I64Op.Sub))
  | Type.(Prim Int32),                        SubOp -> compile_Int32_kernel env "sub" I64Op.Sub
  | Type.(Prim (Int8|Int16 as ty)),           SubOp -> compile_smallInt_kernel env ty "sub" I64Op.Sub
  | Type.(Prim Nat32),                        SubOp -> compile_Nat32_kernel env "sub" I64Op.Sub
  | Type.(Prim (Nat8|Nat16 as ty)),           SubOp -> compile_smallNat_kernel env ty "sub" I64Op.Sub
  | Type.(Prim Float),                        SubOp -> G.i (Binary (Wasm_exts.Values.F64 F64Op.Sub))
  | Type.Prim Type.(Nat8|Nat16|Nat32|Int8|Int16|Int32 as ty),
                                              WMulOp -> TaggedSmallWord.compile_word_mul env ty
  | Type.(Prim Int32),                        MulOp -> compile_Int32_kernel env "mul" I64Op.Mul
  | Type.(Prim Int16),                        MulOp -> compile_smallInt_kernel env Type.Int16 "mul" I64Op.Mul
  | Type.(Prim Int8),                         MulOp -> compile_smallInt_kernel' env Type.Int8 "mul"
                                                         (compile_shrS_const 8L ^^ G.i (Binary (Wasm_exts.Values.I64 I64Op.Mul)))
  | Type.(Prim Nat32),                        MulOp -> compile_Nat32_kernel env "mul" I64Op.Mul
  | Type.(Prim Nat16),                        MulOp -> compile_smallNat_kernel env Type.Nat16 "mul" I64Op.Mul
  | Type.(Prim Nat8),                         MulOp -> compile_smallNat_kernel' env Type.Nat8 "mul"
                                                         (compile_shrU_const 8L ^^ G.i (Binary (Wasm_exts.Values.I64 I64Op.Mul)))
  | Type.(Prim Float),                        MulOp -> G.i (Binary (Wasm_exts.Values.F64 F64Op.Mul))
  | Type.(Prim (Nat8|Nat16|Nat32 as ty)),     DivOp -> G.i (Binary (Wasm_exts.Values.I64 I64Op.DivU)) ^^
                                                       TaggedSmallWord.msb_adjust ty
  | Type.(Prim (Nat8|Nat16|Nat32)),           ModOp -> G.i (Binary (Wasm_exts.Values.I64 I64Op.RemU))
  | Type.(Prim (Int8|Int16|Int32 as ty)),           DivOp ->
    Func.share_code2 Func.Always env (prim_fun_name ty "div")
      (("a", I64Type), ("b", I64Type)) [I64Type]
      (fun env get_a get_b ->
        let (set_res, get_res) = new_local env "res" in
        get_a ^^ get_b ^^ G.i (Binary (Wasm_exts.Values.I64 I64Op.DivS)) ^^
        TaggedSmallWord.msb_adjust ty ^^ set_res ^^
        get_a ^^ compile_eq_const 0x8000_0000_0000_0000L ^^
        E.if_ env [I64Type]
          begin
            get_b ^^ TaggedSmallWord.lsb_adjust ty ^^ compile_eq_const (-1L) ^^
            E.if_ env [I64Type]
              (G.i Unreachable)
              get_res
          end
          get_res)
  | Type.(Prim Float),                        DivOp -> G.i (Binary (Wasm_exts.Values.F64 F64Op.Div))
  | Type.(Prim Float),                        ModOp -> E.call_import env "rts" "fmod" (* musl *)
  | Type.(Prim (Int8|Int16|Int32)),           ModOp -> G.i (Binary (Wasm_exts.Values.I64 I64Op.RemS))
  | Type.(Prim (Nat8|Nat16|Nat32 as ty)),     WPowOp -> 
    Func.share_code2 Func.Always env (prim_fun_name ty "wpow")
      (("n", I64Type), ("exp", I64Type)) [I64Type]
      (fun env get_n get_exp ->
        get_n ^^ TaggedSmallWord.lsb_adjust ty ^^
        get_exp ^^ TaggedSmallWord.lsb_adjust ty ^^
        TaggedSmallWord.compile_nat_power env ^^
        TaggedSmallWord.msb_adjust ty)
  | Type.(Prim (Int8|Int16|Int32 as ty)),     WPowOp -> 
    Func.share_code2 Func.Always env (prim_fun_name ty "wpow")
      (("n", I64Type), ("exp", I64Type)) [I64Type]
      (fun env get_n get_exp ->
        get_n ^^ TaggedSmallWord.lsb_adjust ty ^^
        get_exp ^^ TaggedSmallWord.lsb_adjust ty ^^
        TaggedSmallWord.compile_int_power env ^^
        TaggedSmallWord.msb_adjust ty)
  | Type.(Prim ((Nat8|Nat16|Nat32) as ty)),         PowOp ->
    Func.share_code2 Func.Always env (prim_fun_name ty "pow")
      (("n", I64Type), ("exp", I64Type)) [I64Type]
      (fun env get_n get_exp ->
        let (set_res, get_res) = new_local env "res" in
        let bits = TaggedSmallWord.bits_of_type ty in
        let set_n = G.setter_for get_n in
        let set_exp = G.setter_for get_exp in
        get_n ^^ TaggedSmallWord.lsb_adjust ty ^^ set_n ^^
        get_exp ^^ TaggedSmallWord.lsb_adjust ty ^^ set_exp ^^
        get_exp ^^ Bool.from_int64 ^^
        E.if1 I64Type
          begin
            get_n ^^ compile_shrU_const 1L ^^
            Bool.from_int64 ^^
            E.if1 I64Type
              begin
                let overflow_type = match ty with
                | Type.Nat32 -> Type.Nat64 
                | Type.(Nat8 | Nat16) -> Type.Nat32 
                | _ -> assert false in
                let overflow_type_bits = TaggedSmallWord.bits_of_type overflow_type in
                let overflow_boundary = -Int.(sub (mul overflow_type_bits 2) 2) in
                get_exp ^^ compile_unboxed_const 64L ^^
                compile_comparison I64Op.GeU ^^ then_arithmetic_overflow env ^^
                unsigned_dynamics get_n ^^ compile_sub_const (Int64.of_int bits) ^^
                get_exp ^^ G.i (Binary (Wasm_exts.Values.I64 I64Op.Mul)) ^^
                compile_unboxed_const (Int64.of_int overflow_boundary) ^^
                compile_comparison I64Op.LtS ^^ then_arithmetic_overflow env ^^
                get_n ^^ get_exp ^^
                TaggedSmallWord.compile_nat_power env ^^ set_res ^^
                get_res ^^ enforce_unsigned_bits env bits ^^
                get_res ^^ TaggedSmallWord.msb_adjust ty
              end
              (get_n ^^ TaggedSmallWord.msb_adjust ty) (* n@{0,1} ** (1+exp) == n *)
          end
          (compile_unboxed_const
             Int64.(shift_left one (to_int (TaggedSmallWord.shift_of_type ty))))) (* x ** 0 == 1 *)
  | Type.(Prim ((Int8|Int16|Int32) as ty)),         PowOp ->
    Func.share_code2 Func.Always env (prim_fun_name ty "pow")
      (("n", I64Type), ("exp", I64Type)) [I64Type]
      (fun env get_n get_exp ->
        let (set_res, get_res) = new_local env "res" in
        let bits = TaggedSmallWord.bits_of_type ty in
        let set_n = G.setter_for get_n in
        let set_exp = G.setter_for get_exp in
        get_n ^^ TaggedSmallWord.lsb_adjust ty ^^ set_n ^^
        get_exp ^^ TaggedSmallWord.lsb_adjust ty ^^ set_exp ^^
        get_exp ^^ compile_unboxed_zero ^^
        compile_comparison I64Op.LtS ^^ E.then_trap_with env "negative power" ^^
        get_exp ^^ Bool.from_int64 ^^
        E.if1 I64Type
          begin
            get_n ^^ compile_unboxed_one ^^ compile_comparison I64Op.LeS ^^
            get_n ^^ compile_unboxed_const (-1L) ^^ compile_comparison I64Op.GeS ^^
            G.i (Binary (Wasm_exts.Values.I64 I64Op.And)) ^^
            E.if1 I64Type
              begin
                get_n ^^ compile_unboxed_zero ^^ compile_comparison I64Op.LtS ^^
                E.if1 I64Type
                  begin
                    (* -1 ** (1+exp) == if even (1+exp) then 1 else -1 *)
                    get_exp ^^ compile_unboxed_one ^^ G.i (Binary (Wasm_exts.Values.I64 I64Op.And)) ^^
                    E.if1 I64Type
                      (get_n ^^ TaggedSmallWord.msb_adjust ty)
                      (compile_unboxed_const
                        Int64.(shift_left one (to_int (TaggedSmallWord.shift_of_type ty))))
                  end
                  (get_n ^^ TaggedSmallWord.msb_adjust ty) (* n@{0,1} ** (1+exp) == n *)
              end
              begin
                let overflow_type = match ty with
                | Type.Int32 -> Type.Int64 
                | Type.(Int8 | Int16) -> Type.Int32 
                | _ -> assert false in
                let overflow_type_bits = TaggedSmallWord.bits_of_type overflow_type in
                let overflow_boundary = -Int.(sub (mul overflow_type_bits 2) 2) in
                get_exp ^^ compile_unboxed_const 64L ^^
                compile_comparison I64Op.GeU ^^ then_arithmetic_overflow env ^^
                signed_dynamics get_n ^^ compile_sub_const (Int64.of_int (Int.sub bits 1)) ^^
                get_exp ^^ TaggedSmallWord.msb_adjust ty ^^ TaggedSmallWord.lsb_adjust Type.Int32 ^^
                G.i (Binary (Wasm_exts.Values.I64 I64Op.Mul)) ^^
                compile_unboxed_const (Int64.of_int overflow_boundary) ^^
                compile_comparison I64Op.LtS ^^ then_arithmetic_overflow env ^^
                get_n ^^ get_exp ^^
                TaggedSmallWord.compile_nat_power env ^^ set_res ^^ 
                get_res ^^ get_res ^^ enforce_signed_bits env bits ^^
                get_res ^^ TaggedSmallWord.msb_adjust ty
              end
          end
          (compile_unboxed_const
             Int64.(shift_left one (to_int (TaggedSmallWord.shift_of_type ty))))) (* x ** 0 == 1 *)
  | Type.(Prim Int),                          PowOp ->
    let pow = BigNum.compile_unsigned_pow env in
    let (set_n, get_n) = new_local env "n" in
    let (set_exp, get_exp) = new_local env "exp" in
    set_exp ^^ set_n ^^
    get_exp ^^ BigNum.compile_is_negative env ^^
    E.then_trap_with env "negative power" ^^
    get_n ^^ get_exp ^^ pow
  | Type.(Prim Nat64),                        WPowOp -> Word64.compile_unsigned_pow env
  | Type.(Prim Int64),                        WPowOp -> Word64.compile_signed_wpow env
  | Type.(Prim Nat64),                        PowOp ->
    compile_Nat64_kernel env "pow"
      BigNum.compile_unsigned_pow
      (powNat64_shortcut (Word64.compile_unsigned_pow env))
  | Type.(Prim Int64),                        PowOp ->
    let (set_exp, get_exp) = new_local env "exp" in
    set_exp ^^ get_exp ^^
    compile_unboxed_const 0L ^^
    compile_comparison I64Op.LtS ^^
    E.then_trap_with env "negative power" ^^
    get_exp ^^
    compile_Int64_kernel
      env "pow" BigNum.compile_unsigned_pow
      (powInt64_shortcut (Word64.compile_unsigned_pow env))
  | Type.(Prim Nat),                          PowOp -> BigNum.compile_unsigned_pow env
  | Type.(Prim Float),                        PowOp -> E.call_import env "rts" "pow" (* musl *)
  | Type.(Prim (Nat8|Nat16|Nat32|Nat64|Int8|Int16|Int32|Int64)),
                                              AndOp -> G.i (Binary (Wasm_exts.Values.I64 I64Op.And))
  | Type.(Prim (Nat8|Nat16|Nat32|Nat64|Int8|Int16|Int32|Int64)),
                                              OrOp  -> G.i (Binary (Wasm_exts.Values.I64 I64Op.Or))
  | Type.(Prim (Nat8|Nat16|Nat32|Nat64|Int8|Int16|Int32|Int64)),
                                              XorOp -> G.i (Binary (Wasm_exts.Values.I64 I64Op.Xor))
  | Type.(Prim (Nat64|Int64)),                ShLOp -> G.i (Binary (Wasm_exts.Values.I64 I64Op.Shl))
  | Type.(Prim (Nat8|Nat16|Nat32|Int8|Int16|Int32 as ty)),
                                              ShLOp -> TaggedSmallWord.(
     lsb_adjust ty ^^ clamp_shift_amount ty ^^
     G.i (Binary (Wasm_exts.Values.I64 I64Op.Shl)))
  | Type.(Prim Nat64),                        ShROp -> G.i (Binary (Wasm_exts.Values.I64 I64Op.ShrU))
  | Type.(Prim (Nat8|Nat16|Nat32 as ty)),     ShROp -> TaggedSmallWord.(
     lsb_adjust ty ^^ clamp_shift_amount ty ^^
     G.i (Binary (Wasm_exts.Values.I64 I64Op.ShrU)) ^^
     sanitize_word_result ty)
  | Type.(Prim Int64),                        ShROp -> G.i (Binary (Wasm_exts.Values.I64 I64Op.ShrS))
  | Type.(Prim (Int8|Int16|Int32 as ty)),     ShROp -> TaggedSmallWord.(
     lsb_adjust ty ^^ clamp_shift_amount ty ^^
     G.i (Binary (Wasm_exts.Values.I64 I64Op.ShrS)) ^^
     sanitize_word_result ty)
  | Type.(Prim (Nat64|Int64)),                RotLOp -> G.i (Binary (Wasm_exts.Values.I64 I64Op.Rotl))
  | Type.(Prim (Nat8|Nat16|Nat32|Int8|Int16|Int32 as ty)),
                                              RotLOp -> TaggedSmallWord.rotl env ty
  | Type.(Prim (Nat64|Int64)),                RotROp -> G.i (Binary (Wasm_exts.Values.I64 I64Op.Rotr))
  | Type.(Prim (Nat8|Nat16|Nat32|Int8|Int16|Int32 as ty)),
                                              RotROp -> TaggedSmallWord.rotr env ty
  | Type.(Prim Text), CatOp -> Text.concat env
  | Type.Non, _ -> G.i Unreachable
  | _ -> todo_trap env "compile_binop" (Wasm.Sexpr.Node ("BinOp", [ Arrange_ops.binop op; Arrange_type.typ t]))
  )

let compile_eq env =
  let open Type in
  function
  | Prim Text -> Text.compare env Operator.EqOp
  | Prim (Blob|Principal) | Obj (Actor, _) -> Blob.compare env (Some Operator.EqOp)
  | Func (Shared _, _, _, _, _) -> FuncDec.equate_msgref env
  | Prim (Nat | Int) -> BigNum.compile_eq env
  | Prim (Int64 | Nat64) -> compile_comparison I64Op.Eq
  | Prim (Bool | Int8 | Nat8 | Int16 | Nat16 | Int32 | Nat32 | Char) ->
    compile_comparison I64Op.Eq
  | Non -> G.i Unreachable
  | Prim Float -> compile_comparison_f64 F64Op.Eq
  | t -> todo_trap env "compile_eq" (Arrange_type.typ t)

let get_relops = Operator.(function
  | GeOp -> Ge, I64Op.GeU, I64Op.GeS
  | GtOp -> Gt, I64Op.GtU, I64Op.GtS
  | LeOp -> Le, I64Op.LeU, I64Op.LeS
  | LtOp -> Lt, I64Op.LtU, I64Op.LtS
  | NeqOp -> assert false
  | _ -> failwith "uncovered relop")

let compile_comparison_op env t op =
  let bigintop, u64op, s64op = get_relops op in
  let open Type in
  match t with
    | Nat | Int -> BigNum.compile_relop env bigintop
    | Nat8 | Nat16 | Nat32 | Nat64 | Char -> compile_comparison u64op
    | Int8 | Int16 | Int32 | Int64 -> compile_comparison s64op
    | _ -> todo_trap env "compile_comparison" (Arrange_type.prim t)

let compile_relop env t op =
  if t = Type.Non then SR.Vanilla, G.i Unreachable else
  StackRep.of_type t,
  let open Operator in
  match t, op with
  | Type.(Prim Text), _ -> Text.compare env op
  | Type.(Prim (Blob|Principal)), _ -> Blob.compare env (Some op)
  | _, EqOp -> compile_eq env t
  | Type.(Prim (Nat | Nat8 | Nat16 | Nat32 | Nat64 | Int | Int8 | Int16 | Int32 | Int64 | Char as t1)), op1 ->
    compile_comparison_op env t1 op1
  | Type.(Prim Float), GtOp -> compile_comparison_f64 F64Op.Gt
  | Type.(Prim Float), GeOp -> compile_comparison_f64 F64Op.Ge
  | Type.(Prim Float), LeOp -> compile_comparison_f64 F64Op.Le
  | Type.(Prim Float), LtOp -> compile_comparison_f64 F64Op.Lt
  | _ -> todo_trap env "compile_relop" (Arrange_ops.relop op)

let compile_load_field env typ name =
  Object.load_idx env typ name


(* compile_lexp is used for expressions on the left of an assignment operator.
   Produces
   * preparation code, to run first
   * an expected stack rep
   * code that expects the value to be written in that stackrep, and consumes it
*)
let rec compile_lexp (env : E.t) ae lexp : G.t * SR.t * G.t =
  (fun (code, sr, fill_code) -> G.(with_region lexp.at code, sr, with_region lexp.at fill_code)) @@
  match lexp.it with
  | VarLE var -> Var.set_val env ae var
  | IdxLE (e1, e2) when potential_pointer (Arr.element_type env e1.note.Note.typ) ->
    compile_array_index env ae e1 e2 ^^
    compile_add_const ptr_unskew,
    SR.Vanilla,
    Tagged.write_with_barrier env
  | IdxLE (e1, e2) ->
    compile_array_index env ae e1 e2,
    SR.Vanilla,
    store_ptr
  | DotLE (e, n) when potential_pointer (Object.field_type env e.note.Note.typ n) ->
    compile_exp_vanilla env ae e ^^
    (* Only real objects have mutable fields, no need to branch on the tag *)
    Object.idx env e.note.Note.typ n ^^
    compile_add_const ptr_unskew,
    SR.Vanilla,
    Tagged.write_with_barrier env
  | DotLE (e, n) ->
    compile_exp_vanilla env ae e ^^
    (* Only real objects have mutable fields, no need to branch on the tag *)
    Object.idx env e.note.Note.typ n,
    SR.Vanilla,
    store_ptr

(* Common code for a[e] as lexp and as exp.
Traps or pushes the pointer to the element on the stack
*)
and compile_array_index env ae e1 e2 =
    compile_exp_vanilla env ae e1 ^^ (* offset to array *)
    compile_exp_vanilla env ae e2 ^^ (* idx *)
    Arr.idx_bigint env

and compile_prim_invocation (env : E.t) ae p es at =
  (* for more concise code when all arguments and result use the same sr *)
  let const_sr sr inst = sr, G.concat_map (compile_exp_as env ae sr) es ^^ inst in

  begin match p, es with
  (* Calls *)
  | CallPrim _, [e1; e2] ->
    let sort, control, _, arg_tys, ret_tys = Type.as_func e1.note.Note.typ in
    let n_args = List.length arg_tys in
    let return_arity = match control with
      | Type.Returns -> List.length ret_tys
      | Type.Replies -> 0
      | Type.Promises -> assert false in

    let fun_sr, code1 = compile_exp env ae e1 in

    (* we duplicate this pattern match to emulate pattern guards *)
    let call_as_prim = match fun_sr, sort with
      | SR.Const Const.Fun (mk_fi, Const.PrimWrapper prim), _ ->
         begin match n_args, e2.it with
         | 0, _ -> true
         | 1, _ -> true
         | n, PrimE (TupPrim, es) when List.length es = n -> true
         | _, _ -> false
         end
      | _ -> false in

    begin match fun_sr, sort with
      | SR.Const Const.Fun (mk_fi, Const.PrimWrapper prim), _ when call_as_prim ->
         assert (sort = Type.Local);
         (* Handle argument tuples *)
         begin match n_args, e2.it with
         | 0, _ ->
           let sr, code2 = compile_prim_invocation env ae prim [] at in
           sr,
           code1 ^^
           compile_exp_as env ae (StackRep.of_arity 0) e2 ^^
           code2
         | 1, _ ->
           compile_prim_invocation env ae prim [e2] at
         | n, PrimE (TupPrim, es) ->
           assert (List.length es = n);
           compile_prim_invocation env ae prim es at
         | _, _ ->
           (* ugly case; let's just call this as a function for now *)
           raise (Invalid_argument "call_as_prim was true?")
         end
      | SR.Const Const.Fun (mk_fi, _), _ ->
         assert (sort = Type.Local);
         StackRep.of_arity return_arity,

         code1 ^^
         compile_unboxed_zero ^^ (* A dummy closure *)
         compile_exp_as env ae (StackRep.of_arity n_args) e2 ^^ (* the args *)
         G.i (Call (nr (mk_fi()))) ^^
         FakeMultiVal.load env (Lib.List.make return_arity I64Type)
      | _, Type.Local ->
         let (set_clos, get_clos) = new_local env "clos" in

         StackRep.of_arity return_arity,
         code1 ^^ StackRep.adjust env fun_sr SR.Vanilla ^^
         set_clos ^^
         get_clos ^^
         Closure.prepare_closure_call env ^^
         compile_exp_as env ae (StackRep.of_arity n_args) e2 ^^
         get_clos ^^
         Closure.call_closure env n_args return_arity
      | _, Type.Shared _ ->
         (* Non-one-shot functions have been rewritten in async.ml *)
         assert (control = Type.Returns);

         let (set_meth_pair, get_meth_pair) = new_local env "meth_pair" in
         let (set_arg, get_arg) = new_local env "arg" in
         let _, _, _, ts, _ = Type.as_func e1.note.Note.typ in
         let add_cycles = Internals.add_cycles env ae in

         StackRep.of_arity return_arity,
         code1 ^^ StackRep.adjust env fun_sr SR.Vanilla ^^
         set_meth_pair ^^
         compile_exp_vanilla env ae e2 ^^ set_arg ^^

         FuncDec.ic_call_one_shot env ts get_meth_pair get_arg add_cycles
    end

  (* Operators *)
  | UnPrim (_, Operator.PosOp), [e1] -> compile_exp env ae e1
  | UnPrim (t, op), [e1] ->
    let sr_in, sr_out, code = compile_unop env t op in
    sr_out,
    compile_exp_as env ae sr_in e1 ^^
    code
  | BinPrim (t, op), [e1;e2] ->
    let sr_in, sr_out, code = compile_binop env t op in
    sr_out,
    compile_exp_as env ae sr_in e1 ^^
    compile_exp_as env ae sr_in e2 ^^
    code
  (* special case: recognize negation *)
  | RelPrim (Type.(Prim Bool), Operator.EqOp), [e1; {it = LitE (BoolLit false); _}] ->
    SR.bool,
    compile_exp_as_test env ae e1 ^^
    compile_test I32Op.Eqz
  | RelPrim (t, op), [e1;e2] ->
    let sr, code = compile_relop env t op in
    SR.bool,
    compile_exp_as env ae sr e1 ^^
    compile_exp_as env ae sr e2 ^^
    code

  (* Tuples *)
  | TupPrim, es ->
    SR.UnboxedTuple (List.length es),
    G.concat_map (compile_exp_vanilla env ae) es
  | ProjPrim n, [e1] ->
    SR.Vanilla,
    compile_exp_vanilla env ae e1 ^^ (* offset to tuple (an array) *)
    Tuple.load_n env (Int64.of_int n)

  | OptPrim, [e] ->
    SR.Vanilla,
    Opt.inject env (compile_exp_vanilla env ae e)
  | TagPrim l, [e] ->
    SR.Vanilla,
    Variant.inject env l (compile_exp_vanilla env ae e)

  | DotPrim name, [e] ->
    let sr, code1 = compile_exp env ae e in
    begin match sr with
    | SR.Const Const.Obj fs ->
      let c = List.assoc name fs in
      SR.Const c, code1
    | _ ->
      SR.Vanilla,
      code1 ^^ StackRep.adjust env sr SR.Vanilla ^^
      Object.load_idx env e.note.Note.typ name
    end
  | ActorDotPrim name, [e] ->
    SR.Vanilla,
    compile_exp_vanilla env ae e ^^
    IC.actor_public_field env name

  | ArrayPrim (m, t), es ->
    SR.Vanilla,
    Arr.lit env (List.map (compile_exp_vanilla env ae) es)
  | IdxPrim, [e1; e2] ->
    SR.Vanilla,
    compile_array_index env ae e1 e2 ^^
    load_ptr
  | NextArrayOffset spacing, [e] ->
    let advance_by =
      match spacing with
      | ElementSize -> Arr.element_size
      | One -> 2L (* 1 : Nat *) in
    SR.Vanilla,
    compile_exp_vanilla env ae e ^^ (* previous byte offset to array *)
    compile_add_const advance_by
  | ValidArrayOffset, [e1; e2] ->
    SR.bool,
    compile_exp_vanilla env ae e1 ^^
    compile_exp_vanilla env ae e2 ^^
    compile_comparison I64Op.LtU
  | DerefArrayOffset, [e1; e2] ->
    SR.Vanilla,
    compile_exp_vanilla env ae e1 ^^ (* skewed pointer to array *)
    Tagged.load_forwarding_pointer env ^^
    compile_exp_vanilla env ae e2 ^^ (* byte offset *)
    (* Note: the below two lines compile to `i64.add; i64.load offset=OFFSET`
       with `OFFSET = Arr.header_size * word_size + ptr_unskew`,
       thus together also unskewing the pointer and skipping administrative
       fields, effectively arriving at the desired element *)
    G.i (Binary (Wasm_exts.Values.I64 I64Op.Add)) ^^
    (* Not using Tagged.load_field since it is not a proper pointer to the array start *)
    Heap.load_field Arr.header_size (* loads the element at the byte offset *)
  | GetPastArrayOffset spacing, [e] ->
    let shift =
      match spacing with
       (* TODO: Refactor 3L to use word_size *)
      | ElementSize -> compile_shl_const 3L (* effectively a multiplication by word_size *)
      | One -> BigNum.from_word64 env in    (* make it a compact bignum *)
    SR.Vanilla,
    compile_exp_vanilla env ae e ^^ (* array *)
    Arr.len env ^^
    shift

  | BreakPrim name, [e] ->
    let d = VarEnv.get_label_depth ae name in
    SR.Unreachable,
    compile_exp_vanilla env ae e ^^
    G.branch_to_ d
  | AssertPrim, [e1] ->
    SR.unit,
    compile_exp_as env ae SR.bool e1 ^^
    E.if0 G.nop (IC.fail_assert env at)
  | RetPrim, [e] ->
    SR.Unreachable,
    compile_exp_as env ae (StackRep.of_arity (E.get_return_arity env)) e ^^
    FakeMultiVal.store env (Lib.List.make (E.get_return_arity env) I64Type) ^^
    G.i Return

  (* Numeric conversions *)
  | NumConvWrapPrim (t1, t2), [e] -> begin
    let open Type in
    match t1, t2 with
    | (Nat|Int), (Nat8|Nat16|Nat32|Int8|Int16|Int32) ->
      SR.Vanilla,
      compile_exp_vanilla env ae e ^^
      Prim.prim_intToWordNShifted env (TaggedSmallWord.shift_of_type t2)

    | (Nat|Int), (Nat64|Int64) ->
      SR.UnboxedWord64,
      compile_exp_vanilla env ae e ^^
      BigNum.truncate_to_word64 env

    | Nat64, Int64 | Int64, Nat64
    | Nat32, Int32 | Int32, Nat32
    | Nat16, Int16 | Int16, Nat16
    | Nat8, Int8 | Int8, Nat8 ->
      compile_exp env ae e

    | Char, Nat32 ->
      SR.Vanilla,
      compile_exp_vanilla env ae e ^^
      TaggedSmallWord.untag_codepoint ^^
      TaggedSmallWord.msb_adjust Type.Nat32

    | _ -> SR.Unreachable, todo_trap env "compile_prim_invocation" (Arrange_ir.prim p)
    end

  | NumConvTrapPrim (t1, t2), [e] -> begin
    let open Type in
    match t1, t2 with

    | Int, Int64 ->
      SR.UnboxedWord64,
      compile_exp_vanilla env ae e ^^
      Func.share_code1 Func.Never env "Int->Int64" ("n", I64Type) [I64Type] (fun env get_n ->
        get_n ^^
        BigNum.fits_signed_bits env 64 ^^
        E.else_trap_with env "losing precision" ^^
        get_n ^^
        BigNum.truncate_to_word64 env)

    | Int, (Int8|Int16|Int32 as pty) ->
      StackRep.of_type (Prim pty),
      compile_exp_vanilla env ae e ^^
      Func.share_code1 Func.Never env (prim_fun_name pty "Int->") ("n", I64Type) [I64Type] (fun env get_n ->
        get_n ^^
        BigNum.fits_signed_bits env (TaggedSmallWord.bits_of_type pty) ^^
        E.else_trap_with env "losing precision" ^^
        get_n ^^
        BigNum.truncate_to_word32 env ^^
        TaggedSmallWord.msb_adjust pty)

    | Nat, Nat64 ->
      SR.UnboxedWord64,
      compile_exp_vanilla env ae e ^^
      Func.share_code1 Func.Never env "Nat->Nat64" ("n", I64Type) [I64Type] (fun env get_n ->
        get_n ^^
        BigNum.fits_unsigned_bits env 64 ^^
        E.else_trap_with env "losing precision" ^^
        get_n ^^
        BigNum.truncate_to_word64 env)

    | Nat, (Nat8|Nat16|Nat32 as pty) ->
      StackRep.of_type (Prim pty),
      compile_exp_vanilla env ae e ^^
      Func.share_code1 Func.Never env (prim_fun_name pty "Nat->") ("n", I64Type) [I64Type] (fun env get_n ->
        get_n ^^
        BigNum.fits_unsigned_bits env (TaggedSmallWord.bits_of_type pty) ^^
        E.else_trap_with env "losing precision" ^^
        get_n ^^
        BigNum.truncate_to_word32 env ^^
        TaggedSmallWord.msb_adjust pty)

    | (Nat8|Nat16|Nat32), Nat ->
      SR.Vanilla,
      compile_exp_vanilla env ae e ^^
      Prim.prim_shiftWordNtoUnsigned env (TaggedSmallWord.shift_of_type t1)

    | (Int8|Int16|Int32), Int ->
      SR.Vanilla,
      compile_exp_vanilla env ae e ^^
      Prim.prim_shiftWordNtoSigned env (TaggedSmallWord.shift_of_type t1)

    | Nat64, Nat ->
      SR.Vanilla,
      compile_exp_as env ae SR.UnboxedWord64 e ^^
      BigNum.from_word64 env

    | Int64, Int ->
      SR.Vanilla,
      compile_exp_as env ae SR.UnboxedWord64 e ^^
      BigNum.from_signed_word64 env

    | Nat32, Char ->
      SR.Vanilla,
      compile_exp_vanilla env ae e ^^
      TaggedSmallWord.lsb_adjust Type.Nat32 ^^
      TaggedSmallWord.check_and_tag_codepoint env

    | Float, Int ->
      SR.Vanilla,
      compile_exp_as env ae SR.UnboxedFloat64 e ^^
      E.call_import env "rts" "bigint_of_float64"

    | Int, Float ->
      SR.UnboxedFloat64,
      compile_exp_vanilla env ae e ^^
      E.call_import env "rts" "bigint_to_float64"

    | Float, Int64 ->
      SR.UnboxedWord64,
      compile_exp_as env ae SR.UnboxedFloat64 e ^^
      G.i (Convert (Wasm_exts.Values.I64 I64Op.TruncSF64))

    | Int64, Float ->
      SR.UnboxedFloat64,
      compile_exp_as env ae SR.UnboxedWord64 e ^^
      G.i (Convert (Wasm_exts.Values.F64 F64Op.ConvertSI64))
    | Nat8, Nat16 ->
      SR.Vanilla,
      compile_exp_vanilla env ae e ^^
      TaggedSmallWord.lsb_adjust Type.Nat8 ^^
      TaggedSmallWord.msb_adjust Type.Nat16
    | Nat16, Nat32 ->
      SR.Vanilla,
      compile_exp_vanilla env ae e ^^
      TaggedSmallWord.lsb_adjust Type.Nat16 ^^
      TaggedSmallWord.msb_adjust Type.Nat32
    | Nat32, Nat64 ->
      SR.UnboxedWord64,
      compile_exp_vanilla env ae e ^^
      TaggedSmallWord.lsb_adjust Type.Nat32
    | Nat16, Nat8 ->
      SR.Vanilla,
      let set_val, get_val = new_local env "convertee" in
      compile_exp_vanilla env ae e ^^
      TaggedSmallWord.lsb_adjust Type.Nat16 ^^
      set_val ^^
      get_val ^^
      compile_shrU_const 8L ^^
      E.then_trap_with env "losing precision" ^^
      get_val ^^
      TaggedSmallWord.msb_adjust Type.Nat8
    | Nat32, Nat16 ->
      SR.Vanilla,
      let set_val, get_val = new_local env "convertee" in
      compile_exp_vanilla env ae e ^^
      TaggedSmallWord.lsb_adjust Type.Nat32 ^^
      set_val ^^
      get_val ^^
      compile_shrU_const 16L ^^
      E.then_trap_with env "losing precision" ^^
      get_val ^^
      TaggedSmallWord.msb_adjust Type.Nat16
    | Nat64, Nat32 ->
      SR.Vanilla,
      let set_val, get_val = new_local env "convertee" in
      compile_exp_as env ae SR.UnboxedWord64 e ^^
      set_val ^^
      get_val ^^
      compile_shrU_const 32L ^^
      E.then_trap_with env "losing precision" ^^
      get_val ^^
      TaggedSmallWord.msb_adjust Type.Nat32
    | Int8, Int16 ->
      SR.Vanilla,
      compile_exp_vanilla env ae e ^^
      TaggedSmallWord.lsb_adjust Type.Int8 ^^
      TaggedSmallWord.msb_adjust Type.Int16
    | Int16, Int32 ->
      SR.Vanilla,
      compile_exp_vanilla env ae e ^^
      TaggedSmallWord.lsb_adjust Type.Int16 ^^
      TaggedSmallWord.msb_adjust Type.Int32
    | Int32, Int64 ->
      SR.UnboxedWord64,
      compile_exp_vanilla env ae e ^^
      TaggedSmallWord.lsb_adjust Type.Int32
    | Int16, Int8 ->
      SR.Vanilla,
      let shift = TaggedSmallWord.shift_of_type Int8 in
      let set_val, get_val = new_local env "convertee" in
      compile_exp_vanilla env ae e ^^
      TaggedSmallWord.lsb_adjust Type.Int16 ^^
      set_val ^^
      get_val ^^
      compile_shl_const shift ^^
      compile_shrS_const shift ^^
      get_val ^^
      compile_comparison I64Op.Eq ^^
      E.else_trap_with env "losing precision" ^^
      get_val ^^
      TaggedSmallWord.msb_adjust Type.Int8
    | Int32, Int16 ->
      SR.Vanilla,
      let shift = TaggedSmallWord.shift_of_type Int16 in
      let set_val, get_val = new_local env "convertee" in
      compile_exp_vanilla env ae e ^^
      TaggedSmallWord.lsb_adjust Type.Int32 ^^
      set_val ^^
      get_val ^^
      compile_shl_const shift ^^
      compile_shrS_const shift ^^
      get_val ^^
      compile_comparison I64Op.Eq ^^
      E.else_trap_with env "losing precision" ^^
      get_val ^^
      TaggedSmallWord.msb_adjust Type.Int16
    | Int64, Int32 ->
      SR.Vanilla,
      let shift = TaggedSmallWord.shift_of_type Int32 in
      let set_val, get_val = new_local env "convertee" in
      compile_exp_as env ae SR.UnboxedWord64 e ^^
      set_val ^^
      get_val ^^
      compile_shl_const shift ^^
      compile_shrS_const shift ^^
      get_val ^^
      compile_comparison I64Op.Eq ^^
      E.else_trap_with env "losing precision" ^^
      get_val ^^
      TaggedSmallWord.msb_adjust Type.Int32
    | _ -> SR.Unreachable, todo_trap env "compile_prim_invocation" (Arrange_ir.prim p)
    end

  | SerializePrim ts, [e] ->
    SR.Vanilla,
    compile_exp_vanilla env ae e ^^
    Serialization.serialize env ts ^^
    Blob.of_ptr_size env

  | DeserializePrim ts, [e] ->
    StackRep.of_arity (List.length ts),
    compile_exp_vanilla env ae e ^^
    Bool.lit false ^^ (* can't recover *)
    Serialization.deserialize_from_blob false env ts

  | DeserializeOptPrim ts, [e] ->
    SR.Vanilla,
    compile_exp_vanilla env ae e ^^
    Bool.lit true ^^ (* can (!) recover *)
    Serialization.deserialize_from_blob false env ts ^^
    begin match ts with
    | [] ->
      (* return some () *)
      Opt.inject env Tuple.compile_unit
    | [t] ->
      (* save to local, propagate error as null or return some value *)
      let (set_val, get_val) = new_local env "val" in
      set_val ^^
      get_val ^^
      compile_eq_const (Serialization.coercion_error_value env) ^^
      E.if1 I64Type
        (Opt.null_lit env)
        (Opt.inject env get_val)
    | ts ->
      (* propagate any errors as null or return some tuples using shared code *)
      let n = List.length ts in
      let name = Printf.sprintf "to_opt_%i_tuple" n in
      let args = Lib.List.table n (fun i -> (Printf.sprintf "arg%i" i, I64Type)) in
      Func.share_code  Func.Always env name args [I64Type] (fun env getters ->
        let locals =
          Lib.List.table n (fun i -> List.nth getters i) in
        let rec go ls =
          match ls with
          | get_val::ls' ->
            get_val ^^
            compile_eq_const (Serialization.coercion_error_value env) ^^
            E.if1 I64Type
              (Opt.null_lit env)
              (go ls')
          | [] ->
            Opt.inject env (Arr.lit env locals)
        in
        go locals)
    end

  | ICPerformGC, [] ->
    SR.unit,
    GC.collect_garbage env

  | ICStableSize t, [e] ->
    SR.UnboxedWord64,
    let (tydesc, _, _) = Serialization.(type_desc env Candid [t]) in
    let tydesc_len = Int64.of_int (String.length tydesc) in
    compile_exp_vanilla env ae e ^^
    Serialization.buffer_size env t ^^
    G.i Drop ^^
    compile_add_const tydesc_len

  (* Other prims, unary *)

  | OtherPrim "array_len", [e] ->
    SR.Vanilla,
    compile_exp_vanilla env ae e ^^
    Arr.len env ^^
    BigNum.from_word64 env

  | OtherPrim "text_len", [e] ->
    SR.Vanilla, compile_exp_vanilla env ae e ^^ Text.len_nat env
  | OtherPrim "text_iter", [e] ->
    SR.Vanilla, compile_exp_vanilla env ae e ^^ Text.iter env
  | OtherPrim "text_iter_done", [e] ->
    SR.bool, compile_exp_vanilla env ae e ^^ Text.iter_done env
  | OtherPrim "text_iter_next", [e] ->
    SR.Vanilla, compile_exp_vanilla env ae e ^^ Text.iter_next env
  | OtherPrim "text_compare", [e1; e2] ->
    SR.Vanilla,
    compile_exp_vanilla env ae e1 ^^
    compile_exp_vanilla env ae e2 ^^
    E.call_import env "rts" "text_compare" ^^
    TaggedSmallWord.msb_adjust Type.Int8
  | OtherPrim "blob_compare", [e1; e2] ->
    SR.Vanilla,
    compile_exp_vanilla env ae e1 ^^
    compile_exp_vanilla env ae e2 ^^
    Blob.compare env None ^^
    TaggedSmallWord.msb_adjust Type.Int8

  | OtherPrim "blob_size", [e] ->
    SR.Vanilla, compile_exp_vanilla env ae e ^^ Blob.len_nat env
  | OtherPrim "blob_vals_iter", [e] ->
    SR.Vanilla, compile_exp_vanilla env ae e ^^ Blob.iter env
  | OtherPrim "blob_iter_done", [e] ->
    SR.bool, compile_exp_vanilla env ae e ^^ Blob.iter_done env
  | OtherPrim "blob_iter_next", [e] ->
    SR.Vanilla, compile_exp_vanilla env ae e ^^ Blob.iter_next env

  | OtherPrim "lsh_Nat", [e1; e2] ->
    SR.Vanilla,
    compile_exp_vanilla env ae e1 ^^
    compile_exp_vanilla env ae e2 ^^
    BigNum.compile_lsh env

  | OtherPrim "rsh_Nat", [e1; e2] ->
    SR.Vanilla,
    compile_exp_vanilla env ae e1 ^^
    compile_exp_vanilla env ae e2 ^^
    BigNum.compile_rsh env

  | OtherPrim "abs", [e] ->
    SR.Vanilla,
    compile_exp_vanilla env ae e ^^
    BigNum.compile_abs env

  | OtherPrim "fabs", [e] ->
    SR.UnboxedFloat64,
    compile_exp_as env ae SR.UnboxedFloat64 e ^^
    G.i (Unary (Wasm_exts.Values.F64 F64Op.Abs))

  | OtherPrim "fsqrt", [e] ->
    SR.UnboxedFloat64,
    compile_exp_as env ae SR.UnboxedFloat64 e ^^
    G.i (Unary (Wasm_exts.Values.F64 F64Op.Sqrt))

  | OtherPrim "fceil", [e] ->
    SR.UnboxedFloat64,
    compile_exp_as env ae SR.UnboxedFloat64 e ^^
    G.i (Unary (Wasm_exts.Values.F64 F64Op.Ceil))

  | OtherPrim "ffloor", [e] ->
    SR.UnboxedFloat64,
    compile_exp_as env ae SR.UnboxedFloat64 e ^^
    G.i (Unary (Wasm_exts.Values.F64 F64Op.Floor))

  | OtherPrim "ftrunc", [e] ->
    SR.UnboxedFloat64,
    compile_exp_as env ae SR.UnboxedFloat64 e ^^
    G.i (Unary (Wasm_exts.Values.F64 F64Op.Trunc))

  | OtherPrim "fnearest", [e] ->
    SR.UnboxedFloat64,
    compile_exp_as env ae SR.UnboxedFloat64 e ^^
    G.i (Unary (Wasm_exts.Values.F64 F64Op.Nearest))

  | OtherPrim "fmin", [e; f] ->
    SR.UnboxedFloat64,
    compile_exp_as env ae SR.UnboxedFloat64 e ^^
    compile_exp_as env ae SR.UnboxedFloat64 f ^^
    G.i (Binary (Wasm_exts.Values.F64 F64Op.Min))

  | OtherPrim "fmax", [e; f] ->
    SR.UnboxedFloat64,
    compile_exp_as env ae SR.UnboxedFloat64 e ^^
    compile_exp_as env ae SR.UnboxedFloat64 f ^^
    G.i (Binary (Wasm_exts.Values.F64 F64Op.Max))

  | OtherPrim "fcopysign", [e; f] ->
    SR.UnboxedFloat64,
    compile_exp_as env ae SR.UnboxedFloat64 e ^^
    compile_exp_as env ae SR.UnboxedFloat64 f ^^
    G.i (Binary (Wasm_exts.Values.F64 F64Op.CopySign))

  | OtherPrim "Float->Text", [e] ->
    SR.Vanilla,
    compile_exp_as env ae SR.UnboxedFloat64 e ^^
    compile_unboxed_const (TaggedSmallWord.vanilla_lit Type.Nat8 6) ^^
    compile_unboxed_const (TaggedSmallWord.vanilla_lit Type.Nat8 0) ^^
    E.call_import env "rts" "float_fmt"

  | OtherPrim "fmtFloat->Text", [f; prec; mode] ->
    SR.Vanilla,
    compile_exp_as env ae SR.UnboxedFloat64 f ^^
    compile_exp_vanilla env ae prec ^^
    compile_exp_vanilla env ae mode ^^
    E.call_import env "rts" "float_fmt"

  | OtherPrim "fsin", [e] ->
    SR.UnboxedFloat64,
    compile_exp_as env ae SR.UnboxedFloat64 e ^^
    E.call_import env "rts" "sin" (* musl *)

  | OtherPrim "fcos", [e] ->
    SR.UnboxedFloat64,
    compile_exp_as env ae SR.UnboxedFloat64 e ^^
    E.call_import env "rts" "cos" (* musl *)

  | OtherPrim "ftan", [e] ->
    SR.UnboxedFloat64,
    compile_exp_as env ae SR.UnboxedFloat64 e ^^
    E.call_import env "rts" "tan" (* musl *)

  | OtherPrim "fasin", [e] ->
    SR.UnboxedFloat64,
    compile_exp_as env ae SR.UnboxedFloat64 e ^^
    E.call_import env "rts" "asin" (* musl *)

  | OtherPrim "facos", [e] ->
    SR.UnboxedFloat64,
    compile_exp_as env ae SR.UnboxedFloat64 e ^^
    E.call_import env "rts" "acos" (* musl *)

  | OtherPrim "fatan", [e] ->
    SR.UnboxedFloat64,
    compile_exp_as env ae SR.UnboxedFloat64 e ^^
    E.call_import env "rts" "atan" (* musl *)

  | OtherPrim "fatan2", [y; x] ->
    SR.UnboxedFloat64,
    compile_exp_as env ae SR.UnboxedFloat64 y ^^
    compile_exp_as env ae SR.UnboxedFloat64 x ^^
    E.call_import env "rts" "atan2" (* musl *)

  | OtherPrim "fexp", [e] ->
    SR.UnboxedFloat64,
    compile_exp_as env ae SR.UnboxedFloat64 e ^^
    E.call_import env "rts" "exp" (* musl *)

  | OtherPrim "flog", [e] ->
    SR.UnboxedFloat64,
    compile_exp_as env ae SR.UnboxedFloat64 e ^^
    E.call_import env "rts" "log" (* musl *)

  (* Other prims, nullary *)

  | SystemTimePrim, [] ->
    SR.UnboxedWord64,
    IC.get_system_time env

  | OtherPrim "call_perform_status", [] ->
    SR.Vanilla,
    IC.get_call_perform_status env ^^
    TaggedSmallWord.msb_adjust Type.Nat32

  | OtherPrim "call_perform_message", [] ->
    SR.Vanilla,
    IC.get_call_perform_message env

  | OtherPrim "rts_version", [] ->
    SR.Vanilla,
    E.call_import env "rts" "version"

  | OtherPrim "rts_heap_size", [] ->
    SR.Vanilla,
    Heap.get_heap_size env ^^ Prim.prim_word64toNat env

  | OtherPrim "rts_memory_size", [] ->
    SR.Vanilla,
    Heap.get_memory_size ^^ BigNum.from_word64 env

  | OtherPrim "rts_total_allocation", [] ->
    SR.Vanilla,
    Heap.get_total_allocation env ^^ BigNum.from_word64 env

  | OtherPrim "rts_reclaimed", [] ->
    SR.Vanilla,
    Heap.get_reclaimed env ^^ BigNum.from_word64 env

  | OtherPrim "rts_max_live_size", [] ->
    SR.Vanilla,
    Heap.get_max_live_size env ^^ BigNum.from_word64 env

  | OtherPrim "rts_max_stack_size", [] ->
    SR.Vanilla,
    Stack.get_max_stack_size env ^^ Prim.prim_word64toNat env

  | OtherPrim "rts_callback_table_count", [] ->
    SR.Vanilla,
    ContinuationTable.count env ^^ Prim.prim_word64toNat env

  | OtherPrim "rts_callback_table_size", [] ->
    SR.Vanilla,
    ContinuationTable.size env ^^ Prim.prim_word64toNat env

  | OtherPrim "rts_mutator_instructions", [] ->
    SR.Vanilla,
    GC.get_mutator_instructions env ^^ BigNum.from_word64 env

  | OtherPrim "rts_collector_instructions", [] ->
    SR.Vanilla,
    GC.get_collector_instructions env ^^ BigNum.from_word64 env

  | OtherPrim "rts_stable_memory_size", [] ->
    SR.Vanilla,
    StableMem.stable64_size env ^^ BigNum.from_word64 env

  | OtherPrim "rts_logical_stable_memory_size", [] ->
    SR.Vanilla,
    StableMem.get_mem_size env ^^ BigNum.from_word64 env

  (* Regions *)

  | OtherPrim "regionNew", [] ->
    SR.Vanilla,
    Region.new_ env

  | OtherPrim "regionId", [e0] ->
     SR.Vanilla,
     compile_exp_as env ae SR.Vanilla e0 ^^
     Region.id env ^^
     BigNum.from_word64 env

  | OtherPrim ("regionGrow"), [e0; e1] ->
    SR.UnboxedWord64,
    compile_exp_as env ae SR.Vanilla e0 ^^
    compile_exp_as env ae SR.UnboxedWord64 e1 ^^
    Region.grow env

  | OtherPrim "regionSize", [e0] ->
    SR.UnboxedWord64,
    compile_exp_as env ae SR.Vanilla e0 ^^
    Region.size env

  | OtherPrim ("regionLoadBlob"), [e0; e1; e2] ->
    SR.Vanilla,
    compile_exp_as env ae SR.Vanilla e0 ^^
    compile_exp_as env ae SR.UnboxedWord64 e1 ^^
    compile_exp_as env ae SR.Vanilla e2 ^^
    Blob.lit env "Blob size out of bounds" ^^
    BigNum.to_word64_with env ^^
    Region.load_blob env

  | OtherPrim ("regionStoreBlob"), [e0; e1; e2] ->
    SR.unit,
    compile_exp_as env ae SR.Vanilla e0 ^^
    compile_exp_as env ae SR.UnboxedWord64 e1 ^^
    compile_exp_as env ae SR.Vanilla e2 ^^
    Region.store_blob env

  | OtherPrim (("regionLoadNat8" | "regionLoadInt8" as p)), [e0; e1] ->
    SR.Vanilla,
    compile_exp_as env ae SR.Vanilla e0 ^^
    compile_exp_as env ae SR.UnboxedWord64 e1 ^^
    Region.load_word8 env ^^
<<<<<<< HEAD
    G.i (Convert (Wasm_exts.Values.I64 I64Op.ExtendUI32)) ^^
    TaggedSmallWord.msb_adjust Type.Nat8
=======
    TaggedSmallWord.msb_adjust Type.(if p = "regionLoadNat8" then Nat8 else Int8)
>>>>>>> c6071a03

  | OtherPrim (("regionStoreNat8" | "regionStoreInt8") as p), [e0; e1; e2] ->
    SR.unit,
    compile_exp_as env ae SR.Vanilla e0 ^^
    compile_exp_as env ae SR.UnboxedWord64 e1 ^^
    compile_exp_as env ae SR.Vanilla e2 ^^
<<<<<<< HEAD
    TaggedSmallWord.lsb_adjust Type.Nat8 ^^
    G.i (Convert (Wasm_exts.Values.I32 I32Op.WrapI64)) ^^
=======
    TaggedSmallWord.lsb_adjust Type.(if p = "regionStoreNat8" then Nat8 else Int8) ^^
>>>>>>> c6071a03
    Region.store_word8 env

  | OtherPrim (("regionLoadNat16" | "regionLoadInt16") as p), [e0; e1] ->
    SR.Vanilla,
    compile_exp_as env ae SR.Vanilla e0 ^^
    compile_exp_as env ae SR.UnboxedWord64 e1 ^^
    Region.load_word16 env ^^
<<<<<<< HEAD
    G.i (Convert (Wasm_exts.Values.I64 I64Op.ExtendUI32)) ^^
    TaggedSmallWord.msb_adjust Type.Nat16
=======
    TaggedSmallWord.msb_adjust Type.(if p = "regionLoadNat16" then Nat16 else Int16)
>>>>>>> c6071a03

  | OtherPrim (("regionStoreNat16" | "regionStoreInt16") as p), [e0; e1; e2] ->
    SR.unit,
    compile_exp_as env ae SR.Vanilla e0 ^^
    compile_exp_as env ae SR.UnboxedWord64 e1 ^^
    compile_exp_as env ae SR.Vanilla e2 ^^
<<<<<<< HEAD
    TaggedSmallWord.lsb_adjust Type.Nat16 ^^
    G.i (Convert (Wasm_exts.Values.I32 I32Op.WrapI64)) ^^
=======
    TaggedSmallWord.lsb_adjust Type.(if p = "regionStoreNat16" then Nat16 else Int16) ^^
>>>>>>> c6071a03
    Region.store_word16 env

  | OtherPrim ("regionLoadNat32"), [e0; e1] ->
    SR.Vanilla,
    compile_exp_as env ae SR.Vanilla e0 ^^
    compile_exp_as env ae SR.UnboxedWord64 e1 ^^
    Region.load_word32 env ^^
    G.i (Convert (Wasm_exts.Values.I64 I64Op.ExtendUI32)) ^^
    TaggedSmallWord.msb_adjust Type.Nat32

  | OtherPrim ("regionLoadInt32"), [e0; e1] ->
    SR.Vanilla,
    compile_exp_as env ae SR.Vanilla e0 ^^
    compile_exp_as env ae SR.UnboxedWord64 e1 ^^
    Region.load_word32 env ^^
    G.i (Convert (Wasm_exts.Values.I64 I64Op.ExtendSI32)) ^^
    TaggedSmallWord.msb_adjust Type.Int32

  | OtherPrim ("regionStoreNat32"), [e0; e1; e2] ->
    SR.unit,
    compile_exp_as env ae SR.Vanilla e0 ^^
    compile_exp_as env ae SR.UnboxedWord64 e1 ^^
    compile_exp_as env ae SR.Vanilla e2 ^^
    TaggedSmallWord.lsb_adjust Type.Nat32 ^^
    G.i (Convert (Wasm_exts.Values.I32 I32Op.WrapI64)) ^^
    Region.store_word32 env

  | OtherPrim ("regionStoreInt32"), [e0; e1; e2] ->
    SR.unit,
    compile_exp_as env ae SR.Vanilla e0 ^^
    compile_exp_as env ae SR.UnboxedWord64 e1 ^^
    compile_exp_as env ae SR.Vanilla e2 ^^
    TaggedSmallWord.lsb_adjust Type.Int32 ^^
    G.i (Convert (Wasm_exts.Values.I32 I32Op.WrapI64)) ^^
    Region.store_word32 env

  | OtherPrim ("regionLoadNat64" | "regionLoadInt64"), [e0; e1] ->
    SR.UnboxedWord64,
    compile_exp_as env ae SR.Vanilla e0 ^^
    compile_exp_as env ae SR.UnboxedWord64 e1 ^^
    Region.load_word64 env

  | OtherPrim ("regionStoreNat64" | "regionStoreInt64"), [e0; e1; e2] ->
    SR.unit,
    compile_exp_as env ae SR.Vanilla e0 ^^
    compile_exp_as env ae SR.UnboxedWord64 e1 ^^
    compile_exp_as env ae SR.UnboxedWord64 e2 ^^
    Region.store_word64 env

  | OtherPrim ("regionLoadFloat"), [e0; e1] ->
    SR.UnboxedFloat64,
    compile_exp_as env ae SR.Vanilla e0 ^^
    compile_exp_as env ae SR.UnboxedWord64 e1 ^^
    Region.load_float64 env

  | OtherPrim ("regionStoreFloat"), [e0; e1; e2] ->
    SR.unit,
    compile_exp_as env ae SR.Vanilla e0 ^^
    compile_exp_as env ae SR.UnboxedWord64 e1 ^^
    compile_exp_as env ae SR.UnboxedFloat64 e2 ^^
    Region.store_float64 env

  (* Other prims, unary *)

  | OtherPrim "global_timer_set", [e] ->
    SR.UnboxedWord64,
    compile_exp_as env ae SR.UnboxedWord64 e ^^
    IC.system_call env "global_timer_set"

  | OtherPrim "is_controller", [e] ->
    SR.Vanilla,
    let set_principal, get_principal = new_local env "principal" in
    compile_exp_vanilla env ae e ^^
    set_principal ^^ get_principal ^^
    Blob.payload_ptr_unskewed env ^^
    get_principal ^^
    Blob.len env ^^
    IC.is_controller env

  | OtherPrim "canister_version", [] ->
    SR.UnboxedWord64,
    IC.canister_version env

  | OtherPrim "crc32Hash", [e] ->
    SR.Vanilla,
    compile_exp_vanilla env ae e ^^
    E.call_import env "rts" "compute_crc32" ^^
    G.i (Convert (Wasm_exts.Values.I64 I64Op.ExtendUI32)) ^^
    TaggedSmallWord.msb_adjust Type.Nat32

  | OtherPrim "idlHash", [e] ->
    SR.Vanilla,
    E.trap_with env "idlHash only implemented in interpreter"


  | OtherPrim "popcnt8", [e] ->
    SR.Vanilla,
    compile_exp_vanilla env ae e ^^
    G.i (Unary (Wasm_exts.Values.I64 I64Op.Popcnt)) ^^
    TaggedSmallWord.msb_adjust Type.Nat8
  | OtherPrim "popcnt16", [e] ->
    SR.Vanilla,
    compile_exp_vanilla env ae e ^^
    G.i (Unary (Wasm_exts.Values.I64 I64Op.Popcnt)) ^^
    TaggedSmallWord.msb_adjust Type.Nat16
  | OtherPrim "popcnt32", [e] ->
    SR.Vanilla,
    compile_exp_vanilla env ae e ^^
    G.i (Unary (Wasm_exts.Values.I64 I64Op.Popcnt)) ^^
    TaggedSmallWord.msb_adjust Type.Nat32
  | OtherPrim "popcnt64", [e] ->
    SR.UnboxedWord64,
    compile_exp_as env ae SR.UnboxedWord64 e ^^
    G.i (Unary (Wasm_exts.Values.I64 I64Op.Popcnt))
  | OtherPrim "clz8", [e] -> SR.Vanilla, compile_exp_vanilla env ae e ^^ TaggedSmallWord.clz_kernel Type.Nat8
  | OtherPrim "clz16", [e] -> SR.Vanilla, compile_exp_vanilla env ae e ^^ TaggedSmallWord.clz_kernel Type.Nat16
  | OtherPrim "clz32", [e] -> SR.Vanilla, compile_exp_vanilla env ae e ^^ TaggedSmallWord.clz_kernel Type.Nat32
  | OtherPrim "clz64", [e] -> SR.UnboxedWord64, compile_exp_as env ae SR.UnboxedWord64 e ^^ G.i (Unary (Wasm_exts.Values.I64 I64Op.Clz))
  | OtherPrim "ctz8", [e] -> SR.Vanilla, compile_exp_vanilla env ae e ^^ TaggedSmallWord.ctz_kernel Type.Nat8
  | OtherPrim "ctz16", [e] -> SR.Vanilla, compile_exp_vanilla env ae e ^^ TaggedSmallWord.ctz_kernel Type.Nat16
  | OtherPrim "ctz32", [e] -> SR.Vanilla, compile_exp_vanilla env ae e ^^ TaggedSmallWord.ctz_kernel Type.Nat32
  | OtherPrim "ctz64", [e] -> SR.UnboxedWord64, compile_exp_as env ae SR.UnboxedWord64 e ^^ G.i (Unary (Wasm_exts.Values.I64 I64Op.Ctz))

  | OtherPrim "conv_Char_Text", [e] ->
    SR.Vanilla,
    compile_exp_vanilla env ae e ^^
    Text.prim_showChar env

  | OtherPrim "char_to_upper", [e] ->
    compile_char_to_char_rts env ae e "char_to_upper"

  | OtherPrim "char_to_lower", [e] ->
    compile_char_to_char_rts env ae e "char_to_lower"

  | OtherPrim "char_is_whitespace", [e] ->
    compile_char_to_bool_rts env ae e "char_is_whitespace"

  | OtherPrim "char_is_lowercase", [e] ->
    compile_char_to_bool_rts env ae e "char_is_lowercase"

  | OtherPrim "char_is_uppercase", [e] ->
    compile_char_to_bool_rts env ae e "char_is_uppercase"

  | OtherPrim "char_is_alphabetic", [e] ->
    compile_char_to_bool_rts env ae e "char_is_alphabetic"

  | OtherPrim "print", [e] ->
    SR.unit,
    compile_exp_vanilla env ae e ^^
    IC.print_text env

  | OtherPrim "text_lowercase", [e] ->
    SR.Vanilla,
    compile_exp_vanilla env ae e ^^
    Text.lowercase env

  | OtherPrim "text_uppercase", [e] ->
    SR.Vanilla,
    compile_exp_vanilla env ae e ^^
    Text.uppercase env

  | OtherPrim "performanceCounter", [e] ->
    SR.UnboxedWord64,
    compile_exp_vanilla env ae e ^^
    IC.performance_counter env

  | OtherPrim "trap", [e] ->
    SR.Unreachable,
    compile_exp_vanilla env ae e ^^
    IC.trap_text env

  | OtherPrim ("blobToArray" | "blobToArrayMut"), e ->
    const_sr SR.Vanilla (Arr.ofBlob env)
  | OtherPrim ("arrayToBlob" | "arrayMutToBlob"), e ->
    const_sr SR.Vanilla (Arr.toBlob env)

  | OtherPrim ("stableMemoryLoadNat32"), [e] ->
    SR.Vanilla,
    compile_exp_as env ae SR.UnboxedWord64 e ^^
    StableMemoryInterface.load_word32 env ^^
    G.i (Convert (Wasm_exts.Values.I64 I64Op.ExtendUI32)) ^^
    TaggedSmallWord.msb_adjust Type.Nat32

  | OtherPrim ("stableMemoryLoadInt32"), [e] ->
    SR.Vanilla,
    compile_exp_as env ae SR.UnboxedWord64 e ^^
    StableMemoryInterface.load_word32 env ^^
    G.i (Convert (Wasm_exts.Values.I64 I64Op.ExtendSI32)) ^^
    TaggedSmallWord.msb_adjust Type.Int32

  | OtherPrim ("stableMemoryStoreNat32"), [e1; e2] ->
    SR.unit,
    compile_exp_as env ae SR.UnboxedWord64 e1 ^^
    compile_exp_vanilla env ae e2 ^^
    TaggedSmallWord.lsb_adjust Type.Nat32 ^^
    G.i (Convert (Wasm_exts.Values.I32 I32Op.WrapI64)) ^^
    StableMemoryInterface.store_word32 env

<<<<<<< HEAD
  | OtherPrim ("stableMemoryStoreInt32"), [e1; e2] ->
    SR.unit,
    compile_exp_as env ae SR.UnboxedWord64 e1 ^^
    compile_exp_vanilla env ae e2 ^^
    TaggedSmallWord.lsb_adjust Type.Int32 ^^
    G.i (Convert (Wasm_exts.Values.I32 I32Op.WrapI64)) ^^
    StableMemoryInterface.store_word32 env
  
  | OtherPrim "stableMemoryLoadNat8", [e] ->
    SR.Vanilla,
    compile_exp_as env ae SR.UnboxedWord64 e ^^
    StableMemoryInterface.load_word8 env ^^
    G.i (Convert (Wasm_exts.Values.I64 I64Op.ExtendUI32)) ^^
    TaggedSmallWord.msb_adjust Type.Nat8

  | OtherPrim "stableMemoryLoadInt8", [e] ->
    SR.Vanilla,
    compile_exp_as env ae SR.UnboxedWord64 e ^^
    StableMemoryInterface.load_word8 env ^^
    G.i (Convert (Wasm_exts.Values.I64 I64Op.ExtendSI32)) ^^
    TaggedSmallWord.msb_adjust Type.Int8

  (* Other prims, binary *)

  | OtherPrim "stableMemoryStoreNat8", [e1; e2] ->
    SR.unit,
    compile_exp_as env ae SR.UnboxedWord64 e1 ^^
    compile_exp_as env ae SR.Vanilla e2 ^^ 
    TaggedSmallWord.lsb_adjust Type.Nat8 ^^
    G.i (Convert (Wasm_exts.Values.I32 I32Op.WrapI64)) ^^
    StableMemoryInterface.store_word8 env

  | OtherPrim "stableMemoryStoreInt8", [e1; e2] ->
    SR.unit,
    compile_exp_as env ae SR.UnboxedWord64 e1 ^^
    compile_exp_as env ae SR.Vanilla e2 ^^ 
    TaggedSmallWord.lsb_adjust Type.Int8 ^^
    G.i (Convert (Wasm_exts.Values.I32 I32Op.WrapI64)) ^^
=======
  | OtherPrim (("stableMemoryLoadNat8" | "stableMemoryLoadInt8") as p), [e] ->
    SR.Vanilla,
    compile_exp_as env ae SR.UnboxedWord64 e ^^
    StableMemoryInterface.load_word8 env ^^
    TaggedSmallWord.msb_adjust Type.(if p = "stableMemoryLoadNat8" then Nat8 else Int8)

  (* Other prims, binary *)

  | OtherPrim (("stableMemoryStoreNat8" | "stableMemoryStoreInt8") as p), [e1; e2] ->
    SR.unit,
    compile_exp_as env ae SR.UnboxedWord64 e1 ^^
    compile_exp_as env ae SR.Vanilla e2 ^^
    TaggedSmallWord.lsb_adjust Type.(if p = "stableMemoryStoreNat8" then Nat8 else Int8) ^^
>>>>>>> c6071a03
    StableMemoryInterface.store_word8 env

  | OtherPrim (("stableMemoryLoadNat16" | "stableMemoryLoadInt16") as p), [e] ->
    SR.Vanilla,
    compile_exp_as env ae SR.UnboxedWord64 e ^^
    StableMemoryInterface.load_word16 env ^^
<<<<<<< HEAD
    G.i (Convert (Wasm_exts.Values.I64 I64Op.ExtendUI32)) ^^
    TaggedSmallWord.msb_adjust Type.Nat16

  | OtherPrim "stableMemoryLoadInt16", [e] ->
    SR.Vanilla,
    compile_exp_as env ae SR.UnboxedWord64 e ^^
    StableMemoryInterface.load_word16 env ^^
    G.i (Convert (Wasm_exts.Values.I64 I64Op.ExtendSI32)) ^^
    TaggedSmallWord.msb_adjust Type.Int16

  | OtherPrim "stableMemoryStoreNat16", [e1; e2] ->
    SR.unit,
    compile_exp_as env ae SR.UnboxedWord64 e1 ^^
    compile_exp_as env ae SR.Vanilla e2 ^^ 
    TaggedSmallWord.lsb_adjust Type.Nat16 ^^
    G.i (Convert (Wasm_exts.Values.I32 I32Op.WrapI64)) ^^
    StableMemoryInterface.store_word16 env
=======
    TaggedSmallWord.msb_adjust Type.(if p = "stableMemoryLoadNat16" then Nat16 else Int16)
>>>>>>> c6071a03

  | OtherPrim (("stableMemoryStoreNat16" | "stableMemoryStoreInt16") as p), [e1; e2] ->
    SR.unit,
    compile_exp_as env ae SR.UnboxedWord64 e1 ^^
<<<<<<< HEAD
    compile_exp_as env ae SR.Vanilla e2 ^^ 
    TaggedSmallWord.lsb_adjust Type.Int16 ^^
    G.i (Convert (Wasm_exts.Values.I32 I32Op.WrapI64)) ^^
=======
    compile_exp_as env ae SR.Vanilla e2 ^^
    TaggedSmallWord.lsb_adjust Type.(if p = "stableMemoryStoreNat16" then Nat16 else Int16) ^^
>>>>>>> c6071a03
    StableMemoryInterface.store_word16 env

  | OtherPrim ("stableMemoryLoadNat64" | "stableMemoryLoadInt64"), [e] ->
    SR.UnboxedWord64,
    compile_exp_as env ae SR.UnboxedWord64 e ^^
    StableMemoryInterface.load_word64 env

  | OtherPrim ("stableMemoryStoreNat64" | "stableMemoryStoreInt64"), [e1; e2] ->
    SR.unit,
    compile_exp_as env ae SR.UnboxedWord64 e1 ^^
    compile_exp_as env ae SR.UnboxedWord64 e2 ^^
    StableMemoryInterface.store_word64 env

  | OtherPrim "stableMemoryLoadFloat", [e] ->
    SR.UnboxedFloat64,
    compile_exp_as env ae SR.UnboxedWord64 e ^^
    StableMemoryInterface.load_float64 env

  | OtherPrim "stableMemoryStoreFloat", [e1; e2] ->
    SR.unit,
    compile_exp_as env ae SR.UnboxedWord64 e1 ^^
    compile_exp_as env ae SR.UnboxedFloat64 e2 ^^
    StableMemoryInterface.store_float64 env

  | OtherPrim "stableMemoryLoadBlob", [e1; e2] ->
    SR.Vanilla,
    compile_exp_as env ae SR.UnboxedWord64 e1 ^^
    compile_exp_as env ae SR.Vanilla e2 ^^
    Blob.lit env "Blob size out of bounds" ^^
    BigNum.to_word64_with env ^^
    StableMemoryInterface.load_blob env

  | OtherPrim "stableMemoryStoreBlob", [e1; e2] ->
    SR.unit,
    compile_exp_as env ae SR.UnboxedWord64 e1 ^^
    compile_exp_as env ae SR.Vanilla e2 ^^
    StableMemoryInterface.store_blob env

  | OtherPrim "stableMemorySize", [] ->
    SR.UnboxedWord64,
    StableMemoryInterface.size env

  | OtherPrim "stableMemoryGrow", [e] ->
    SR.UnboxedWord64,
    compile_exp_as env ae SR.UnboxedWord64 e ^^
    StableMemoryInterface.grow env

  | OtherPrim "stableVarQuery", [] ->
    SR.UnboxedTuple 2,
    IC.get_self_reference env ^^
    Blob.lit env Type.(motoko_stable_var_info_fld.lab)

  (* Other prims, binary*)
  | OtherPrim "Array.init", [_;_] ->
    const_sr SR.Vanilla (Arr.init env)
  | OtherPrim "Array.tabulate", [_;_] ->
    const_sr SR.Vanilla (Arr.tabulate env)
  | OtherPrim "btst8", [_;_] ->
    (* TODO: btstN returns Bool, not a small value *)
    const_sr SR.Vanilla (TaggedSmallWord.btst_kernel env Type.Nat8)
  | OtherPrim "btst16", [_;_] ->
    const_sr SR.Vanilla (TaggedSmallWord.btst_kernel env Type.Nat16)
  | OtherPrim "btst32", [_;_] ->
    const_sr SR.Vanilla (TaggedSmallWord.btst_kernel env Type.Nat32)
  | OtherPrim "btst64", [_;_] ->
    const_sr SR.UnboxedWord64 (
      let (set_b, get_b) = new_local env "b" in
      set_b ^^ compile_unboxed_const 1L ^^ get_b ^^ G.i (Binary (Wasm_exts.Values.I64 I64Op.Shl)) ^^
      G.i (Binary (Wasm_exts.Values.I64 I64Op.And))
    )

  (* Coercions for abstract types *)
  | CastPrim (_,_), [e] ->
    compile_exp env ae e

  | DecodeUtf8, [_] ->
    const_sr SR.Vanilla (Text.of_blob env)
  | EncodeUtf8, [_] ->
    const_sr SR.Vanilla (Text.to_blob env)

  (* textual to bytes *)
  | BlobOfIcUrl, [_] ->
    const_sr SR.Vanilla (E.call_import env "rts" "blob_of_principal")
  (* The other direction *)
  | IcUrlOfBlob, [_] ->
    const_sr SR.Vanilla (E.call_import env "rts" "principal_of_blob")

  (* Actor ids are blobs in the RTS *)
  | ActorOfIdBlob _, [e] ->
    SR.Vanilla,
    let (set_blob, get_blob) = new_local env "blob" in
    compile_exp_vanilla env ae e ^^
    set_blob ^^
    get_blob ^^
    Blob.len env ^^
    compile_unboxed_const 29L ^^
    compile_comparison I64Op.LeU ^^
    E.else_trap_with env "blob too long for actor principal" ^^
    get_blob

  | SelfRef _, [] ->
    SR.Vanilla, IC.get_self_reference env

  | ICArgDataPrim, [] ->
    SR.Vanilla, IC.arg_data env

  | ICReplyPrim ts, [e] ->
    SR.unit, begin match E.mode env with
    | Flags.ICMode | Flags.RefMode ->
      compile_exp_vanilla env ae e ^^
      (* TODO: We can try to avoid the boxing and pass the arguments to
        serialize individually *)
      Serialization.serialize env ts ^^
      IC.reply_with_data env
    | _ ->
      E.trap_with env (Printf.sprintf "cannot reply when running locally")
    end

  | ICRejectPrim, [e] ->
    SR.unit, IC.reject env (compile_exp_vanilla env ae e)

  | ICCallerPrim, [] ->
    SR.Vanilla, IC.caller env

  | ICCallPrim, [f;e;k;r] ->
    SR.unit, begin
    (* TBR: Can we do better than using the notes? *)
    let _, _, _, ts1, _ = Type.as_func f.note.Note.typ in
    let _, _, _, ts2, _ = Type.as_func k.note.Note.typ in
    let (set_meth_pair, get_meth_pair) = new_local env "meth_pair" in
    let (set_arg, get_arg) = new_local env "arg" in
    let (set_k, get_k) = new_local env "k" in
    let (set_r, get_r) = new_local env "r" in
    let add_cycles = Internals.add_cycles env ae in
    compile_exp_vanilla env ae f ^^ set_meth_pair ^^
    compile_exp_vanilla env ae e ^^ set_arg ^^
    compile_exp_vanilla env ae k ^^ set_k ^^
    compile_exp_vanilla env ae r ^^ set_r ^^
    FuncDec.ic_call env ts1 ts2 get_meth_pair get_arg get_k get_r add_cycles
    end
  | ICCallRawPrim, [p;m;a;k;r] ->
    SR.unit, begin
    let (set_meth_pair, get_meth_pair) = new_local env "meth_pair" in
    let (set_arg, get_arg) = new_local env "arg" in
    let (set_k, get_k) = new_local env "k" in
    let (set_r, get_r) = new_local env "r" in
    let add_cycles = Internals.add_cycles env ae in
    compile_exp_vanilla env ae p ^^
    compile_exp_vanilla env ae m ^^ Text.to_blob env ^^
    Tagged.load_forwarding_pointer env ^^
    Tuple.from_stack env 2 ^^ set_meth_pair ^^
    compile_exp_vanilla env ae a ^^ set_arg ^^
    compile_exp_vanilla env ae k ^^ set_k ^^
    compile_exp_vanilla env ae r ^^ set_r ^^
    FuncDec.ic_call_raw env get_meth_pair get_arg get_k get_r add_cycles
    end

  | ICMethodNamePrim, [] ->
    SR.Vanilla, IC.method_name env

  | ICStableRead ty, [] ->
    SR.Vanilla,
    Persistence.load env ty
  | ICStableWrite ty, [e] ->
    SR.unit,
    compile_exp_vanilla env ae e ^^
    Persistence.save env ty

  (* Cycles *)
  | SystemCyclesBalancePrim, [] ->
    SR.Vanilla, Cycles.balance env
  | SystemCyclesAddPrim, [e1] ->
    SR.unit, compile_exp_vanilla env ae e1 ^^ Cycles.add env
  | SystemCyclesAcceptPrim, [e1] ->
    SR.Vanilla, compile_exp_vanilla env ae e1 ^^ Cycles.accept env
  | SystemCyclesAvailablePrim, [] ->
    SR.Vanilla, Cycles.available env
  | SystemCyclesRefundedPrim, [] ->
    SR.Vanilla, Cycles.refunded env

  | SetCertifiedData, [e1] ->
    SR.unit, compile_exp_vanilla env ae e1 ^^ IC.set_certified_data env
  | GetCertificate, [] ->
    SR.Vanilla,
    IC.get_certificate env

  (* Unknown prim *)
  | _ -> SR.Unreachable, todo_trap env "compile_prim_invocation" (Arrange_ir.prim p)
  end

(* Compile, infer and return stack representation *)
and compile_exp (env : E.t) ae exp =
  compile_exp_with_hint env ae None exp

(* Compile to given stack representation *)
and compile_exp_as env ae sr_out e =
  let sr_in, code = compile_exp_with_hint env ae (Some sr_out) e in
  code ^^ StackRep.adjust env sr_in sr_out

and single_case e (cs : Ir.case list) =
  match cs, e.note.Note.typ with
  | [{it={pat={it=TagP (l, _);_}; _}; _}], Type.(Variant [{lab; _}]) -> l = lab
  | _ -> false

and known_tag_pat p = TagP ("", p)

and simplify_cases e (cs : Ir.case list) =
  match cs, e.note.Note.typ with
  (* for a 2-cased variant type, the second comparison can be omitted when the first pattern
     (with irrefutable subpattern) didn't match, and the pattern types line up *)
  | [{it={pat={it=TagP (l1, ip); _}; _}; _} as c1; {it={pat={it=TagP (l2, pat'); _} as pat2; exp}; _} as c2], Type.(Variant [{lab=el1; _}; {lab=el2; _}])
       when Ir_utils.is_irrefutable ip
            && (l1 = el1 || l1 = el2)
            && (l2 = el1 || l2 = el2) ->
     [c1; {c2 with it = {exp; pat = {pat2 with it = known_tag_pat pat'}}}]
  | _ -> cs

(* Compile, infer and return stack representation, taking the hint into account *)
and compile_exp_with_hint (env : E.t) ae sr_hint exp =
  (fun (sr,code) -> (sr, G.with_region exp.at code)) @@
  if exp.note.Note.const
  then let (c, fill) = compile_const_exp env ae exp in fill env ae; (SR.Const c, G.nop)
  else match exp.it with
  | PrimE (p, es) when List.exists (fun e -> Type.is_non e.note.Note.typ) es ->
    (* Handle dead code separately, so that we can rely on useful type
       annotations below *)
    SR.Unreachable,
    G.concat_map (compile_exp_ignore env ae) es ^^
    G.i Unreachable

  | PrimE (p, es) ->
    compile_prim_invocation (env : E.t) ae p es exp.at
  | VarE var ->
    Var.get_val env ae var
  | AssignE (e1,e2) ->
    SR.unit,
    let (prepare_code, sr, store_code) = compile_lexp env ae e1 in
    prepare_code ^^
    compile_exp_as env ae sr e2 ^^
    store_code
  | LitE l ->
    compile_lit l
  | IfE (scrut, e1, e2) ->
    let code_scrut = compile_exp_as_test env ae scrut in
    let sr1, code1 = compile_exp_with_hint env ae sr_hint e1 in
    let sr2, code2 = compile_exp_with_hint env ae sr_hint e2 in
    (* Use the expected stackrep, if given, else infer from the branches *)
    let sr = match sr_hint with
      | Some sr -> sr
      | None -> StackRep.join sr1 sr2
    in
    sr,
    code_scrut ^^
    FakeMultiVal.if_ env
      (StackRep.to_block_type env sr)
      (code1 ^^ StackRep.adjust env sr1 sr)
      (code2 ^^ StackRep.adjust env sr2 sr)
  | BlockE (decs, exp) ->
    let captured = Freevars.captured_vars (Freevars.exp exp) in
    let ae', codeW1 = compile_decs env ae decs captured in
    let (sr, code2) = compile_exp_with_hint env ae' sr_hint exp in
    (sr, codeW1 code2)
  | LabelE (name, _ty, e) ->
    (* The value here can come from many places -- the expression,
       or any of the nested returns. Hard to tell which is the best
       stack representation here.
       So let’s go with Vanilla. *)
    SR.Vanilla,
    E.block_ env (StackRep.to_block_type env SR.Vanilla) (
      G.with_current_depth (fun depth ->
        let ae1 = VarEnv.add_label ae name depth in
        compile_exp_vanilla env ae1 e
      )
    )
  | LoopE e ->
    SR.Unreachable,
    let ae' = VarEnv.{ ae with lvl = NotTopLvl } in
    G.loop0 (compile_exp_unit env ae' e ^^ G.i (Br (nr 0l))
    )
    ^^
   G.i Unreachable

  | SwitchE (e, cs) when single_case e cs ->
    let code1 = compile_exp_vanilla env ae e in
    let [@warning "-8"] [{it={pat={it=TagP (_, pat');_} as pat; exp}; _}] = cs in
    let ae1, pat_code = compile_pat_local env ae {pat with it = known_tag_pat pat'} in
    let sr, rhs_code = compile_exp_with_hint env ae1 sr_hint exp in

    (* Use the expected stackrep, if given, else infer from the branches *)
    let final_sr = match sr_hint with
      | Some sr -> sr
      | None -> sr
    in

    final_sr,
    (* Run rest in block to exit from *)
    FakeMultiVal.block_ env (StackRep.to_block_type env final_sr) (fun branch_code ->
       orsPatternFailure env (List.map (fun (sr, c) ->
          c ^^^ CannotFail (StackRep.adjust env sr final_sr ^^ branch_code)
       ) [sr, CannotFail code1 ^^^ pat_code ^^^ CannotFail rhs_code]) ^^
       G.i Unreachable (* We should always exit using the branch_code *)
    )

  | SwitchE (e, cs) ->
    let code1 = compile_exp_vanilla env ae e in
    let (set_i, get_i) = new_local env "switch_in" in

    (* compile subexpressions and collect the provided stack reps *)
    let codes = List.map (fun {it={pat; exp=e}; _} ->
      let (ae1, pat_code) = compile_pat_local env ae pat in
      let (sr, rhs_code) = compile_exp_with_hint env ae1 sr_hint e in
      (sr, CannotFail get_i ^^^ pat_code ^^^ CannotFail rhs_code)
      ) (simplify_cases e cs) in

    (* Use the expected stackrep, if given, else infer from the branches *)
    let final_sr = match sr_hint with
      | Some sr -> sr
      | None -> StackRep.joins (List.map fst codes)
    in

    final_sr,
    (* Run scrut *)
    code1 ^^ set_i ^^
    (* Run rest in block to exit from *)
    FakeMultiVal.block_ env (StackRep.to_block_type env final_sr) (fun branch_code ->
       orsPatternFailure env (List.map (fun (sr, c) ->
          c ^^^ CannotFail (StackRep.adjust env sr final_sr ^^ branch_code)
       ) codes) ^^
       G.i Unreachable (* We should always exit using the branch_code *)
    )
  (* Async-wait lowering support features *)
  | DeclareE (name, typ, e) ->
    let ae1, i = VarEnv.add_local_with_heap_ind env ae name typ in
    let sr, code = compile_exp env ae1 e in
    sr,
    MutBox.alloc env ^^ G.i (LocalSet (nr i)) ^^
    code
  | DefineE (name, _, e) ->
    SR.unit,
    let pre_code, sr, code = Var.set_val env ae name in
    pre_code ^^
    compile_exp_as env ae sr e ^^
    code
  | FuncE (x, sort, control, typ_binds, args, res_tys, e) ->
    let captured = Freevars.captured exp in
    let return_tys = match control with
      | Type.Returns -> res_tys
      | Type.Replies -> []
      | Type.Promises -> assert false in
    let return_arity = List.length return_tys in
    let mk_body env1 ae1 = compile_exp_as env1 ae1 (StackRep.of_arity return_arity) e in
    FuncDec.lit env ae x sort control captured args mk_body return_tys exp.at
  | SelfCallE (ts, exp_f, exp_k, exp_r) ->
    SR.unit,
    let (set_future, get_future) = new_local env "future" in
    let (set_k, get_k) = new_local env "k" in
    let (set_r, get_r) = new_local env "r" in
    let mk_body env1 ae1 = compile_exp_as env1 ae1 SR.unit exp_f in
    let captured = Freevars.captured exp_f in
    let add_cycles = Internals.add_cycles env ae in
    FuncDec.async_body env ae ts captured mk_body exp.at ^^
    Tagged.load_forwarding_pointer env ^^
    set_future ^^

    compile_exp_vanilla env ae exp_k ^^ set_k ^^
    compile_exp_vanilla env ae exp_r ^^ set_r ^^

    FuncDec.ic_self_call env ts
      IC.(get_self_reference env ^^
          actor_public_field env async_method_name)
      get_future
      get_k
      get_r
      add_cycles
  | ActorE (ds, fs, _, _) ->
    fatal "Local actors not supported by backend"
  | NewObjE (Type.(Object | Module | Memory) as _sort, fs, _) ->
    (*
    We can enable this warning once we treat everything as static that
    mo_frontend/static.ml accepts, including _all_ literals.
    if sort = Type.Module then Printf.eprintf "%s" "Warning: Non-static module\n";
    *)
    SR.Vanilla,
    let fs' = fs |> List.map
      (fun (f : Ir.field) -> (f.it.name, fun () ->
        if Type.is_mut f.note
        then Var.get_aliased_box env ae f.it.var
        else Var.get_val_vanilla env ae f.it.var)) in
    Object.lit_raw env fs'
  | _ -> SR.unit, todo_trap env "compile_exp" (Arrange_ir.exp exp)

and compile_exp_ignore env ae e =
  let sr, code = compile_exp env ae e in
  code ^^ StackRep.drop env sr

and compile_exp_as_opt env ae sr_out_o e =
  let sr_in, code = compile_exp_with_hint env ae sr_out_o e in
  G.with_region e.at (
    code ^^
    match sr_out_o with
    | None -> StackRep.drop env sr_in
    | Some sr_out -> StackRep.adjust env sr_in sr_out
  )

and compile_exp_vanilla (env : E.t) ae exp =
  compile_exp_as env ae SR.Vanilla exp

and compile_exp_unit (env : E.t) ae exp =
  compile_exp_as env ae SR.unit exp

(* compiles to something that works with IfE or Eqz
   (SR.UnboxedWord64 or SR.Vanilla are _both_ ok)
*)
and compile_exp_as_test env ae e =
  let sr, code = compile_exp env ae e in
  code ^^
  (if sr != SR.bool then StackRep.adjust env sr SR.Vanilla else G.nop)

(* Compile a prim of type Char -> Char to a RTS call. *)
and compile_char_to_char_rts env ae exp rts_fn =
  SR.Vanilla,
  compile_exp_vanilla env ae exp ^^
  TaggedSmallWord.untag_codepoint ^^
  G.i (Convert (Wasm_exts.Values.I32 I32Op.WrapI64)) ^^
  E.call_import env "rts" rts_fn ^^
  G.i (Convert (Wasm_exts.Values.I64 I64Op.ExtendUI32)) ^^
  TaggedSmallWord.tag_codepoint


(* Compile a prim of type Char -> Bool to a RTS call. The RTS function should
   have type int32_t -> int32_t where the return value is 0 for 'false' and 1
   for 'true'. *)
and compile_char_to_bool_rts (env : E.t) (ae : VarEnv.t) exp rts_fn =
  SR.bool,
  compile_exp_vanilla env ae exp ^^
  TaggedSmallWord.untag_codepoint ^^
  G.i (Convert (Wasm_exts.Values.I32 I32Op.WrapI64)) ^^
  (* The RTS function returns Motoko True/False values (which are represented as
     1 and 0, respectively) so we don't need any marshalling *)
  E.call_import env "rts" rts_fn ^^
  Bool.from_rts_int32

(*
The compilation of declarations (and patterns!) needs to handle mutual recursion.
This requires conceptually three passes:
 1. First we need to collect all names bound in a block,
    and find locations for then (which extends the environment).
    The environment is extended monotonically: The type-checker ensures that
    a Block does not bind the same name twice.
    We would not need to pass in the environment, just out ... but because
    it is bundled in the E.t type, threading it through is also easy.

 2. We need to allocate memory for them, and store the pointer in the
    WebAssembly local, so that they can be captured by closures.

 3. We go through the declarations, generate the actual code and fill the
    allocated memory.
    This includes creating the actual closure references.

We could do this in separate functions, but I chose to do it in one
 * it means all code related to one constructor is in one place and
 * when generating the actual code, we still “know” the id of the local that
   has the memory location, and don’t have to look it up in the environment.

The first phase works with the `pre_env` passed to `compile_dec`,
while the third phase is a function that expects the final environment. This
enabled mutual recursion.
*)


and compile_lit_pat env l =
  match l with
  | NullLit ->
    Opt.is_some env ^^
    Bool.neg
  | BoolLit true ->
    G.nop
  | BoolLit false ->
    compile_test I64Op.Eqz
  | (NatLit _ | IntLit _) ->
    compile_lit_as env SR.Vanilla l ^^
    BigNum.compile_eq env
  | Nat8Lit _ ->
    compile_lit_as env SR.Vanilla l ^^
    compile_eq env Type.(Prim Nat8)
  | Nat16Lit _ ->
    compile_lit_as env SR.Vanilla l ^^
    compile_eq env Type.(Prim Nat16)
  | Nat32Lit _ ->
    compile_lit_as env SR.Vanilla l ^^
    compile_eq env Type.(Prim Nat32)
  | Nat64Lit _ ->
    BoxedWord64.unbox env ^^
    compile_lit_as env SR.UnboxedWord64 l ^^
    compile_eq env Type.(Prim Nat64)
  | Int8Lit _ ->
    compile_lit_as env SR.Vanilla l ^^
    compile_eq env Type.(Prim Int8)
  | Int16Lit _ ->
    compile_lit_as env SR.Vanilla l ^^
    compile_eq env Type.(Prim Int16)
  | Int32Lit _ ->
    compile_lit_as env SR.Vanilla l ^^
    compile_eq env Type.(Prim Int32)
  | Int64Lit _ ->
    BoxedWord64.unbox env ^^
    compile_lit_as env SR.UnboxedWord64 l ^^
    compile_eq env Type.(Prim Int64)
  | CharLit _ ->
    compile_lit_as env SR.Vanilla l ^^
    compile_eq env Type.(Prim Char)
  | TextLit t
  | BlobLit t ->
    compile_lit_as env SR.Vanilla l ^^
    Text.compare env Operator.EqOp
  | FloatLit _ ->
    todo_trap env "compile_lit_pat" (Arrange_ir.lit l)

and fill_pat env ae pat : patternCode =
  PatCode.with_region pat.at @@
  match pat.it with
  | _ when Ir_utils.is_irrefutable_nonbinding pat -> CannotFail (G.i Drop)
  | WildP -> assert false (* matched above *)
  | OptP p when Ir_utils.is_irrefutable_nonbinding p ->
      CanFail (fun fail_code ->
        Opt.is_some env ^^
        E.if0 G.nop fail_code)
  | OptP p ->
      let (set_x, get_x) = new_local env "opt_scrut" in
      CanFail (fun fail_code ->
        set_x ^^
        get_x ^^
        Opt.is_some env ^^
        E.if0
          ( get_x ^^
            Opt.project env ^^
            with_fail fail_code (fill_pat env ae p)
          )
          fail_code
      )
  | TagP ("", p) -> (* these only come from known_tag_pat *)
    if Ir_utils.is_irrefutable_nonbinding p
    then CannotFail (G.i Drop)
    else CannotFail (Variant.project env) ^^^ fill_pat env ae p
  | TagP (l, p) when Ir_utils.is_irrefutable_nonbinding p ->
      CanFail (fun fail_code ->
        Variant.test_is env l ^^
        E.if0 G.nop fail_code)
  | TagP (l, p) ->
      let (set_x, get_x) = new_local env "tag_scrut" in
      CanFail (fun fail_code ->
        set_x ^^
        get_x ^^
        Variant.test_is env l ^^
        E.if0
          ( get_x ^^
            Variant.project env ^^
            with_fail fail_code (fill_pat env ae p)
          )
          fail_code
      )
  | LitP l ->
      CanFail (fun fail_code ->
        compile_lit_pat env l ^^
        E.if0 G.nop fail_code)
  | VarP name ->
      CannotFail (Var.set_val_vanilla_from_stack env ae name)
  | TupP ps ->
      let (set_i, get_i) = new_local env "tup_scrut" in
      let rec go i = function
        | [] -> CannotFail G.nop
        | p::ps ->
          let code1 = fill_pat env ae p in
          let code2 = go (Int64.add i 1L) ps in
          CannotFail (get_i ^^ Tuple.load_n env i) ^^^ code1 ^^^ code2 in
      CannotFail set_i ^^^ go 0L ps
  | ObjP pfs ->
      let project = compile_load_field env pat.note in
      let (set_i, get_i) = new_local env "obj_scrut" in
      let rec go = function
        | [] -> CannotFail G.nop
        | {it={name; pat}; _}::pfs' ->
          let code1 = fill_pat env ae pat in
          let code2 = go pfs' in
          CannotFail (get_i ^^ project name) ^^^ code1 ^^^ code2 in
      CannotFail set_i ^^^ go pfs
  | AltP (p1, p2) ->
      let code1 = fill_pat env ae p1 in
      let code2 = fill_pat env ae p2 in
      let (set_i, get_i) = new_local env "alt_scrut" in
      CannotFail set_i ^^^
      orElse (CannotFail get_i ^^^ code1)
             (CannotFail get_i ^^^ code2)

and alloc_pat_local env ae pat =
  let d = Freevars.pat pat in
  AllocHow.M.fold (fun v typ ae ->
    let (ae1, _i) = VarEnv.add_direct_local env ae v SR.Vanilla typ
    in ae1
  ) d ae

and alloc_pat env ae how pat : VarEnv.t * G.t  =
  (fun (ae, code) -> (ae, G.with_region pat.at code)) @@
  let d = Freevars.pat pat in
  AllocHow.M.fold (fun v typ (ae, code0) ->
    let ae1, code1 = AllocHow.add_local env ae how v typ
    in (ae1, code0 ^^ code1)
  ) d (ae, G.nop)

and compile_pat_local env ae pat : VarEnv.t * patternCode =
  (* It returns:
     - the extended environment
     - the patternCode to do the pattern matching.
       This expects the  undestructed value is on top of the stack,
       consumes it, and fills the heap.
       If the pattern matches, execution continues (with nothing on the stack).
       If the pattern does not match, it fails (in the sense of PatCode.CanFail)
  *)
  let ae1 = alloc_pat_local env ae pat in
  let fill_code = fill_pat env ae1 pat in
  (ae1, fill_code)

(* Used for let patterns:
   If the pattern can consume its scrutinee in a better form than vanilla (e.g.
   unboxed tuple, unboxed 32/64), lets do that.
*)
and compile_unboxed_pat env ae how pat
  : VarEnv.t * G.t * G.t * SR.t option * G.t =
  (* It returns:
     - the extended environment
     - the code to allocate memory
     - the code to prepare the stack (e.g. push destination addresses)
       before the scrutinee is pushed
     - the desired stack rep. None means: Do not even push the scrutinee.
     - the code to do the pattern matching.
       This expects the undestructed value is on top of the stack,
       consumes it, and fills the heap
       If the pattern does not match, it traps with pattern failure
  *)
  let (ae1, alloc_code) = alloc_pat env ae how pat in
  let pre_code, sr, fill_code = match pat.it with
    (* Nothing to match: Do not even put something on the stack *)
    | WildP -> G.nop, None, G.nop
    (* Tuple patterns *)
    | TupP ps when List.length ps <> 1 ->
      G.nop,
      Some (SR.UnboxedTuple (List.length ps)),
      (* We have to fill the pattern in reverse order, to take things off the
         stack. This is only ok as long as patterns have no side effects.
      *)
      G.concat_mapi (fun i p -> orPatternFailure env (fill_pat env ae1 p)) (List.rev ps)
    (* Variable patterns *)
    | VarP name ->
      let pre_code, sr, code = Var.set_val env ae1 name in
      pre_code, Some sr, code
    (* The general case: Create a single value, match that. *)
    | _ ->
      G.nop,
      Some SR.Vanilla,
      orPatternFailure env (fill_pat env ae1 pat) in
  let pre_code = G.with_region pat.at pre_code in
  let fill_code = G.with_region pat.at fill_code in
  (ae1, alloc_code, pre_code, sr, fill_code)

and compile_dec env pre_ae how v2en dec : VarEnv.t * G.t * (VarEnv.t -> scope_wrap) =
  (fun (pre_ae, alloc_code, mk_code, wrap) ->
       G.(pre_ae, with_region dec.at alloc_code, fun ae body_code ->
          with_region dec.at (mk_code ae) ^^ wrap body_code)) @@

  match dec.it with
  (* A special case for public methods *)
  (* This relies on the fact that in the top-level mutually recursive group, no shadowing happens. *)
  | LetD ({it = VarP v; _}, e) when E.NameEnv.mem v v2en ->
    let (const, fill) = compile_const_exp env pre_ae e in
    let fi = match const with
      | Const.Message fi -> Int64.to_int32 fi
      | _ -> assert false in
    let pre_ae1 = VarEnv.add_local_public_method pre_ae v (fi, (E.NameEnv.find v v2en)) e.note.Note.typ in
    G.( pre_ae1, nop, (fun ae -> fill env ae; nop), unmodified)

  (* A special case for constant expressions *)
  | LetD (p, e) when e.note.Note.const ->
    (* constant expression matching with patterns is fully decidable *)
    if const_exp_matches_pat env pre_ae p e then (* not refuted *)
      let extend, fill = compile_const_dec env pre_ae dec in
      G.(extend pre_ae, nop, (fun ae -> fill env ae; nop), unmodified)
    else (* refuted *)
      (pre_ae, G.nop, (fun _ -> PatCode.patternFailTrap env), unmodified)

  | LetD (p, e) ->
    let (pre_ae1, alloc_code, pre_code, sr, fill_code) = compile_unboxed_pat env pre_ae how p in
    ( pre_ae1, alloc_code,
      (fun ae -> pre_code ^^ compile_exp_as_opt env ae sr e ^^ fill_code),
      unmodified
    )

  | VarD (name, content_typ, e) ->
    assert AllocHow.(match M.find_opt name how with
                     | Some (LocalMut _ | StoreHeap | StoreStatic) -> true
                     | _ -> false);
    let var_typ = Type.Mut content_typ in
    let pre_ae1, alloc_code = AllocHow.add_local env pre_ae how name var_typ in
    ( pre_ae1,
      alloc_code,
      (fun ae -> let pre_code, sr, code = Var.set_val env ae name in
                 pre_code ^^ compile_exp_as env ae sr e ^^ code),
      unmodified
    )

  | RefD (name, typ, { it = DotLE (e, n); _ }) ->
    let pre_ae1, alloc_code = AllocHow.add_local_for_alias env pre_ae how name typ in

    ( pre_ae1,
      alloc_code,
      (fun ae ->
        compile_exp_vanilla env ae e ^^
        Object.load_idx_raw env n ^^
        Var.capture_aliased_box env ae name),
      unmodified
    )
  | RefD _ -> assert false

and compile_decs_public env pre_ae decs v2en captured_in_body : VarEnv.t * scope_wrap =
  let how = AllocHow.decs pre_ae decs captured_in_body in
  let rec go pre_ae = function
    | []        -> (pre_ae, G.nop, fun _ -> unmodified)
    | [dec]     -> compile_dec env pre_ae how v2en dec
    | dec::decs ->
        let (pre_ae1, alloc_code1, mk_codeW1) = compile_dec env pre_ae how v2en dec in
        let (pre_ae2, alloc_code2, mk_codeW2) = go              pre_ae1 decs in
        ( pre_ae2,
          alloc_code1 ^^ alloc_code2,
          fun ae -> let codeW1 = mk_codeW1 ae in
                    let codeW2 = mk_codeW2 ae in
                    fun body_code -> codeW1 (codeW2 body_code)
        ) in
  let (ae1, alloc_code, mk_codeW) = go pre_ae decs in
  (ae1, fun body_code -> alloc_code ^^ mk_codeW ae1 body_code)

and compile_decs env ae decs captured_in_body : VarEnv.t * scope_wrap =
  compile_decs_public env ae decs E.NameEnv.empty captured_in_body

(* This compiles expressions determined to be const as per the analysis in
   ir_passes/const.ml. See there for more details.
*)
and compile_const_exp env pre_ae exp : Const.v * (E.t -> VarEnv.t -> unit) =
  match exp.it with
  | FuncE (name, sort, control, typ_binds, args, res_tys, e) ->
    let fun_rhs =

      (* a few prims cannot be safely inlined *)
      let inlineable_prim = function
      | RetPrim -> false
      | BreakPrim _ -> false
      | ThrowPrim -> fatal "internal error: left-over ThrowPrim"
      | _ -> true in

      match sort, control, typ_binds, e.it with
      (* Special cases for prim-wrapping functions *)

      | Type.Local, Type.Returns, [], PrimE (prim, prim_args) when
          inlineable_prim prim &&
          List.length args = List.length prim_args &&
          List.for_all2 (fun p a -> a.it = VarE p.it) args prim_args ->
        Const.PrimWrapper prim
      | _, _, _, _ -> Const.Complicated
    in
    let return_tys = match control with
      | Type.Returns -> res_tys
      | Type.Replies -> []
      | Type.Promises -> assert false in
    let mk_body env ae =
      List.iter (fun v ->
        if not (VarEnv.NameEnv.mem v ae.VarEnv.vars)
        then fatal "internal error: const \"%s\": captures \"%s\", not found in static environment\n" name v
      ) (Freevars.M.keys (Freevars.exp e));
      compile_exp_as env ae (StackRep.of_arity (List.length return_tys)) e in
    FuncDec.closed env sort control name args mk_body fun_rhs return_tys exp.at
  | BlockE (decs, e) ->
    let (extend, fill1) = compile_const_decs env pre_ae decs in
    let ae' = extend pre_ae in
    let (c, fill2) = compile_const_exp env ae' e in
    (c, fun env ae ->
      let ae' = extend ae in
      fill1 env ae';
      fill2 env ae')
  | VarE v ->
    let c =
      match VarEnv.lookup_var pre_ae v with
      | Some (VarEnv.Const c) -> c
      | _ -> fatal "compile_const_exp/VarE: \"%s\" not found" v
    in
    (c, fun _ _ -> ())
  | NewObjE (Type.(Object | Module | Memory), fs, _) ->
    let static_fs = List.map (fun f ->
          let st =
            match VarEnv.lookup_var pre_ae f.it.var with
            | Some (VarEnv.Const c) -> c
            | _ -> fatal "compile_const_exp/ObjE: \"%s\" not found" f.it.var
          in f.it.name, st) fs
    in
    (Const.Obj static_fs), fun _ _ -> ()
  | PrimE (DotPrim name, [e]) ->
    let (object_ct, fill) = compile_const_exp env pre_ae e in
    let fs = match object_ct with
      | Const.Obj fs -> fs
      | _ -> fatal "compile_const_exp/DotE: not a static object" in
    let member_ct = List.assoc name fs in
    (member_ct, fill)
  | PrimE (ProjPrim i, [e]) ->
    let (object_ct, fill) = compile_const_exp env pre_ae e in
    let cs = match object_ct with
      | Const.Array cs -> cs
      | _ -> fatal "compile_const_exp/ProjE: not a static tuple" in
    (List.nth cs i, fill)
  | LitE l -> Const.(Lit (const_lit_of_lit l)), (fun _ _ -> ())
  | PrimE (TupPrim, []) -> Const.Unit, (fun _ _ -> ())
  | PrimE (ArrayPrim (Const, _), es)
  | PrimE (TupPrim, es) ->
    let (cs, fills) = List.split (List.map (compile_const_exp env pre_ae) es) in
    (Const.Array cs),
    (fun env ae -> List.iter (fun fill -> fill env ae) fills)
  | PrimE (TagPrim i, [e]) ->
    let (arg_ct, fill) = compile_const_exp env pre_ae e in
    (Const.Tag (i, arg_ct)),
    fill
  | PrimE (OptPrim, [e]) ->
    let (arg_ct, fill) = compile_const_exp env pre_ae e in
    (Const.Opt arg_ct),
    fill

  | _ -> assert false

and compile_const_decs env pre_ae decs : (VarEnv.t -> VarEnv.t) * (E.t -> VarEnv.t -> unit) =
  let rec go pre_ae = function
    | []          -> (fun ae -> ae), (fun _ _ -> ())
    | [dec]       -> compile_const_dec env pre_ae dec
    | (dec::decs) ->
        let (extend1, fill1) = compile_const_dec env pre_ae dec in
        let pre_ae1 = extend1 pre_ae in
        let (extend2, fill2) = go                    pre_ae1 decs in
        (fun ae -> extend2 (extend1 ae)),
        (fun env ae -> fill1 env ae; fill2 env ae) in
  go pre_ae decs

and const_exp_matches_pat env ae pat exp : bool =
  assert exp.note.Note.const;
  let c, _ = compile_const_exp env ae exp in
  match destruct_const_pat VarEnv.empty_ae pat c with Some _ -> true | _ -> false

and destruct_const_pat ae pat const : VarEnv.t option = match pat.it with
  | WildP -> Some ae
  | VarP v -> Some (VarEnv.add_local_const ae v const pat.note)
  | ObjP pfs ->
    let fs = match const with Const.Obj fs -> fs | _ -> assert false in
    List.fold_left (fun ae (pf : pat_field) ->
      match ae, List.find_opt (fun (n, _) -> pf.it.name = n) fs with
      | None, _ -> None
      | Some ae, Some (_, c) -> destruct_const_pat ae pf.it.pat c
      | _, None -> assert false
    ) (Some ae) pfs
  | AltP (p1, p2) ->
    let l = destruct_const_pat ae p1 const in
    if l = None then destruct_const_pat ae p2 const
    else l
  | TupP ps ->
    let cs = match const with Const.Array cs -> cs | Const.Unit -> [] | _ -> assert false in
    let go ae p c = match ae with
      | Some ae -> destruct_const_pat ae p c
      | _ -> None in
    List.fold_left2 go (Some ae) ps cs
  | LitP lp ->
    begin match const with
    | Const.Lit lc when Const.lit_eq (const_lit_of_lit lp) lc -> Some ae
    | _ -> None
    end
  | OptP p ->
    begin match const with
      | Const.Opt c -> destruct_const_pat ae p c
      | Const.(Lit Null) -> None
      | _ -> assert false
    end
  | TagP (i, p) ->
     match const with
     | Const.Tag (ic, c) when i = ic -> destruct_const_pat ae p c
     | Const.Tag _ -> None
     | _ -> assert false

and compile_const_dec env pre_ae dec : (VarEnv.t -> VarEnv.t) * (E.t -> VarEnv.t -> unit) =
  (* This returns a _function_ to extend the VarEnv, instead of doing it, because
  it needs to be extended twice: Once during the pass that gets the outer, static values
  (no forward references), and then to implement the `fill`, which compiles the bodies
  of functions (may contain forward references.) *)
  match dec.it with
  (* This should only contain constants (cf. is_const_exp) *)
  | LetD (p, e) ->
    let (const, fill) = compile_const_exp env pre_ae e in
    (fun ae -> match destruct_const_pat ae p const with Some ae -> ae | _ -> assert false),
    (fun env ae -> fill env ae)
  | VarD _ | RefD _ -> fatal "compile_const_dec: Unexpected VarD/RefD"

and compile_init_func mod_env ((cu, flavor) : Ir.prog) =
  assert (not flavor.has_typ_field);
  assert (not flavor.has_poly_eq);
  assert (not flavor.has_show);
  assert (not flavor.has_await);
  assert (not flavor.has_async_typ);
  match cu with
  | LibU _ -> fatal "compile_start_func: Cannot compile library"
  | ProgU ds ->
    Func.define_built_in mod_env "init" [] [] (fun env ->
      let _ae, codeW = compile_decs env VarEnv.empty_ae ds Freevars.S.empty in
      codeW G.nop
    )
  | ActorU (as_opt, ds, fs, up, _t) ->
    main_actor as_opt mod_env ds fs up

and export_actor_field env  ae (f : Ir.field) =
  (* A public actor field is guaranteed to be compiled as a PublicMethod *)
  let fi =
    match VarEnv.lookup_var ae f.it.var with
    | Some (VarEnv.PublicMethod (fi, _)) -> fi
    | _ -> assert false in

  E.add_export env (nr {
    name = Lib.Utf8.decode (match E.mode env with
      | Flags.ICMode | Flags.RefMode ->
        Mo_types.Type.(
        match normalize f.note with
        |  Func(Shared sort,_,_,_,_) ->
           (match sort with
            | Write -> "canister_update " ^ f.it.name
            | Query -> "canister_query " ^ f.it.name
            | Composite -> "canister_composite_query " ^ f.it.name
           )
        | _ -> assert false)
      | _ -> assert false);
    edesc = nr (FuncExport (nr fi))
  })

(* Main actor *)
and main_actor as_opt mod_env ds fs up =
  Func.define_built_in mod_env "init" [] [] (fun env ->
    let ae0 = VarEnv.empty_ae in

    let captured = Freevars.captured_vars (Freevars.actor ds fs up) in
    (* Add any params to the environment *)
    (* Captured ones need to go into static memory, the rest into locals *)
    let args = match as_opt with None -> [] | Some as_ -> as_ in
    let arg_list = List.map (fun a -> (a.it, a.note)) args in
    let arg_names = List.map (fun a -> a.it) args in
    let arg_tys = List.map (fun a -> a.note) args in
    let as_local n = not (Freevars.S.mem n captured) in
    let ae1 = VarEnv.add_arguments env ae0 as_local arg_list in

    (* Reverse the fs, to a map from variable to exported name *)
    let v2en = E.NameEnv.from_list (List.map (fun f -> (f.it.var, f.it.name)) fs) in

    (* Compile the declarations *)
    let ae2, decls_codeW = compile_decs_public env ae1 ds v2en
      Freevars.(captured_vars (system up))
    in

    (* Export the public functions *)
    List.iter (export_actor_field env ae2) fs;

    (* Export upgrade hooks *)
    Func.define_built_in env "pre_exp" [] [] (fun env ->
      compile_exp_as env ae2 SR.unit up.preupgrade);
    Func.define_built_in env "post_exp" [] [] (fun env ->
      compile_exp_as env ae2 SR.unit up.postupgrade);
    IC.export_upgrade_methods env;

    (* Export heartbeat (but only when required) *)
    begin match up.heartbeat.it with
     | Ir.PrimE (Ir.TupPrim, []) -> ()
     | _ ->
       Func.define_built_in env "heartbeat_exp" [] [] (fun env ->
         compile_exp_as env ae2 SR.unit up.heartbeat);
       IC.export_heartbeat env;
    end;

    (* Export timer (but only when required) *)
    begin match up.timer.it with
     | Ir.PrimE (Ir.TupPrim, []) -> ()
     | _ ->
       Func.define_built_in env "timer_exp" [] [] (fun env ->
         compile_exp_as env ae2 SR.unit up.timer);
       IC.export_timer env;
    end;

    (* Export inspect (but only when required) *)
    begin match up.inspect.it with
     | Ir.PrimE (Ir.TupPrim, []) -> ()
     | _ ->
       Func.define_built_in env "inspect_exp" [] [] (fun env ->
         compile_exp_as env ae2 SR.unit up.inspect);
       IC.export_inspect env;
    end;

    (* Export metadata *)
    env.E.stable_types := metadata "motoko:stable-types" up.meta.sig_;
    env.E.service := metadata "candid:service" up.meta.candid.service;
    env.E.args := metadata "candid:args" up.meta.candid.args;

    (* Deserialize any arguments *)
    begin match as_opt with
      | None
      | Some [] ->
        (* Liberally accept empty as well as unit argument *)
        assert (arg_tys = []);
        IC.system_call env "msg_arg_data_size" ^^
        Bool.from_rts_int32 ^^
        E.if0 (Serialization.deserialize env arg_tys) G.nop
      | Some (_ :: _) ->
        Serialization.deserialize env arg_tys ^^
        G.concat_map (Var.set_val_vanilla_from_stack env ae1) (List.rev arg_names)
    end ^^
    begin
      if up.timer.at <> no_region then
        (* initiate a timer pulse *)
        compile_unboxed_const 1L ^^
        IC.system_call env "global_timer_set" ^^
        G.i Drop
      else
        G.nop
    end ^^
    IC.init_globals env ^^
    (* Continue with decls *)
    decls_codeW G.nop
  )

and metadata name value =
  if List.mem name !Flags.omit_metadata_names then None
  else Some (
           List.mem name !Flags.public_metadata_names,
           value)

and conclude_module env set_serialization_globals start_fi_o =

  RTS_Exports.system_exports env;

  FuncDec.export_async_method env;

  (* See Note [Candid subtype checks] *)
  Serialization.set_delayed_globals env set_serialization_globals;

  (* declare before building GC *)

  (* add beginning-of-heap pointer, may be changed by linker *)
  (* needs to happen here now that we know the size of static memory *)
  let set_heap_base = E.add_global64_delayed env "__heap_base" Immutable in
  E.export_global env "__heap_base";

  Heap.register env;
  IC.register env;

  set_heap_base (E.get_end_of_static_memory env);

  (* Wrap the start function with the RTS initialization *)
  let rts_start_fi = E.add_fun env "rts_start" (Func.of_body env [] [] (fun env1 ->
    E.call_import env "rts" ("initialize_incremental_gc") ^^
    GCRoots.register_static_variables env ^^
    match start_fi_o with
    | Some fi ->
      G.i (Call fi)
    | None ->
      Lifecycle.set env Lifecycle.PreInit
  )) in

  IC.default_exports env;

  let func_imports = E.get_func_imports env in
  let ni = List.length func_imports in
  let ni' = Int32.of_int ni in

  let other_imports = E.get_other_imports env in

<<<<<<< HEAD
  let memories = [nr {mtype = MemoryType ({min = E.mem_size env; max = None}, I64IndexType)} ] in
=======
  let memories = E.get_memories env in
>>>>>>> c6071a03

  let funcs = E.get_funcs env in

  let data = List.map (fun (offset, init) -> nr {
    index = nr 0l;
    offset = nr (G.to_instr_list (compile_unboxed_const offset));
    init;
    }) (E.get_static_memory env) in

  let elems = List.map (fun (fi, fp) -> nr {
    index = nr 0l;
    offset = nr (G.to_instr_list (compile_const_32 fp));
    init = [ nr fi ];
    }) (E.get_elems env) in

  let table_sz = E.get_end_of_table env in

  let module_ = {
      types = List.map nr (E.get_types env);
      funcs = List.map (fun (f,_,_) -> f) funcs;
      tables = [ nr { ttype = TableType ({min = table_sz; max = Some table_sz}, FuncRefType) } ];
      elems;
      start = Some (nr rts_start_fi);
      globals = E.get_globals env;
      memories;
      imports = func_imports @ other_imports;
      exports = E.get_exports env;
      data
    } in

  let emodule =
    let open Wasm_exts.CustomModule in
    { module_;
      dylink = None;
      name = { empty_name_section with function_names =
                 List.mapi (fun i (f,n,_) -> Int32.(add ni' (of_int i), n)) funcs;
               locals_names =
                 List.mapi (fun i (f,_,ln) -> Int32.(add ni' (of_int i), ln)) funcs; };
      motoko = {
        labels = E.get_labs env;
        stable_types = !(env.E.stable_types);
        compiler = metadata "motoko:compiler" (Lib.Option.get Source_id.release Source_id.id)
      };
      candid = {
        args = !(env.E.args);
        service = !(env.E.service);
      };
      source_mapping_url = None;
      wasm_features = E.get_features env;
    } in

  match E.get_rts env with
  | None -> emodule
  | Some rts -> Linking.LinkModule.link emodule "rts" rts

let compile mode rts (prog : Ir.prog) : Wasm_exts.CustomModule.extended_module =
  let env = E.mk_global mode rts IC.trap_with (Lifecycle.end_ ()) in

  IC.register_globals env;
  Stack.register_globals env;
  GC.register_globals env;
  StableMem.register_globals env;
  Serialization.Registers.register_globals env;

  (* See Note [Candid subtype checks] *)
  let set_serialization_globals = Serialization.register_delayed_globals env in

  IC.system_imports env;
  RTS.system_imports env;

  compile_init_func env prog;
  let start_fi_o = match E.mode env with
    | Flags.ICMode | Flags.RefMode ->
      IC.export_init env;
      None
    | Flags.WASIMode ->
      IC.export_wasi_start env;
      None
    | Flags.WasmMode ->
      Some (nr (E.built_in env "init"))
  in

  conclude_module env set_serialization_globals start_fi_o<|MERGE_RESOLUTION|>--- conflicted
+++ resolved
@@ -628,11 +628,11 @@
     !(env.requires_stable_memory)
 
   let get_memories (env : t) =
-    nr {mtype = MemoryType {min = mem_size env; max = None}}
+    nr {mtype = MemoryType ({min = mem_size env; max = None}, I64IndexType)}
     ::
     match mode env with
     | Flags.WASIMode | Flags.WasmMode when !(env.requires_stable_memory) ->
-      [ nr {mtype = MemoryType {min = Int32.zero; max = None}} ]
+      [ nr {mtype = MemoryType ({min = Int64.zero; max = None}, I64IndexType)} ]
     | _ -> []
 end
 
@@ -4950,17 +4950,9 @@
 module StableMem = struct
 
 
-  let conv_u32 env get_u64 =
-    get_u64 ^^
-    compile_shrU64_const 32L ^^
-    G.i (Convert (Wasm.Values.I32 I32Op.WrapI64)) ^^
-    E.then_trap_with env "stable64 overflow" ^^
-    get_u64  ^^
-    G.i (Convert (Wasm.Values.I32 I32Op.WrapI64))
-
   (* Raw stable memory API,
      using ic0.stable64_xxx or
-     emulating via (for now) 32-bit memory 1
+     emulating via (for now) 64-bit memory 1
   *)
   let stable64_grow env =
     E.require_stable_memory env;
@@ -4971,19 +4963,18 @@
        Func.share_code1 Func.Always env "stable64_grow" ("pages", I64Type) [I64Type]
          (fun env get_pages ->
           let set_old_pages, get_old_pages = new_local env "old_pages" in
-          conv_u32 env get_pages ^^
+          get_pages ^^
           G.i StableGrow ^^
           set_old_pages ^^
           get_old_pages ^^
-          compile_unboxed_const (-1l) ^^
-          G.i (Compare (Wasm.Values.I32 I32Op.Eq)) ^^
-          G.if1 I64Type
+          compile_unboxed_const (-1L) ^^
+          compile_comparison I64Op.Eq ^^
+          E.if1 I64Type
             begin
-             compile_const_64 (-1L)
+             compile_unboxed_const (-1L)
             end
             begin
-              get_old_pages ^^
-              G.i (Convert (Wasm.Values.I64 I64Op.ExtendUI32))
+              get_old_pages
             end)
 
   let stable64_size env =
@@ -4994,8 +4985,7 @@
     | _ ->
        Func.share_code0 Func.Always env "stable64_size" [I64Type]
          (fun env ->
-          G.i StableSize ^^
-          G.i (Convert (Wasm.Values.I64 I64Op.ExtendUI32)))
+          G.i StableSize)
 
   let stable64_read env =
     E.require_stable_memory env;
@@ -5006,9 +4996,9 @@
        Func.share_code3 Func.Always env "stable64_read"
          (("dst", I64Type), ("offset", I64Type), ("size", I64Type)) []
          (fun env get_dst get_offset get_size ->
-          conv_u32 env get_dst ^^
-          conv_u32 env get_offset ^^
-          conv_u32 env get_size ^^
+          get_dst ^^
+          get_offset ^^
+          get_size ^^
           G.i StableRead)
 
   let stable64_write env =
@@ -5020,9 +5010,9 @@
        Func.share_code3 Func.Always env "stable64_write"
          (("offset", I64Type), ("src", I64Type), ("size", I64Type)) []
          (fun env get_offset get_src get_size ->
-          conv_u32 env get_offset ^^
-          conv_u32 env get_src ^^
-          conv_u32 env get_size ^^
+          get_offset ^^
+          get_src ^^
+          get_size ^^
           G.i StableWrite)
 
 
@@ -5115,13 +5105,8 @@
           Stack.with_words env "temp_ptr" words (fun get_temp_ptr ->
             get_temp_ptr ^^
             get_offset ^^
-<<<<<<< HEAD
             compile_unboxed_const bytes ^^
-            IC.system_call env "stable64_read" ^^
-=======
-            compile_const_64 (Int64.of_int32 bytes) ^^
             stable64_read env ^^
->>>>>>> c6071a03
             get_temp_ptr ^^ load))
 
   let write env guarded name typ bytes store =
@@ -5133,16 +5118,9 @@
           Stack.with_words env "temp_ptr" words (fun get_temp_ptr ->
             get_temp_ptr ^^ get_value ^^ store ^^
             get_offset ^^
-<<<<<<< HEAD
             get_temp_ptr ^^
             compile_unboxed_const bytes ^^
-            IC.system_call env "stable64_write"))
-    | _ -> assert false
-=======
-            get_temp_ptr ^^ G.i (Convert (Wasm.Values.I64 I64Op.ExtendUI32)) ^^
-            compile_const_64 (Int64.of_int32 bytes) ^^
             stable64_write env))
->>>>>>> c6071a03
 
   let load_word32 = G.i (Load {ty = I32Type; align = 0; offset = 0L; sz = None})
   let store_word32 : G.t = G.i (Store {ty = I32Type; align = 0; offset = 0L; sz = None})  
@@ -5300,13 +5278,8 @@
           get_len ^^ Blob.alloc env ^^ set_blob ^^
           get_blob ^^ Blob.payload_ptr_unskewed env ^^
           get_offset ^^
-<<<<<<< HEAD
           get_len ^^
-          IC.system_call env "stable64_read" ^^
-=======
-          get_len ^^ G.i (Convert (Wasm.Values.I64 I64Op.ExtendUI32)) ^^
           stable64_read env ^^
->>>>>>> c6071a03
           get_blob)
 
   let store_blob env =
@@ -5319,16 +5292,9 @@
           get_len ^^
           guard_range env ^^
           get_offset ^^
-<<<<<<< HEAD
           get_blob ^^ Blob.payload_ptr_unskewed env ^^
           get_len ^^
-          IC.system_call env "stable64_write")
-    | _ -> assert false
-=======
-          get_blob ^^ Blob.payload_ptr_unskewed env ^^ G.i (Convert (Wasm.Values.I64 I64Op.ExtendUI32)) ^^
-          get_len ^^ G.i (Convert (Wasm.Values.I64 I64Op.ExtendUI32)) ^^
           stable64_write env)
->>>>>>> c6071a03
 
 end (* StableMem *)
 
@@ -5534,118 +5500,6 @@
     name = Lib.Utf8.decode "rts_trap";
     edesc = nr (FuncExport (nr rts_trap_fi))
   });
-
-  let ic0_stable64_write_fi =
-    if E.mode env = Flags.WASIMode then
-      E.add_fun env "ic0_stable64_write" (
-          Func.of_body env ["to", I64Type; "from", I64Type; "len", I64Type] []
-            (fun env ->
-              E.trap_with env "ic0_stable64_write is not supposed to be called in WASI"
-            )
-        )
-    else E.reuse_import env "ic0" "stable64_write" in
-  E.add_export env (nr {
-    name = Lib.Utf8.decode "ic0_stable64_write";
-    edesc = nr (FuncExport (nr ic0_stable64_write_fi))
-  });
-
-  let ic0_stable64_read_fi =
-    if E.mode env = Flags.WASIMode then
-      E.add_fun env "ic0_stable64_read" (
-          Func.of_body env ["dst", I64Type; "offset", I64Type; "len", I64Type] []
-            (fun env ->
-              E.trap_with env "ic0_stable64_read is not supposed to be called in WASI"
-            )
-        )
-    else E.reuse_import env "ic0" "stable64_read" in
-  E.add_export env (nr {
-    name = Lib.Utf8.decode "ic0_stable64_read";
-    edesc = nr (FuncExport (nr ic0_stable64_read_fi))
-  });
-
-  let moc_stable_mem_grow_fi =
-    E.add_fun env "moc_stable_mem_grow" (
-      Func.of_body env ["newPages", I64Type] [I64Type]
-        (fun env ->
-          match E.mode env with
-          | Flags.ICMode | Flags.RefMode ->
-            G.i (LocalGet (nr 0l)) ^^
-            StableMem.grow env
-          | _ ->
-            E.trap_with env "moc_stable_mem_grow is not supposed to be called in WASI" (* improve me *)
-      ))
-  in
-  E.add_export env (nr {
-    name = Lib.Utf8.decode "moc_stable_mem_grow";
-    edesc = nr (FuncExport (nr moc_stable_mem_grow_fi))
-  });
-
-  let moc_stable_mem_size_fi =
-    E.add_fun env "moc_stable_mem_size" (
-      Func.of_body env [] [I64Type]
-        (fun env ->
-          match E.mode env with
-          | Flags.ICMode | Flags.RefMode ->
-              StableMem.get_mem_size env
-          | _ ->
-              E.trap_with env "moc_stable_mem_size is not supposed to be called in WASI" (* improve me *)
-        )
-      )
-  in
-  E.add_export env (nr {
-    name = Lib.Utf8.decode "moc_stable_mem_size";
-    edesc = nr (FuncExport (nr moc_stable_mem_size_fi))
-  });
-
-  let moc_stable_mem_get_version_fi =
-    E.add_fun env "moc_stable_mem_get_version" (
-      Func.of_body env [] [I64Type]
-        (fun env ->
-          match E.mode env with
-          | Flags.ICMode | Flags.RefMode ->
-              StableMem.get_version env
-          | _ ->
-              E.trap_with env "moc_stable_mem_get_version is not supposed to be called in WASI" (* improve me *)
-        )
-      )
-<<<<<<< HEAD
-  in
-  E.add_export env (nr {
-    name = Lib.Utf8.decode "moc_stable_mem_get_version";
-    edesc = nr (FuncExport (nr moc_stable_mem_get_version_fi))
-  });
-
-  let moc_stable_mem_set_version_fi =
-    E.add_fun env "moc_stable_mem_set_version" (
-      Func.of_body env ["version", I64Type] []
-        (fun env ->
-          match E.mode env with
-          | Flags.ICMode | Flags.RefMode ->
-              G.i (LocalGet (nr 0l)) ^^
-              StableMem.set_version env
-          | _ ->
-              E.trap_with env "moc_stable_mem_set_version is not supposed to be called in WASI" (* improve me *)
-        )
-      )
-  in
-  E.add_export env (nr {
-    name = Lib.Utf8.decode "moc_stable_mem_set_version";
-    edesc = nr (FuncExport (nr moc_stable_mem_set_version_fi))
-  });
-  
-  let stable64_write_moc_fi =
-    if E.mode env = Flags.WASIMode then
-      E.add_fun env "stable64_write_moc" (
-          Func.of_body env ["to", I64Type; "from", I64Type; "len", I64Type] []
-            (fun env ->
-              E.trap_with env "stable64_write_moc is not supposed to be called in WASI"
-            )
-=======
-    ) in
-    E.add_export env (nr {
-      name = Lib.Utf8.decode "keep_memory_reserve";
-      edesc = nr (FuncExport (nr keep_memory_reserve_fi))
-    });
 
     let when_stable_memory_required_else_trap env code =
       if E.requires_stable_memory env then
@@ -5727,7 +5581,7 @@
 
     let moc_stable_mem_get_version_fi =
       E.add_fun env "moc_stable_mem_get_version" (
-        Func.of_body env [] [I32Type]
+        Func.of_body env [] [I64Type]
           (fun env ->
              StableMem.get_version env)
         )
@@ -5739,18 +5593,18 @@
 
     let moc_stable_mem_set_version_fi =
       E.add_fun env "moc_stable_mem_set_version" (
-        Func.of_body env ["version", I32Type] []
+        Func.of_body env ["version", I64Type] []
           (fun env ->
              G.i (LocalGet (nr 0l)) ^^
              StableMem.set_version env
           )
->>>>>>> c6071a03
         )
-    else E.reuse_import env "ic0" "stable64_write" in
-  E.add_export env (nr {
-    name = Lib.Utf8.decode "stable64_write_moc";
-    edesc = nr (FuncExport (nr stable64_write_moc_fi))
-  })
+    in
+    E.add_export env (nr {
+      name = Lib.Utf8.decode "moc_stable_mem_set_version";
+      edesc = nr (FuncExport (nr moc_stable_mem_set_version_fi))
+    })
+
 end (* RTS_Exports *)
 
 
@@ -7683,28 +7537,16 @@
             (* read word *)
             get_temp_ptr ^^
             get_offset ^^
-<<<<<<< HEAD
             compile_unboxed_const 4L ^^
-            IC.system_call env "stable64_read" ^^
+            StableMem.stable64_read env ^^
             get_temp_ptr ^^ load_word32 ^^
-=======
-            compile_const_64 4L ^^
-            StableMem.stable64_read env ^^
-            get_temp_ptr ^^ load_unskewed_ptr ^^
->>>>>>> c6071a03
             set_word ^^
             (* write 0 *)
             get_temp_ptr ^^ compile_const_32 0l ^^ store_word32 ^^
             get_offset ^^
-<<<<<<< HEAD
             get_temp_ptr ^^
             compile_unboxed_const 4L ^^
-            IC.system_call env "stable64_write" ^^
-=======
-            get_temp_ptr ^^ G.i (Convert (Wasm.Values.I64 I64Op.ExtendUI32)) ^^
-            compile_const_64 4L ^^
             StableMem.stable64_write env ^^
->>>>>>> c6071a03
             (* return word *)
             get_word ^^
             G.i (Convert (Wasm_exts.Values.I64 I64Op.ExtendUI32))
@@ -7738,13 +7580,8 @@
   let old_destabilize env ty save_version =
     match E.mode env with
     | Flags.ICMode | Flags.RefMode ->
-<<<<<<< HEAD
       let (set_pages, get_pages) = new_local env "pages" in
-      IC.system_call env "stable64_size" ^^
-=======
-      let (set_pages, get_pages) = new_local64 env "pages" in
       StableMem.stable64_size env ^^
->>>>>>> c6071a03
       set_pages ^^
 
       get_pages ^^
@@ -7784,15 +7621,9 @@
               let (set_version, get_version) = new_local env "version" in
               let (set_N, get_N) = new_local env "N" in
 
-<<<<<<< HEAD
-              IC.system_call env "stable64_size" ^^
+              StableMem.stable64_size env ^^
               compile_sub_const 1L ^^
               compile_shl_const (Int64.of_int page_size_bits) ^^
-=======
-              StableMem.stable64_size env ^^
-              compile_sub64_const 1L ^^
-              compile_shl64_const (Int64.of_int page_size_bits) ^^
->>>>>>> c6071a03
               set_M ^^
 
               (* read version *)
@@ -7864,13 +7695,8 @@
           get_len ^^ Blob.alloc env ^^ set_blob ^^
           get_blob ^^ Blob.payload_ptr_unskewed env ^^
           get_offset ^^
-<<<<<<< HEAD
           get_len ^^
-          IC.system_call env "stable64_read" ^^
-=======
-          extend64 get_len ^^
           StableMem.stable64_read env ^^
->>>>>>> c6071a03
 
           let (set_val, get_val) = new_local env "val" in
           (* deserialize blob to val *)
@@ -7885,15 +7711,9 @@
 
           (* copy zeros from blob to stable memory *)
           get_offset ^^
-<<<<<<< HEAD
           get_blob ^^ Blob.payload_ptr_unskewed env ^^
           get_blob ^^ Blob.len env ^^
-          IC.system_call env "stable64_write" ^^
-=======
-          extend64 (get_blob ^^ Blob.payload_ptr_unskewed env) ^^
-          extend64 (get_blob ^^ Blob.len env) ^^
           StableMem.stable64_write env ^^
->>>>>>> c6071a03
 
           (* return val *)
           get_val
@@ -10614,24 +10434,16 @@
     compile_exp_as env ae SR.Vanilla e0 ^^
     compile_exp_as env ae SR.UnboxedWord64 e1 ^^
     Region.load_word8 env ^^
-<<<<<<< HEAD
     G.i (Convert (Wasm_exts.Values.I64 I64Op.ExtendUI32)) ^^
     TaggedSmallWord.msb_adjust Type.Nat8
-=======
-    TaggedSmallWord.msb_adjust Type.(if p = "regionLoadNat8" then Nat8 else Int8)
->>>>>>> c6071a03
 
   | OtherPrim (("regionStoreNat8" | "regionStoreInt8") as p), [e0; e1; e2] ->
     SR.unit,
     compile_exp_as env ae SR.Vanilla e0 ^^
     compile_exp_as env ae SR.UnboxedWord64 e1 ^^
     compile_exp_as env ae SR.Vanilla e2 ^^
-<<<<<<< HEAD
-    TaggedSmallWord.lsb_adjust Type.Nat8 ^^
+    TaggedSmallWord.lsb_adjust Type.(if p = "regionStoreNat8" then Nat8 else Int8) ^^
     G.i (Convert (Wasm_exts.Values.I32 I32Op.WrapI64)) ^^
-=======
-    TaggedSmallWord.lsb_adjust Type.(if p = "regionStoreNat8" then Nat8 else Int8) ^^
->>>>>>> c6071a03
     Region.store_word8 env
 
   | OtherPrim (("regionLoadNat16" | "regionLoadInt16") as p), [e0; e1] ->
@@ -10639,24 +10451,16 @@
     compile_exp_as env ae SR.Vanilla e0 ^^
     compile_exp_as env ae SR.UnboxedWord64 e1 ^^
     Region.load_word16 env ^^
-<<<<<<< HEAD
     G.i (Convert (Wasm_exts.Values.I64 I64Op.ExtendUI32)) ^^
-    TaggedSmallWord.msb_adjust Type.Nat16
-=======
     TaggedSmallWord.msb_adjust Type.(if p = "regionLoadNat16" then Nat16 else Int16)
->>>>>>> c6071a03
 
   | OtherPrim (("regionStoreNat16" | "regionStoreInt16") as p), [e0; e1; e2] ->
     SR.unit,
     compile_exp_as env ae SR.Vanilla e0 ^^
     compile_exp_as env ae SR.UnboxedWord64 e1 ^^
     compile_exp_as env ae SR.Vanilla e2 ^^
-<<<<<<< HEAD
-    TaggedSmallWord.lsb_adjust Type.Nat16 ^^
+    TaggedSmallWord.lsb_adjust Type.(if p = "regionStoreNat16" then Nat16 else Int16) ^^
     G.i (Convert (Wasm_exts.Values.I32 I32Op.WrapI64)) ^^
-=======
-    TaggedSmallWord.lsb_adjust Type.(if p = "regionStoreNat16" then Nat16 else Int16) ^^
->>>>>>> c6071a03
     Region.store_word16 env
 
   | OtherPrim ("regionLoadNat32"), [e0; e1] ->
@@ -10832,123 +10636,59 @@
     const_sr SR.Vanilla (Arr.ofBlob env)
   | OtherPrim ("arrayToBlob" | "arrayMutToBlob"), e ->
     const_sr SR.Vanilla (Arr.toBlob env)
-
-  | OtherPrim ("stableMemoryLoadNat32"), [e] ->
+  
+  | OtherPrim (("stableMemoryLoadNat8" | "stableMemoryLoadInt8") as p), [e] ->
     SR.Vanilla,
+    let unsigned = p = "stableMemoryLoadNat8" in
+    compile_exp_as env ae SR.UnboxedWord64 e ^^
+    StableMemoryInterface.load_word8 env ^^
+    G.i (Convert (Wasm_exts.Values.I64 I64Op.(if unsigned then ExtendUI32 else ExtendSI32))) ^^
+    TaggedSmallWord.msb_adjust Type.(if unsigned then Nat8 else Int8)
+
+  (* Other prims, binary *)
+
+  | OtherPrim (("stableMemoryStoreNat8" | "stableMemoryStoreInt8") as p), [e1; e2] ->
+    SR.unit,
+    let unsigned = p = "stableMemoryStoreNat8" in
+    compile_exp_as env ae SR.UnboxedWord64 e1 ^^
+    compile_exp_as env ae SR.Vanilla e2 ^^
+    TaggedSmallWord.lsb_adjust Type.(if unsigned then Nat8 else Int8) ^^
+    G.i (Convert (Wasm_exts.Values.I32 I32Op.WrapI64)) ^^
+    StableMemoryInterface.store_word8 env
+
+  | OtherPrim (("stableMemoryLoadNat16" | "stableMemoryLoadInt16") as p), [e] ->
+    SR.Vanilla,
+    let unsigned = p = "stableMemoryLoadNat16" in
+    compile_exp_as env ae SR.UnboxedWord64 e ^^
+    StableMemoryInterface.load_word16 env ^^
+    G.i (Convert (Wasm_exts.Values.I64 I64Op.(if unsigned then ExtendUI32 else ExtendSI32))) ^^
+    TaggedSmallWord.msb_adjust Type.(if unsigned then Nat16 else Int16)
+
+  | OtherPrim (("stableMemoryStoreNat16" | "stableMemoryStoreInt16") as p), [e1; e2] ->
+    SR.unit,
+    let unsigned = p = "stableMemoryStoreNat16" in
+    compile_exp_as env ae SR.UnboxedWord64 e1 ^^
+    compile_exp_as env ae SR.Vanilla e2 ^^
+    TaggedSmallWord.lsb_adjust Type.(if unsigned then Nat16 else Int16) ^^
+    G.i (Convert (Wasm_exts.Values.I32 I32Op.WrapI64)) ^^
+    StableMemoryInterface.store_word16 env
+
+  | OtherPrim (("stableMemoryLoadNat32" | "stableMemoryLoadInt32") as p), [e] ->
+    SR.Vanilla,
+    let unsigned = p = "stableMemoryLoadNat32" in
     compile_exp_as env ae SR.UnboxedWord64 e ^^
     StableMemoryInterface.load_word32 env ^^
-    G.i (Convert (Wasm_exts.Values.I64 I64Op.ExtendUI32)) ^^
-    TaggedSmallWord.msb_adjust Type.Nat32
-
-  | OtherPrim ("stableMemoryLoadInt32"), [e] ->
-    SR.Vanilla,
-    compile_exp_as env ae SR.UnboxedWord64 e ^^
-    StableMemoryInterface.load_word32 env ^^
-    G.i (Convert (Wasm_exts.Values.I64 I64Op.ExtendSI32)) ^^
-    TaggedSmallWord.msb_adjust Type.Int32
-
-  | OtherPrim ("stableMemoryStoreNat32"), [e1; e2] ->
+    G.i (Convert (Wasm_exts.Values.I64 I64Op.(if unsigned then ExtendUI32 else ExtendSI32))) ^^
+    TaggedSmallWord.msb_adjust Type.(if unsigned then Nat32 else Int32)
+
+  | OtherPrim (("stableMemoryStoreNat32" | "stableMemoryStoreInt32") as p), [e1; e2] ->
     SR.unit,
+    let unsigned = p = "stableMemoryStoreNat32" in
     compile_exp_as env ae SR.UnboxedWord64 e1 ^^
     compile_exp_vanilla env ae e2 ^^
-    TaggedSmallWord.lsb_adjust Type.Nat32 ^^
+    TaggedSmallWord.lsb_adjust Type.(if unsigned then Nat32 else Int32) ^^
     G.i (Convert (Wasm_exts.Values.I32 I32Op.WrapI64)) ^^
     StableMemoryInterface.store_word32 env
-
-<<<<<<< HEAD
-  | OtherPrim ("stableMemoryStoreInt32"), [e1; e2] ->
-    SR.unit,
-    compile_exp_as env ae SR.UnboxedWord64 e1 ^^
-    compile_exp_vanilla env ae e2 ^^
-    TaggedSmallWord.lsb_adjust Type.Int32 ^^
-    G.i (Convert (Wasm_exts.Values.I32 I32Op.WrapI64)) ^^
-    StableMemoryInterface.store_word32 env
-  
-  | OtherPrim "stableMemoryLoadNat8", [e] ->
-    SR.Vanilla,
-    compile_exp_as env ae SR.UnboxedWord64 e ^^
-    StableMemoryInterface.load_word8 env ^^
-    G.i (Convert (Wasm_exts.Values.I64 I64Op.ExtendUI32)) ^^
-    TaggedSmallWord.msb_adjust Type.Nat8
-
-  | OtherPrim "stableMemoryLoadInt8", [e] ->
-    SR.Vanilla,
-    compile_exp_as env ae SR.UnboxedWord64 e ^^
-    StableMemoryInterface.load_word8 env ^^
-    G.i (Convert (Wasm_exts.Values.I64 I64Op.ExtendSI32)) ^^
-    TaggedSmallWord.msb_adjust Type.Int8
-
-  (* Other prims, binary *)
-
-  | OtherPrim "stableMemoryStoreNat8", [e1; e2] ->
-    SR.unit,
-    compile_exp_as env ae SR.UnboxedWord64 e1 ^^
-    compile_exp_as env ae SR.Vanilla e2 ^^ 
-    TaggedSmallWord.lsb_adjust Type.Nat8 ^^
-    G.i (Convert (Wasm_exts.Values.I32 I32Op.WrapI64)) ^^
-    StableMemoryInterface.store_word8 env
-
-  | OtherPrim "stableMemoryStoreInt8", [e1; e2] ->
-    SR.unit,
-    compile_exp_as env ae SR.UnboxedWord64 e1 ^^
-    compile_exp_as env ae SR.Vanilla e2 ^^ 
-    TaggedSmallWord.lsb_adjust Type.Int8 ^^
-    G.i (Convert (Wasm_exts.Values.I32 I32Op.WrapI64)) ^^
-=======
-  | OtherPrim (("stableMemoryLoadNat8" | "stableMemoryLoadInt8") as p), [e] ->
-    SR.Vanilla,
-    compile_exp_as env ae SR.UnboxedWord64 e ^^
-    StableMemoryInterface.load_word8 env ^^
-    TaggedSmallWord.msb_adjust Type.(if p = "stableMemoryLoadNat8" then Nat8 else Int8)
-
-  (* Other prims, binary *)
-
-  | OtherPrim (("stableMemoryStoreNat8" | "stableMemoryStoreInt8") as p), [e1; e2] ->
-    SR.unit,
-    compile_exp_as env ae SR.UnboxedWord64 e1 ^^
-    compile_exp_as env ae SR.Vanilla e2 ^^
-    TaggedSmallWord.lsb_adjust Type.(if p = "stableMemoryStoreNat8" then Nat8 else Int8) ^^
->>>>>>> c6071a03
-    StableMemoryInterface.store_word8 env
-
-  | OtherPrim (("stableMemoryLoadNat16" | "stableMemoryLoadInt16") as p), [e] ->
-    SR.Vanilla,
-    compile_exp_as env ae SR.UnboxedWord64 e ^^
-    StableMemoryInterface.load_word16 env ^^
-<<<<<<< HEAD
-    G.i (Convert (Wasm_exts.Values.I64 I64Op.ExtendUI32)) ^^
-    TaggedSmallWord.msb_adjust Type.Nat16
-
-  | OtherPrim "stableMemoryLoadInt16", [e] ->
-    SR.Vanilla,
-    compile_exp_as env ae SR.UnboxedWord64 e ^^
-    StableMemoryInterface.load_word16 env ^^
-    G.i (Convert (Wasm_exts.Values.I64 I64Op.ExtendSI32)) ^^
-    TaggedSmallWord.msb_adjust Type.Int16
-
-  | OtherPrim "stableMemoryStoreNat16", [e1; e2] ->
-    SR.unit,
-    compile_exp_as env ae SR.UnboxedWord64 e1 ^^
-    compile_exp_as env ae SR.Vanilla e2 ^^ 
-    TaggedSmallWord.lsb_adjust Type.Nat16 ^^
-    G.i (Convert (Wasm_exts.Values.I32 I32Op.WrapI64)) ^^
-    StableMemoryInterface.store_word16 env
-=======
-    TaggedSmallWord.msb_adjust Type.(if p = "stableMemoryLoadNat16" then Nat16 else Int16)
->>>>>>> c6071a03
-
-  | OtherPrim (("stableMemoryStoreNat16" | "stableMemoryStoreInt16") as p), [e1; e2] ->
-    SR.unit,
-    compile_exp_as env ae SR.UnboxedWord64 e1 ^^
-<<<<<<< HEAD
-    compile_exp_as env ae SR.Vanilla e2 ^^ 
-    TaggedSmallWord.lsb_adjust Type.Int16 ^^
-    G.i (Convert (Wasm_exts.Values.I32 I32Op.WrapI64)) ^^
-=======
-    compile_exp_as env ae SR.Vanilla e2 ^^
-    TaggedSmallWord.lsb_adjust Type.(if p = "stableMemoryStoreNat16" then Nat16 else Int16) ^^
->>>>>>> c6071a03
-    StableMemoryInterface.store_word16 env
 
   | OtherPrim ("stableMemoryLoadNat64" | "stableMemoryLoadInt64"), [e] ->
     SR.UnboxedWord64,
@@ -12026,11 +11766,7 @@
 
   let other_imports = E.get_other_imports env in
 
-<<<<<<< HEAD
-  let memories = [nr {mtype = MemoryType ({min = E.mem_size env; max = None}, I64IndexType)} ] in
-=======
   let memories = E.get_memories env in
->>>>>>> c6071a03
 
   let funcs = E.get_funcs env in
 
