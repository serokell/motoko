(*
This module is the backend of the Motoko compiler. It takes a program in
the intermediate representation (ir.ml), and produces a WebAssembly module,
with Internet Computer extensions (customModule.ml). An important helper module is
instrList.ml, which provides a more convenient way of assembling WebAssembly
instruction lists, as it takes care of (1) source locations and (2) labels.

This file is split up in a number of modules, purely for namespacing and
grouping. Every module has a high-level prose comment explaining the concept;
this keeps documentation close to the code (a lesson learned from Simon PJ).
*)

open Ir_def
open Mo_values
open Mo_types
open Mo_config

open Wasm_exts.Ast
open Wasm.Types
open Source
(* Re-shadow Source.(@@), to get Stdlib.(@@) *)
let (@@) = Stdlib.(@@)

module G = InstrList
let (^^) = G.(^^) (* is this how we import a single operator from a module that we otherwise use qualified? *)

(* WebAssembly pages are 64kb. *)
let page_size = Int32.of_int (64*1024)
let page_size64 = Int64.of_int32 page_size
let page_size_bits = 16

(*
Pointers are skewed (translated) -1 relative to the actual offset.
See documentation of module BitTagged for more detail.
*)
let ptr_skew = -1l
let ptr_unskew = 1l

(* Generating function names for functions parametrized by prim types *)
let prim_fun_name p stem = Printf.sprintf "%s<%s>" stem (Type.string_of_prim p)

(* Helper functions to produce annotated terms (Wasm.AST) *)
let nr x = { Wasm.Source.it = x; Wasm.Source.at = Wasm.Source.no_region }

let todo fn se x = Printf.eprintf "%s: %s" fn (Wasm.Sexpr.to_string 80 se); x

exception CodegenError of string
let fatal fmt = Printf.ksprintf (fun s -> raise (CodegenError s)) fmt

module StaticBytes = struct
  (* A very simple DSL to describe static memory *)

  type t_ =
    | I32 of int32
    | I64 of int64
    | Seq of t
    | Bytes of string

  and t = t_ list

  let i32s is = Seq (List.map (fun i -> I32 i) is)

  let rec add : Buffer.t -> t_ -> unit = fun buf -> function
    | I32 i -> Buffer.add_int32_le buf i
    | I64 i -> Buffer.add_int64_le buf i
    | Seq xs -> List.iter (add buf) xs
    | Bytes b -> Buffer.add_string buf b

  let as_bytes : t -> string = fun xs ->
    let buf = Buffer.create 16 in
    List.iter (add buf) xs;
    Buffer.contents buf

end (* StaticBytes *)

module Const = struct

  (* Literals, as used in constant values. This is a projection of Ir.Lit,
     combining cases whose details we no longer care about.
     Should be still precise enough to map to the cases supported by SR.t.

     In other words: It is the smallest type that allows these three functions:

       (* projection of Ir.list. NB: pure, no access to env *)
       const_lit_of_lit : Ir.lit -> Const.lit (* NB: pure, no access to env *)

       (* creates vanilla representation (e.g. to put in static data structures *)
       vanilla_lit : E.env -> Const.lit -> i32

       (* creates efficient stack representation *)
       compile_lit : E.env -> Const.lit -> (SR.t, code)

  *)

  type lit =
    | Vanilla of int32 (* small words, no static data, already in vanilla format *)
    | BigInt of Big_int.big_int
    | Bool of bool
    | Word32 of int32
    | Word64 of int64
    | Float64 of Numerics.Float.t
    | Blob of string


  (* Inlineable functions

     The prelude/prim.mo is full of functions simply wrapping a prim, e.g.

        func int64ToNat64(n : Int64) : Nat64 = (prim "num_wrap_Int64_Nat64" : Int64 -> Nat64) n;

     generating a Wasm function for them and calling them is absurdly expensive
     when the prim is just a simple Wasm instruction. Also, it requires boxing
     and unboxing arguments and results.

     So we recognize such functions when creating the `const` summary, and use the prim
     directly when calling such function.

     Can be extended to cover more forms of inlineable functions.
  *)
  type fun_rhs =
    | Complicated (* no inlining possible *)
    | PrimWrapper of Ir.prim

  (* Constant known values.

     These are values that
     * are completely known constantly
     * do not require Wasm code to be executed (e.g. in `start`)
     * can be used directly (e.g. Call, not CallIndirect)
     * can be turned into Vanilla heap data on demand

     See ir_passes/const.ml for what precisely we can compile as const now.
  *)

  type v =
    | Fun of (unit -> int32) * fun_rhs (* function pointer calculated upon first use *)
    | Message of int32 (* anonymous message, only temporary *)
    | Obj of (string * t) list
    | Unit
    | Array of t list (* also tuples, but not nullary *)
    | Lit of lit

  (* A constant known value together with a vanilla pointer.
     Typically a static memory location, could be an unboxed scalar.
     Filled on demand.
   *)
  and t = (int32 Lib.Promise.t * v)

  let t_of_v v = (Lib.Promise.make (), v)

end (* Const *)

module SR = struct
  (* This goes with the StackRep module, but we need the types earlier *)

  (* Value representation on the stack:

     Compiling an expression means putting its value on the stack. But
     there are various ways of putting a value onto the stack -- unboxed,
     tupled etc.
   *)
  type t =
    | Vanilla
    | UnboxedTuple of int
    | UnboxedWord64
    | UnboxedWord32
    | UnboxedFloat64
    | Unreachable
    | Const of Const.t

  let unit = UnboxedTuple 0

  let bool = Vanilla

  (* Because t contains Const.t, and that contains Const.v, and that contains
     Const.lit, and that contains Big_int, we cannot just use normal `=`. So we
     have to write our own equality.

     This equalty is, I believe, used when joining branches. So for Const, we
     just compare the promises, and do not descend into the Const.v. This is
     conservative; the only downside is that if a branch returns different
     Const.t with (semantically) the same Const.v we do not propagate that as
     Const, but materialize before the branch.
     Which is not really expected or important.
  *)
  let eq (t1 : t) (t2 : t) = match t1, t2 with
    | Const (p1, _), Const (p2, _) -> p1 == p2
    | _ -> t1 = t2

  let to_var_type : t -> value_type = function
    | Vanilla -> I32Type
    | UnboxedWord64 -> I64Type
    | UnboxedWord32 -> I32Type
    | UnboxedFloat64 -> F64Type
    | UnboxedTuple n -> fatal "to_var_type: UnboxedTuple"
    | Const _ -> fatal "to_var_type: Const"
    | Unreachable -> fatal "to_var_type: Unreachable"

end (* SR *)

(*

** The compiler environment.

Of course, as we go through the code we have to track a few things; these are
put in the compiler environment, type `E.t`. Some fields are valid globally, some
only make sense locally, i.e. within a single function (but we still put them
in one big record, for convenience).

The fields fall into the following categories:

 1. Static global fields. Never change.
    Example: whether we are compiling with -no-system-api

 2. Mutable global fields. Change only monotonically.
    These are used to register things like functions. This should be monotone
    in the sense that entries are only added, and that the order should not
    matter in a significant way. In some instances, the list contains futures
    so that we can reserve and know the _position_ of the thing before we have
    to actually fill it in.

 3. Static local fields. Never change within a function.
    Example: number of parameters and return values

 4. Mutable local fields. See above
    Example: Name and type of locals.

**)

(* Before we can define the environment, we need some auxillary types *)

module E = struct

  (* Utilities, internal to E *)
  let reg (ref : 'a list ref) (x : 'a) : int32 =
      let i = Wasm.I32.of_int_u (List.length !ref) in
      ref := !ref @ [ x ];
      i

  let reserve_promise (ref : 'a Lib.Promise.t list ref) _s : (int32 * ('a -> unit)) =
      let p = Lib.Promise.make () in (* For debugging with named promises, use s here *)
      let i = Wasm.I32.of_int_u (List.length !ref) in
      ref := !ref @ [ p ];
      (i, Lib.Promise.fulfill p)


  (* The environment type *)
  module NameEnv = Env.Make(String)
  module StringEnv = Env.Make(String)
  module LabSet = Set.Make(String)

  module FunEnv = Env.Make(Int32)
  type local_names = (int32 * string) list (* For the debug section: Names of locals *)
  type func_with_names = func * local_names
  type lazy_function = (int32, func_with_names) Lib.AllocOnUse.t
  type t = {
    (* Global fields *)
    (* Static *)
    mode : Flags.compile_mode;
    rts : Wasm_exts.CustomModule.extended_module option; (* The rts. Re-used when compiling actors *)
    trap_with : t -> string -> G.t;
      (* Trap with message; in the env for dependency injection *)

    (* Per module fields (only valid/used inside a module) *)
    (* Immutable *)

    (* Mutable *)
    func_types : func_type list ref;
    func_imports : import list ref;
    other_imports : import list ref;
    exports : export list ref;
    funcs : (func * string * local_names) Lib.Promise.t list ref;
    func_ptrs : int32 FunEnv.t ref;
    end_of_table : int32 ref;
    globals : (global Lib.Promise.t * string) list ref;
    global_names : int32 NameEnv.t ref;
    named_imports : int32 NameEnv.t ref;
    built_in_funcs : lazy_function NameEnv.t ref;
    static_strings : int32 StringEnv.t ref;
    end_of_static_memory : int32 ref; (* End of statically allocated memory *)
    static_memory : (int32 * string) list ref; (* Content of static memory *)
    static_memory_frozen : bool ref;
      (* Sanity check: Nothing should bump end_of_static_memory once it has been read *)
    static_roots : int32 list ref;
      (* GC roots in static memory. (Everything that may be mutable.) *)

    (* Types accumulated in global typtbl (for candid subtype checks)
       See Note [Candid subtype checks]
    *)
    typtbl_typs : Type.typ list ref;

    (* Metadata *)
    args : (bool * string) option ref;
    service : (bool * string) option ref;
    stable_types : (bool * string) option ref;
    labs : LabSet.t ref; (* Used labels (fields and variants),
                            collected for Motoko custom section 0 *)

    (* Local fields (only valid/used inside a function) *)
    (* Static *)
    n_param : int32; (* Number of parameters (to calculate indices of locals) *)
    return_arity : int; (* Number of return values (for type of Return) *)

    (* Mutable *)
    locals : value_type list ref; (* Types of locals *)
    local_names : (int32 * string) list ref; (* Names of locals *)
  }


  (* The initial global environment *)
  let mk_global mode rts trap_with dyn_mem : t = {
    mode;
    rts;
    trap_with;
    func_types = ref [];
    func_imports = ref [];
    other_imports = ref [];
    exports = ref [];
    funcs = ref [];
    func_ptrs = ref FunEnv.empty;
    end_of_table = ref 0l;
    globals = ref [];
    global_names = ref NameEnv.empty;
    named_imports = ref NameEnv.empty;
    built_in_funcs = ref NameEnv.empty;
    static_strings = ref StringEnv.empty;
    end_of_static_memory = ref dyn_mem;
    static_memory = ref [];
    static_memory_frozen = ref false;
    static_roots = ref [];
    typtbl_typs = ref [];
    (* Metadata *)
    args = ref None;
    service = ref None;
    stable_types = ref None;
    labs = ref LabSet.empty;
    (* Actually unused outside mk_fun_env: *)
    n_param = 0l;
    return_arity = 0;
    locals = ref [];
    local_names = ref [];
  }

  (* This wraps Mo_types.Hash.hash to also record which labels we have seen,
      so that that data can be put in a custom section, useful for debugging.
      Thus Mo_types.Hash.hash should not be called directly!
   *)
  let hash (env : t) lab =
    env.labs := LabSet.add lab (!(env.labs));
    Mo_types.Hash.hash lab

  let get_labs env = LabSet.elements (!(env.labs))

  let mk_fun_env env n_param return_arity =
    { env with
      n_param;
      return_arity;
      locals = ref [];
      local_names = ref [];
    }

  (* We avoid accessing the fields of t directly from outside of E, so here are a
     bunch of accessors. *)

  let mode (env : t) = env.mode

  let add_anon_local (env : t) ty =
    let i = reg env.locals ty in
    Wasm.I32.add env.n_param i

  let add_local_name (env : t) li name =
    let _ = reg env.local_names (li, name) in ()

  let get_locals (env : t) = !(env.locals)
  let get_local_names (env : t) : (int32 * string) list = !(env.local_names)

  let _add_other_import (env : t) m =
    ignore (reg env.other_imports m)

  let add_export (env : t) e =
    ignore (reg env.exports e)

  let add_global (env : t) name g =
    assert (not (NameEnv.mem name !(env.global_names)));
    let gi = reg env.globals (g, name) in
    env.global_names := NameEnv.add name gi !(env.global_names)

  let add_global32_delayed (env : t) name mut : int32 -> unit =
    let p = Lib.Promise.make () in
    add_global env name p;
    (fun init ->
      Lib.Promise.fulfill p (nr {
        gtype = GlobalType (I32Type, mut);
        value = nr (G.to_instr_list (G.i (Const (nr (Wasm.Values.I32 init)))))
      })
    )

  let add_global32 (env : t) name mut init =
    add_global32_delayed env name mut init

  (* TODO, refactor with previous two *)
  let add_global64_delayed (env : t) name mut : int64 -> unit =
    let p = Lib.Promise.make () in
    add_global env name p;
    (fun init ->
      Lib.Promise.fulfill p (nr {
        gtype = GlobalType (I64Type, mut);
        value = nr (G.to_instr_list (G.i (Const (nr (Wasm.Values.I64 init)))))
      })
    )
  let add_global64 (env : t) name mut init =
    add_global64_delayed env name mut init

  let get_global (env : t) name : int32 =
    match NameEnv.find_opt name !(env.global_names) with
    | Some gi -> gi
    | None -> raise (Invalid_argument (Printf.sprintf "No global named %s declared" name))

  let get_global32_lazy (env : t) name mut init : int32 =
    match NameEnv.find_opt name !(env.global_names) with
    | Some gi -> gi
    | None -> add_global32 env name mut init; get_global env name

  let export_global env name =
    add_export env (nr {
      name = Wasm.Utf8.decode name;
      edesc = nr (GlobalExport (nr (get_global env name)))
    })

  let get_globals (env : t) = List.map (fun (g,n) -> Lib.Promise.value g) !(env.globals)

  let reserve_fun (env : t) name =
    let (j, fill) = reserve_promise env.funcs name in
    let n = Int32.of_int (List.length !(env.func_imports)) in
    let fi = Int32.add j n in
    let fill_ (f, local_names) = fill (f, name, local_names) in
    (fi, fill_)

  let add_fun (env : t) name (f, local_names) =
    let (fi, fill) = reserve_fun env name in
    fill (f, local_names);
    fi

  let make_lazy_function env name : lazy_function =
    Lib.AllocOnUse.make (fun () -> reserve_fun env name)

  let lookup_built_in (env : t) name : lazy_function =
    match NameEnv.find_opt name !(env.built_in_funcs) with
    | None ->
      let lf = make_lazy_function env name in
      env.built_in_funcs := NameEnv.add name lf !(env.built_in_funcs);
      lf
    | Some lf -> lf

  let built_in (env : t) name : int32 =
    Lib.AllocOnUse.use (lookup_built_in env name)

  let define_built_in (env : t) name mk_fun : unit =
    Lib.AllocOnUse.def  (lookup_built_in env name) mk_fun

  let get_return_arity (env : t) = env.return_arity

  let get_func_imports (env : t) = !(env.func_imports)
  let get_other_imports (env : t) = !(env.other_imports)
  let get_exports (env : t) = !(env.exports)
  let get_funcs (env : t) = List.map Lib.Promise.value !(env.funcs)

  let func_type (env : t) ty =
    let rec go i = function
      | [] -> env.func_types := !(env.func_types) @ [ ty ]; Int32.of_int i
      | ty'::tys when ty = ty' -> Int32.of_int i
      | _ :: tys -> go (i+1) tys
       in
    go 0 !(env.func_types)

  let get_types (env : t) = !(env.func_types)

  let add_func_import (env : t) modname funcname arg_tys ret_tys =
    if !(env.funcs) <> [] then
      raise (CodegenError "Add all imports before all functions!");

    let i = {
      module_name = Wasm.Utf8.decode modname;
      item_name = Wasm.Utf8.decode funcname;
      idesc = nr (FuncImport (nr (func_type env (FuncType (arg_tys, ret_tys)))))
    } in
    let fi = reg env.func_imports (nr i) in
    let name = modname ^ "." ^ funcname in
    assert (not (NameEnv.mem name !(env.named_imports)));
    env.named_imports := NameEnv.add name fi !(env.named_imports)

  let call_import (env : t) modname funcname =
    let name = modname ^ "." ^ funcname in
    match NameEnv.find_opt name !(env.named_imports) with
      | Some fi -> G.i (Call (nr fi))
      | _ ->
        raise (Invalid_argument (Printf.sprintf "Function import not declared: %s\n" name))

  let reuse_import (env : t) modname funcname =
    let name = modname ^ "." ^ funcname in
    match NameEnv.find_opt name !(env.named_imports) with
      | Some fi -> fi
      | _ ->
        raise (Invalid_argument (Printf.sprintf "Function import not declared: %s\n" name))

  let get_rts (env : t) = env.rts

  let as_block_type env : stack_type -> block_type = function
    | [] -> ValBlockType None
    | [t] -> ValBlockType (Some t)
    | ts -> VarBlockType (nr (func_type env (FuncType ([], ts))))

  let if_ env tys thn els = G.if_ (as_block_type env tys) thn els
  let block_ env tys bdy = G.block_ (as_block_type env tys) bdy

  let trap_with env msg = env.trap_with env msg
  let then_trap_with env msg = G.if0 (trap_with env msg) G.nop
  let else_trap_with env msg = G.if0 G.nop (trap_with env msg)

  let reserve_static_memory (env : t) size : int32 =
    if !(env.static_memory_frozen) then raise (Invalid_argument "Static memory frozen");
    let ptr = !(env.end_of_static_memory) in
    let aligned = Int32.logand (Int32.add size 3l) (Int32.lognot 3l) in
    env.end_of_static_memory := Int32.add ptr aligned;
    ptr

  let add_mutable_static_bytes (env : t) data : int32 =
    let ptr = reserve_static_memory env (Int32.of_int (String.length data)) in
    env.static_memory := !(env.static_memory) @ [ (ptr, data) ];
    Int32.(add ptr ptr_skew) (* Return a skewed pointer *)

  let add_fun_ptr (env : t) fi : int32 =
    match FunEnv.find_opt fi !(env.func_ptrs) with
    | Some fp -> fp
    | None ->
      let fp = !(env.end_of_table) in
      env.func_ptrs := FunEnv.add fi fp !(env.func_ptrs);
      env.end_of_table := Int32.add !(env.end_of_table) 1l;
      fp

  let get_elems env =
    FunEnv.bindings !(env.func_ptrs)

  let get_end_of_table env : int32 =
    !(env.end_of_table)

  let add_static (env : t) (data : StaticBytes.t) : int32 =
    let b = StaticBytes.as_bytes data in
    match StringEnv.find_opt b !(env.static_strings)  with
    | Some ptr -> ptr
    | None ->
      let ptr = add_mutable_static_bytes env b  in
      env.static_strings := StringEnv.add b ptr !(env.static_strings);
      ptr

  let add_static_unskewed (env : t) (data : StaticBytes.t) : int32 =
    Int32.add (add_static env data) ptr_unskew

  let get_end_of_static_memory env : int32 =
    env.static_memory_frozen := true;
    !(env.end_of_static_memory)

  let add_static_root (env : t) ptr =
    env.static_roots := ptr :: !(env.static_roots)

  let get_static_roots (env : t) =
    !(env.static_roots)

  let get_static_memory env =
    !(env.static_memory)

  let mem_size env =
    Int32.(add (div (get_end_of_static_memory env) page_size) 1l)

  let collect_garbage env =
    (* GC function name = "schedule_"? ("compacting" | "copying" | "generational") "_gc" *)
    let gc_fn = match !Flags.gc_strategy with
    | Flags.Generational -> "generational"
    | Flags.MarkCompact -> "compacting"
    | Flags.Copying -> "copying"
    in
    let gc_fn = if !Flags.force_gc then gc_fn else "schedule_" ^ gc_fn in
    call_import env "rts" (gc_fn ^ "_gc")

  (* See Note [Candid subtype checks] *)
  (* NB: we don't bother detecting duplicate registrations here because the code sharing machinery
     ensures that `add_typtbl_typ t` is called at most once for any `t` with a distinct type hash *)
  let add_typtbl_typ (env : t) ty : Int32.t =
    reg env.typtbl_typs ty

  let get_typtbl_typs (env : t) : Type.typ list =
    !(env.typtbl_typs)

end


(* General code generation functions:
   Rule of thumb: Here goes stuff that independent of the Motoko AST.
*)

(* Function called compile_* return a list of instructions (and maybe other stuff) *)

let compile_unboxed_const i = G.i (Const (nr (Wasm.Values.I32 i)))
let compile_const_64 i = G.i (Const (nr (Wasm.Values.I64 i)))
let compile_unboxed_zero = compile_unboxed_const 0l
let compile_unboxed_one = compile_unboxed_const 1l

(* Some common arithmetic, used for pointer and index arithmetic *)
let compile_op_const op i =
    compile_unboxed_const i ^^
    G.i (Binary (Wasm.Values.I32 op))
let compile_add_const = compile_op_const I32Op.Add
let compile_sub_const = compile_op_const I32Op.Sub
let compile_mul_const = compile_op_const I32Op.Mul
let compile_divU_const = compile_op_const I32Op.DivU
let compile_shrU_const = compile_op_const I32Op.ShrU
let compile_shrS_const = compile_op_const I32Op.ShrS
let compile_shl_const = compile_op_const I32Op.Shl
let compile_rotl_const = compile_op_const I32Op.Rotl
let compile_rotr_const = compile_op_const I32Op.Rotr
let compile_bitand_const = compile_op_const I32Op.And
let compile_bitor_const = function
  | 0l -> G.nop | n -> compile_op_const I32Op.Or n
let compile_rel_const rel i =
  compile_unboxed_const i ^^
  G.i (Compare (Wasm.Values.I32 rel))
let compile_eq_const = function
  | 0l -> G.i (Test (Wasm.Values.I32 I32Op.Eqz))
  | i -> compile_rel_const I32Op.Eq i

let compile_op64_const op i =
    compile_const_64 i ^^
    G.i (Binary (Wasm.Values.I64 op))
let compile_add64_const = compile_op64_const I64Op.Add
let compile_sub64_const = compile_op64_const I64Op.Sub
let compile_mul64_const = compile_op64_const I64Op.Mul
let _compile_divU64_const = compile_op64_const I64Op.DivU
let compile_shrU64_const = function
  | 0L -> G.nop | n -> compile_op64_const I64Op.ShrU n
let compile_shrS64_const = function
  | 0L -> G.nop | n -> compile_op64_const I64Op.ShrS n
let compile_shl64_const = function
  | 0L -> G.nop | n -> compile_op64_const I64Op.Shl n
let compile_bitand64_const = compile_op64_const I64Op.And
let _compile_bitor64_const = function
  | 0L -> G.nop | n -> compile_op64_const I64Op.Or n
let compile_xor64_const = function
  | 0L -> G.nop | n -> compile_op64_const I64Op.Xor n
let compile_eq64_const i =
  compile_const_64 i ^^
  G.i (Compare (Wasm.Values.I64 I64Op.Eq))

(* more random utilities *)

let bytes_of_int32 (i : int32) : string =
  let b = Buffer.create 4 in
  let i = Int32.to_int i in
  Buffer.add_char b (Char.chr (i land 0xff));
  Buffer.add_char b (Char.chr ((i lsr 8) land 0xff));
  Buffer.add_char b (Char.chr ((i lsr 16) land 0xff));
  Buffer.add_char b (Char.chr ((i lsr 24) land 0xff));
  Buffer.contents b

(* A common variant of todo *)

let todo_trap env fn se = todo fn se (E.trap_with env ("TODO: " ^ fn))
let _todo_trap_SR env fn se = todo fn se (SR.Unreachable, E.trap_with env ("TODO: " ^ fn))

(* Locals *)

let new_local_ env t name =
  let i = E.add_anon_local env t in
  E.add_local_name env i name;
  ( G.i (LocalSet (nr i))
  , G.i (LocalGet (nr i))
  , i
  )

let new_local env name =
  let (set_i, get_i, _) = new_local_ env I32Type name
  in (set_i, get_i)

let new_local64 env name =
  let (set_i, get_i, _) = new_local_ env I64Type name
  in (set_i, get_i)

(* Some common code macros *)

(* Iterates while cond is true. *)
let compile_while env cond body =
    G.loop0 (
      cond ^^ G.if0 (body ^^ G.i (Br (nr 1l))) G.nop
    )

(* Expects a number n on the stack. Iterates from m to below that number. *)
let from_m_to_n env m mk_body =
    let (set_n, get_n) = new_local env "n" in
    let (set_i, get_i) = new_local env "i" in
    set_n ^^
    compile_unboxed_const m ^^
    set_i ^^

    compile_while env
      ( get_i ^^
        get_n ^^
        G.i (Compare (Wasm.Values.I32 I32Op.LtU))
      ) (
        mk_body get_i ^^

        get_i ^^
        compile_add_const 1l ^^
        set_i
      )

(* Expects a number on the stack. Iterates from zero to below that number. *)
let from_0_to_n env mk_body = from_m_to_n env 0l mk_body

(* Pointer reference and dereference  *)

let load_unskewed_ptr : G.t =
  G.i (Load {ty = I32Type; align = 2; offset = 0l; sz = None})

let store_unskewed_ptr : G.t =
  G.i (Store {ty = I32Type; align = 2; offset = 0l; sz = None})

let load_ptr : G.t =
  G.i (Load {ty = I32Type; align = 2; offset = ptr_unskew; sz = None})

let store_ptr : G.t =
  G.i (Store {ty = I32Type; align = 2; offset = ptr_unskew; sz = None})

module FakeMultiVal = struct
  (* For some use-cases (e.g. processing the compiler output with analysis
     tools) it is useful to avoid the multi-value extension.

     This module provides mostly transparent wrappers that put multiple values
     in statically allocated globals and pull them off again.

     So far only does I32Type (but that could be changed).

     If the multi_value flag is on, these do not do anything.
  *)
  let ty tys =
    if !Flags.multi_value || List.length tys <= 1
    then tys
    else []

  let global env i =
    E.get_global32_lazy env (Printf.sprintf "multi_val_%d" i) Mutable 0l

  let store env tys =
    if !Flags.multi_value || List.length tys <= 1 then G.nop else
    G.concat_mapi (fun i ty ->
      assert(ty = I32Type);
      G.i (GlobalSet (nr (global env i)))
    ) tys

  let load env tys =
    if !Flags.multi_value || List.length tys <= 1 then G.nop else
    let n = List.length tys - 1 in
    G.concat_mapi (fun i ty ->
      assert(ty = I32Type);
      G.i (GlobalGet (nr (global env (n - i))))
    ) tys

  (* A drop-in replacement for E.if_ *)
  let if_ env bt thn els =
    E.if_ env (ty bt) (thn ^^ store env bt) (els ^^ store env bt) ^^
    load env bt

end (* FakeMultiVal *)

module Func = struct
  (* This module contains basic bookkeeping functionality to define functions,
     in particular creating the environment, and finally adding it to the environment.
  *)

  let of_body env params retty mk_body =
    let env1 = E.mk_fun_env env (Int32.of_int (List.length params)) (List.length retty) in
    List.iteri (fun i (n,_t) -> E.add_local_name env1 (Int32.of_int i) n) params;
    let ty = FuncType (List.map snd params, FakeMultiVal.ty retty) in
    let body = G.to_instr_list (
      mk_body env1 ^^ FakeMultiVal.store env1 retty
    ) in
    (nr { ftype = nr (E.func_type env ty);
          locals = E.get_locals env1;
          body }
    , E.get_local_names env1)

  let define_built_in env name params retty mk_body =
    E.define_built_in env name (lazy (of_body env params retty mk_body))

  (* (Almost) transparently lift code into a function and call this function. *)
  (* Also add a hack to support multiple return values *)
  let share_code env name params retty mk_body =
    define_built_in env name params retty mk_body;
    G.i (Call (nr (E.built_in env name))) ^^
    FakeMultiVal.load env retty


  (* Shorthands for various arities *)
  let share_code0 env name retty mk_body =
    share_code env name [] retty (fun env -> mk_body env)
  let share_code1 env name p1 retty mk_body =
    share_code env name [p1] retty (fun env -> mk_body env
        (G.i (LocalGet (nr 0l)))
    )
  let share_code2 env name (p1,p2) retty mk_body =
    share_code env name [p1; p2] retty (fun env -> mk_body env
        (G.i (LocalGet (nr 0l)))
        (G.i (LocalGet (nr 1l)))
    )
  let share_code3 env name (p1, p2, p3) retty mk_body =
    share_code env name [p1; p2; p3] retty (fun env -> mk_body env
        (G.i (LocalGet (nr 0l)))
        (G.i (LocalGet (nr 1l)))
        (G.i (LocalGet (nr 2l)))
    )
  let _share_code4 env name (p1, p2, p3, p4) retty mk_body =
    share_code env name [p1; p2; p3; p4] retty (fun env -> mk_body env
        (G.i (LocalGet (nr 0l)))
        (G.i (LocalGet (nr 1l)))
        (G.i (LocalGet (nr 2l)))
        (G.i (LocalGet (nr 3l)))
    )
  let share_code6 env name (p1, p2, p3, p4, p5, p6) retty mk_body =
    share_code env name [p1; p2; p3; p4; p5; p6] retty (fun env -> mk_body env
        (G.i (LocalGet (nr 0l)))
        (G.i (LocalGet (nr 1l)))
        (G.i (LocalGet (nr 2l)))
        (G.i (LocalGet (nr 3l)))
        (G.i (LocalGet (nr 4l)))
        (G.i (LocalGet (nr 5l)))
    )
  let _share_code7 env name (p1, p2, p3, p4, p5, p6, p7) retty mk_body =
    share_code env name [p1; p2; p3; p4; p5; p6; p7] retty (fun env -> mk_body env
        (G.i (LocalGet (nr 0l)))
        (G.i (LocalGet (nr 1l)))
        (G.i (LocalGet (nr 2l)))
        (G.i (LocalGet (nr 3l)))
        (G.i (LocalGet (nr 4l)))
        (G.i (LocalGet (nr 5l)))
        (G.i (LocalGet (nr 6l)))
    )
  let share_code9 env name (p1, p2, p3, p4, p5, p6, p7, p8, p9) retty mk_body =
    share_code env name [p1; p2; p3; p4; p5; p6; p7; p8; p9] retty (fun env -> mk_body env
        (G.i (LocalGet (nr 0l)))
        (G.i (LocalGet (nr 1l)))
        (G.i (LocalGet (nr 2l)))
        (G.i (LocalGet (nr 3l)))
        (G.i (LocalGet (nr 4l)))
        (G.i (LocalGet (nr 5l)))
        (G.i (LocalGet (nr 6l)))
        (G.i (LocalGet (nr 7l)))
        (G.i (LocalGet (nr 8l)))
    )

end (* Func *)

module RTS = struct
  (* The connection to the C and Rust parts of the RTS *)
  let system_imports env =
    E.add_func_import env "rts" "memcpy" [I32Type; I32Type; I32Type] [I32Type]; (* standard libc memcpy *)
    E.add_func_import env "rts" "memcmp" [I32Type; I32Type; I32Type] [I32Type];
    E.add_func_import env "rts" "version" [] [I32Type];
    E.add_func_import env "rts" "parse_idl_header" [I32Type; I32Type; I32Type; I32Type; I32Type] [];
    E.add_func_import env "rts" "idl_sub_buf_words" [I32Type; I32Type] [I32Type];
    E.add_func_import env "rts" "idl_sub_buf_init" [I32Type; I32Type; I32Type] [];
    E.add_func_import env "rts" "idl_sub"
      [I32Type; I32Type; I32Type; I32Type; I32Type; I32Type; I32Type; I32Type; I32Type] [I32Type];
    E.add_func_import env "rts" "leb128_decode" [I32Type] [I32Type];
    E.add_func_import env "rts" "sleb128_decode" [I32Type] [I32Type];
    E.add_func_import env "rts" "bigint_of_word32" [I32Type] [I32Type];
    E.add_func_import env "rts" "bigint_of_int32" [I32Type] [I32Type];
    E.add_func_import env "rts" "bigint_to_word32_wrap" [I32Type] [I32Type];
    E.add_func_import env "rts" "bigint_to_word32_trap" [I32Type] [I32Type];
    E.add_func_import env "rts" "bigint_to_word32_trap_with" [I32Type; I32Type] [I32Type];
    E.add_func_import env "rts" "bigint_of_word64" [I64Type] [I32Type];
    E.add_func_import env "rts" "bigint_of_int64" [I64Type] [I32Type];
    E.add_func_import env "rts" "bigint_of_float64" [F64Type] [I32Type];
    E.add_func_import env "rts" "bigint_to_float64" [I32Type] [F64Type];
    E.add_func_import env "rts" "bigint_to_word64_wrap" [I32Type] [I64Type];
    E.add_func_import env "rts" "bigint_to_word64_trap" [I32Type] [I64Type];
    E.add_func_import env "rts" "bigint_eq" [I32Type; I32Type] [I32Type];
    E.add_func_import env "rts" "bigint_isneg" [I32Type] [I32Type];
    E.add_func_import env "rts" "bigint_count_bits" [I32Type] [I32Type];
    E.add_func_import env "rts" "bigint_2complement_bits" [I32Type] [I32Type];
    E.add_func_import env "rts" "bigint_lt" [I32Type; I32Type] [I32Type];
    E.add_func_import env "rts" "bigint_gt" [I32Type; I32Type] [I32Type];
    E.add_func_import env "rts" "bigint_le" [I32Type; I32Type] [I32Type];
    E.add_func_import env "rts" "bigint_ge" [I32Type; I32Type] [I32Type];
    E.add_func_import env "rts" "bigint_add" [I32Type; I32Type] [I32Type];
    E.add_func_import env "rts" "bigint_sub" [I32Type; I32Type] [I32Type];
    E.add_func_import env "rts" "bigint_mul" [I32Type; I32Type] [I32Type];
    E.add_func_import env "rts" "bigint_rem" [I32Type; I32Type] [I32Type];
    E.add_func_import env "rts" "bigint_div" [I32Type; I32Type] [I32Type];
    E.add_func_import env "rts" "bigint_pow" [I32Type; I32Type] [I32Type];
    E.add_func_import env "rts" "bigint_neg" [I32Type] [I32Type];
    E.add_func_import env "rts" "bigint_lsh" [I32Type; I32Type] [I32Type];
    E.add_func_import env "rts" "bigint_rsh" [I32Type; I32Type] [I32Type];
    E.add_func_import env "rts" "bigint_abs" [I32Type] [I32Type];
    E.add_func_import env "rts" "bigint_leb128_size" [I32Type] [I32Type];
    E.add_func_import env "rts" "bigint_leb128_encode" [I32Type; I32Type] [];
    E.add_func_import env "rts" "bigint_leb128_stream_encode" [I32Type; I32Type] [];
    E.add_func_import env "rts" "bigint_leb128_decode" [I32Type] [I32Type];
    E.add_func_import env "rts" "bigint_leb128_decode_word64" [I64Type; I64Type; I32Type] [I32Type];
    E.add_func_import env "rts" "bigint_sleb128_size" [I32Type] [I32Type];
    E.add_func_import env "rts" "bigint_sleb128_encode" [I32Type; I32Type] [];
    E.add_func_import env "rts" "bigint_sleb128_stream_encode" [I32Type; I32Type] [];
    E.add_func_import env "rts" "bigint_sleb128_decode" [I32Type] [I32Type];
    E.add_func_import env "rts" "bigint_sleb128_decode_word64" [I64Type; I64Type; I32Type] [I32Type];
    E.add_func_import env "rts" "leb128_encode" [I32Type; I32Type] [];
    E.add_func_import env "rts" "sleb128_encode" [I32Type; I32Type] [];
    E.add_func_import env "rts" "utf8_valid" [I32Type; I32Type] [I32Type];
    E.add_func_import env "rts" "utf8_validate" [I32Type; I32Type] [];
    E.add_func_import env "rts" "skip_leb128" [I32Type] [];
    E.add_func_import env "rts" "skip_any" [I32Type; I32Type; I32Type; I32Type] [];
    E.add_func_import env "rts" "find_field" [I32Type; I32Type; I32Type; I32Type; I32Type] [I32Type];
    E.add_func_import env "rts" "skip_fields" [I32Type; I32Type; I32Type; I32Type] [];
    E.add_func_import env "rts" "remember_continuation" [I32Type] [I32Type];
    E.add_func_import env "rts" "recall_continuation" [I32Type] [I32Type];
    E.add_func_import env "rts" "peek_future_continuation" [I32Type] [I32Type];
    E.add_func_import env "rts" "continuation_count" [] [I32Type];
    E.add_func_import env "rts" "continuation_table_size" [] [I32Type];
    E.add_func_import env "rts" "blob_of_text" [I32Type] [I32Type];
    E.add_func_import env "rts" "text_compare" [I32Type; I32Type] [I32Type];
    E.add_func_import env "rts" "text_concat" [I32Type; I32Type] [I32Type];
    E.add_func_import env "rts" "text_iter_done" [I32Type] [I32Type];
    E.add_func_import env "rts" "text_iter" [I32Type] [I32Type];
    E.add_func_import env "rts" "text_iter_next" [I32Type] [I32Type];
    E.add_func_import env "rts" "text_len" [I32Type] [I32Type];
    E.add_func_import env "rts" "text_of_ptr_size" [I32Type; I32Type] [I32Type];
    E.add_func_import env "rts" "text_singleton" [I32Type] [I32Type];
    E.add_func_import env "rts" "text_size" [I32Type] [I32Type];
    E.add_func_import env "rts" "text_to_buf" [I32Type; I32Type] [];
    E.add_func_import env "rts" "blob_of_principal" [I32Type] [I32Type];
    E.add_func_import env "rts" "principal_of_blob" [I32Type] [I32Type];
    E.add_func_import env "rts" "compute_crc32" [I32Type] [I32Type];
    E.add_func_import env "rts" "blob_iter_done" [I32Type] [I32Type];
    E.add_func_import env "rts" "blob_iter" [I32Type] [I32Type];
    E.add_func_import env "rts" "blob_iter_next" [I32Type] [I32Type];
    E.add_func_import env "rts" "pow" [F64Type; F64Type] [F64Type]; (* musl *)
    E.add_func_import env "rts" "sin" [F64Type] [F64Type]; (* musl *)
    E.add_func_import env "rts" "cos" [F64Type] [F64Type]; (* musl *)
    E.add_func_import env "rts" "tan" [F64Type] [F64Type]; (* musl *)
    E.add_func_import env "rts" "asin" [F64Type] [F64Type]; (* musl *)
    E.add_func_import env "rts" "acos" [F64Type] [F64Type]; (* musl *)
    E.add_func_import env "rts" "atan" [F64Type] [F64Type]; (* musl *)
    E.add_func_import env "rts" "atan2" [F64Type; F64Type] [F64Type]; (* musl *)
    E.add_func_import env "rts" "exp" [F64Type] [F64Type]; (* musl *)
    E.add_func_import env "rts" "log" [F64Type] [F64Type]; (* musl *)
    E.add_func_import env "rts" "fmod" [F64Type; F64Type] [F64Type]; (* remainder, musl *)
    E.add_func_import env "rts" "float_fmt" [F64Type; I32Type; I32Type] [I32Type];
    E.add_func_import env "rts" "char_to_upper" [I32Type] [I32Type];
    E.add_func_import env "rts" "char_to_lower" [I32Type] [I32Type];
    E.add_func_import env "rts" "char_is_whitespace" [I32Type] [I32Type];
    E.add_func_import env "rts" "char_is_lowercase" [I32Type] [I32Type];
    E.add_func_import env "rts" "char_is_uppercase" [I32Type] [I32Type];
    E.add_func_import env "rts" "char_is_alphabetic" [I32Type] [I32Type];
    E.add_func_import env "rts" "get_max_live_size" [] [I32Type];
    E.add_func_import env "rts" "get_reclaimed" [] [I64Type];
    E.add_func_import env "rts" "copying_gc" [] [];
    E.add_func_import env "rts" "compacting_gc" [] [];
    E.add_func_import env "rts" "generational_gc" [] [];
    E.add_func_import env "rts" "schedule_copying_gc" [] [];
    E.add_func_import env "rts" "schedule_compacting_gc" [] [];
    E.add_func_import env "rts" "schedule_generational_gc" [] [];
    E.add_func_import env "rts" "alloc_words" [I32Type] [I32Type];
    E.add_func_import env "rts" "get_total_allocations" [] [I64Type];
    E.add_func_import env "rts" "get_heap_size" [] [I32Type];
    E.add_func_import env "rts" "init" [I32Type] [];
    E.add_func_import env "rts" "alloc_blob" [I32Type] [I32Type];
    E.add_func_import env "rts" "alloc_array" [I32Type] [I32Type];
    E.add_func_import env "rts" "alloc_stream" [I32Type] [I32Type];
    E.add_func_import env "rts" "stream_write" [I32Type; I32Type; I32Type] [];
    E.add_func_import env "rts" "stream_write_byte" [I32Type; I32Type] [];
    E.add_func_import env "rts" "stream_write_text" [I32Type; I32Type] [];
    E.add_func_import env "rts" "stream_split" [I32Type] [I32Type];
    E.add_func_import env "rts" "stream_shutdown" [I32Type] [];
    E.add_func_import env "rts" "stream_reserve" [I32Type; I32Type] [I32Type];
    E.add_func_import env "rts" "stream_stable_dest" [I32Type; I64Type; I64Type] [];
    E.add_func_import env "rts" "init_write_barrier" [] [];
    E.add_func_import env "rts" "write_barrier" [I32Type] [];
    ()

end (* RTS *)

module GC = struct
  (* Record mutator/gc instructions counts *)

  let instruction_counter env =
    compile_unboxed_zero ^^
    E.call_import env "ic0" "performance_counter"

  let register_globals env =
    (E.add_global64 env "__mutator_instructions" Mutable 0L;
     E.add_global64 env "__collector_instructions" Mutable 0L)

  let get_mutator_instructions env =
    G.i (GlobalGet (nr (E.get_global env "__mutator_instructions")))
  let set_mutator_instructions env =
    G.i (GlobalSet (nr (E.get_global env "__mutator_instructions")))

  let get_collector_instructions env =
    G.i (GlobalGet (nr (E.get_global env "__collector_instructions")))
  let set_collector_instructions env =
    G.i (GlobalSet (nr (E.get_global env "__collector_instructions")))

  let record_mutator_instructions env =
    match E.mode env with
    | Flags.(ICMode | RefMode)  ->
      instruction_counter env ^^
      set_mutator_instructions env
    | _ -> G.nop

  let record_collector_instructions env =
    match E.mode env with
    | Flags.(ICMode | RefMode)  ->
      instruction_counter env ^^
      get_mutator_instructions env ^^
      G.i (Binary (Wasm.Values.I64 I64Op.Sub)) ^^
      set_collector_instructions env
    | _ -> G.nop

  let collect_garbage env =
    record_mutator_instructions env ^^
    E.collect_garbage env ^^
    record_collector_instructions env

end (* GC *)

module Heap = struct
  (* General heap object functionality (allocation, setting fields, reading fields) *)

  (* Memory addresses are 32 bit (I32Type). *)
  let word_size = 4l

  (* The heap base global can only be used late, see conclude_module
     and GHC.register *)
  let get_heap_base env =
    G.i (GlobalGet (nr (E.get_global env "__heap_base")))

  let get_total_allocation env =
    E.call_import env "rts" "get_total_allocations"

  let get_reclaimed env =
    E.call_import env "rts" "get_reclaimed"

  let get_memory_size =
    G.i MemorySize ^^
    G.i (Convert (Wasm.Values.I64 I64Op.ExtendUI32)) ^^
    compile_mul64_const page_size64

  let get_max_live_size env =
    E.call_import env "rts" "get_max_live_size"

  let dyn_alloc_words env =
    E.call_import env "rts" "alloc_words"

  (* Static allocation (always words)
     (uses dynamic allocation for smaller and more readable code) *)
  let alloc env (n : int32) : G.t =
    compile_unboxed_const n  ^^
    dyn_alloc_words env

  (* Heap objects *)

  (* At this level of abstraction, heap objects are just flat arrays of words *)

  let load_field_unskewed (i : int32) : G.t =
    let offset = Int32.mul word_size i in
    G.i (Load {ty = I32Type; align = 2; offset; sz = None})

  let load_field (i : int32) : G.t =
    let offset = Int32.(add (mul word_size i) ptr_unskew) in
    G.i (Load {ty = I32Type; align = 2; offset; sz = None})

  let store_field (i : int32) : G.t =
    let offset = Int32.(add (mul word_size i) ptr_unskew) in
    G.i (Store {ty = I32Type; align = 2; offset; sz = None})

  (* Although we occasionally want to treat two consecutive
     32 bit fields as one 64 bit number *)

  let load_field64_unskewed (i : int32) : G.t =
    let offset = Int32.mul word_size i in
    G.i (Load {ty = I64Type; align = 2; offset; sz = None})

  let load_field64 (i : int32) : G.t =
    let offset = Int32.(add (mul word_size i) ptr_unskew) in
    G.i (Load {ty = I64Type; align = 2; offset; sz = None})

  let store_field64 (i : int32) : G.t =
    let offset = Int32.(add (mul word_size i) ptr_unskew) in
    G.i (Store {ty = I64Type; align = 2; offset; sz = None})

  (* Or even as a single 64 bit float *)

  let load_field_float64 (i : int32) : G.t =
    let offset = Int32.(add (mul word_size i) ptr_unskew) in
    G.i (Load {ty = F64Type; align = 2; offset; sz = None})

  let store_field_float64 (i : int32) : G.t =
    let offset = Int32.(add (mul word_size i) ptr_unskew) in
    G.i (Store {ty = F64Type; align = 2; offset; sz = None})

  (* Create a heap object with instructions that fill in each word *)
  let obj env element_instructions : G.t =
    let (set_heap_obj, get_heap_obj) = new_local env "heap_object" in

    let n = List.length element_instructions in
    alloc env (Wasm.I32.of_int_u n) ^^
    set_heap_obj ^^

    let init_elem idx instrs : G.t =
      get_heap_obj ^^
      instrs ^^
      store_field (Wasm.I32.of_int_u idx)
    in
    G.concat_mapi init_elem element_instructions ^^
    get_heap_obj

  (* Convenience functions related to memory *)
  (* Copying bytes (works on unskewed memory addresses) *)
  let memcpy env = E.call_import env "rts" "memcpy" ^^ G.i Drop
  (* Comparing bytes (works on unskewed memory addresses) *)
  let memcmp env = E.call_import env "rts" "memcmp"

  let register env =
    let get_heap_base_fn = E.add_fun env "get_heap_base" (Func.of_body env [] [I32Type] (fun env ->
      get_heap_base env
    )) in

    E.add_export env (nr {
      name = Wasm.Utf8.decode "get_heap_base";
      edesc = nr (FuncExport (nr get_heap_base_fn))
    })

  let get_heap_size env =
    E.call_import env "rts" "get_heap_size"

end (* Heap *)

module Stack = struct
  (* The RTS includes C code which requires a shadow stack in linear memory.
     We reserve some space for it at the beginning of memory space (just like
     wasm-l would), this way stack overflow would cause out-of-memory, and not
     just overwrite static data.

     We sometimes use the stack space if we need small amounts of scratch space.

     All pointers here are unskewed.

     (We report logical stack overflow as "RTS Stack underflow" as the stack
     grows downwards.)
  *)

  let end_ () = Int32.mul (Int32.of_int (!Flags.rts_stack_pages)) page_size

  let register_globals env =
    (* stack pointer *)
    E.add_global32 env "__stack_pointer" Mutable (end_());
    E.export_global env "__stack_pointer"

  let get_stack_ptr env =
    G.i (GlobalGet (nr (E.get_global env "__stack_pointer")))
  let set_stack_ptr env =
    G.i (GlobalSet (nr (E.get_global env "__stack_pointer")))

  let stack_overflow env =
    Func.share_code0 env "stack_overflow" [] (fun env ->
      (* read last byte of reserved page to force trap *)
      compile_unboxed_const 0xFFFF_FFFCl ^^
      G.i (Load {ty = I32Type; align = 2; offset = 0l; sz = None}) ^^
      G.i Drop
    )

  let alloc_words env n =
    let n_bytes = Int32.mul n Heap.word_size in
    (* first, check for stack underflow, if necessary *)
<<<<<<< HEAD
    (if (n >= Int32.div page_size 4l) then
=======
    (if (n_bytes >= page_size) then
>>>>>>> 1ce6d717
      get_stack_ptr env ^^
      compile_unboxed_const n_bytes ^^
      G.i (Compare (Wasm.Values.I32 I32Op.LtU)) ^^
      (G.if0
        (stack_overflow env)
        G.nop)
     else
       G.nop) ^^
    (* alloc words *)
    get_stack_ptr env ^^
    compile_unboxed_const n_bytes ^^
    G.i (Binary (Wasm.Values.I32 I32Op.Sub)) ^^
    set_stack_ptr env ^^
    get_stack_ptr env

  let free_words env n =
    get_stack_ptr env ^^
    compile_unboxed_const (Int32.mul n Heap.word_size) ^^
    G.i (Binary (Wasm.Values.I32 I32Op.Add)) ^^
    set_stack_ptr env

  (* TODO: why not just remember and reset the stack pointer, instead of calling free_words? Also below *)
  let with_words env name n f =
    let (set_x, get_x) = new_local env name in
    alloc_words env n ^^ set_x ^^
    f get_x ^^
    free_words env n

  let dynamic_alloc_words env get_n =
    get_stack_ptr env ^^
    compile_divU_const Heap.word_size ^^
    get_n ^^
    G.i (Compare (Wasm.Values.I32 I32Op.LtU)) ^^
    (G.if0
      (stack_overflow env)
      G.nop) ^^
    get_stack_ptr env ^^
    get_n ^^
    compile_mul_const Heap.word_size ^^
    G.i (Binary (Wasm.Values.I32 I32Op.Sub)) ^^
    set_stack_ptr env ^^
    get_stack_ptr env

  let dynamic_free_words env get_n =
    get_stack_ptr env ^^
    get_n ^^
    compile_mul_const Heap.word_size ^^
    G.i (Binary (Wasm.Values.I32 I32Op.Add)) ^^
    set_stack_ptr env

  (* TODO: why not just remember and reset the stack pointer, instead of calling free_words? Also above*)
  let dynamic_with_words env name f =
    let (set_n, get_n) = new_local env "n" in
    let (set_x, get_x) = new_local env name in
    set_n ^^
    dynamic_alloc_words env get_n ^^ set_x ^^
    f get_x ^^
    dynamic_free_words env get_n

end (* Stack *)


module ContinuationTable = struct
  (* See rts/motoko-rts/src/closure_table.rs *)
  let remember env : G.t = E.call_import env "rts" "remember_continuation"
  let recall env : G.t = E.call_import env "rts" "recall_continuation"
  let peek_future env : G.t = E.call_import env "rts" "peek_future_continuation"
  let count env : G.t = E.call_import env "rts" "continuation_count"
  let size env : G.t = E.call_import env "rts" "continuation_table_size"
end (* ContinuationTable *)

module Bool = struct
  (* Boolean literals are either 0 or 1, at StackRep Vanilla
     They need not be shifted before put in the heap,
     because the "zero page" never contains GC-ed objects
  *)

  let vanilla_lit = function
    | false -> 0l
    | true -> 1l

  let lit b = compile_unboxed_const (vanilla_lit b)

  let neg = G.i (Test (Wasm.Values.I32 I32Op.Eqz))

end (* Bool *)

module BitTagged = struct

  (* This module takes care of pointer tagging:

     A pointer to an object at offset `i` on the heap is represented as
     `i-1`, so the low two bits of the pointer are always set (0b…11).
     We call `i-1` a *skewed* pointer, in a feeble attempt to avoid the term
     shifted, which may sound like a logical shift.

     We use the constants ptr_skew and ptr_unskew to change a pointer as a
     signpost where we switch between raw pointers to skewed ones.

     This means we can store a small unboxed scalar x as (x `lsl` 1), and still
     tell it apart from a pointer by looking at the last bits: if set, it is a
     pointer.

     Small here means -2^30 ≤ x < 2^30, and untagging needs to happen with an
     _arithmetic_ right shift. This is the right thing to do for signed
     numbers, and because we want to apply a consistent logic for all types,
     especially as there is only one wasm type, we use the same range for
     signed numbers as well.

     Boolean false is a non-pointer by construction.
     Boolean true (1) needs not be shifted as GC will not consider it.

     Summary:

       0b…11: A pointer
       0b…x0: A shifted scalar
       0b000: `false`
       0b001: `true`

     Note that {Nat,Int}{8,16} do not need to be explicitly bit-tagged:
     The bytes are stored in the _most_ significant byte(s) of the `i32`,
     thus lowest two bits are always 0.
     All arithmetic is implemented directly on that representation, see
     module TaggedSmallWord.
  *)
  let if_tagged_scalar env retty is1 is2 =
    compile_bitand_const 0x1l ^^
    E.if_ env retty is2 is1

  (* With two bit-tagged pointers on the stack, decide
     whether both are scalars and invoke is1 (the fast path)
     if so, and otherwise is2 (the slow path).
  *)
  let if_both_tagged_scalar env retty is1 is2 =
    G.i (Binary (Wasm.Values.I32 I32Op.Or)) ^^
    compile_bitand_const 0x1l ^^
    E.if_ env retty is2 is1

  (* 64 bit numbers *)

  (* static *)
  let can_tag_const (n : int64) =
    let lower_bound = Int64.(neg (shift_left 1L 30)) in
    let upper_bound = Int64.shift_left 1L 30 in
    lower_bound <= n && n < upper_bound

  let tag_const i = Int32.shift_left (Int64.to_int32 i) 1


  (* dynamic *)
  let if_can_tag_i64 env retty is1 is2 =
    Func.share_code1 env "can_tag_i64" ("x", I64Type) [I32Type] (fun env get_x ->
      (* checks that all but the low 30 bits are either all 0 or all 1 *)
      get_x ^^ compile_shl64_const 1L ^^
      get_x ^^ G.i (Binary (Wasm.Values.I64 I32Op.Xor)) ^^
      compile_shrU64_const 31L ^^
      G.i (Test (Wasm.Values.I64 I64Op.Eqz))
    ) ^^
    E.if_ env retty is1 is2

  let if_can_tag_u64 env retty is1 is2 =
    compile_shrU64_const 30L ^^
    G.i (Test (Wasm.Values.I64 I64Op.Eqz)) ^^
    E.if_ env retty is1 is2

  let tag =
    G.i (Convert (Wasm.Values.I32 I32Op.WrapI64)) ^^
    compile_shl_const 1l

  let untag env =
    compile_shrS_const 1l ^^
    G.i (Convert (Wasm.Values.I64 I64Op.ExtendSI32))

  (* 32 bit numbers, dynamic, w.r.t `Int` *)

  let if_can_tag_i32 env retty is1 is2 =
    Func.share_code1 env "cannot_tag_i32" ("x", I32Type) [I32Type] (fun env get_x ->
      (* checks that all but the low 30 bits are both either 0 or 1 *)
      get_x ^^ compile_shrU_const 30l ^^
      G.i (Unary (Wasm.Values.I32 I32Op.Popcnt)) ^^
      G.i (Unary (Wasm.Values.I32 I32Op.Ctz))
    ) ^^
    E.if_ env retty is1 is2

  let if_can_tag_u32 env retty is1 is2 =
    compile_shrU_const 30l ^^
    E.if_ env retty is2 is1 (* NB: swapped branches *)

  let tag_i32 = compile_shl_const 1l
  let untag_i32 = compile_shrS_const 1l

end (* BitTagged *)

module Tagged = struct
  (* Tagged objects have, well, a tag to describe their runtime type.
     This tag is used to traverse the heap (serialization, GC), but also
     for objectification of arrays.

     The tag is a word at the beginning of the object.

     All tagged heap objects have a size of at least two words
     (important for GC, which replaces them with an Indirection).

     Attention: This mapping is duplicated in these places
       * here
       * rts/rts.h
       * motoko-rts/src/types.rs
     so update all!
   *)

  type [@warning "-37"] tag  =
    | Object
    | ObjInd (* The indirection used for object fields *)
    | Array (* Also a tuple *)
    | Bits64 (* Contains a 64 bit number *)
    | MutBox (* used for mutable heap-allocated variables *)
    | Closure
    | Some (* For opt *)
    | Variant
    | Blob
    | Indirection (* Only used by the GC *)
    | Bits32 (* Contains a 32 bit unsigned number *)
    | BigInt
    | Concat (* String concatenation, used by rts/text.c *)
    | Null (* For opt. Static singleton! *)
    | StableSeen (* Marker that we have seen this thing before *)
    | CoercionFailure (* Used in the Candid decoder. Static singleton! *)
    | OneWordFiller (* Only used by the RTS *)
    | FreeSpace (* Only used by the RTS *)

  (* Tags needs to have the lowest bit set, to allow distinguishing object
     headers from heap locations (object or field addresses).

     (Reminder: objects and fields are word-aligned so will have the lowest two
     bits unset) *)
  let int_of_tag = function
    | Object -> 1l
    | ObjInd -> 3l
    | Array -> 5l
    | Bits64 -> 7l
    | MutBox -> 9l
    | Closure -> 11l
    | Some -> 13l
    | Variant -> 15l
    | Blob -> 17l
    | Indirection -> 19l
    | Bits32 -> 21l
    | BigInt -> 23l
    | Concat -> 25l
    | Null -> 27l
    | OneWordFiller -> 29l
    | FreeSpace -> 31l
    (* Next two tags won't be seen by the GC, so no need to set the lowest bit
       for `CoercionFailure` and `StableSeen` *)
    | CoercionFailure -> 0xfffffffel
    | StableSeen -> 0xffffffffl

  (* The tag *)
  let header_size = 1l
  let tag_field = 0l

  (* Assumes a pointer to the object on the stack *)
  let store tag =
    compile_unboxed_const (int_of_tag tag) ^^
    Heap.store_field tag_field

  let load =
    Heap.load_field tag_field

  (* Branches based on the tag of the object pointed to,
     leaving the object on the stack afterwards. *)
  let branch_default env retty def (cases : (tag * G.t) list) : G.t =
    let (set_tag, get_tag) = new_local env "tag" in

    let rec go = function
      | [] -> def
      | ((tag, code) :: cases) ->
        get_tag ^^
        compile_eq_const (int_of_tag tag) ^^
        E.if_ env retty code (go cases)
    in
    load ^^
    set_tag ^^
    go cases

  (* like branch_default but also pushes the scrutinee on the stack for the
   * branch's consumption *)
  let _branch_default_with env retty def cases =
    let (set_o, get_o) = new_local env "o" in
    let prep (t, code) = (t, get_o ^^ code)
    in set_o ^^ get_o ^^ branch_default env retty def (List.map prep cases)

  (* like branch_default_with but the tag is known statically *)
  let branch_with env retty = function
    | [] -> G.i Unreachable
    | [_, code] -> code
    | (_, code) :: cases ->
       let (set_o, get_o) = new_local env "o" in
       let prep (t, code) = (t, get_o ^^ code)
       in set_o ^^ get_o ^^ branch_default env retty (get_o ^^ code) (List.map prep cases)

  (* Can a value of this type be represented by a heap object with this tag? *)
  (* Needs to be conservative, i.e. return `true` if unsure *)
  (* This function can also be used as assertions in a lint mode, e.g. in compile_exp *)
  let can_have_tag ty tag =
    let open Mo_types.Type in
    match (tag : tag) with
    | Array ->
      begin match normalize ty with
      | (Con _ | Any) -> true
      | (Array _ | Tup _) -> true
      | (Prim _ |  Obj _ | Opt _ | Variant _ | Func _ | Non) -> false
      | (Pre | Async _ | Mut _ | Var _ | Typ _) -> assert false
      end
    | Blob ->
      begin match normalize ty with
      | (Con _ | Any) -> true
      | (Prim (Text|Blob|Principal)) -> true
      | (Prim _ | Obj _ | Array _ | Tup _ | Opt _ | Variant _ | Func _ | Non) -> false
      | (Pre | Async _ | Mut _ | Var _ | Typ _) -> assert false
      end
    | Object ->
      begin match normalize ty with
      | (Con _ | Any) -> true
      | (Obj _) -> true
      | (Prim _ | Array _ | Tup _ | Opt _ | Variant _ | Func _ | Non) -> false
      | (Pre | Async _ | Mut _ | Var _ | Typ _) -> assert false
      end
    | _ -> true

  (* like branch_with but with type information to statically skip some branches *)
  let _branch_typed_with env ty retty branches =
    branch_with env retty (List.filter (fun (tag,c) -> can_have_tag ty tag) branches)

  let obj env tag element_instructions : G.t =
    Heap.obj env @@
      compile_unboxed_const (int_of_tag tag) ::
      element_instructions

end (* Tagged *)

module MutBox = struct
  (* Mutable heap objects *)

  let field = Tagged.header_size

  let alloc env =
    Tagged.obj env Tagged.MutBox [ compile_unboxed_zero ]

  let static env =
    let tag = bytes_of_int32 (Tagged.int_of_tag Tagged.MutBox) in
    let zero = bytes_of_int32 0l in
    let ptr = E.add_mutable_static_bytes env (tag ^ zero) in
    E.add_static_root env ptr;
    ptr
end


module Opt = struct
  (* The Option type. Optional values are represented as

    1. ┌──────┐
       │ null │
       └──────┘

       A special null value. It is fully static, and because it is unique, can
       be recognized by pointer comparison (only the GC will care about the heap
       tag).


    2. ┌──────┬─────────┐
       │ some │ payload │
       └──────┴─────────┘

       A heap-allocated box for `?v` values. Should only ever contain null or
       another such box.

    3. Anything else (pointer or unboxed scalar): Constituent value, implicitly
       injected into the opt type.

    This way, `?t` is represented without allocation, with the only exception of
    the value `?ⁿnull` for n>0.

    NB: `?ⁿnull` is essentially represented by the unary encoding of the number
    of n. This could be optimized further, by storing `n` in the Some payload,
    instead of a pointer, but unlikely worth it.

  *)

  let some_payload_field = Tagged.header_size

  (* This relies on the fact that add_static deduplicates *)
  let null_vanilla_lit env : int32 =
    E.add_static env StaticBytes.[
      I32 Tagged.(int_of_tag Null);
    ]
  let null_lit env =
    compile_unboxed_const (null_vanilla_lit env)

  let is_some env =
    null_lit env ^^
    G.i (Compare (Wasm.Values.I32 I32Op.Ne))

  let inject env e =
    e ^^
    Func.share_code1 env "opt_inject" ("x", I32Type) [I32Type] (fun env get_x ->
      get_x ^^ BitTagged.if_tagged_scalar env [I32Type]
        ( get_x ) (* default, no wrapping *)
        ( get_x ^^ Tagged.branch_default env [I32Type]
          ( get_x ) (* default, no wrapping *)
          [ Tagged.Null,
            (* NB: even ?null does not require allocation: We use a static
               singleton for that: *)
            compile_unboxed_const (E.add_static env StaticBytes.[
              I32 Tagged.(int_of_tag Some);
              I32 (null_vanilla_lit env)
            ])
          ; Tagged.Some,
            Tagged.obj env Tagged.Some [get_x]
          ]
        )
    )

  (* This function is used where conceptually, Opt.inject should be used, but
  we know for sure that it wouldn’t do anything anyways *)
  let inject_noop _env e = e


  let project env =
    Func.share_code1 env "opt_project" ("x", I32Type) [I32Type] (fun env get_x ->
      get_x ^^ BitTagged.if_tagged_scalar env [I32Type]
        ( get_x ) (* default, no wrapping *)
        ( get_x ^^ Tagged.branch_default env [I32Type]
          ( get_x ) (* default, no wrapping *)
          [ Tagged.Some,
            get_x ^^ Heap.load_field some_payload_field
          ; Tagged.Null,
            E.trap_with env "Internal error: opt_project: null!"
          ]
        )
    )

end (* Opt *)

module Variant = struct
  (* The Variant type. We store the variant tag in a first word; we can later
     optimize and squeeze it in the Tagged tag. We can also later support unboxing
     variants with an argument of type ().

       ┌─────────┬────────────┬─────────┐
       │ heaptag │ varianttag │ payload │
       └─────────┴────────────┴─────────┘

  *)

  let variant_tag_field = Tagged.header_size
  let payload_field = Int32.add variant_tag_field 1l

  let hash_variant_label env : Mo_types.Type.lab -> int32 =
    E.hash env

  let inject env l e =
    Tagged.obj env Tagged.Variant [compile_unboxed_const (hash_variant_label env l); e]

  let get_variant_tag = Heap.load_field variant_tag_field
  let project = Heap.load_field payload_field

  (* Test if the top of the stack points to a variant with this label *)
  let test_is env l =
    get_variant_tag ^^
    compile_eq_const (hash_variant_label env l)

end (* Variant *)


module Closure = struct
  (* In this module, we deal with closures, i.e. functions that capture parts
     of their environment.

     The structure of a closure is:

       ┌─────┬───────┬──────┬──────────────┐
       │ tag │ funid │ size │ captured ... │
       └─────┴───────┴──────┴──────────────┘

  *)
  let header_size = Int32.add Tagged.header_size 2l

  let funptr_field = Tagged.header_size
  let len_field = Int32.add 1l Tagged.header_size

  let load_data i = Heap.load_field (Int32.add header_size i)
  let store_data i = Heap.store_field (Int32.add header_size i)

  (* Expect on the stack
     * the function closure
     * and arguments (n-ary!)
     * the function closure again!
  *)
  let call_closure env n_args n_res =
    (* Calculate the wasm type for a given calling convention.
       An extra first argument for the closure! *)
    let ty = E.func_type env (FuncType (
      I32Type :: Lib.List.make n_args I32Type,
      FakeMultiVal.ty (Lib.List.make n_res I32Type))) in
    (* get the table index *)
    Heap.load_field funptr_field ^^
    (* All done: Call! *)
    G.i (CallIndirect (nr ty)) ^^
    FakeMultiVal.load env (Lib.List.make n_res I32Type)

  let static_closure env fi : int32 =
    E.add_static env StaticBytes.[
      I32 Tagged.(int_of_tag Closure);
      I32 (E.add_fun_ptr env fi);
      I32 0l
    ]

end (* Closure *)


module BoxedWord64 = struct
  (* We store large word64s, nat64s and int64s in immutable boxed 64bit heap objects.

     Small values are stored unboxed, tagged, see BitTagged. The bit-tagging logic is
     contained in BitTagged; here we just do the boxing.

     The heap layout of a BoxedWord64 is:

       ┌─────┬─────┬─────┐
       │ tag │    i64    │
       └─────┴─────┴─────┘

  *)

  let payload_field = Tagged.header_size

  let vanilla_lit env i =
    if BitTagged.can_tag_const i
    then BitTagged.tag_const i
    else
      E.add_static env StaticBytes.[
        I32 Tagged.(int_of_tag Bits64);
        I64 i
      ]

  let compile_box env compile_elem : G.t =
    let (set_i, get_i) = new_local env "boxed_i64" in
    Heap.alloc env 3l ^^
    set_i ^^
    get_i ^^ Tagged.(store Bits64) ^^
    get_i ^^ compile_elem ^^ Heap.store_field64 payload_field ^^
    get_i

  let box env = Func.share_code1 env "box_i64" ("n", I64Type) [I32Type] (fun env get_n ->
      get_n ^^ BitTagged.if_can_tag_i64 env [I32Type]
        (get_n ^^ BitTagged.tag)
        (compile_box env get_n)
    )

  let unbox env = Func.share_code1 env "unbox_i64" ("n", I32Type) [I64Type] (fun env get_n ->
      get_n ^^
      BitTagged.if_tagged_scalar env [I64Type]
        ( get_n ^^ BitTagged.untag env)
        ( get_n ^^ Heap.load_field64 payload_field)
    )
end (* BoxedWord64 *)

module Word64 = struct

  let compile_add env = G.i (Binary (Wasm.Values.I64 I64Op.Add))
  let compile_signed_sub env = G.i (Binary (Wasm.Values.I64 I64Op.Sub))
  let compile_mul env = G.i (Binary (Wasm.Values.I64 I64Op.Mul))
  let compile_signed_div env = G.i (Binary (Wasm.Values.I64 I64Op.DivS))
  let compile_signed_mod env = G.i (Binary (Wasm.Values.I64 I64Op.RemS))
  let compile_unsigned_div env = G.i (Binary (Wasm.Values.I64 I64Op.DivU))
  let compile_unsigned_rem env = G.i (Binary (Wasm.Values.I64 I64Op.RemU))
  let compile_unsigned_sub env =
    Func.share_code2 env "nat_sub" (("n1", I64Type), ("n2", I64Type)) [I64Type] (fun env get_n1 get_n2 ->
      get_n1 ^^ get_n2 ^^ G.i (Compare (Wasm.Values.I64 I64Op.LtU)) ^^
      E.then_trap_with env "Natural subtraction underflow" ^^
      get_n1 ^^ get_n2 ^^ G.i (Binary (Wasm.Values.I64 I64Op.Sub))
    )

  let compile_unsigned_pow env =
    let name = prim_fun_name Type.Nat64 "wpow_nat" in
    Func.share_code2 env name (("n", I64Type), ("exp", I64Type)) [I64Type]
      (fun env get_n get_exp ->
        let set_n = G.setter_for get_n in
        let set_exp = G.setter_for get_exp in
        let (set_acc, get_acc) = new_local64 env "acc" in

        (* start with result = 1 *)
        compile_const_64 1L ^^ set_acc ^^

        (* handle exp == 0 *)
        get_exp ^^ G.i (Test (Wasm.Values.I64 I64Op.Eqz)) ^^
        G.if1 I64Type get_acc (* done *)
        begin
          G.loop0 begin
            (* Are we done? *)
            get_exp ^^ compile_const_64 1L ^^ G.i (Compare (Wasm.Values.I64 I64Op.LeU)) ^^
            G.if0 G.nop (* done *)
            begin
              (* Check low bit of exp to see if we need to multiply *)
              get_exp ^^ compile_shl64_const 63L ^^ G.i (Test (Wasm.Values.I64 I64Op.Eqz)) ^^
              G.if0 G.nop
              begin
                (* Multiply! *)
                get_acc ^^ get_n ^^ G.i (Binary (Wasm.Values.I64 I64Op.Mul)) ^^ set_acc
              end ^^
              (* Square n, and shift exponent *)
              get_n ^^ get_n ^^ G.i (Binary (Wasm.Values.I64 I64Op.Mul)) ^^ set_n ^^
              get_exp ^^ compile_shrU64_const 1L ^^ set_exp ^^
              (* And loop *)
              G.i (Br (nr 1l))
            end
          end ^^
          (* Multiply a last time *)
          get_acc ^^ get_n ^^ G.i (Binary (Wasm.Values.I64 I64Op.Mul))
        end
      )


  let compile_signed_wpow env =
    Func.share_code2 env "wrap_pow_Int64" (("n", I64Type), ("exp", I64Type)) [I64Type]
      (fun env get_n get_exp ->
        get_exp ^^
        compile_const_64 0L ^^
        G.i (Compare (Wasm.Values.I64 I64Op.GeS)) ^^
        E.else_trap_with env "negative power" ^^
        get_n ^^ get_exp ^^ compile_unsigned_pow env
      )

  let _compile_eq env = G.i (Compare (Wasm.Values.I64 I64Op.Eq))
  let compile_relop env i64op = G.i (Compare (Wasm.Values.I64 i64op))

end (* BoxedWord64 *)


module BoxedSmallWord = struct
  (* We store proper 32bit Word32 in immutable boxed 32bit heap objects.

     Small values are stored unboxed, tagged, see BitTagged.

     The heap layout of a BoxedSmallWord is:

       ┌─────┬─────┐
       │ tag │ i32 │
       └─────┴─────┘

  *)

  let payload_field = Tagged.header_size

  let vanilla_lit env i =
    if BitTagged.can_tag_const (Int64.of_int (Int32.to_int i))
    then BitTagged.tag_const (Int64.of_int (Int32.to_int i))
    else
      E.add_static env StaticBytes.[
        I32 Tagged.(int_of_tag Bits32);
        I32 i
      ]

  let compile_box env compile_elem : G.t =
    let (set_i, get_i) = new_local env "boxed_i32" in
    Heap.alloc env 2l ^^
    set_i ^^
    get_i ^^ Tagged.(store Bits32) ^^
    get_i ^^ compile_elem ^^ Heap.store_field payload_field ^^
    get_i

  let box env = Func.share_code1 env "box_i32" ("n", I32Type) [I32Type] (fun env get_n ->
      get_n ^^ compile_shrU_const 30l ^^
      G.i (Unary (Wasm.Values.I32 I32Op.Popcnt)) ^^
      G.i (Unary (Wasm.Values.I32 I32Op.Ctz)) ^^
      G.if1 I32Type
        (get_n ^^ BitTagged.tag_i32)
        (compile_box env get_n)
    )

  let unbox env = Func.share_code1 env "unbox_i32" ("n", I32Type) [I32Type] (fun env get_n ->
      get_n ^^
      BitTagged.if_tagged_scalar env [I32Type]
        (get_n ^^ BitTagged.untag_i32)
        (get_n ^^ Heap.load_field payload_field)
    )

  let _lit env n = compile_unboxed_const n ^^ box env

end (* BoxedSmallWord *)

module TaggedSmallWord = struct
  (* While smaller-than-32bit words are treated as i32 from the WebAssembly
     perspective, there are certain differences that are type based. This module
     provides helpers to abstract over those.

     Caution: Some functions here are also used for Nat32/Int32, while others
     are _only_ used for the small ones. Check call-sites!
  *)

  let bits_of_type = function
    | Type.(Int8|Nat8) -> 8
    | Type.(Int16|Nat16) -> 16
    | _ -> 32

  let shift_of_type ty = Int32.of_int (32 - bits_of_type ty)

  let bitwidth_mask_of_type = function
    | Type.(Int8|Nat8) -> 0b111l
    | Type.(Int16|Nat16) -> 0b1111l
    | p -> todo "bitwidth_mask_of_type" (Arrange_type.prim p) 0l

  let const_of_type ty n = Int32.(shift_left n (to_int (shift_of_type ty)))

  let padding_of_type ty = Int32.(sub (const_of_type ty 1l) one)

  let mask_of_type ty = Int32.lognot (padding_of_type ty)

  (* Makes sure that we only shift/rotate the maximum number of bits available in the word. *)
  let clamp_shift_amount = function
    | Type.(Nat32|Int32) -> G.nop
    | ty -> compile_bitand_const (bitwidth_mask_of_type ty)

  let shift_leftWordNtoI32 = compile_shl_const

  (* Makes sure that the word payload (e.g. shift/rotate amount) is in the LSB bits of the word. *)
  let lsb_adjust = function
    | Type.(Int32|Nat32) -> G.nop
    | Type.(Nat8|Nat16) as ty -> compile_shrU_const (shift_of_type ty)
    | Type.(Int8|Int16) as ty -> compile_shrS_const (shift_of_type ty)
    | _ -> assert false

  (* Makes sure that the word payload (e.g. operation result) is in the MSB bits of the word. *)
  let msb_adjust = function
    | Type.(Int32|Nat32) -> G.nop
    | ty -> shift_leftWordNtoI32 (shift_of_type ty)

  (* Makes sure that the word representation invariant is restored. *)
  let sanitize_word_result = function
    | Type.(Nat32|Int32) -> G.nop
    | ty -> compile_bitand_const (mask_of_type ty)

  (* Sets the number (according to the type's word invariant) of LSBs. *)
  let compile_word_padding = function
    | Type.(Nat32|Int32) -> G.nop
    | ty -> compile_bitor_const (padding_of_type ty)

  (* Kernel for counting leading zeros, according to the word invariant. *)
  let clz_kernel ty =
    compile_word_padding ty ^^
    G.i (Unary (Wasm.Values.I32 I32Op.Clz)) ^^
    msb_adjust ty

  (* Kernel for counting trailing zeros, according to the word invariant. *)
  let ctz_kernel ty =
    compile_word_padding ty ^^
    compile_rotr_const (shift_of_type ty) ^^
    G.i (Unary (Wasm.Values.I32 I32Op.Ctz)) ^^
    msb_adjust ty

  (* Kernel for testing a bit position, according to the word invariant. *)
  let btst_kernel env ty =
    let (set_b, get_b) = new_local env "b"
    in lsb_adjust ty ^^ set_b ^^ lsb_adjust ty ^^
       compile_unboxed_one ^^ get_b ^^ clamp_shift_amount ty ^^
       G.i (Binary (Wasm.Values.I32 I32Op.Shl)) ^^
       G.i (Binary (Wasm.Values.I32 I32Op.And))

  (* Code points occupy 21 bits, so can always be tagged scalars *)
  let untag_codepoint = compile_shrU_const 8l
  let tag_codepoint = compile_shl_const 8l

  (* Checks (n < 0xD800 || 0xE000 ≤ n ≤ 0x10FFFF),
     ensuring the codepoint range and the absence of surrogates. *)
  let check_and_tag_codepoint env =
    Func.share_code1 env "Nat32->Char" ("n", I32Type) [I32Type] (fun env get_n ->
      get_n ^^ compile_unboxed_const 0xD800l ^^
      G.i (Compare (Wasm.Values.I32 I32Op.GeU)) ^^
      get_n ^^ compile_unboxed_const 0xE000l ^^
      G.i (Compare (Wasm.Values.I32 I32Op.LtU)) ^^
      G.i (Binary (Wasm.Values.I32 I32Op.And)) ^^
      get_n ^^ compile_unboxed_const 0x10FFFFl ^^
      G.i (Compare (Wasm.Values.I32 I32Op.GtU)) ^^
      G.i (Binary (Wasm.Values.I32 I32Op.Or)) ^^
      E.then_trap_with env "codepoint out of range" ^^
      get_n ^^ tag_codepoint
    )

  let vanilla_lit ty v =
    Int32.(shift_left (of_int v) (to_int (shift_of_type ty)))

  (* Wrapping implementation for multiplication and exponentiation. *)

  let compile_word_mul env ty =
    lsb_adjust ty ^^
    G.i (Binary (Wasm.Values.I32 I32Op.Mul))

  let compile_nat_power env ty =
    (* Square- and multiply exponentiation *)
    let name = prim_fun_name ty "wpow_nat" in
    Func.share_code2 env name (("n", I32Type), ("exp", I32Type)) [I32Type]
      (fun env get_n get_exp ->
        let set_n = G.setter_for get_n in
        let set_exp = G.setter_for get_exp in
        let (set_acc, get_acc) = new_local env "acc" in

        (* unshift arguments *)
        get_exp ^^ compile_shrU_const (shift_of_type ty) ^^ set_exp ^^
        get_n ^^ compile_shrU_const (shift_of_type ty) ^^ set_n ^^

        (* The accumulator starts with and stays shifted, so no other shifts needed. *)
        compile_unboxed_const (const_of_type ty 1l) ^^ set_acc ^^

        (* handle exp == 0 *)
        get_exp ^^ G.i (Test (Wasm.Values.I32 I32Op.Eqz)) ^^
        G.if1 I32Type get_acc (* done *)
        begin
          G.loop0 begin
            (* Are we done? *)
            get_exp ^^ compile_unboxed_const 1l ^^ G.i (Compare (Wasm.Values.I32 I32Op.LeU)) ^^
            G.if0 G.nop (* done *)
            begin
              (* Check low bit of exp to see if we need to multiply *)
              get_exp ^^ compile_shl_const 31l ^^ G.i (Test (Wasm.Values.I32 I32Op.Eqz)) ^^
              G.if0 G.nop
              begin
                (* Multiply! *)
                get_acc ^^ get_n ^^ G.i (Binary (Wasm.Values.I32 I32Op.Mul)) ^^ set_acc
              end ^^
              (* Square n, and shift exponent *)
              get_n ^^ get_n ^^ G.i (Binary (Wasm.Values.I32 I32Op.Mul)) ^^ set_n ^^
              get_exp ^^ compile_shrU_const 1l ^^ set_exp ^^
              (* And loop *)
              G.i (Br (nr 1l))
            end
          end ^^
          (* Multiply a last time *)
          get_acc ^^ get_n ^^ G.i (Binary (Wasm.Values.I32 I32Op.Mul))
          (* Accumulator was shifted, so no further shift needed here *)
        end
      )

  let compile_int_power env ty =
    let name = prim_fun_name ty "wpow_int" in
    Func.share_code2 env name (("n", I32Type), ("exp", I32Type)) [I32Type]
      (fun env get_n get_exp ->
        get_exp ^^
        compile_unboxed_const 0l ^^
        G.i (Compare (Wasm.Values.I32 I32Op.GeS)) ^^
        E.else_trap_with env "negative power"  ^^
        get_n ^^ get_exp ^^ compile_nat_power env ty
      )


  (* To rotate, first rotate a copy by bits_of_type into the other direction *)
  let rotl env ty =
     Func.share_code2 env (prim_fun_name ty "rotl") (("n", I32Type), ("by", I32Type)) [I32Type]
       (fun env get_n get_by ->
        let open Wasm.Values in
        let beside_adjust = compile_rotr_const (Int32.of_int (bits_of_type ty)) in
        get_n ^^ get_n ^^ beside_adjust ^^ G.i (Binary (I32 I32Op.Or)) ^^
        get_by ^^ lsb_adjust ty ^^ clamp_shift_amount ty ^^ G.i (Binary (I32 I32Op.Rotl)) ^^
        sanitize_word_result ty
       )

  let rotr env ty =
     Func.share_code2 env (prim_fun_name ty "rotr") (("n", I32Type), ("by", I32Type)) [I32Type]
       (fun env get_n get_by ->
        let open Wasm.Values in
        let beside_adjust = compile_rotl_const (Int32.of_int (bits_of_type ty)) in
        get_n ^^ get_n ^^ beside_adjust ^^ G.i (Binary (I32 I32Op.Or)) ^^
        get_by ^^ lsb_adjust ty ^^ clamp_shift_amount ty ^^ G.i (Binary (I32 I32Op.Rotr)) ^^
        sanitize_word_result ty
       )

end (* TaggedSmallWord *)


module Float = struct
  (* We store floats (C doubles) in immutable boxed 64bit heap objects.

     The heap layout of a Float is:

       ┌─────┬─────┬─────┐
       │ tag │    f64    │
       └─────┴─────┴─────┘

     For now the tag stored is that of a Bits64, because the payload is
     treated opaquely by the RTS. We'll introduce a separate tag when the need of
     debug inspection (or GC representation change) arises.

  *)

  let payload_field = Tagged.header_size

  let compile_unboxed_const f = G.i (Const (nr (Wasm.Values.F64 f)))
  
  let vanilla_lit env f =
    E.add_static env StaticBytes.[
      I32 Tagged.(int_of_tag Bits64);
      I64 (Wasm.F64.to_bits f)
    ]

  let box env = Func.share_code1 env "box_f64" ("f", F64Type) [I32Type] (fun env get_f ->
    let (set_i, get_i) = new_local env "boxed_f64" in
    Heap.alloc env 3l ^^
    set_i ^^
    get_i ^^ Tagged.(store Bits64) ^^
    get_i ^^ get_f ^^ Heap.store_field_float64 payload_field ^^
    get_i
    )

  let unbox env = Heap.load_field_float64 payload_field

end (* Float *)


module ReadBuf = struct
  (*
  Combinators to safely read from a dynamic buffer.

  We represent a buffer by a pointer to two words in memory (usually allocated
  on the shadow stack): The first is a pointer to the current position of the buffer,
  the second one a pointer to the end (to check out-of-bounds).

  Code that reads from this buffer will update the former, i.e. it is mutable.

  The format is compatible with C (pointer to a struct) and avoids the need for the
  multi-value extension that we used before to return both parse result _and_
  updated pointer.

  All pointers here are unskewed!

  This module is mostly for serialization, but because there are bits of
  serialization code in the BigNumType implementations, we put it here.
  *)

  let get_ptr get_buf =
    get_buf ^^ G.i (Load {ty = I32Type; align = 2; offset = 0l; sz = None})
  let get_end get_buf =
    get_buf ^^ G.i (Load {ty = I32Type; align = 2; offset = Heap.word_size; sz = None})
  let set_ptr get_buf new_val =
    get_buf ^^ new_val ^^ G.i (Store {ty = I32Type; align = 2; offset = 0l; sz = None})
  let set_end get_buf new_val =
    get_buf ^^ new_val ^^ G.i (Store {ty = I32Type; align = 2; offset = Heap.word_size; sz = None})
  let set_size get_buf get_size =
    set_end get_buf
      (get_ptr get_buf ^^ get_size ^^ G.i (Binary (Wasm.Values.I32 I32Op.Add)))

  let alloc env f = Stack.with_words env "buf" 2l f

  let advance get_buf get_delta =
    set_ptr get_buf (get_ptr get_buf ^^ get_delta ^^ G.i (Binary (Wasm.Values.I32 I32Op.Add)))

  let read_leb128 env get_buf =
    get_buf ^^ E.call_import env "rts" "leb128_decode"

  let read_sleb128 env get_buf =
    get_buf ^^ E.call_import env "rts" "sleb128_decode"

  let check_space env get_buf get_delta =
    get_delta ^^
    get_end get_buf ^^ get_ptr get_buf ^^ G.i (Binary (Wasm.Values.I32 I32Op.Sub)) ^^
    G.i (Compare (Wasm.Values.I32 I64Op.LeU)) ^^
    E.else_trap_with env "IDL error: out of bounds read"

  let check_page_end env get_buf incr_delta =
    get_ptr get_buf ^^ compile_bitand_const 0xFFFFl ^^
    incr_delta ^^
    compile_shrU_const 16l

  let is_empty env get_buf =
    get_end get_buf ^^ get_ptr get_buf ^^
    G.i (Compare (Wasm.Values.I32 I64Op.Eq))

  let read_byte env get_buf =
    check_space env get_buf (compile_unboxed_const 1l) ^^
    get_ptr get_buf ^^
    G.i (Load {ty = I32Type; align = 0; offset = 0l; sz = Some Wasm.Types.(Pack8, ZX)}) ^^
    advance get_buf (compile_unboxed_const 1l)

  let read_word16 env get_buf =
    check_space env get_buf (compile_unboxed_const 2l) ^^
    get_ptr get_buf ^^
    G.i (Load {ty = I32Type; align = 0; offset = 0l; sz = Some Wasm.Types.(Pack16, ZX)}) ^^
    advance get_buf (compile_unboxed_const 2l)

  let read_word32 env get_buf =
    check_space env get_buf (compile_unboxed_const 4l) ^^
    get_ptr get_buf ^^
    G.i (Load {ty = I32Type; align = 0; offset = 0l; sz = None}) ^^
    advance get_buf (compile_unboxed_const 4l)

  let speculative_read_word64 env get_buf =
    check_page_end env get_buf (compile_add_const 8l) ^^
    G.if1 I64Type
      (compile_const_64 (-1L))
      begin
        get_ptr get_buf ^^
        G.i (Load {ty = I64Type; align = 0; offset = 0l; sz = None})
      end

  let read_word64 env get_buf =
    check_space env get_buf (compile_unboxed_const 8l) ^^
    get_ptr get_buf ^^
    G.i (Load {ty = I64Type; align = 0; offset = 0l; sz = None}) ^^
    advance get_buf (compile_unboxed_const 8l)

  let read_float64 env get_buf =
    check_space env get_buf (compile_unboxed_const 8l) ^^
    get_ptr get_buf ^^
    G.i (Load {ty = F64Type; align = 0; offset = 0l; sz = None}) ^^
    advance get_buf (compile_unboxed_const 8l)

  let read_blob env get_buf get_len =
    check_space env get_buf get_len ^^
    (* Already has destination address on the stack *)
    get_ptr get_buf ^^
    get_len ^^
    Heap.memcpy env ^^
    advance get_buf get_len

end (* Buf *)


type comparator = Lt | Le | Ge | Gt

module type BigNumType =
sig
  (* word from SR.Vanilla, trapping, unsigned semantics *)
  val to_word32 : E.t -> G.t
  val to_word64 : E.t -> G.t
  val to_word32_with : E.t -> G.t (* with error message on stack (ptr/len) *)

  (* word from SR.Vanilla, lossy, raw bits *)
  val truncate_to_word32 : E.t -> G.t
  val truncate_to_word64 : E.t -> G.t

  (* unsigned word to SR.Vanilla *)
  val from_word30 : E.t -> G.t
  val from_word32 : E.t -> G.t
  val from_word64 : E.t -> G.t

  (* signed word to SR.Vanilla *)
  val from_signed_word32 : E.t -> G.t
  val from_signed_word64 : E.t -> G.t

  (* buffers *)
  (* given a numeric object on stack (vanilla),
     push the number (i32) of bytes necessary
     to externalize the numeric object *)
  val compile_data_size_signed : E.t -> G.t
  val compile_data_size_unsigned : E.t -> G.t
  (* given on stack
     - numeric object (vanilla, TOS)
     - data buffer
    store the binary representation of the numeric object into the data buffer,
    and push the number (i32) of bytes stored onto the stack
   *)
  val compile_store_to_data_buf_signed : E.t -> G.t
  val compile_store_to_data_buf_unsigned : E.t -> G.t
  (* given on stack
     - numeric object (vanilla, TOS)
     - (unskewed) stream
    store the binary representation of the numeric object into the stream
   *)
  val compile_store_to_stream_signed : E.t -> G.t
  val compile_store_to_stream_unsigned : E.t -> G.t
  (* given a ReadBuf on stack, consume bytes from it,
     deserializing to a numeric object
     and leave it on the stack (vanilla).
     The boolean argument is true if the value to be read is signed.
   *)
  val compile_load_from_data_buf : E.t -> G.t -> bool -> G.t

  (* literals *)
  val vanilla_lit : E.t -> Big_int.big_int -> int32

  (* arithmetic *)
  val compile_abs : E.t -> G.t
  val compile_neg : E.t -> G.t
  val compile_add : E.t -> G.t
  val compile_signed_sub : E.t -> G.t
  val compile_unsigned_sub : E.t -> G.t
  val compile_mul : E.t -> G.t
  val compile_signed_div : E.t -> G.t
  val compile_signed_mod : E.t -> G.t
  val compile_unsigned_div : E.t -> G.t
  val compile_unsigned_rem : E.t -> G.t
  val compile_unsigned_pow : E.t -> G.t
  val compile_lsh : E.t -> G.t
  val compile_rsh : E.t -> G.t

  (* comparisons *)
  val compile_eq : E.t -> G.t
  val compile_is_negative : E.t -> G.t
  val compile_relop : E.t -> comparator -> G.t

  (* representation checks *)
  (* given a numeric object on the stack as skewed pointer, check whether
     it can be faithfully stored in N bits, including a leading sign bit
     leaves boolean result on the stack
     N must be 2..64
   *)
  val fits_signed_bits : E.t -> int -> G.t
  (* given a numeric object on the stack as skewed pointer, check whether
     it can be faithfully stored in N unsigned bits
     leaves boolean result on the stack
     N must be 1..64
   *)
  val fits_unsigned_bits : E.t -> int -> G.t
end

let i64op_from_relop = function
  | Lt -> I64Op.LtS
  | Le -> I64Op.LeS
  | Ge -> I64Op.GeS
  | Gt -> I64Op.GtS

let name_from_relop = function
  | Lt -> "B_lt"
  | Le -> "B_le"
  | Ge -> "B_ge"
  | Gt -> "B_gt"

(* helper, measures the dynamics of the unsigned i32, returns (32 - effective bits) *)
let unsigned_dynamics get_x =
  get_x ^^
  G.i (Unary (Wasm.Values.I32 I32Op.Clz))

(* helper, measures the dynamics of the signed i32, returns (32 - effective bits) *)
let signed_dynamics get_x =
  get_x ^^ compile_shl_const 1l ^^
  get_x ^^
  G.i (Binary (Wasm.Values.I32 I32Op.Xor)) ^^
  G.i (Unary (Wasm.Values.I32 I32Op.Clz))

module I32Leb = struct
  let compile_size dynamics get_x =
    get_x ^^ G.if1 I32Type
      begin
        compile_unboxed_const 38l ^^
        dynamics get_x ^^
        G.i (Binary (Wasm.Values.I32 I32Op.Sub)) ^^
        compile_divU_const 7l
      end
      compile_unboxed_one

  let compile_leb128_size get_x = compile_size unsigned_dynamics get_x
  let compile_sleb128_size get_x = compile_size signed_dynamics get_x

  let compile_store_to_data_buf_unsigned env get_x get_buf =
    get_x ^^ get_buf ^^ E.call_import env "rts" "leb128_encode" ^^
    compile_leb128_size get_x

  let compile_store_to_data_buf_signed env get_x get_buf =
    get_x ^^ get_buf ^^ E.call_import env "rts" "sleb128_encode" ^^
    compile_sleb128_size get_x
end

module MakeCompact (Num : BigNumType) : BigNumType = struct

  (* Compact BigNums are a representation of signed 31-bit bignums (of the
     underlying boxed representation `Num`), that fit into an i32 as per the
     BitTagged representation.

     Many arithmetic operations can be be performed on this right-zero-padded
     representation directly. For some operations (e.g. multiplication) the
     second argument needs to be furthermore right-shifted to avoid overflow.
     Similarly, for division the result must be left-shifted.

     Generally all operations begin with checking whether both arguments are
     already tagged scalars. If so, the arithmetic can be performed in machine
     registers (fast path). Otherwise one or both arguments need boxing and the
     arithmetic needs to be carried out on the underlying boxed bignum
     representation (slow path).

     The result appears as a boxed number in the latter case, so a check is
     performed if it can be a tagged scalar. Conversely in the former case the
     64-bit result can either be a tagged scalar or needs to be boxed.

     Manipulation of the result is unnecessary for the comparison predicates.

     For the `pow` operation the check that both arguments are tagged scalars
     is not sufficient. Here we count and multiply effective bitwidths to
     figure out whether the operation will overflow 64 bits, and if so, we fall
     back to the slow path.
   *)

  (* TODO: There is some unnecessary result shifting when the div result needs
     to be boxed. Is this possible at all to happen? With (/-1) maybe! *)

  (* TODO: Does the result of the rem/mod fast path ever needs boxing? *)

  (* examine the skewed pointer and determine if number fits into 31 bits *)
  let fits_in_vanilla env = Num.fits_signed_bits env 31

  (* Tagged scalar to right-0-padded signed i64 *)
  let extend64 = G.i (Convert (Wasm.Values.I64 I64Op.ExtendSI32))

  (* A variant of BitTagged.can_tag that works on right-0-tagged 64 bit numbers *)
  let if_can_tag_padded env retty is1 is2 =
    compile_shrS64_const 1L ^^ BitTagged.if_can_tag_i64 env retty is1 is2

  (* right-0-padded signed i64 to tagged scalar *)
  let tag_padded = G.i (Convert (Wasm.Values.I32 I32Op.WrapI64))

  (* creates a boxed bignum from a right-0-padded signed i64 *)
  let box64 env = compile_shrS64_const 1L ^^ Num.from_signed_word64 env

  (* creates a boxed bignum from an right-0-padded signed i32 *)
  let extend_and_box64 env = extend64 ^^ box64 env

  (* check if both arguments are tagged scalars,
     if so, promote to right-0-padded, signed i64 and perform the fast path.
     Otherwise make sure that both arguments are in heap representation,
     and run the slow path on them.
     In both cases bring the results into normal form.
   *)
  let try_unbox2 name fast slow env =
    Func.share_code2 env name (("a", I32Type), ("b", I32Type)) [I32Type]
      (fun env get_a get_b ->
        let set_res, get_res = new_local env "res" in
        let set_res64, get_res64 = new_local64 env "res64" in
        get_a ^^ get_b ^^
        BitTagged.if_both_tagged_scalar env [I32Type]
          begin
            get_a ^^ extend64 ^^
            get_b ^^ extend64 ^^
            fast env ^^ set_res64 ^^
            get_res64 ^^
            if_can_tag_padded env [I32Type]
              (get_res64 ^^ tag_padded)
              (get_res64 ^^ box64 env)
          end
          begin
            get_a ^^ BitTagged.if_tagged_scalar env [I32Type]
              (get_a ^^ extend_and_box64 env)
              get_a ^^
            get_b ^^ BitTagged.if_tagged_scalar env [I32Type]
              (get_b ^^ extend_and_box64 env)
              get_b ^^
            slow env ^^ set_res ^^ get_res ^^
            fits_in_vanilla env ^^
            G.if1 I32Type
              (get_res ^^ Num.truncate_to_word32 env ^^ BitTagged.tag_i32)
              get_res
          end)

  let compile_add = try_unbox2 "B_add" Word64.compile_add Num.compile_add

  let adjust_arg2 code env = compile_shrS64_const 1L ^^ code env
  let adjust_result code env = code env ^^ compile_shl64_const 1L

  let compile_mul = try_unbox2 "B_mul" (adjust_arg2 Word64.compile_mul) Num.compile_mul
  let compile_signed_sub = try_unbox2 "B+sub" Word64.compile_signed_sub Num.compile_signed_sub
  let compile_signed_div = try_unbox2 "B+div" (adjust_result Word64.compile_signed_div) Num.compile_signed_div
  let compile_signed_mod = try_unbox2 "B_mod" Word64.compile_signed_mod Num.compile_signed_mod
  let compile_unsigned_div = try_unbox2 "B_div" (adjust_result Word64.compile_unsigned_div) Num.compile_unsigned_div
  let compile_unsigned_rem = try_unbox2 "B_rem" Word64.compile_unsigned_rem Num.compile_unsigned_rem
  let compile_unsigned_sub = try_unbox2 "B_sub" Word64.compile_unsigned_sub Num.compile_unsigned_sub

  let compile_unsigned_pow env =
    Func.share_code2 env "B_pow" (("a", I32Type), ("b", I32Type)) [I32Type]
    (fun env get_a get_b ->
    let set_res, get_res = new_local env "res" in
    let set_res64, get_res64 = new_local64 env "res64" in
    get_a ^^ get_b ^^
    BitTagged.if_both_tagged_scalar env [I32Type]
      begin
        let set_a64, get_a64 = new_local64 env "a64" in
        let set_b64, get_b64 = new_local64 env "b64" in
        (* Convert to plain Word64 *)
        get_a ^^ extend64 ^^ compile_shrS64_const 1L ^^ set_a64 ^^
        get_b ^^ extend64 ^^ compile_shrS64_const 1L ^^ set_b64 ^^

        (* estimate bitcount of result: `bits(a) * b <= 64` guarantees
           the absence of overflow in 64-bit arithmetic *)
        compile_const_64 64L ^^
        get_a64 ^^ G.i (Unary (Wasm.Values.I64 I64Op.Clz)) ^^ G.i (Binary (Wasm.Values.I64 I64Op.Sub)) ^^
        get_b64 ^^ G.i (Binary (Wasm.Values.I64 I64Op.Mul)) ^^
        compile_const_64 64L ^^ G.i (Compare (Wasm.Values.I64 I64Op.LeU)) ^^
        G.if1 I32Type
          begin
            get_a64 ^^ get_b64 ^^ Word64.compile_unsigned_pow env ^^ set_res64 ^^
            get_res64 ^^ BitTagged.if_can_tag_i64 env [I32Type]
              (get_res64 ^^ BitTagged.tag)
              (get_res64 ^^ Num.from_word64 env)
          end
          begin
            get_a64 ^^ Num.from_signed_word64 env ^^
            get_b64 ^^ Num.from_signed_word64 env ^^
            Num.compile_unsigned_pow env ^^ set_res ^^
            get_res ^^ fits_in_vanilla env ^^
            G.if1 I32Type
              (get_res ^^ Num.truncate_to_word32 env ^^ BitTagged.tag_i32)
              get_res
          end
      end
      begin
        get_a ^^ BitTagged.if_tagged_scalar env [I32Type]
          (get_a ^^ extend_and_box64 env)
          get_a ^^
        get_b ^^ BitTagged.if_tagged_scalar env [I32Type]
          (get_b ^^ extend_and_box64 env)
          get_b ^^
        Num.compile_unsigned_pow env ^^ set_res ^^
        get_res ^^ fits_in_vanilla env ^^
        G.if1 I32Type
          (get_res ^^ Num.truncate_to_word32 env ^^ BitTagged.tag_i32)
          get_res
      end)

  (*
    Note [left shifting compact Nat]
    For compact Nats (i.e. non-heap allocated ones) we first try to perform the shift in the i64 domain.
    for this we extend (signed, but that doesn't really matter) to 64 bits and then perform the left shift.
    Then we check whether the result will fit back into the compact representation by either
     - comparing: truncate to i32, then sign-extend back to i64, with the shift result
     - count leading zeros >= 33 (currently we don't use this idea).
    If the test works out, we have to ensure that the shift amount was smaller than 64, due to Wasm semantics.
    If this is the case then the truncated i32 is the result (lowest bit is guaranteed to be clear),
    otherwise we have to fall back to bignum arithmetic. We have two choices:
     - reuse the 64-bit shift result going to heap (not currently, amount must be less than 33 for this to work)
     - convert the original base to bigum and do the shift there.

    N.B. we currently choose the shift cutoff as 42, just because (it must be <64).
   *)

  let compile_lsh env =
    Func.share_code2 env "B_lsh" (("n", I32Type), ("amount", I32Type)) [I32Type]
    (fun env get_n get_amount ->
      get_n ^^
      BitTagged.if_tagged_scalar env [I32Type]
        ( (* see Note [left shifting compact Nat] *)
          get_n ^^
          G.i (Convert (Wasm.Values.I64 I64Op.ExtendSI32)) ^^
          get_amount ^^
          G.i (Convert (Wasm.Values.I64 I64Op.ExtendUI32)) ^^
          G.i (Binary (Wasm.Values.I64 I64Op.Shl)) ^^
          let set_remember, get_remember = new_local64 env "remember" in
          set_remember ^^ get_remember ^^
          G.i (Convert (Wasm.Values.I32 I32Op.WrapI64)) ^^
          let set_res, get_res = new_local env "res" in
          set_res ^^ get_res ^^
          G.i (Convert (Wasm.Values.I64 I64Op.ExtendSI32)) ^^ (* exclude sign flip *)
          get_remember ^^
          G.i (Compare (Wasm.Values.I64 I64Op.Eq)) ^^
          get_amount ^^ compile_rel_const I32Op.LeU 42l ^^
          G.i (Binary (Wasm.Values.I32 I32Op.And)) ^^
          G.if1 I32Type
            get_res
            (get_n ^^ compile_shrS_const 1l ^^ Num.from_word30 env ^^ get_amount ^^ Num.compile_lsh env)
        )
        (get_n ^^ get_amount ^^ Num.compile_lsh env))

  let compile_rsh env =
    Func.share_code2 env "B_rsh" (("n", I32Type), ("amount", I32Type)) [I32Type]
    (fun env get_n get_amount ->
      get_n ^^
      BitTagged.if_tagged_scalar env [I32Type]
        begin
          get_n ^^
          get_amount ^^
          G.i (Binary (Wasm.Values.I32 I32Op.ShrU)) ^^
          compile_bitand_const 0xFFFFFFFEl ^^
          get_amount ^^ compile_rel_const I32Op.LeU 31l ^^
          G.i (Binary (Wasm.Values.I32 I32Op.Mul)) (* branch-free `if` *)
        end
        begin
          get_n ^^ get_amount ^^ Num.compile_rsh env ^^
          let set_res, get_res = new_local env "res" in
          set_res ^^ get_res ^^
          fits_in_vanilla env ^^
          G.if1 I32Type
            (get_res ^^ Num.truncate_to_word32 env ^^ BitTagged.tag_i32)
            get_res
        end)

  let compile_is_negative env =
    let set_n, get_n = new_local env "n" in
    set_n ^^ get_n ^^
    BitTagged.if_tagged_scalar env [I32Type]
      (get_n ^^ compile_unboxed_const 0l ^^ G.i (Compare (Wasm.Values.I32 I32Op.LtS)))
      (get_n ^^ Num.compile_is_negative env)

  let vanilla_lit env = function
    | n when Big_int.is_int_big_int n && BitTagged.can_tag_const (Big_int.int64_of_big_int n) ->
      BitTagged.tag_const (Big_int.int64_of_big_int n)
    | n -> Num.vanilla_lit env n

  let compile_neg env =
    Func.share_code1 env "B_neg" ("n", I32Type) [I32Type] (fun env get_n ->
      get_n ^^ BitTagged.if_tagged_scalar env [I32Type]
        begin
          get_n ^^ compile_eq_const 0x80000000l ^^ (* -2^30 shifted *)
          G.if1 I32Type
            (compile_unboxed_const 0x40000000l ^^ Num.from_word32 env)
            begin
              compile_unboxed_const 0l ^^
              get_n ^^
              G.i (Binary (Wasm.Values.I32 I32Op.Sub))
            end
        end
        (get_n ^^ Num.compile_neg env)
    )

  let try_comp_unbox2 name fast slow env =
    Func.share_code2 env name (("a", I32Type), ("b", I32Type)) [I32Type]
      (fun env get_a get_b ->
        get_a ^^ get_b ^^
        BitTagged.if_both_tagged_scalar env [I32Type]
          begin
            get_a ^^ extend64 ^^
            get_b ^^ extend64 ^^
            fast env
          end
          begin
            get_a ^^ BitTagged.if_tagged_scalar env [I32Type]
              (get_a ^^ extend_and_box64 env)
              get_a ^^
            get_b ^^ BitTagged.if_tagged_scalar env [I32Type]
              (get_b ^^ extend_and_box64 env)
              get_b ^^
            slow env
          end)

  let compile_eq env =
    Func.share_code2 env "B_eq" (("a", I32Type), ("b", I32Type)) [I32Type]
      (fun env get_a get_b ->
        get_a ^^ get_b ^^
        G.i (Compare (Wasm.Values.I32 I32Op.Eq)) ^^
        G.if1 I32Type
          (Bool.lit true)
          (get_a ^^ get_b ^^
           BitTagged.if_both_tagged_scalar env [I32Type]
             (Bool.lit false)
             begin
               get_a ^^ BitTagged.if_tagged_scalar env [I32Type]
                 (get_a ^^ extend_and_box64 env)
                 get_a ^^
               get_b ^^ BitTagged.if_tagged_scalar env [I32Type]
                 (get_b ^^ extend_and_box64 env)
                 get_b ^^
               Num.compile_eq env
             end))

  let compile_relop env bigintop =
    try_comp_unbox2 (name_from_relop bigintop)
      (fun env' -> Word64.compile_relop env' (i64op_from_relop bigintop))
      (fun env' -> Num.compile_relop env' bigintop)
      env

  let try_unbox iN fast slow env =
    let set_a, get_a = new_local env "a" in
    set_a ^^ get_a ^^
    BitTagged.if_tagged_scalar env [iN]
      (get_a ^^ fast env)
      (get_a ^^ slow env)

  let fits_unsigned_bits env n =
    try_unbox I32Type (fun _ -> match n with
        | 32 | 64 -> G.i Drop ^^ Bool.lit true
        | 8 | 16 ->
          compile_bitand_const Int32.(logor 1l (shift_left minus_one (n + 1))) ^^
          G.i (Test (Wasm.Values.I32 I32Op.Eqz))
        | _ -> assert false
      )
      (fun env -> Num.fits_unsigned_bits env n)
      env

  let fits_signed_bits env n =
    let set_a, get_a = new_local env "a" in
    try_unbox I32Type (fun _ -> match n with
        | 32 | 64 -> G.i Drop ^^ Bool.lit true
        | 8 | 16 ->
           set_a ^^
           get_a ^^ get_a ^^ compile_shrS_const 1l ^^
           G.i (Binary (Wasm.Values.I32 I32Op.Xor)) ^^
           compile_bitand_const
             Int32.(shift_left minus_one n) ^^
           G.i (Test (Wasm.Values.I32 I32Op.Eqz))
        | _ -> assert false
      )
      (fun env -> Num.fits_signed_bits env n)
      env

  let compile_abs env =
    try_unbox I32Type
      begin
        fun _ ->
        let set_a, get_a = new_local env "a" in
        set_a ^^
        get_a ^^ compile_unboxed_const 0l ^^ G.i (Compare (Wasm.Values.I32 I32Op.LtS)) ^^
        G.if1 I32Type
          begin
            get_a ^^
            (* -2^30 is small enough for compact representation, but 2^30 isn't *)
            compile_eq_const 0x80000000l ^^ (* i.e. -2^30 shifted *)
            G.if1 I32Type
              (compile_unboxed_const 0x40000000l ^^ Num.from_word32 env)
              begin
                (* absolute value works directly on shifted representation *)
                compile_unboxed_const 0l ^^
                get_a ^^
                G.i (Binary (Wasm.Values.I32 I32Op.Sub))
              end
          end
          get_a
      end
      Num.compile_abs
      env

  let compile_load_from_word64 env get_data_buf = function
    | false -> get_data_buf ^^ E.call_import env "rts" "bigint_leb128_decode_word64"
    | true -> get_data_buf ^^ E.call_import env "rts" "bigint_sleb128_decode_word64"

  let compile_load_from_data_buf env get_data_buf signed =
    (* see Note [speculating for short (S)LEB encoded bignums] *)
    ReadBuf.speculative_read_word64 env get_data_buf ^^
    let set_a, get_a = new_local64 env "a" in
    set_a ^^ get_a ^^
    compile_xor64_const (-1L) ^^
    compile_bitand64_const 0b1000000010000000100000001000000010000000L ^^
    let set_eom, get_eom = new_local64 env "eom" in
    set_eom ^^ get_eom ^^
    G.i (Test (Wasm.Values.I64 I64Op.Eqz)) ^^
    G.if1 I32Type
      begin
        Num.compile_load_from_data_buf env get_data_buf signed
      end
      begin
        get_a ^^
        get_eom ^^ G.i (Unary (Wasm.Values.I64 I64Op.Ctz)) ^^
        compile_load_from_word64 env get_data_buf signed
      end

  let compile_store_to_data_buf_unsigned env =
    let set_x, get_x = new_local env "x" in
    let set_buf, get_buf = new_local env "buf" in
    set_x ^^ set_buf ^^
    get_x ^^
    try_unbox I32Type
      (fun env ->
        BitTagged.untag_i32 ^^ set_x ^^
        I32Leb.compile_store_to_data_buf_unsigned env get_x get_buf
      )
      (fun env ->
        G.i Drop ^^
        get_buf ^^ get_x ^^ Num.compile_store_to_data_buf_unsigned env)
      env

  let compile_store_to_data_buf_signed env =
    let set_x, get_x = new_local env "x" in
    let set_buf, get_buf = new_local env "buf" in
    set_x ^^ set_buf ^^
    get_x ^^
    try_unbox I32Type
      (fun env ->
        BitTagged.untag_i32 ^^ set_x ^^
        I32Leb.compile_store_to_data_buf_signed env get_x get_buf
      )
      (fun env ->
        G.i Drop ^^
        get_buf ^^ get_x ^^ Num.compile_store_to_data_buf_signed env)
      env

  let compile_store_to_stream_unsigned env =
    let set_x, get_x = new_local env "x" in
    let set_stream, get_stream = new_local env "stream" in
    set_x ^^ set_stream ^^
    get_x ^^
    try_unbox I32Type
      (fun env ->
        BitTagged.untag_i32 ^^ set_x ^^
        (* get size & reserve & encode *)
        let dest =
          get_stream ^^
          I32Leb.compile_leb128_size get_x ^^
          E.call_import env "rts" "stream_reserve" in
        I32Leb.compile_store_to_data_buf_unsigned env get_x dest)
      (fun env ->
        G.i Drop ^^
        get_stream ^^ get_x ^^ Num.compile_store_to_stream_unsigned env ^^
        compile_unboxed_zero)
      env ^^
      G.i Drop

  let compile_store_to_stream_signed env =
    let set_x, get_x = new_local env "x" in
    let set_stream, get_stream = new_local env "stream" in
    set_x ^^ set_stream ^^
    get_x ^^
    try_unbox I32Type
      (fun env ->
        BitTagged.untag_i32 ^^ set_x ^^
        (* get size & reserve & encode *)
        let dest =
          get_stream ^^
          I32Leb.compile_sleb128_size get_x ^^
          E.call_import env "rts" "stream_reserve" in
        I32Leb.compile_store_to_data_buf_signed env get_x dest)
      (fun env ->
        G.i Drop ^^
        get_stream ^^ get_x ^^ Num.compile_store_to_stream_signed env ^^
        compile_unboxed_zero)
      env ^^
      G.i Drop

  let compile_data_size_unsigned env =
    try_unbox I32Type
      (fun _ ->
        let set_x, get_x = new_local env "x" in
        BitTagged.untag_i32 ^^ set_x ^^
        I32Leb.compile_leb128_size get_x
      )
      (fun env -> Num.compile_data_size_unsigned env)
      env

  let compile_data_size_signed env =
    try_unbox I32Type
      (fun _ ->
        let set_x, get_x = new_local env "x" in
        BitTagged.untag_i32 ^^ set_x ^^
        I32Leb.compile_sleb128_size get_x
      )
      (fun env -> Num.compile_data_size_signed env)
      env

  let from_signed_word32 env =
    let set_a, get_a = new_local env "a" in
    set_a ^^
    get_a ^^ BitTagged.if_can_tag_i32 env  [I32Type]
      (get_a ^^ BitTagged.tag_i32)
      (get_a ^^ Num.from_signed_word32 env)

  let from_signed_word64 env =
    let set_a, get_a = new_local64 env "a" in
    set_a ^^
    get_a ^^ BitTagged.if_can_tag_i64 env [I32Type]
      (get_a ^^ BitTagged.tag)
      (get_a ^^ Num.from_signed_word64 env)

  let from_word30 env =
    compile_shl_const 1l

  let from_word32 env =
    let set_a, get_a = new_local env "a" in
    set_a ^^
    get_a ^^ BitTagged.if_can_tag_u32 env [I32Type]
      (get_a ^^ BitTagged.tag_i32)
      (get_a ^^ G.i (Convert (Wasm.Values.I64 I64Op.ExtendUI32)) ^^ Num.from_word64 env)

  let from_word64 env =
    let set_a, get_a = new_local64 env "a" in
    set_a ^^
    get_a ^^ BitTagged.if_can_tag_u64 env [I32Type]
      (get_a ^^ BitTagged.tag)
      (get_a ^^ Num.from_word64 env)

  let truncate_to_word64 env =
    let set_a, get_a = new_local env "a" in
    set_a ^^ get_a ^^
    BitTagged.if_tagged_scalar env [I64Type]
      (get_a ^^ BitTagged.untag env)
      (get_a ^^ Num.truncate_to_word64 env)

  let truncate_to_word32 env =
    let set_a, get_a = new_local env "a" in
    set_a ^^ get_a ^^
    BitTagged.if_tagged_scalar env [I32Type]
      (get_a ^^ BitTagged.untag_i32)
      (get_a ^^ Num.truncate_to_word32 env)

  let to_word64 env =
    let set_a, get_a = new_local env "a" in
    set_a ^^ get_a ^^
    BitTagged.if_tagged_scalar env [I64Type]
      (get_a ^^ BitTagged.untag env)
      (get_a ^^ Num.to_word64 env)

  let to_word32 env =
    let set_a, get_a = new_local env "a" in
    set_a ^^ get_a ^^
    BitTagged.if_tagged_scalar env [I32Type]
      (get_a ^^ BitTagged.untag_i32)
      (get_a ^^ Num.to_word32 env)

  let to_word32_with env =
    let set_a, get_a = new_local env "a" in
    let set_err_msg, get_err_msg = new_local env "err_msg" in
    set_err_msg ^^ set_a ^^
    get_a ^^
    BitTagged.if_tagged_scalar env [I32Type]
      (get_a ^^ BitTagged.untag_i32)
      (get_a ^^ get_err_msg ^^ Num.to_word32_with env)
end

module BigNumLibtommath : BigNumType = struct

  let to_word32 env = E.call_import env "rts" "bigint_to_word32_trap"
  let to_word64 env = E.call_import env "rts" "bigint_to_word64_trap"
  let to_word32_with env = E.call_import env "rts" "bigint_to_word32_trap_with"

  let truncate_to_word32 env = E.call_import env "rts" "bigint_to_word32_wrap"
  let truncate_to_word64 env = E.call_import env "rts" "bigint_to_word64_wrap"

  let from_word30 env = E.call_import env "rts" "bigint_of_word32"
  let from_word32 env = E.call_import env "rts" "bigint_of_word32"
  let from_word64 env = E.call_import env "rts" "bigint_of_word64"
  let from_signed_word32 env = E.call_import env "rts" "bigint_of_int32"
  let from_signed_word64 env = E.call_import env "rts" "bigint_of_int64"

  let compile_data_size_unsigned env = E.call_import env "rts" "bigint_leb128_size"
  let compile_data_size_signed env = E.call_import env "rts" "bigint_sleb128_size"

  let compile_store_to_data_buf_unsigned env =
    let (set_buf, get_buf) = new_local env "buf" in
    let (set_n, get_n) = new_local env "n" in
    set_n ^^ set_buf ^^
    get_n ^^ get_buf ^^ E.call_import env "rts" "bigint_leb128_encode" ^^
    get_n ^^ E.call_import env "rts" "bigint_leb128_size"

  let compile_store_to_stream_unsigned env =
    E.call_import env "rts" "bigint_leb128_stream_encode"

  let compile_store_to_data_buf_signed env =
    let (set_buf, get_buf) = new_local env "buf" in
    let (set_n, get_n) = new_local env "n" in
    set_n ^^ set_buf ^^
    get_n ^^ get_buf ^^ E.call_import env "rts" "bigint_sleb128_encode" ^^
    get_n ^^ E.call_import env "rts" "bigint_sleb128_size"

  let compile_store_to_stream_signed env =
    E.call_import env "rts" "bigint_sleb128_stream_encode"

  let compile_load_from_data_buf env get_data_buf = function
    | false -> get_data_buf ^^ E.call_import env "rts" "bigint_leb128_decode"
    | true -> get_data_buf ^^ E.call_import env "rts" "bigint_sleb128_decode"

  let vanilla_lit env n =
    (* See enum mp_sign *)
    let sign = if Big_int.sign_big_int n >= 0 then 0l else 1l in

    let n = Big_int.abs_big_int n in

    let limbs =
      (* see MP_DIGIT_BIT *)
      let twoto28 = Big_int.power_int_positive_int 2 28 in
      let rec go n =
        if Big_int.sign_big_int n = 0
        then []
        else
          let (a, b) = Big_int.quomod_big_int n twoto28 in
          [ Big_int.int32_of_big_int b ] @ go a
      in go n
    in
    (* how many 32 bit digits *)
    let size = Int32.of_int (List.length limbs) in

    (* cf. mp_int in tommath.h *)
    let ptr = E.add_static env StaticBytes.[
      I32 Tagged.(int_of_tag BigInt);
      I32 size; (* used *)
      I32 size; (* size; relying on Heap.word_size == size_of(mp_digit) *)
      I32 sign;
      I32 0l; (* dp; this will be patched in BigInt::mp_int_ptr in the RTS when used *)
      i32s limbs

    ] in
    ptr

  let assert_nonneg env =
    Func.share_code1 env "assert_nonneg" ("n", I32Type) [I32Type] (fun env get_n ->
      get_n ^^
      E.call_import env "rts" "bigint_isneg" ^^
      E.then_trap_with env "Natural subtraction underflow" ^^
      get_n
    )

  let compile_abs env = E.call_import env "rts" "bigint_abs"
  let compile_neg env = E.call_import env "rts" "bigint_neg"
  let compile_add env = E.call_import env "rts" "bigint_add"
  let compile_mul env = E.call_import env "rts" "bigint_mul"
  let compile_signed_sub env = E.call_import env "rts" "bigint_sub"
  let compile_signed_div env = E.call_import env "rts" "bigint_div"
  let compile_signed_mod env = E.call_import env "rts" "bigint_rem"
  let compile_unsigned_sub env = E.call_import env "rts" "bigint_sub" ^^ assert_nonneg env
  let compile_unsigned_rem env = E.call_import env "rts" "bigint_rem"
  let compile_unsigned_div env = E.call_import env "rts" "bigint_div"
  let compile_unsigned_pow env = E.call_import env "rts" "bigint_pow"
  let compile_lsh env = E.call_import env "rts" "bigint_lsh"
  let compile_rsh env = E.call_import env "rts" "bigint_rsh"

  let compile_eq env = E.call_import env "rts" "bigint_eq"
  let compile_is_negative env = E.call_import env "rts" "bigint_isneg"
  let compile_relop env = function
      | Lt -> E.call_import env "rts" "bigint_lt"
      | Le -> E.call_import env "rts" "bigint_le"
      | Ge -> E.call_import env "rts" "bigint_ge"
      | Gt -> E.call_import env "rts" "bigint_gt"

  let fits_signed_bits env bits =
    E.call_import env "rts" "bigint_2complement_bits" ^^
    compile_unboxed_const (Int32.of_int bits) ^^
    G.i (Compare (Wasm.Values.I32 I32Op.LeU))
  let fits_unsigned_bits env bits =
    E.call_import env "rts" "bigint_count_bits" ^^
    compile_unboxed_const (Int32.of_int bits) ^^
    G.i (Compare (Wasm.Values.I32 I32Op.LeU))

end (* BigNumLibtommath *)

module BigNum = MakeCompact(BigNumLibtommath)

(* Primitive functions *)
module Prim = struct
  (* The {Nat,Int}{8,16} bits sit in the MSBs of the i32, in this manner
     we can perform almost all operations, with the exception of
     - Mul (needs shr of one operand)
     - Shr (needs masking of result)
     - Rot (needs duplication into LSBs, masking of amount and masking of result)
     - ctz (needs shr of operand or sub from result)

     Both {Nat,Int}{8,16} fit into the vanilla stackrep, so no boxing is necessary.
     This MSB-stored schema is also essentially what the interpreter is using.
  *)
  let prim_word32toNat = BigNum.from_word32
  let prim_shiftWordNtoUnsigned env b =
    compile_shrU_const b ^^
    prim_word32toNat env
  let prim_word32toInt = BigNum.from_signed_word32
  let prim_shiftWordNtoSigned env b =
    compile_shrS_const b ^^
    prim_word32toInt env
  let prim_intToWord32 = BigNum.truncate_to_word32
  let prim_intToWordNShifted env b =
    prim_intToWord32 env ^^
    TaggedSmallWord.shift_leftWordNtoI32 b
end (* Prim *)

module Object = struct
 (* An object with a mutable field1 and immutable field 2 has the following
    heap layout:

    ┌────────┬──────────┬──────────┬─────────┬─────────────┬───┐
    │ Object │ n_fields │ hash_ptr │ ind_ptr │ field2_data │ … │
    └────────┴──────────┴┬─────────┴┬────────┴─────────────┴───┘
         ┌───────────────┘          │
         │   ┌──────────────────────┘
         │   ↓
         │  ╶─┬────────┬─────────────┐
         │    │ ObjInd │ field1_data │
         ↓    └────────┴─────────────┘
        ╶─┬─────────────┬─────────────┬───┐
          │ field1_hash │ field2_hash │ … │
          └─────────────┴─────────────┴───┘


    The field hash array lives in static memory (so no size header needed).
    The hash_ptr is skewed.

    The field2_data for immutable fields is a vanilla word.

    The field1_data for mutable fields are pointers to either an ObjInd, or a
    MutBox (they have the same layout). This indirection is a consequence of
    how we compile object literals with `await` instructions, as these mutable
    fields need to be able to alias local mutable variables.

    We could alternatively switch to an allocate-first approach in the
    await-translation of objects, and get rid of this indirection -- if it were
    not for the implementing of sharing of mutable stable values.
  *)

  let header_size = Int32.add Tagged.header_size 2l

  (* Number of object fields *)
  let size_field = Int32.add Tagged.header_size 0l
  let hash_ptr_field = Int32.add Tagged.header_size 1l

  module FieldEnv = Env.Make(String)

  (* This is for static objects *)
  let vanilla_lit env (fs : (string * int32) list) : int32 =
    let (hashes, ptrs) = fs
      |> List.map (fun (n, ptr) -> (Mo_types.Hash.hash n,ptr))
      |> List.sort compare
      |> List.split
    in

    let hash_ptr = E.add_static env StaticBytes.[ i32s hashes ] in

    E.add_static env StaticBytes.[
      I32 Tagged.(int_of_tag Object);
      I32 (Int32.of_int (List.length fs));
      I32 hash_ptr;
      i32s ptrs;
    ]

  (* This is for non-recursive objects, i.e. ObjNewE *)
  (* The instructions in the field already create the indirection if needed *)
  let lit_raw env (fs : (string * (unit -> G.t)) list ) =
    let name_pos_map =
      fs |>
      (* We could store only public fields in the object, but
         then we need to allocate separate boxes for the non-public ones:
         List.filter (fun (_, vis, f) -> vis.it = Public) |>
      *)
      List.map (fun (n,_) -> (E.hash env n, n)) |>
      List.sort compare |>
      List.mapi (fun i (_h,n) -> (n,Int32.of_int i)) |>
      List.fold_left (fun m (n,i) -> FieldEnv.add n i m) FieldEnv.empty in

    let sz = Int32.of_int (FieldEnv.cardinal name_pos_map) in

    (* Create hash array *)
    let hashes = fs |>
      List.map (fun (n,_) -> E.hash env n) |>
      List.sort compare in
    let hash_ptr = E.add_static env StaticBytes.[ i32s hashes ] in

    (* Allocate memory *)
    let (set_ri, get_ri, ri) = new_local_ env I32Type "obj" in
    Heap.alloc env (Int32.add header_size sz) ^^
    set_ri ^^

    (* Set tag *)
    get_ri ^^
    Tagged.(store Object) ^^

    (* Set size *)
    get_ri ^^
    compile_unboxed_const sz ^^
    Heap.store_field size_field ^^

    (* Set hash_ptr *)
    get_ri ^^
    compile_unboxed_const hash_ptr ^^
    Heap.store_field hash_ptr_field ^^

    (* Write all the fields *)
    let init_field (name, mk_is) : G.t =
      (* Write the pointer to the indirection *)
      get_ri ^^
      mk_is () ^^
      let i = FieldEnv.find name name_pos_map in
      let offset = Int32.add header_size i in
      Heap.store_field offset
    in
    G.concat_map init_field fs ^^

    (* Return the pointer to the object *)
    get_ri


  (* Returns a pointer to the object field (without following the indirection) *)
  let idx_hash_raw env low_bound =
    let name = Printf.sprintf "obj_idx<%d>" low_bound  in
    Func.share_code2 env name (("x", I32Type), ("hash", I32Type)) [I32Type] (fun env get_x get_hash ->
      let set_x = G.setter_for get_x in
      let set_h_ptr, get_h_ptr = new_local env "h_ptr" in

      get_x ^^ Heap.load_field hash_ptr_field ^^

      (* Linearly scan through the fields (binary search can come later) *)
      (* unskew h_ptr and advance both to low bound *)
      compile_add_const Int32.(add ptr_unskew (mul Heap.word_size (of_int low_bound))) ^^
      set_h_ptr ^^
      get_x ^^
      compile_add_const Int32.(mul Heap.word_size (add header_size (of_int low_bound))) ^^
      set_x ^^
      G.loop0 (
          get_h_ptr ^^ load_unskewed_ptr ^^
          get_hash ^^ G.i (Compare (Wasm.Values.I32 I32Op.Eq)) ^^
          G.if0
            (get_x ^^ G.i Return)
            (get_h_ptr ^^ compile_add_const Heap.word_size ^^ set_h_ptr ^^
             get_x ^^ compile_add_const Heap.word_size ^^ set_x ^^
             G.i (Br (nr 1l)))
        ) ^^
      G.i Unreachable
    )

  (* Returns a pointer to the object field (possibly following the indirection) *)
  let idx_hash env low_bound indirect =
    if indirect
    then
      let name = Printf.sprintf "obj_idx_ind<%d>" low_bound in
      Func.share_code2 env name (("x", I32Type), ("hash", I32Type)) [I32Type] (fun env get_x get_hash ->
      get_x ^^ get_hash ^^
      idx_hash_raw env low_bound ^^
      load_ptr ^^ compile_add_const (Int32.mul MutBox.field Heap.word_size)
    )
    else idx_hash_raw env low_bound

  (* Determines whether the field is mutable (and thus needs an indirection) *)
  let is_mut_field env obj_type s =
    let _, fields = Type.as_obj_sub [s] obj_type in
    Type.is_mut (Type.lookup_val_field s fields)

  (* Computes a lower bound for the positional index of a field in an object *)
  let field_lower_bound env obj_type s =
    let open Type in
    let _, fields = as_obj_sub [s] obj_type in
    List.iter (function {typ = Typ _; _} -> assert false | _ -> ()) fields;
    let sorted_by_hash =
      List.sort
        (fun (h1, _) (h2, _) -> Lib.Uint32.compare h1 h2)
        (List.map (fun f -> Lib.Uint32.of_int32 (E.hash env f.lab), f) fields) in
    match Lib.List.index_of s (List.map (fun (_, {lab; _}) -> lab) sorted_by_hash) with
    | Some i -> i
    | _ -> assert false

  (* Returns a pointer to the object field (without following the indirection) *)
  let idx_raw env f =
    compile_unboxed_const (E.hash env f) ^^
    idx_hash_raw env 0

  (* Returns a pointer to the object field (possibly following the indirection) *)
  let idx env obj_type f =
    compile_unboxed_const (E.hash env f) ^^
    idx_hash env (field_lower_bound env obj_type f) (is_mut_field env obj_type f)

  (* load the value (or the mutbox) *)
  let load_idx_raw env f =
    idx_raw env f ^^
    load_ptr

  (* load the actual value (dereferencing the mutbox) *)
  let load_idx env obj_type f =
    idx env obj_type f ^^
    load_ptr

end (* Object *)

module Blob = struct
  (* The layout of a blob object is

     ┌─────┬─────────┬──────────────────┐
     │ tag │ n_bytes │ bytes (padded) … │
     └─────┴─────────┴──────────────────┘

    This heap object is used for various kinds of binary, non-pointer data.

    When used for Text values, the bytes are UTF-8 encoded code points from
    Unicode.
  *)

  let header_size = Int32.add Tagged.header_size 1l
  let len_field = Int32.add Tagged.header_size 0l

  let len env = Heap.load_field len_field

  let vanilla_lit env s =
    E.add_static env StaticBytes.[
      I32 Tagged.(int_of_tag Blob);
      I32 (Int32.of_int (String.length s));
      Bytes s;
    ]

  let lit env s = compile_unboxed_const (vanilla_lit env s)

  let lit_ptr_len env s =
    compile_unboxed_const (Int32.add ptr_unskew (E.add_static env StaticBytes.[Bytes s])) ^^
    compile_unboxed_const (Int32.of_int (String.length s))

  let alloc env = E.call_import env "rts" "alloc_blob"

  let unskewed_payload_offset = Int32.(add ptr_unskew (mul Heap.word_size header_size))
  let payload_ptr_unskewed = compile_add_const unskewed_payload_offset

  let as_ptr_len env = Func.share_code1 env "as_ptr_size" ("x", I32Type) [I32Type; I32Type] (
    fun env get_x ->
      get_x ^^ payload_ptr_unskewed ^^
      get_x ^^ len env
    )

  let of_ptr_size env = Func.share_code2 env "blob_of_ptr_size" (("ptr", I32Type), ("size" , I32Type)) [I32Type] (
    fun env get_ptr get_size ->
      let (set_x, get_x) = new_local env "x" in
      get_size ^^ alloc env ^^ set_x ^^
      get_x ^^ payload_ptr_unskewed ^^
      get_ptr ^^
      get_size ^^
      Heap.memcpy env ^^
      get_x
    )

  let of_size_copy env get_size_fun copy_fun offset_fun =
    let (set_len, get_len) = new_local env "len" in
    let (set_blob, get_blob) = new_local env "blob" in
    get_size_fun env ^^ set_len ^^

    get_len ^^ alloc env ^^ set_blob ^^
    get_blob ^^ payload_ptr_unskewed ^^
    offset_fun env ^^
    get_len ^^
    copy_fun env ^^

    get_blob

  (* Lexicographic blob comparison. Expects two blobs on the stack *)
  let rec compare env op =
    let open Operator in
    let name = match op with
        | LtOp -> "Blob.compare_lt"
        | LeOp -> "Blob.compare_le"
        | GeOp -> "Blob.compare_ge"
        | GtOp -> "Blob.compare_gt"
        | EqOp -> "Blob.compare_eq"
        | NeqOp -> assert false in
    Func.share_code2 env name (("x", I32Type), ("y", I32Type)) [I32Type] (fun env get_x get_y ->
      match op with
        (* Some operators can be reduced to the negation of other operators *)
        | LtOp ->  get_x ^^ get_y ^^ compare env GeOp ^^ Bool.neg
        | GtOp ->  get_x ^^ get_y ^^ compare env LeOp ^^ Bool.neg
        | NeqOp -> assert false
        | _ ->
      begin
        let (set_len1, get_len1) = new_local env "len1" in
        let (set_len2, get_len2) = new_local env "len2" in
        let (set_len, get_len) = new_local env "len" in
        let (set_a, get_a) = new_local env "a" in
        let (set_b, get_b) = new_local env "b" in

        get_x ^^ len env ^^ set_len1 ^^
        get_y ^^ len env ^^ set_len2 ^^

        (* Find mininum length *)
        begin if op = EqOp then
          (* Early exit for equality *)
          get_len1 ^^ get_len2 ^^ G.i (Compare (Wasm.Values.I32 I32Op.Eq)) ^^
          G.if0 G.nop (Bool.lit false ^^ G.i Return) ^^

          get_len1 ^^ set_len
        else
          get_len1 ^^ get_len2 ^^ G.i (Compare (Wasm.Values.I32 I32Op.LeU)) ^^
          G.if0
            (get_len1 ^^ set_len)
            (get_len2 ^^ set_len)
        end ^^

        (* We could do word-wise comparisons if we know that the trailing bytes
           are zeroed *)
        get_len ^^
        from_0_to_n env (fun get_i ->
          get_x ^^
          payload_ptr_unskewed ^^
          get_i ^^
          G.i (Binary (Wasm.Values.I32 I32Op.Add)) ^^
          G.i (Load {ty = I32Type; align = 0; offset = 0l; sz = Some Wasm.Types.(Pack8, ZX)}) ^^
          set_a ^^


          get_y ^^
          payload_ptr_unskewed ^^
          get_i ^^
          G.i (Binary (Wasm.Values.I32 I32Op.Add)) ^^
          G.i (Load {ty = I32Type; align = 0; offset = 0l; sz = Some Wasm.Types.(Pack8, ZX)}) ^^
          set_b ^^

          get_a ^^ get_b ^^ G.i (Compare (Wasm.Values.I32 I32Op.Eq)) ^^
          G.if0 G.nop (
            (* first non-equal elements *)
            begin match op with
            | LeOp -> get_a ^^ get_b ^^ G.i (Compare (Wasm.Values.I32 I32Op.LeU))
            | GeOp -> get_a ^^ get_b ^^ G.i (Compare (Wasm.Values.I32 I32Op.GeU))
            | EqOp -> Bool.lit false
            | _ -> assert false
            end ^^
            G.i Return
          )
        ) ^^
        (* Common prefix is same *)
        match op with
        | LeOp -> get_len1 ^^ get_len2 ^^ G.i (Compare (Wasm.Values.I32 I32Op.LeU))
        | GeOp -> get_len1 ^^ get_len2 ^^ G.i (Compare (Wasm.Values.I32 I32Op.GeU))
        | EqOp -> Bool.lit true
        | _ -> assert false
      end
  )

  let iter env =
    E.call_import env "rts" "blob_iter"
  let iter_done env =
    E.call_import env "rts" "blob_iter_done"
  let iter_next env =
    E.call_import env "rts" "blob_iter_next" ^^
    TaggedSmallWord.msb_adjust Type.Nat8

  let dyn_alloc_scratch env = alloc env ^^ payload_ptr_unskewed

  (* TODO: rewrite using MemoryFill *)
  let clear env =
    Func.share_code1 env "blob_clear" ("x", I32Type) [] (fun env get_x ->
      let (set_ptr, get_ptr) = new_local env "ptr" in
      let (set_len, get_len) = new_local env "len" in
      get_x ^^
      as_ptr_len env ^^
      set_len ^^
      set_ptr ^^

      (* round to word size *)
      get_len ^^
      compile_add_const (Int32.sub Heap.word_size 1l) ^^
      compile_divU_const Heap.word_size ^^

      (* clear all words *)
      from_0_to_n env (fun get_i ->
        get_ptr ^^
        compile_unboxed_const 0l ^^
        store_unskewed_ptr ^^
        get_ptr ^^
        compile_add_const Heap.word_size ^^
        set_ptr))

end (* Blob *)

module Text = struct
  (*
  Most of the heavy lifting around text values is in rts/motoko-rts/src/text.rs
  *)

  (* The layout of a concatenation node is

     ┌─────┬─────────┬───────┬───────┐
     │ tag │ n_bytes │ text1 │ text2 │
     └─────┴─────────┴───────┴───────┘

    This is internal to rts/text.c, with the exception of GC-related code.
  *)

  let of_ptr_size env =
    E.call_import env "rts" "text_of_ptr_size"
  let concat env =
    E.call_import env "rts" "text_concat"
  let size env =
    E.call_import env "rts" "text_size"
  let to_buf env =
    E.call_import env "rts" "text_to_buf"
  let len env =
    E.call_import env "rts" "text_len" ^^ BigNum.from_word32 env
  let prim_showChar env =
    TaggedSmallWord.untag_codepoint ^^
    E.call_import env "rts" "text_singleton"
  let to_blob env = E.call_import env "rts" "blob_of_text"

  let of_blob env =
    let (set_blob, get_blob) = new_local env "blob" in
    set_blob ^^
    get_blob ^^ Blob.as_ptr_len env ^^
    E.call_import env "rts" "utf8_valid" ^^
    G.if1 I32Type (Opt.inject_noop env get_blob) (Opt.null_lit env)


  let iter env =
    E.call_import env "rts" "text_iter"
  let iter_done env =
    E.call_import env "rts" "text_iter_done"
  let iter_next env =
    E.call_import env "rts" "text_iter_next" ^^
    TaggedSmallWord.tag_codepoint

  let compare env op =
    let open Operator in
    let name = match op with
        | LtOp -> "Text.compare_lt"
        | LeOp -> "Text.compare_le"
        | GeOp -> "Text.compare_ge"
        | GtOp -> "Text.compare_gt"
        | EqOp -> "Text.compare_eq"
        | NeqOp -> assert false in
    Func.share_code2 env name (("x", I32Type), ("y", I32Type)) [I32Type] (fun env get_x get_y ->
      get_x ^^ get_y ^^ E.call_import env "rts" "text_compare" ^^
      compile_unboxed_const 0l ^^
      match op with
        | LtOp -> G.i (Compare (Wasm.Values.I32 I32Op.LtS))
        | LeOp -> G.i (Compare (Wasm.Values.I32 I32Op.LeS))
        | GtOp -> G.i (Compare (Wasm.Values.I32 I32Op.GtS))
        | GeOp -> G.i (Compare (Wasm.Values.I32 I32Op.GeS))
        | EqOp -> G.i (Compare (Wasm.Values.I32 I32Op.Eq))
        | NeqOp -> assert false
    )


end (* Text *)

module Arr = struct
  (* Object layout:

     ┌─────┬──────────┬────────┬───┐
     │ tag │ n_fields │ field1 │ … │
     └─────┴──────────┴────────┴───┘

     No difference between mutable and immutable arrays.
  *)

  let header_size = Int32.add Tagged.header_size 1l
  let element_size = 4l
  let len_field = Int32.add Tagged.header_size 0l

  (* Static array access. No checking *)
  let load_field n = Heap.load_field Int32.(add n header_size)

  (* Dynamic array access. Returns the address (not the value) of the field.
     Does bounds checking *)
  let idx env =
    Func.share_code2 env "Array.idx" (("array", I32Type), ("idx", I32Type)) [I32Type] (fun env get_array get_idx ->
      (* No need to check the lower bound, we interpret idx as unsigned *)
      (* Check the upper bound *)
      get_idx ^^
      get_array ^^ Heap.load_field len_field ^^
      G.i (Compare (Wasm.Values.I32 I32Op.LtU)) ^^
      E.else_trap_with env "Array index out of bounds" ^^

      get_idx ^^
      compile_add_const header_size ^^
      compile_mul_const element_size ^^
      get_array ^^
      G.i (Binary (Wasm.Values.I32 I32Op.Add))
    )

  (* As above, but taking a bigint (Nat), and reporting overflow as out of bounds *)
  let idx_bigint env =
    Func.share_code2 env "Array.idx_bigint" (("array", I32Type), ("idx", I32Type)) [I32Type] (fun env get_array get_idx ->
      get_array ^^
      get_idx ^^
      Blob.lit env "Array index out of bounds" ^^
      BigNum.to_word32_with env ^^
      idx env
  )

  let vanilla_lit env ptrs =
    E.add_static env StaticBytes.[
      I32 Tagged.(int_of_tag Array);
      I32 (Int32.of_int (List.length ptrs));
      i32s ptrs;
    ]

  (* Compile an array literal. *)
  let lit env element_instructions =
    Tagged.obj env Tagged.Array
     ([ compile_unboxed_const (Wasm.I32.of_int_u (List.length element_instructions))
      ] @ element_instructions)

  (* Does not initialize the fields! *)
  let alloc env = E.call_import env "rts" "alloc_array"

  let iterate env get_array body =
    let (set_boundary, get_boundary) = new_local env "boundary" in
    let (set_pointer, get_pointer) = new_local env "pointer" in

    (* Initial element pointer, skewed *)
    compile_unboxed_const header_size ^^
    compile_mul_const element_size ^^
    get_array ^^
    G.i (Binary (Wasm.Values.I32 I32Op.Add)) ^^
    set_pointer ^^

    (* Upper pointer boundary, skewed *)
    get_array ^^ Heap.load_field len_field ^^
    compile_mul_const element_size ^^
    get_pointer ^^
    G.i (Binary (Wasm.Values.I32 I32Op.Add)) ^^
    set_boundary ^^

    (* Loop through all elements *)
    compile_while env
    ( get_pointer ^^
      get_boundary ^^
      G.i (Compare (Wasm.Values.I32 I32Op.LtU))
    ) (
      body get_pointer ^^

      (* Next element pointer, skewed *)
      get_pointer ^^
      compile_add_const element_size ^^
      set_pointer
    )

  (* The primitive operations *)
  (* No need to wrap them in RTS functions: They occur only once, in the prelude. *)
  let init env =
    let (set_x, get_x) = new_local env "x" in
    let (set_r, get_r) = new_local env "r" in
    set_x ^^

    (* Allocate *)
    BigNum.to_word32 env ^^
    alloc env ^^
    set_r ^^

    (* Write elements *)
    iterate env get_r (fun get_pointer ->
      get_pointer ^^
      get_x ^^
      store_ptr
    ) ^^
    get_r

  let tabulate env =
    let (set_f, get_f) = new_local env "f" in
    let (set_r, get_r) = new_local env "r" in
    let (set_i, get_i) = new_local env "i" in
    set_f ^^

    (* Allocate *)
    BigNum.to_word32 env ^^
    alloc env ^^
    set_r ^^

    (* Initial index *)
    compile_unboxed_const 0l ^^
    set_i ^^

    (* Write elements *)
    iterate env get_r (fun get_pointer ->
      get_pointer ^^
      (* The closure *)
      get_f ^^
      (* The arg *)
      get_i ^^
      BigNum.from_word32 env ^^
      (* The closure again *)
      get_f ^^
      (* Call *)
      Closure.call_closure env 1 1 ^^
      store_ptr ^^

      (* Increment index *)
      get_i ^^
      compile_add_const 1l ^^
      set_i
    ) ^^
    get_r

  let ofBlob env =
    Func.share_code1 env "Arr.ofBlob" ("blob", I32Type) [I32Type] (fun env get_blob ->
      let (set_len, get_len) = new_local env "len" in
      let (set_r, get_r) = new_local env "r" in

      get_blob ^^ Blob.len env ^^ set_len ^^

      get_len ^^ alloc env ^^ set_r ^^

      get_len ^^ from_0_to_n env (fun get_i ->
        get_r ^^ get_i ^^ idx env ^^
        get_blob ^^ Blob.payload_ptr_unskewed ^^
        get_i ^^ G.i (Binary (Wasm.Values.I32 I32Op.Add)) ^^
        G.i (Load {ty = I32Type; align = 0; offset = 0l; sz = Some Wasm.Types.(Pack8, ZX)}) ^^
        TaggedSmallWord.msb_adjust Type.Nat8 ^^
        store_ptr
      ) ^^

      get_r
    )

  let toBlob env =
    Func.share_code1 env "Arr.toBlob" ("array", I32Type) [I32Type] (fun env get_a ->
      let (set_len, get_len) = new_local env "len" in
      let (set_r, get_r) = new_local env "r" in

      get_a ^^ Heap.load_field len_field ^^ set_len ^^

      get_len ^^ Blob.alloc env ^^ set_r ^^

      get_len ^^ from_0_to_n env (fun get_i ->
        get_r ^^ Blob.payload_ptr_unskewed ^^
        get_i ^^ G.i (Binary (Wasm.Values.I32 I32Op.Add)) ^^
        get_a ^^ get_i ^^ idx env ^^
        load_ptr ^^
        TaggedSmallWord.lsb_adjust Type.Nat8 ^^
        G.i (Store {ty = I32Type; align = 0; offset = 0l; sz = Some Wasm.Types.Pack8})
      ) ^^

      get_r
    )

end (* Array *)

module Tuple = struct
  (* Tuples use the same object representation (and same tag) as arrays.
     Even though we know the size statically, we still need the size
     information for the GC.

     One could introduce tags for small tuples, to save one word.
  *)

  (* We represent the boxed empty tuple as the unboxed scalar 0, i.e. simply as
     number (but really anything is fine, we never look at this) *)
  let unit_vanilla_lit = 0l
  let compile_unit = compile_unboxed_const unit_vanilla_lit

  (* Expects on the stack the pointer to the array. *)
  let load_n n = Heap.load_field (Int32.add Arr.header_size n)

  (* Takes n elements of the stack and produces an argument tuple *)
  let from_stack env n =
    if n = 0 then compile_unit
    else
      let name = Printf.sprintf "to_%i_tuple" n in
      let args = Lib.List.table n (fun i -> Printf.sprintf "arg%i" i, I32Type) in
      Func.share_code env name args [I32Type] (fun env ->
        Arr.lit env (Lib.List.table n (fun i -> G.i (LocalGet (nr (Int32.of_int i)))))
      )

  (* Takes an argument tuple and puts the elements on the stack: *)
  let to_stack env n =
    if n = 0 then G.i Drop else
    begin
      let name = Printf.sprintf "from_%i_tuple" n in
      let retty = Lib.List.make n I32Type in
      Func.share_code1 env name ("tup", I32Type) retty (fun env get_tup ->
        G.table n (fun i -> get_tup ^^ load_n (Int32.of_int i))
      )
    end

end (* Tuple *)

module Lifecycle = struct
  (*
  This module models the life cycle of a canister as a very simple state machine,
  keeps track of the current state of the canister, and traps noisily if an
  unexpected transition happens. Such a transition would either be a bug in the
  underlying system, or in our RTS.
  *)

  type state =
    | PreInit
  (* We do not use the (start) function when compiling canisters, so skip
     these two:
    | InStart
    | Started (* (start) has run *)
  *)
    | InInit (* canister_init *)
    | Idle (* basic steady state *)
    | InUpdate
    | InQuery
    | PostQuery (* an invalid state *)
    | InPreUpgrade
    | PostPreUpgrade (* an invalid state *)
    | InPostUpgrade

  let string_of_state state = match state with
    | PreInit -> "PreInit"
    | InInit -> "InInit"
    | Idle -> "Idle"
    | InUpdate -> "InUpdate"
    | InQuery -> "InQuery"
    | PostQuery -> "PostQuery"
    | InPreUpgrade -> "InPreUpgrade"
    | PostPreUpgrade -> "PostPreUpgrade"
    | InPostUpgrade -> "InPostUpgrade"

  let int_of_state = function
    | PreInit -> 0l (* Automatically null *)
    (*
    | InStart -> 1l
    | Started -> 2l
    *)
    | InInit -> 3l
    | Idle -> 4l
    | InUpdate -> 5l
    | InQuery -> 6l
    | PostQuery -> 7l
    | InPreUpgrade -> 8l
    | PostPreUpgrade -> 9l
    | InPostUpgrade -> 10l

  let ptr () = Stack.end_ ()
  let end_ () = Int32.add (Stack.end_ ()) Heap.word_size

  (* Which states may come before this *)
  let pre_states = function
    | PreInit -> []
    (*
    | InStart -> [PreInit]
    | Started -> [InStart]
    *)
    | InInit -> [PreInit]
    | Idle -> [InInit; InUpdate; InPostUpgrade]
    | InUpdate -> [Idle]
    | InQuery -> [Idle]
    | PostQuery -> [InQuery]
    | InPreUpgrade -> [Idle]
    | PostPreUpgrade -> [InPreUpgrade]
    | InPostUpgrade -> [InInit]

  let get env =
    compile_unboxed_const (ptr ()) ^^
    load_unskewed_ptr

  let set env new_state =
    compile_unboxed_const (ptr ()) ^^
    compile_unboxed_const (int_of_state new_state) ^^
    store_unskewed_ptr

  let trans env new_state =
    let name = "trans_state" ^ Int32.to_string (int_of_state new_state) in
    Func.share_code0 env name [] (fun env ->
      G.block0 (
        let rec go = function
        | [] -> E.trap_with env
          ("internal error: unexpected state entering " ^ string_of_state new_state)
        | (s::ss) ->
          get env ^^ compile_eq_const (int_of_state s) ^^
          G.if0 (G.i (Br (nr 1l))) G.nop ^^
          go ss
        in go (pre_states new_state)
        ) ^^
      set env new_state
    )

end (* Lifecycle *)


module IC = struct

  (* IC-specific stuff: System imports, databufs etc. *)

  let register_globals env =
    (* result of last ic0.call_perform  *)
    E.add_global32 env "__call_perform_status" Mutable 0l;
    E.add_global32 env "__call_perform_message" Mutable 0l
    (* NB: __call_perform_message is not a root so text contents *must* be static *)

  let get_call_perform_status env =
    G.i (GlobalGet (nr (E.get_global env "__call_perform_status")))
  let set_call_perform_status env =
    G.i (GlobalSet (nr (E.get_global env "__call_perform_status")))
  let get_call_perform_message env =
    G.i (GlobalGet (nr (E.get_global env "__call_perform_message")))
  let set_call_perform_message env =
    G.i (GlobalSet (nr (E.get_global env "__call_perform_message")))

  let init_globals env =
    Blob.lit env "" ^^
    set_call_perform_message env

  let i32s n = Lib.List.make n I32Type
  let i64s n = Lib.List.make n I64Type

  let import_ic0 env =
      E.add_func_import env "ic0" "accept_message" [] [];
      E.add_func_import env "ic0" "call_data_append" (i32s 2) [];
      E.add_func_import env "ic0" "call_cycles_add128" (i64s 2) [];
      E.add_func_import env "ic0" "call_new" (i32s 8) [];
      E.add_func_import env "ic0" "call_perform" [] [I32Type];
      E.add_func_import env "ic0" "call_on_cleanup" (i32s 2) [];
      E.add_func_import env "ic0" "canister_cycle_balance128" [I32Type] [];
      E.add_func_import env "ic0" "canister_self_copy" (i32s 3) [];
      E.add_func_import env "ic0" "canister_self_size" [] [I32Type];
      E.add_func_import env "ic0" "canister_status" [] [I32Type];
      E.add_func_import env "ic0" "debug_print" (i32s 2) [];
      E.add_func_import env "ic0" "msg_arg_data_copy" (i32s 3) [];
      E.add_func_import env "ic0" "msg_arg_data_size" [] [I32Type];
      E.add_func_import env "ic0" "msg_caller_copy" (i32s 3) [];
      E.add_func_import env "ic0" "msg_caller_size" [] [I32Type];
      E.add_func_import env "ic0" "msg_cycles_available128" [I32Type] [];
      E.add_func_import env "ic0" "msg_cycles_refunded128" [I32Type] [];
      E.add_func_import env "ic0" "msg_cycles_accept128" [I64Type; I64Type; I32Type] [];
      E.add_func_import env "ic0" "certified_data_set" (i32s 2) [];
      E.add_func_import env "ic0" "data_certificate_present" [] [I32Type];
      E.add_func_import env "ic0" "data_certificate_size" [] [I32Type];
      E.add_func_import env "ic0" "data_certificate_copy" (i32s 3) [];
      E.add_func_import env "ic0" "msg_method_name_size" [] [I32Type];
      E.add_func_import env "ic0" "msg_method_name_copy" (i32s 3) [];
      E.add_func_import env "ic0" "msg_reject_code" [] [I32Type];
      E.add_func_import env "ic0" "msg_reject_msg_size" [] [I32Type];
      E.add_func_import env "ic0" "msg_reject_msg_copy" (i32s 3) [];
      E.add_func_import env "ic0" "msg_reject" (i32s 2) [];
      E.add_func_import env "ic0" "msg_reply_data_append" (i32s 2) [];
      E.add_func_import env "ic0" "msg_reply" [] [];
      E.add_func_import env "ic0" "performance_counter" [I32Type] [I64Type];
      E.add_func_import env "ic0" "trap" (i32s 2) [];
      E.add_func_import env "ic0" "stable64_write" (i64s 3) [];
      E.add_func_import env "ic0" "stable64_read" (i64s 3) [];
      E.add_func_import env "ic0" "stable64_size" [] [I64Type];
      E.add_func_import env "ic0" "stable64_grow" [I64Type] [I64Type];
      E.add_func_import env "ic0" "time" [] [I64Type];
      if !Flags.global_timer then
        E.add_func_import env "ic0" "global_timer_set" [I64Type] [I64Type];
      ()

  let system_imports env =
    match E.mode env with
    | Flags.ICMode ->
      import_ic0 env
    | Flags.RefMode  ->
      import_ic0 env
    | Flags.WASIMode ->
      E.add_func_import env "wasi_unstable" "fd_write" [I32Type; I32Type; I32Type; I32Type] [I32Type];
    | Flags.WasmMode -> ()

  let system_call env funcname = E.call_import env "ic0" funcname

  let register env =

      Func.define_built_in env "print_ptr" [("ptr", I32Type); ("len", I32Type)] [] (fun env ->
        match E.mode env with
        | Flags.WasmMode -> G.i Nop
        | Flags.ICMode | Flags.RefMode ->
            G.i (LocalGet (nr 0l)) ^^
            G.i (LocalGet (nr 1l)) ^^
            system_call env "debug_print"
        | Flags.WASIMode -> begin
          let get_ptr = G.i (LocalGet (nr 0l)) in
          let get_len = G.i (LocalGet (nr 1l)) in

          Stack.with_words env "io_vec" 6l (fun get_iovec_ptr ->
            (* We use the iovec functionality to append a newline *)
            get_iovec_ptr ^^
            get_ptr ^^
            G.i (Store {ty = I32Type; align = 2; offset = 0l; sz = None}) ^^

            get_iovec_ptr ^^
            get_len ^^
            G.i (Store {ty = I32Type; align = 2; offset = 4l; sz = None}) ^^

            get_iovec_ptr ^^
            get_iovec_ptr ^^ compile_add_const 16l ^^
            G.i (Store {ty = I32Type; align = 2; offset = 8l; sz = None}) ^^

            get_iovec_ptr ^^
            compile_unboxed_const 1l ^^
            G.i (Store {ty = I32Type; align = 2; offset = 12l; sz = None}) ^^

            get_iovec_ptr ^^
            compile_unboxed_const (Int32.of_int (Char.code '\n')) ^^
            G.i (Store {ty = I32Type; align = 0; offset = 16l; sz = Some Wasm.Types.Pack8}) ^^

            (* Call fd_write twice to work around
               https://github.com/bytecodealliance/wasmtime/issues/629
            *)

            compile_unboxed_const 1l (* stdout *) ^^
            get_iovec_ptr ^^
            compile_unboxed_const 1l (* one string segment (2 doesn't work) *) ^^
            get_iovec_ptr ^^ compile_add_const 20l ^^ (* out for bytes written, we ignore that *)
            E.call_import env "wasi_unstable" "fd_write" ^^
            G.i Drop ^^

            compile_unboxed_const 1l (* stdout *) ^^
            get_iovec_ptr ^^ compile_add_const 8l ^^
            compile_unboxed_const 1l (* one string segment *) ^^
            get_iovec_ptr ^^ compile_add_const 20l ^^ (* out for bytes written, we ignore that *)
            E.call_import env "wasi_unstable" "fd_write" ^^
            G.i Drop)
          end);

      E.add_export env (nr {
        name = Wasm.Utf8.decode "print_ptr";
        edesc = nr (FuncExport (nr (E.built_in env "print_ptr")))
      })


  let performance_counter env =
    match E.mode env with
    | Flags.(ICMode | RefMode) ->
      system_call env "performance_counter"
    | _ ->
      E.trap_with env "cannot get performance counter when running locally"

  let print_ptr_len env = G.i (Call (nr (E.built_in env "print_ptr")))

  let print_text env =
    Func.share_code1 env "print_text" ("str", I32Type) [] (fun env get_str ->
      let (set_blob, get_blob) = new_local env "blob" in
      get_str ^^ Text.to_blob env ^^ set_blob ^^
      get_blob ^^ Blob.payload_ptr_unskewed ^^
      get_blob ^^ Blob.len env ^^
      print_ptr_len env
    )

  (* For debugging *)
  let _compile_static_print env s =
    Blob.lit_ptr_len env s ^^ print_ptr_len env

  let ic_trap env = system_call env "trap"

  let trap_ptr_len env =
    match E.mode env with
    | Flags.WasmMode -> G.i Unreachable
    | Flags.WASIMode -> print_ptr_len env ^^ G.i Unreachable
    | Flags.ICMode | Flags.RefMode -> ic_trap env ^^ G.i Unreachable

  let trap_with env s =
    Blob.lit_ptr_len env s ^^ trap_ptr_len env

  let trap_text env  =
    Text.to_blob env ^^ Blob.as_ptr_len env ^^ trap_ptr_len env

  let default_exports env =
    (* these exports seem to be wanted by the hypervisor/v8 *)
    E.add_export env (nr {
      name = Wasm.Utf8.decode (
        match E.mode env with
        | Flags.WASIMode -> "memory"
        | _  -> "mem"
      );
      edesc = nr (MemoryExport (nr 0l))
    });
    E.add_export env (nr {
      name = Wasm.Utf8.decode "table";
      edesc = nr (TableExport (nr 0l))
    })

  let export_init env =
    assert (E.mode env = Flags.ICMode || E.mode env = Flags.RefMode);
    let empty_f = Func.of_body env [] [] (fun env ->
      Lifecycle.trans env Lifecycle.InInit ^^

      G.i (Call (nr (E.built_in env "init"))) ^^
      GC.collect_garbage env ^^

      Lifecycle.trans env Lifecycle.Idle
    ) in
    let fi = E.add_fun env "canister_init" empty_f in
    E.add_export env (nr {
      name = Wasm.Utf8.decode "canister_init";
      edesc = nr (FuncExport (nr fi))
      })

  let export_heartbeat env =
    assert (E.mode env = Flags.ICMode || E.mode env = Flags.RefMode);
    let fi = E.add_fun env "canister_heartbeat"
      (Func.of_body env [] [] (fun env ->
        G.i (Call (nr (E.built_in env "heartbeat_exp"))) ^^
        (* TODO(3622)
           Until DTS is implemented for heartbeats, don't collect garbage here,
           just record mutator_instructions and leave GC scheduling to the
           already scheduled async message running `system` function `heartbeat` *)
        GC.record_mutator_instructions env (* future: GC.collect_garbage env *)))
    in
    E.add_export env (nr {
      name = Wasm.Utf8.decode "canister_heartbeat";
      edesc = nr (FuncExport (nr fi))
    })

  let export_timer env =
    assert !Flags.global_timer;
    assert (E.mode env = Flags.ICMode || E.mode env = Flags.RefMode);
    let fi = E.add_fun env "canister_global_timer"
      (Func.of_body env [] [] (fun env ->
        G.i (Call (nr (E.built_in env "timer_exp"))) ^^
        (* TODO(3622)
           Until DTS is implemented for timers, don't collect garbage here,
           just record mutator_instructions and leave GC scheduling to the
           already scheduled async message running `system` function `timer` *)
        GC.record_mutator_instructions env (* future: GC.collect_garbage env *)))
    in
    E.add_export env (nr {
      name = Wasm.Utf8.decode "canister_global_timer";
      edesc = nr (FuncExport (nr fi))
    })

  let export_inspect env =
    assert (E.mode env = Flags.ICMode || E.mode env = Flags.RefMode);
    let fi = E.add_fun env "canister_inspect_message"
      (Func.of_body env [] [] (fun env ->
        G.i (Call (nr (E.built_in env "inspect_exp"))) ^^
        system_call env "accept_message" (* assumes inspect_exp traps to reject *)
        (* no need to GC !*)))
    in
    E.add_export env (nr {
      name = Wasm.Utf8.decode "canister_inspect_message";
      edesc = nr (FuncExport (nr fi))
    })

  let export_wasi_start env =
    assert (E.mode env = Flags.WASIMode);
    let fi = E.add_fun env "_start" (Func.of_body env [] [] (fun env1 ->
      Lifecycle.trans env Lifecycle.InInit ^^
      G.i (Call (nr (E.built_in env "init"))) ^^
      Lifecycle.trans env Lifecycle.Idle
    )) in
    E.add_export env (nr {
      name = Wasm.Utf8.decode "_start";
      edesc = nr (FuncExport (nr fi))
      })

  let export_upgrade_methods env =
    if E.mode env = Flags.ICMode || E.mode env = Flags.RefMode then
    let status_stopped = 3l in
    let pre_upgrade_fi = E.add_fun env "pre_upgrade" (Func.of_body env [] [] (fun env ->
      Lifecycle.trans env Lifecycle.InPreUpgrade ^^
      (* check status is stopped or trap on outstanding callbacks *)
      system_call env "canister_status" ^^ compile_eq_const status_stopped ^^
      G.if0
       (G.nop)
       (ContinuationTable.count env ^^
          E.then_trap_with env "canister_pre_upgrade attempted with outstanding message callbacks (try stopping the canister before upgrade)") ^^
      (* call pre_upgrade expression & any system method *)
      (G.i (Call (nr (E.built_in env "pre_exp")))) ^^
      Lifecycle.trans env Lifecycle.PostPreUpgrade
    )) in

    let post_upgrade_fi = E.add_fun env "post_upgrade" (Func.of_body env [] [] (fun env ->
      Lifecycle.trans env Lifecycle.InInit ^^
      G.i (Call (nr (E.built_in env "init"))) ^^
      Lifecycle.trans env Lifecycle.InPostUpgrade ^^
      G.i (Call (nr (E.built_in env "post_exp"))) ^^
      Lifecycle.trans env Lifecycle.Idle ^^
      GC.collect_garbage env
    )) in

    E.add_export env (nr {
      name = Wasm.Utf8.decode "canister_pre_upgrade";
      edesc = nr (FuncExport (nr pre_upgrade_fi))
    });

    E.add_export env (nr {
      name = Wasm.Utf8.decode "canister_post_upgrade";
      edesc = nr (FuncExport (nr post_upgrade_fi))
    })


  let get_self_reference env =
    match E.mode env with
    | Flags.ICMode | Flags.RefMode ->
      Func.share_code0 env "canister_self" [I32Type] (fun env ->
        Blob.of_size_copy env
          (fun env -> system_call env "canister_self_size")
          (fun env -> system_call env "canister_self_copy")
          (fun env -> compile_unboxed_const 0l)
      )
    | _ ->
      E.trap_with env "cannot get self-actor-reference when running locally"

  let get_system_time env =
    match E.mode env with
    | Flags.ICMode | Flags.RefMode ->
      system_call env "time"
    | _ ->
      E.trap_with env "cannot get system time when running locally"

  let caller env =
    match E.mode env with
    | Flags.ICMode | Flags.RefMode ->
      Blob.of_size_copy env
        (fun env -> system_call env "msg_caller_size")
        (fun env -> system_call env "msg_caller_copy")
        (fun env -> compile_unboxed_const 0l)
    | _ ->
      E.trap_with env (Printf.sprintf "cannot get caller when running locally")

  let method_name env =
    match E.mode env with
    | Flags.ICMode | Flags.RefMode ->
      Blob.of_size_copy env
        (fun env -> system_call env "msg_method_name_size")
        (fun env -> system_call env "msg_method_name_copy")
        (fun env -> compile_unboxed_const 0l)
    | _ ->
      E.trap_with env (Printf.sprintf "cannot get method_name when running locally")

  let arg_data env =
    match E.mode env with
    | Flags.ICMode | Flags.RefMode ->
      Blob.of_size_copy env
        (fun env -> system_call env "msg_arg_data_size")
        (fun env -> system_call env "msg_arg_data_copy")
        (fun env -> compile_unboxed_const 0l)
    | _ ->
      E.trap_with env (Printf.sprintf "cannot get arg_data when running locally")

  let reject env arg_instrs =
    match E.mode env with
    | Flags.ICMode | Flags.RefMode ->
      arg_instrs ^^
      Text.to_blob env ^^
      Blob.as_ptr_len env ^^
      system_call env "msg_reject"
    | _ ->
      E.trap_with env (Printf.sprintf "cannot reject when running locally")

  let error_code env =
     Func.share_code0 env "error_code" [I32Type] (fun env ->
      let (set_code, get_code) = new_local env "code" in
      system_call env "msg_reject_code" ^^ set_code ^^
      List.fold_right (fun (tag, const) code ->
        get_code ^^ compile_unboxed_const const ^^
        G.i (Compare (Wasm.Values.I32 I32Op.Eq)) ^^
        G.if1 I32Type
          (Variant.inject env tag Tuple.compile_unit)
          code)
        ["system_fatal", 1l;
         "system_transient", 2l;
         "destination_invalid", 3l;
         "canister_reject", 4l;
         "canister_error", 5l]
        (Variant.inject env "future" (get_code ^^ BoxedSmallWord.box env)))

  let error_message env =
    Func.share_code0 env "error_message" [I32Type] (fun env ->
      Blob.of_size_copy env
        (fun env -> system_call env "msg_reject_msg_size")
        (fun env -> system_call env "msg_reject_msg_copy")
        (fun env -> compile_unboxed_const 0l)
    )

  let error_value env =
    Func.share_code0 env "error_value" [I32Type] (fun env ->
      error_code env ^^
      error_message env ^^
      Tuple.from_stack env 2
    )

  let reply_with_data env =
    Func.share_code2 env "reply_with_data" (("start", I32Type), ("size", I32Type)) [] (
      fun env get_data_start get_data_size ->
        get_data_start ^^
        get_data_size ^^
        system_call env "msg_reply_data_append" ^^
        system_call env "msg_reply"
   )

  (* Actor reference on the stack *)
  let actor_public_field env name =
    (* simply tuple canister name and function name *)
    Blob.lit env name ^^
    Tuple.from_stack env 2

  let fail_assert env at =
    let open Source in
    let at = {
        left = {at.left with file = Filename.basename at.left.file};
        right = {at.right with file = Filename.basename at.right.file}
      }
    in
    E.trap_with env (Printf.sprintf "assertion failed at %s" (string_of_region at))

  let async_method_name = Type.(motoko_async_helper_fld.lab)

  let assert_caller_self env =
    let (set_len1, get_len1) = new_local env "len1" in
    let (set_len2, get_len2) = new_local env "len2" in
    let (set_str1, get_str1) = new_local env "str1" in
    let (set_str2, get_str2) = new_local env "str2" in
    system_call env "canister_self_size" ^^ set_len1 ^^
    system_call env "msg_caller_size" ^^ set_len2 ^^
    get_len1 ^^ get_len2 ^^ G.i (Compare (Wasm.Values.I32 I32Op.Eq)) ^^
    E.else_trap_with env "not a self-call" ^^

    get_len1 ^^ Blob.dyn_alloc_scratch env ^^ set_str1 ^^
    get_str1 ^^ compile_unboxed_const 0l ^^ get_len1 ^^
    system_call env "canister_self_copy" ^^

    get_len2 ^^ Blob.dyn_alloc_scratch env ^^ set_str2 ^^
    get_str2 ^^ compile_unboxed_const 0l ^^ get_len2 ^^
    system_call env "msg_caller_copy" ^^


    get_str1 ^^ get_str2 ^^ get_len1 ^^ Heap.memcmp env ^^
    compile_eq_const 0l ^^
    E.else_trap_with env "not a self-call"

  (* Cycles *)

  let cycle_balance env =
    match E.mode env with
    | Flags.ICMode
    | Flags.RefMode ->
      system_call env "canister_cycle_balance128"
    | _ ->
      E.trap_with env "cannot read balance when running locally"

  let cycles_add env =
    match E.mode env with
    | Flags.ICMode
    | Flags.RefMode ->
      system_call env "call_cycles_add128"
    | _ ->
      E.trap_with env "cannot accept cycles when running locally"

  let cycles_accept env =
    match E.mode env with
    | Flags.ICMode
    | Flags.RefMode ->
      system_call env "msg_cycles_accept128"
    | _ ->
      E.trap_with env "cannot accept cycles when running locally"

  let cycles_available env =
    match E.mode env with
    | Flags.ICMode
    | Flags.RefMode ->
      system_call env "msg_cycles_available128"
    | _ ->
      E.trap_with env "cannot get cycles available when running locally"

  let cycles_refunded env =
    match E.mode env with
    | Flags.ICMode
    | Flags.RefMode ->
      system_call env "msg_cycles_refunded128"
    | _ ->
      E.trap_with env "cannot get cycles refunded when running locally"

  let set_certified_data env =
    match E.mode env with
    | Flags.ICMode
    | Flags.RefMode ->
      Blob.as_ptr_len env ^^
      system_call env "certified_data_set"
    | _ ->
      E.trap_with env "cannot set certified data when running locally"

  let get_certificate env =
    match E.mode env with
    | Flags.ICMode
    | Flags.RefMode ->
      system_call env "data_certificate_present" ^^
      G.if1 I32Type
      begin
        Opt.inject_noop env (
          Blob.of_size_copy env
            (fun env -> system_call env "data_certificate_size")
            (fun env -> system_call env "data_certificate_copy")
            (fun env -> compile_unboxed_const 0l)
        )
      end (Opt.null_lit env)
    | _ ->
      E.trap_with env "cannot get certificate when running locally"

end (* IC *)

module Cycles = struct

  let from_word128_ptr env = Func.share_code1 env "from_word128_ptr" ("ptr", I32Type) [I32Type]
    (fun env get_ptr ->
      get_ptr ^^
      (G.i (Load {ty = I64Type; align = 0; offset = 0l; sz = None })) ^^
      BigNum.from_word64 env ^^
      get_ptr ^^
      compile_add_const 8l ^^
      (G.i (Load {ty = I64Type; align = 0; offset = 0l; sz = None })) ^^
      BigNum.from_word64 env ^^
      (* shift left 64 bits *)
      compile_unboxed_const 64l ^^
      BigNum.compile_lsh env ^^
      BigNum.compile_add env)

  (* takes a bignum from the stack, traps if ≥2^128, and leaves two 64bit words on the stack *)
  (* only used twice, so ok to not use share_code1; that would require I64Type support in FakeMultiVal *)
  let to_two_word64 env =
    let (set_val, get_val) = new_local env "cycles" in
    set_val ^^
    get_val ^^
    compile_unboxed_const (BigNum.vanilla_lit env (Big_int.power_int_positive_int 2 128)) ^^
    BigNum.compile_relop env Lt ^^
    E.else_trap_with env "cycles out of bounds" ^^

    get_val ^^
    (* shift right 64 bits *)
    compile_unboxed_const 64l ^^
    BigNum.compile_rsh env ^^
    BigNum.truncate_to_word64 env ^^

    get_val ^^
    BigNum.truncate_to_word64 env

  let balance env =
    Func.share_code0 env "cycle_balance" [I32Type] (fun env ->
      Stack.with_words env "dst" 4l (fun get_dst ->
        get_dst ^^
        IC.cycle_balance env ^^
        get_dst ^^
        from_word128_ptr env
      )
    )

  let add env =
    Func.share_code1 env "cycle_add" ("cycles", I32Type) [] (fun env get_x ->
      get_x ^^
      to_two_word64 env ^^
      IC.cycles_add env
    )

  let accept env =
    Func.share_code1 env "cycle_accept" ("cycles", I32Type) [I32Type] (fun env get_x ->
      Stack.with_words env "dst" 4l (fun get_dst ->
        get_x ^^
        to_two_word64 env ^^
        get_dst ^^
        IC.cycles_accept env ^^
        get_dst ^^
        from_word128_ptr env
      )
    )

  let available env =
    Func.share_code0 env "cycle_available" [I32Type] (fun env ->
      Stack.with_words env "dst" 4l (fun get_dst ->
        get_dst ^^
        IC.cycles_available env ^^
        get_dst ^^
        from_word128_ptr env
      )
    )

  let refunded env =
    Func.share_code0 env "cycle_refunded" [I32Type] (fun env ->
      Stack.with_words env "dst" 4l (fun get_dst ->
        get_dst ^^
        IC.cycles_refunded env ^^
        get_dst ^^
        from_word128_ptr env
      )
    )

end (* Cycles *)


module StableMem = struct

  (* start from 1 to avoid accidental reads of 0 *)
  let version = Int32.of_int 1

  let register_globals env =
    (* size (in pages) *)
    E.add_global64 env "__stablemem_size" Mutable 0L

  let get_mem_size env =
    G.i (GlobalGet (nr (E.get_global env "__stablemem_size")))
  let set_mem_size env =
    G.i (GlobalSet (nr (E.get_global env "__stablemem_size")))

  (* stable memory bounds check *)
  let guard env =
    match E.mode env with
    | Flags.ICMode | Flags.RefMode ->
      Func.share_code1 env "__stablemem_guard"
        ("offset", I64Type) []
        (fun env get_offset ->
          get_offset ^^
          compile_const_64 (Int64.of_int page_size_bits) ^^
          G.i (Binary (Wasm.Values.I64 I64Op.ShrU)) ^^
          get_mem_size env  ^^
          G.i (Compare (Wasm.Values.I64 I64Op.LtU)) ^^
          E.else_trap_with env "StableMemory offset out of bounds")
    | _ -> assert false

  (* check [offset,.., offset + size) within bounds, assumes size > 0 *)
  let guard_range env =
    match E.mode env with
    | Flags.ICMode | Flags.RefMode ->
      Func.share_code2 env "__stablemem_guard_range"
        (("offset", I64Type), ("size", I32Type)) []
        (fun env get_offset get_size ->
          let (set_sum, get_sum) = new_local64 env "sum" in
          get_offset ^^
          get_size ^^ G.i (Convert (Wasm.Values.I64 I64Op.ExtendUI32)) ^^
          G.i (Binary (Wasm.Values.I64 I64Op.Add)) ^^
          set_sum ^^
          get_sum ^^
          get_offset ^^
          G.i (Compare (Wasm.Values.I64 I64Op.LtU)) ^^
          E.then_trap_with env "StableMemory range overflow" ^^
          get_sum
          ^^
          get_mem_size env ^^
          compile_const_64 (Int64.of_int page_size_bits) ^^
          G.i (Binary (Wasm.Values.I64 I64Op.Shl)) ^^
          G.i (Compare (Wasm.Values.I64 I64Op.LeU)) ^^
          E.else_trap_with env "StableMemory range out of bounds")
    | _ -> assert false

  let add_guard env guarded get_offset bytes =
    if guarded then
     (get_offset ^^
      if bytes = 1l then
        guard env
      else
        compile_unboxed_const bytes ^^
        guard_range env)
    else G.nop

  let read env guarded name typ bytes load =
    match E.mode env with
    | Flags.ICMode | Flags.RefMode ->
      Func.share_code1 env (Printf.sprintf "__stablemem_%sread_%s" (if guarded then "guarded_" else "") name)
        ("offset", I64Type) [typ]
        (fun env get_offset ->
          let words = Int32.div (Int32.add bytes 3l) 4l in
          add_guard env guarded get_offset bytes ^^
          Stack.with_words env "temp_ptr" words (fun get_temp_ptr ->
            get_temp_ptr ^^ G.i (Convert (Wasm.Values.I64 I64Op.ExtendUI32)) ^^
            get_offset ^^
            compile_const_64 (Int64.of_int32 bytes) ^^
            IC.system_call env "stable64_read" ^^
            get_temp_ptr ^^ load))
    | _ -> assert false

  let write env guarded name typ bytes store =
    match E.mode env with
    | Flags.ICMode | Flags.RefMode ->
      Func.share_code2 env (Printf.sprintf "__stablemem_%swrite_%s" (if guarded then "guarded_" else "") name)
        (("offset", I64Type), ("value", typ)) []
        (fun env get_offset get_value ->
          let words = Int32.div (Int32.add bytes 3l) 4l in
          add_guard env guarded get_offset bytes ^^
          Stack.with_words env "temp_ptr" words (fun get_temp_ptr ->
            get_temp_ptr ^^ get_value ^^ store ^^
            get_offset ^^
            get_temp_ptr ^^ G.i (Convert (Wasm.Values.I64 I64Op.ExtendUI32)) ^^
            compile_const_64 (Int64.of_int32 bytes) ^^
            IC.system_call env "stable64_write"))
    | _ -> assert false

  let _read_word32 env =
    read env false "word32" I32Type 4l load_unskewed_ptr
  let write_word32 env =
    write env false "word32" I32Type 4l store_unskewed_ptr


  (* read and clear word32 from stable mem offset on stack *)
  let read_and_clear_word32 env =
    match E.mode env with
    | Flags.ICMode | Flags.RefMode ->
      Func.share_code1 env "__stablemem_read_and_clear_word32"
        ("offset", I64Type) [I32Type]
        (fun env get_offset ->
          Stack.with_words env "temp_ptr" 1l (fun get_temp_ptr ->
            let (set_word, get_word) = new_local env "word" in
            (* read word *)
            get_temp_ptr ^^ G.i (Convert (Wasm.Values.I64 I64Op.ExtendUI32)) ^^
            get_offset ^^
            compile_const_64 4L ^^
            IC.system_call env "stable64_read" ^^
            get_temp_ptr ^^ load_unskewed_ptr ^^
            set_word ^^
            (* write 0 *)
            get_temp_ptr ^^ compile_unboxed_const 0l ^^ store_unskewed_ptr ^^
            get_offset ^^
            get_temp_ptr ^^ G.i (Convert (Wasm.Values.I64 I64Op.ExtendUI32)) ^^
            compile_const_64 4L ^^
            IC.system_call env "stable64_write" ^^
            (* return word *)
            get_word
        ))
    | _ -> assert false

  (* ensure_pages : ensure at least num pages allocated,
     growing (real) stable memory if needed *)
  let ensure_pages env =
    match E.mode env with
    | Flags.ICMode | Flags.RefMode ->
      Func.share_code1 env "__stablemem_grow"
        ("pages", I64Type) [I64Type]
        (fun env get_pages ->
          let (set_size, get_size) = new_local64 env "size" in
          let (set_pages_needed, get_pages_needed) = new_local64 env "pages_needed" in

          IC.system_call env "stable64_size" ^^
          set_size ^^

          get_pages ^^
          get_size ^^
          G.i (Binary (Wasm.Values.I64 I64Op.Sub)) ^^
          set_pages_needed ^^

          get_pages_needed ^^
          compile_const_64 0L ^^
          G.i (Compare (Wasm.Values.I64 I64Op.GtS)) ^^
          G.if1 I64Type
            (get_pages_needed ^^
             IC.system_call env "stable64_grow")
            get_size)
    | _ -> assert false

  (* ensure stable memory includes [offset..offset+size), assumes size > 0 *)
  let ensure env =
    match E.mode env with
    | Flags.ICMode | Flags.RefMode ->
      Func.share_code2 env "__stablemem_ensure"
        (("offset", I64Type), ("size", I64Type)) []
        (fun env get_offset get_size ->
          let (set_sum, get_sum) = new_local64 env "sum" in
          get_offset ^^
          get_size ^^
          G.i (Binary (Wasm.Values.I64 I64Op.Add)) ^^
          set_sum ^^
          (* check for overflow *)
          get_sum ^^
          get_offset ^^
          G.i (Compare (Wasm.Values.I64 I64Op.LtU)) ^^
          E.then_trap_with env "Range overflow" ^^
          (* ensure page *)
          get_sum ^^
          compile_const_64 (Int64.of_int page_size_bits) ^^
          G.i (Binary (Wasm.Values.I64 I64Op.ShrU)) ^^
          compile_add64_const 1L ^^
          ensure_pages env ^^
          (* Check result *)
          compile_const_64 0L ^^
          G.i (Compare (Wasm.Values.I64 I64Op.LtS)) ^^
          E.then_trap_with env "Out of stable memory.")
    | _ -> assert false

  (* API *)

  let logical_grow env =
    match E.mode env with
    | Flags.ICMode | Flags.RefMode ->
      Func.share_code1 env "__stablemem_logical_grow"
        ("pages", I64Type) [I64Type] (fun env get_pages ->
          let (set_size, get_size) = new_local64 env "size" in
          get_mem_size env ^^
          set_size ^^

          (* check within --max-stable-pages *)
          get_size ^^
          get_pages ^^
          G.i (Binary (Wasm.Values.I64 I64Op.Add)) ^^
          compile_const_64 (Int64.of_int (!Flags.max_stable_pages)) ^^
          G.i (Compare (Wasm.Values.I64 I64Op.GtU)) ^^
          G.if1 I64Type
            begin
             compile_const_64 (-1L) ^^
             G.i Return
            end
            begin
              let (set_new_size, get_new_size) = new_local64 env "new_size" in
              get_size ^^
              get_pages ^^
              G.i (Binary (Wasm.Values.I64 I64Op.Add)) ^^
              set_new_size ^^

              (* physical grow if necessary *)
              let (set_ensured, get_ensured) = new_local64 env "ensured" in
              get_new_size ^^
              ensure_pages env ^^
              set_ensured ^^

              (* Check result *)
              get_ensured ^^
              compile_const_64 0L ^^
              G.i (Compare (Wasm.Values.I64 I64Op.LtS)) ^^
              G.if1 I64Type
                ((* propagate failure -1; preserve logical size *)
                 get_ensured)
                ((* update logical size *)
                 get_new_size ^^
                 set_mem_size env ^^
                 (* return old logical size *)
                 get_size)
            end)
   | _ -> assert false

  let load_word32 env =
    read env true "word32" I32Type 4l load_unskewed_ptr
  let store_word32 env =
    write env true "word32" I32Type 4l store_unskewed_ptr

  let load_word8 env =
    read env true "word8" I32Type 1l
      (G.i (Load {ty = I32Type; align = 0; offset = 0l; sz = Some Wasm.Types.(Pack8, ZX)}))
  let store_word8 env =
    write env true "word8" I32Type 1l store_unskewed_ptr

  let load_word16 env =
    read env true "word16" I32Type 2l
      (G.i (Load {ty = I32Type; align = 0; offset = 0l; sz = Some Wasm.Types.(Pack16, ZX)}))
  let store_word16 env =
    write env true "word16" I32Type 2l store_unskewed_ptr

  let load_word64 env =
    read env true "word64" I64Type 8l
      (G.i (Load {ty = I64Type; align = 0; offset = 0l; sz = None }))
  let store_word64 env =
    write env true "word64" I64Type 8l
      (G.i (Store {ty = I64Type; align = 0; offset = 0l; sz = None}))

  let load_float64 env =
    read env true "float64" F64Type 8l
      (G.i (Load {ty = F64Type; align = 0; offset = 0l; sz = None }))
  let store_float64 env =
    write env true "float64" F64Type 8l
      (G.i (Store {ty = F64Type; align = 0; offset = 0l; sz = None}))


  let load_blob env =
    match E.mode env with
    | Flags.ICMode | Flags.RefMode ->
      Func.share_code2 env "__stablemem_load_blob"
        (("offset", I64Type), ("len", I32Type)) [I32Type]
        (fun env get_offset get_len ->
          let (set_blob, get_blob) = new_local env "blob" in
          get_offset ^^
          get_len ^^
          guard_range env ^^
          get_len ^^ Blob.alloc env ^^ set_blob ^^
          get_blob ^^ Blob.payload_ptr_unskewed ^^ G.i (Convert (Wasm.Values.I64 I64Op.ExtendUI32)) ^^
          get_offset ^^
          get_len ^^ G.i (Convert (Wasm.Values.I64 I64Op.ExtendUI32)) ^^
          IC.system_call env "stable64_read" ^^
          get_blob)
    | _ -> assert false

  let store_blob env =
    match E.mode env with
    | Flags.ICMode | Flags.RefMode ->
      Func.share_code2 env "__stablemem_store_blob"
        (("offset", I64Type), ("blob", I32Type)) []
        (fun env get_offset get_blob ->
         let (set_len, get_len) = new_local env "len" in
          get_blob ^^ Blob.len env ^^ set_len ^^
          get_offset ^^
          get_len ^^
          guard_range env ^^
          get_offset ^^
          get_blob ^^ Blob.payload_ptr_unskewed ^^ G.i (Convert (Wasm.Values.I64 I64Op.ExtendUI32)) ^^
          get_len ^^ G.i (Convert (Wasm.Values.I64 I64Op.ExtendUI32)) ^^
          IC.system_call env "stable64_write")
    | _ -> assert false

end (* StableMemory *)

module RTS_Exports = struct
  let system_exports env =
    let bigint_trap_fi = E.add_fun env "bigint_trap" (
      Func.of_body env [] [] (fun env ->
        E.trap_with env "bigint function error"
      )
    ) in
    E.add_export env (nr {
      name = Wasm.Utf8.decode "bigint_trap";
      edesc = nr (FuncExport (nr bigint_trap_fi))
    });

    let rts_trap_fi = E.add_fun env "rts_trap" (
      Func.of_body env ["str", I32Type; "len", I32Type] [] (fun env ->
        let get_str = G.i (LocalGet (nr 0l)) in
        let get_len = G.i (LocalGet (nr 1l)) in
        get_str ^^ get_len ^^ IC.trap_ptr_len env
      )
    ) in
    E.add_export env (nr {
      name = Wasm.Utf8.decode "rts_trap";
      edesc = nr (FuncExport (nr rts_trap_fi))
    });

    let stable64_write_moc_fi =
      if E.mode env = Flags.WASIMode then
        E.add_fun env "stable64_write_moc" (
            Func.of_body env ["to", I64Type; "from", I64Type; "len", I64Type] []
              (fun env ->
                E.trap_with env "stable64_write_moc is not supposed to be called in WASI"
              )
          )
      else E.reuse_import env "ic0" "stable64_write" in
    E.add_export env (nr {
      name = Wasm.Utf8.decode "stable64_write_moc";
      edesc = nr (FuncExport (nr stable64_write_moc_fi))
    })

end (* RTS_Exports *)


(* Below signature is needed by the serialiser to supply the
   methods various formats and auxiliary routines. A stream
   token refers to the stream itself. Depending on the stream's
   methodology, the token can be a (bump) pointer or a handle
   (like a `Blob`). The former needs to be updated at certain
   points because the token will normally reside in locals that
   nested functions won't have access to. *)
module type Stream = sig
  (* Bottleneck routines for streaming in different formats.
     The `code` must be used linearly. `token` is a fragment
     of Wasm that puts the stream token onto the stack.
     Arguments:    env    token  code *)
  val write_byte : E.t -> G.t -> G.t -> G.t
  val write_word_leb : E.t -> G.t -> G.t -> G.t
  val write_word_32 : E.t -> G.t -> G.t -> G.t
  val write_blob : E.t -> G.t -> G.t -> G.t
  val write_text : E.t -> G.t -> G.t -> G.t
  val write_bignum_leb : E.t -> G.t -> G.t -> G.t
  val write_bignum_sleb : E.t -> G.t -> G.t -> G.t

  (* Creates a fresh stream with header, storing stream token.
     Arguments:env    size   setter getter header *)
  val create : E.t -> G.t -> G.t -> G.t -> string -> G.t

  (* Checks the stream's filling, traps if unexpected
     Arguments:      env    token  size *)
  val check_filled : E.t -> G.t -> G.t -> G.t

  (* Pushes the stream's current absolute byte offset on stack.
     The requirement is that the difference between two uses
     of this method must give a correct _relative_ offset.
     Arguments:         env    token *)
  val absolute_offset : E.t -> G.t -> G.t

  (* Finishes the stream, performing consistency checks.
     Leaves two words on stack, whose interpretation depends
     on the Stream.
     Arguments:   env    token  size   header_size *)
  val terminate : E.t -> G.t -> G.t -> int32 -> G.t

  (* Executes code to eliminate the residual buffer
     that `terminate` returns (if at all) *)
  val finalize_buffer : G.t -> G.t

  (* Builds a unique name for a name seed and a type *)
  val name_for : string -> Type.typ list -> string

  (* Opportunity to flush or update the token. Stream token is on stack. *)
  val checkpoint : E.t -> G.t -> G.t

  (* Reserve a small fixed number of bytes in the stream and return an
     address to it. The address is invalidated by a GC, and as such must
     be written to in the next few instructions. *)
  val reserve : E.t -> G.t -> int32 -> G.t
end


module BumpStream : Stream = struct
  let create env get_data_size set_data_buf get_data_buf header =
    let header_size = Int32.of_int (String.length header) in
    get_data_size ^^ compile_add_const header_size ^^
    Blob.dyn_alloc_scratch env ^^ set_data_buf ^^
    get_data_buf ^^
    Blob.lit env header ^^ Blob.payload_ptr_unskewed ^^
    compile_unboxed_const header_size ^^
    Heap.memcpy env ^^
    get_data_buf ^^ compile_add_const header_size ^^ set_data_buf

  let check_filled env get_data_buf get_data_size =
    get_data_buf ^^ get_data_size ^^ G.i (Binary (Wasm.Values.I32 I32Op.Add)) ^^
    G.i (Compare (Wasm.Values.I32 I32Op.Eq)) ^^
    E.else_trap_with env "data buffer not filled"

  let terminate env get_data_buf get_data_size header_size =
    get_data_buf ^^ compile_sub_const header_size ^^
    get_data_size ^^ compile_add_const header_size

  let finalize_buffer code = code

  let name_for fn_name ts = "@" ^ fn_name ^ "<" ^ Typ_hash.typ_seq_hash ts ^ ">"

  let advance_data_buf get_data_buf =
    get_data_buf ^^ G.i (Binary (Wasm.Values.I32 I32Op.Add)) ^^ G.setter_for get_data_buf

  let absolute_offset _env get_data_buf = get_data_buf

  let checkpoint _env get_data_buf = G.setter_for get_data_buf

  let reserve _env get_data_buf bytes =
    get_data_buf ^^ get_data_buf ^^ compile_add_const bytes ^^ G.setter_for get_data_buf

  let write_word_leb env get_data_buf code =
    let set_word, get_word = new_local env "word" in
    code ^^ set_word ^^
    I32Leb.compile_store_to_data_buf_unsigned env get_word get_data_buf ^^
    advance_data_buf get_data_buf

  let write_word_32 env get_data_buf code =
    get_data_buf ^^ code ^^
    G.i (Store {ty = I32Type; align = 0; offset = 0l; sz = None}) ^^
    compile_unboxed_const Heap.word_size ^^ advance_data_buf get_data_buf

  let write_byte _env get_data_buf code =
    get_data_buf ^^ code ^^
    G.i (Store {ty = I32Type; align = 0; offset = 0l; sz = Some Wasm.Types.Pack8}) ^^
    compile_unboxed_const 1l ^^ advance_data_buf get_data_buf

  let write_blob env get_data_buf get_x =
    let set_len, get_len = new_local env "len" in
    get_x ^^ Blob.len env ^^ set_len ^^
    write_word_leb env get_data_buf get_len ^^
    get_data_buf ^^
    get_x ^^ Blob.payload_ptr_unskewed ^^
    get_len ^^
    Heap.memcpy env ^^
    get_len ^^ advance_data_buf get_data_buf

  let write_text env get_data_buf get_x =
    let set_len, get_len = new_local env "len" in
    get_x ^^ Text.size env ^^ set_len ^^
    write_word_leb env get_data_buf get_len ^^
    get_x ^^ get_data_buf ^^ Text.to_buf env ^^
    get_len ^^ advance_data_buf get_data_buf

  let write_bignum_leb env get_data_buf get_x =
    get_data_buf ^^
    get_x ^^
    BigNum.compile_store_to_data_buf_unsigned env ^^
    advance_data_buf get_data_buf

  let write_bignum_sleb env get_data_buf get_x =
    get_data_buf ^^
    get_x ^^
    BigNum.compile_store_to_data_buf_signed env ^^
    advance_data_buf get_data_buf

end

module MakeSerialization (Strm : Stream) = struct
  (*
    The general serialization strategy is as follows:
    * We statically generate the IDL type description header.
    * We traverse the data to calculate the size needed for the data buffer and the
      reference buffer.
    * We allocate memory for the data buffer and the reference buffer
      (this memory area is not referenced, so will be dead with the next GC)
    * We copy the IDL type header to the data buffer.
    * We traverse the data and serialize it into the data buffer.
      This is type driven, and we use the `share_code` machinery and names that
      properly encode the type to resolve loops in a convenient way.
    * We externalize all that new data space into a databuf
    * We externalize the reference space into a elembuf
    * We pass both databuf and elembuf to shared functions
      (this mimicks the future system API)

    The deserialization is analogous:
    * We allocate some scratch space, and internalize the databuf and elembuf into it.
    * We parse the data, in a type-driven way, using normal construction and
      allocation, while keeping tabs on the type description header for subtyping.
    * At the end, the scratch space is a hole in the heap, and will be reclaimed
      by the next GC.
  *)

  module Strm = Strm

  (* Globals recording known Candid types
     See Note [Candid subtype checks]
  *)
  let register_delayed_globals env =
    (E.add_global32_delayed env "__typtbl" Immutable,
     E.add_global32_delayed env "__typtbl_end" Immutable,
     E.add_global32_delayed env "__typtbl_size" Immutable,
     E.add_global32_delayed env "__typtbl_idltyps" Immutable)

  let get_typtbl env =
    G.i (GlobalGet (nr (E.get_global env "__typtbl")))
  let get_typtbl_size env =
    G.i (GlobalGet (nr (E.get_global env "__typtbl_size")))
  let get_typtbl_end env =
    G.i (GlobalGet (nr (E.get_global env "__typtbl_end")))
  let get_typtbl_idltyps env =
    G.i (GlobalGet (nr (E.get_global env "__typtbl_idltyps")))

  open Typ_hash

  let sort_by_hash fs =
    List.sort
      (fun (h1,_) (h2,_) -> Lib.Uint32.compare h1 h2)
      (List.map (fun f -> (Idllib.Escape.unescape_hash f.Type.lab, f)) fs)

  (* The IDL serialization prefaces the data with a type description.
     We can statically create the type description in Ocaml code,
     store it in the program, and just copy it to the beginning of the message.

     At some point this can be factored into a function from Motoko type to IDL,
     type and a function like this for IDL types. But due to recursion handling
     it is easier to start like this.
  *)

  module TM = Map.Make (Type.Ord)
  let to_idl_prim = let open Type in function
    | Prim Null | Tup [] -> Some 1l
    | Prim Bool -> Some 2l
    | Prim Nat -> Some 3l
    | Prim Int -> Some 4l
    | Prim Nat8 -> Some 5l
    | Prim Nat16 -> Some 6l
    | Prim (Nat32|Char) -> Some 7l
    | Prim Nat64 -> Some 8l
    | Prim Int8 -> Some 9l
    | Prim Int16 -> Some 10l
    | Prim Int32 -> Some 11l
    | Prim Int64 -> Some 12l
    | Prim Float -> Some 14l
    | Prim Text -> Some 15l
    (* NB: Prim Blob does not map to a primitive IDL type *)
    | Any -> Some 16l
    | Non -> Some 17l
    | Prim Principal -> Some 24l
    | _ -> None

  (* some constants, also see rts/idl.c *)
  let idl_opt       = -18l
  let idl_vec       = -19l
  let idl_record    = -20l
  let idl_variant   = -21l
  let idl_func      = -22l
  let idl_service   = -23l
  let idl_alias     = 1l (* see Note [mutable stable values] *)

  (* TODO: use record *)
  let type_desc env ts :
     string * int list * int32 list  (* type_desc, (relative offsets), indices of ts *)
    =
    let open Type in

    (* Type traversal *)
    (* We do a first traversal to find out the indices of non-primitive types *)
    let (typs, idx) =
      let typs = ref [] in
      let idx = ref TM.empty in
      let rec go t =
        let t = Type.normalize t in
        if to_idl_prim t <> None then () else
        if TM.mem t !idx then () else begin
          idx := TM.add t (Lib.List32.length !typs) !idx;
          typs := !typs @ [ t ];
          match t with
          | Tup ts -> List.iter go ts
          | Obj (_, fs) ->
            List.iter (fun f -> go f.typ) fs
          | Array (Mut t) -> go (Array t)
          | Array t -> go t
          | Opt t -> go t
          | Variant vs -> List.iter (fun f -> go f.typ) vs
          | Func (s, c, tbs, ts1, ts2) ->
            List.iter go ts1; List.iter go ts2
          | Prim Blob -> ()
          | Mut t -> go t
          | _ ->
            Printf.eprintf "type_desc: unexpected type %s\n" (string_of_typ t);
            assert false
        end
      in
      List.iter go ts;
      (!typs, !idx)
    in

    (* buffer utilities *)
    let buf = Buffer.create 16 in

    let add_u8 i =
      Buffer.add_char buf (Char.chr (i land 0xff)) in

    let rec add_leb128_32 (i : Lib.Uint32.t) =
      let open Lib.Uint32 in
      let b = logand i (of_int32 0x7fl) in
      if of_int32 0l <= i && i < of_int32 128l
      then add_u8 (to_int b)
      else begin
        add_u8 (to_int (logor b (of_int32 0x80l)));
        add_leb128_32 (shift_right_logical i 7)
      end in

    let add_leb128 i =
      assert (i >= 0);
      add_leb128_32 (Lib.Uint32.of_int i) in

    let rec add_sleb128 (i : int32) =
      let open Int32 in
      let b = logand i 0x7fl in
      if -64l <= i && i < 64l
      then add_u8 (to_int b)
      else begin
        add_u8 (to_int (logor b 0x80l));
        add_sleb128 (shift_right i 7)
      end in

    (* Actual binary data *)

    let add_idx t =
      let t = Type.normalize t in
      match to_idl_prim t with
      | Some i -> add_sleb128 (Int32.neg i)
      | None -> add_sleb128 (TM.find (normalize t) idx) in

    let idx t =
      let t = Type.normalize t in
      match to_idl_prim t with
      | Some i -> Int32.neg i
      | None -> TM.find (normalize t) idx in

    let rec add_typ t =
      match t with
      | Non -> assert false
      | Prim Blob ->
        add_typ Type.(Array (Prim Nat8))
      | Prim _ -> assert false
      | Tup ts ->
        add_sleb128 idl_record;
        add_leb128 (List.length ts);
        List.iteri (fun i t ->
          add_leb128 i;
          add_idx t;
        ) ts
      | Obj ((Object | Memory), fs) ->
        add_sleb128 idl_record;
        add_leb128 (List.length fs);
        List.iter (fun (h, f) ->
          add_leb128_32 h;
          add_idx f.typ
        ) (sort_by_hash fs)
      | Array (Mut t) ->
        add_sleb128 idl_alias; add_idx (Array t)
      | Array t ->
        add_sleb128 idl_vec; add_idx t
      | Opt t ->
        add_sleb128 idl_opt; add_idx t
      | Variant vs ->
        add_sleb128 idl_variant;
        add_leb128 (List.length vs);
        List.iter (fun (h, f) ->
          add_leb128_32 h;
          add_idx f.typ
        ) (sort_by_hash vs)
      | Func (s, c, tbs, ts1, ts2) ->
        assert (Type.is_shared_sort s);
        add_sleb128 idl_func;
        add_leb128 (List.length ts1);
        List.iter add_idx ts1;
        add_leb128 (List.length ts2);
        List.iter add_idx ts2;
        begin match s, c with
          | _, Returns ->
            add_leb128 1; add_u8 2; (* oneway *)
          | Shared Write, _ ->
            add_leb128 0; (* no annotation *)
          | Shared Query, _ ->
            add_leb128 1; add_u8 1; (* query *)
          | _ -> assert false
        end
      | Obj (Actor, fs) ->
        add_sleb128 idl_service;
        add_leb128 (List.length fs);
        List.iter (fun f ->
          add_leb128 (String.length f.lab);
          Buffer.add_string buf f.lab;
          add_idx f.typ
        ) fs
      | Mut t ->
        add_sleb128 idl_alias; add_idx t
      | _ -> assert false in

    Buffer.add_string buf "DIDL";
    add_leb128 (List.length typs);
    let offsets = List.map (fun typ ->
      let offset = Buffer.length buf in
      add_typ typ;
      offset)
      typs
    in
    add_leb128 (List.length ts);
    List.iter add_idx ts;
    (Buffer.contents buf,
     offsets,
     List.map idx ts)

  (* See Note [Candid subtype checks] *)
  let set_delayed_globals (env : E.t) (set_typtbl, set_typtbl_end, set_typtbl_size, set_typtbl_idltyps) =
    let typdesc, offsets, idltyps = type_desc env (E.get_typtbl_typs env) in
    let static_typedesc = E.add_static_unskewed env [StaticBytes.Bytes typdesc] in
    let static_typtbl =
      let bytes = StaticBytes.i32s
        (List.map (fun offset ->
          Int32.(add static_typedesc (of_int(offset))))
        offsets)
      in
      E.add_static_unskewed env [bytes]
    in
    let static_idltyps = E.add_static_unskewed env [StaticBytes.i32s idltyps] in
    set_typtbl static_typtbl;
    set_typtbl_end Int32.(add static_typedesc (of_int (String.length typdesc)));
    set_typtbl_size (Int32.of_int (List.length offsets));
    set_typtbl_idltyps static_idltyps

  (* Returns data (in bytes) and reference buffer size (in entries) needed *)
  let rec buffer_size env t =
    let open Type in
    let t = Type.normalize t in
    let name = "@buffer_size<" ^ typ_hash t ^ ">" in
    Func.share_code1 env name ("x", I32Type) [I32Type; I32Type]
    (fun env get_x ->

      (* Some combinators for writing values *)
      let (set_data_size, get_data_size) = new_local64 env "data_size" in
      let (set_ref_size, get_ref_size) = new_local env "ref_size" in
      compile_const_64 0L ^^ set_data_size ^^
      compile_unboxed_const 0l ^^ set_ref_size ^^

      let inc_data_size code =
        get_data_size ^^
        code ^^ G.i (Convert (Wasm.Values.I64 I64Op.ExtendUI32)) ^^
        G.i (Binary (Wasm.Values.I64 I64Op.Add)) ^^
        set_data_size
      in

      let size_word env code =
        let (set_word, get_word) = new_local env "word" in
        code ^^ set_word ^^
        inc_data_size (I32Leb.compile_leb128_size get_word)
      in

      let size env t =
        let (set_inc, get_inc) = new_local env "inc" in
        buffer_size env t ^^
        get_ref_size ^^ G.i (Binary (Wasm.Values.I32 I32Op.Add)) ^^ set_ref_size ^^
        set_inc ^^ inc_data_size get_inc
      in

      let size_alias size_thing =
        (* see Note [mutable stable values] *)
        let (set_tag, get_tag) = new_local env "tag" in
        get_x ^^ Tagged.load ^^ set_tag ^^
        (* Sanity check *)
        get_tag ^^ compile_eq_const Tagged.(int_of_tag StableSeen) ^^
        get_tag ^^ compile_eq_const Tagged.(int_of_tag MutBox) ^^
        G.i (Binary (Wasm.Values.I32 I32Op.Or)) ^^
        get_tag ^^ compile_eq_const Tagged.(int_of_tag ObjInd) ^^
        G.i (Binary (Wasm.Values.I32 I32Op.Or)) ^^
        get_tag ^^ compile_eq_const Tagged.(int_of_tag Array) ^^
        G.i (Binary (Wasm.Values.I32 I32Op.Or)) ^^
        E.else_trap_with env "object_size/Mut: Unexpected tag" ^^
        (* Check if we have seen this before *)
        get_tag ^^ compile_eq_const Tagged.(int_of_tag StableSeen) ^^
        G.if0 begin
          (* Seen before *)
          (* One byte marker, one word offset *)
          inc_data_size (compile_unboxed_const 5l)
        end begin
          (* Not yet seen *)
          (* One byte marker, two words scratch space *)
          inc_data_size (compile_unboxed_const 9l) ^^
          (* Mark it as seen *)
          get_x ^^ Tagged.(store StableSeen) ^^
          (* and descend *)
          size_thing ()
        end
      in

      (* Now the actual type-dependent code *)
      begin match t with
      | Prim Nat -> inc_data_size (get_x ^^ BigNum.compile_data_size_unsigned env)
      | Prim Int -> inc_data_size (get_x ^^ BigNum.compile_data_size_signed env)
      | Prim (Int8|Nat8) -> inc_data_size (compile_unboxed_const 1l)
      | Prim (Int16|Nat16) -> inc_data_size (compile_unboxed_const 2l)
      | Prim (Int32|Nat32|Char) -> inc_data_size (compile_unboxed_const 4l)
      | Prim (Int64|Nat64|Float) -> inc_data_size (compile_unboxed_const 8l)
      | Prim Bool -> inc_data_size (compile_unboxed_const 1l)
      | Prim Null -> G.nop
      | Any -> G.nop
      | Tup [] -> G.nop (* e(()) = null *)
      | Tup ts ->
        G.concat_mapi (fun i t ->
          get_x ^^ Tuple.load_n (Int32.of_int i) ^^
          size env t
          ) ts
      | Obj ((Object | Memory), fs) ->
        G.concat_map (fun (_h, f) ->
          get_x ^^ Object.load_idx_raw env f.Type.lab ^^
          size env f.typ
          ) (sort_by_hash fs)
      | Array (Mut t) ->
        size_alias (fun () -> get_x ^^ size env (Array t))
      | Array t ->
        size_word env (get_x ^^ Heap.load_field Arr.len_field) ^^
        get_x ^^ Heap.load_field Arr.len_field ^^
        from_0_to_n env (fun get_i ->
          get_x ^^ get_i ^^ Arr.idx env ^^ load_ptr ^^
          size env t
        )
      | Prim Blob ->
        let (set_len, get_len) = new_local env "len" in
        get_x ^^ Blob.len env ^^ set_len ^^
        size_word env get_len ^^
        inc_data_size get_len
      | Prim Text ->
        let (set_len, get_len) = new_local env "len" in
        get_x ^^ Text.size env ^^ set_len ^^
        size_word env get_len ^^
        inc_data_size get_len
      | Opt t ->
        inc_data_size (compile_unboxed_const 1l) ^^ (* one byte tag *)
        get_x ^^ Opt.is_some env ^^
        G.if0 (get_x ^^ Opt.project env ^^ size env t) G.nop
      | Variant vs ->
        List.fold_right (fun (i, {lab = l; typ = t; _}) continue ->
            get_x ^^
            Variant.test_is env l ^^
            G.if0
              ( size_word env (compile_unboxed_const (Int32.of_int i)) ^^
                get_x ^^ Variant.project ^^ size env t
              ) continue
          )
          ( List.mapi (fun i (_h, f) -> (i,f)) (sort_by_hash vs) )
          ( E.trap_with env "buffer_size: unexpected variant" )
      | Func _ ->
        inc_data_size (compile_unboxed_const 1l) ^^ (* one byte tag *)
        get_x ^^ Arr.load_field 0l ^^ size env (Obj (Actor, [])) ^^
        get_x ^^ Arr.load_field 1l ^^ size env (Prim Text)
      | Obj (Actor, _) | Prim Principal ->
        inc_data_size (compile_unboxed_const 1l) ^^ (* one byte tag *)
        get_x ^^ size env (Prim Blob)
      | Non ->
        E.trap_with env "buffer_size called on value of type None"
      | Mut t ->
        size_alias (fun () -> get_x ^^ Heap.load_field MutBox.field ^^ size env t)
      | _ -> todo "buffer_size" (Arrange_ir.typ t) G.nop
      end ^^
      (* Check 32-bit overflow of buffer_size *)
      get_data_size ^^
      compile_shrU64_const 32L ^^
      G.i (Test (Wasm.Values.I64 I64Op.Eqz)) ^^
      E.else_trap_with env "buffer_size overflow" ^^
      (* Convert to 32-bit *)
      get_data_size ^^
      G.i (Convert (Wasm.Values.I32 I32Op.WrapI64)) ^^
      get_ref_size
    )

  (* Copies x to the data_buffer, storing references after ref_count entries in ref_base *)
  let rec serialize_go env t =
    let open Type in
    let t = Type.normalize t in
    let name = Strm.name_for "serialize_go" [t] in
    Func.share_code3 env name (("x", I32Type), ("data_buffer", I32Type), ("ref_buffer", I32Type)) [I32Type; I32Type]
    (fun env get_x get_data_buf get_ref_buf ->
      let set_ref_buf = G.setter_for get_ref_buf in

      (* Some combinators for writing values *)
      let open Strm in

      let write env t =
        get_data_buf ^^
        get_ref_buf ^^
        serialize_go env t ^^
        set_ref_buf ^^
        checkpoint env get_data_buf
      in

      let write_alias write_thing =
        (* see Note [mutable stable values] *)
        (* Check heap tag *)
        let (set_tag, get_tag) = new_local env "tag" in
        get_x ^^ Tagged.load ^^ set_tag ^^
        get_tag ^^ compile_eq_const Tagged.(int_of_tag StableSeen) ^^
        G.if0
        begin
          (* This is the real data *)
          write_byte env get_data_buf (compile_unboxed_const 0l) ^^
          (* Remember the current offset in the tag word *)
          get_x ^^ Strm.absolute_offset env get_data_buf ^^ Heap.store_field Tagged.tag_field ^^
          (* Leave space in the output buffer for the decoder's bookkeeping *)
          write_word_32 env get_data_buf (compile_unboxed_const 0l) ^^
          write_word_32 env get_data_buf (compile_unboxed_const 0l) ^^
          (* Now the data, following the object field mutbox indirection *)
          write_thing ()
        end
        begin
          (* This is a reference *)
          write_byte env get_data_buf (compile_unboxed_const 1l) ^^
          (* Sanity Checks *)
          get_tag ^^ compile_eq_const Tagged.(int_of_tag MutBox) ^^
          E.then_trap_with env "unvisited mutable data in serialize_go (MutBox)" ^^
          get_tag ^^ compile_eq_const Tagged.(int_of_tag ObjInd) ^^
          E.then_trap_with env "unvisited mutable data in serialize_go (ObjInd)" ^^
          get_tag ^^ compile_eq_const Tagged.(int_of_tag Array) ^^
          E.then_trap_with env "unvisited mutable data in serialize_go (Array)" ^^
          (* Second time we see this *)
          (* Calculate relative offset *)
          let set_offset, get_offset = new_local env "offset" in
          get_tag ^^ Strm.absolute_offset env get_data_buf ^^ G.i (Binary (Wasm.Values.I32 I32Op.Sub)) ^^
          set_offset ^^
          (* A sanity check *)
          get_offset ^^ compile_unboxed_const 0l ^^
          G.i (Compare (Wasm.Values.I32 I32Op.LtS)) ^^
          E.else_trap_with env "Odd offset" ^^
          (* Write the offset to the output buffer *)
          write_word_32 env get_data_buf get_offset
        end
      in

      (* Now the actual serialization *)

      begin match t with
      | Prim Nat ->
        write_bignum_leb env get_data_buf get_x
      | Prim Int ->
        write_bignum_sleb env get_data_buf get_x
      | Prim Float ->
        reserve env get_data_buf 8l ^^
        get_x ^^ Float.unbox env ^^
        G.i (Store {ty = F64Type; align = 0; offset = 0l; sz = None})
      | Prim (Int64|Nat64) ->
        reserve env get_data_buf 8l ^^
        get_x ^^ BoxedWord64.unbox env ^^
        G.i (Store {ty = I64Type; align = 0; offset = 0l; sz = None})
      | Prim (Int32|Nat32) ->
        write_word_32 env get_data_buf (get_x ^^ BoxedSmallWord.unbox env)
      | Prim Char ->
        write_word_32 env get_data_buf (get_x ^^ TaggedSmallWord.untag_codepoint)
      | Prim (Int16|Nat16) ->
        reserve env get_data_buf 2l ^^
        get_x ^^ TaggedSmallWord.lsb_adjust Nat16 ^^
        G.i (Store {ty = I32Type; align = 0; offset = 0l; sz = Some Wasm.Types.Pack16})
      | Prim (Int8|Nat8) ->
        write_byte env get_data_buf (get_x ^^ TaggedSmallWord.lsb_adjust Nat8)
      | Prim Bool ->
        write_byte env get_data_buf get_x
      | Tup [] -> (* e(()) = null *)
        G.nop
      | Tup ts ->
        G.concat_mapi (fun i t ->
          get_x ^^ Tuple.load_n (Int32.of_int i) ^^
          write env t
        ) ts
      | Obj ((Object | Memory), fs) ->
        G.concat_map (fun (_h, f) ->
          get_x ^^ Object.load_idx_raw env f.Type.lab ^^
          write env f.typ
        ) (sort_by_hash fs)
      | Array (Mut t) ->
        write_alias (fun () -> get_x ^^ write env (Array t))
      | Array t ->
        write_word_leb env get_data_buf (get_x ^^ Heap.load_field Arr.len_field) ^^
        get_x ^^ Heap.load_field Arr.len_field ^^
        from_0_to_n env (fun get_i ->
          get_x ^^ get_i ^^ Arr.idx env ^^ load_ptr ^^
          write env t
        )
      | Prim Null -> G.nop
      | Any -> G.nop
      | Opt t ->
        get_x ^^
        Opt.is_some env ^^
        G.if0
          (write_byte env get_data_buf (compile_unboxed_const 1l) ^^ get_x ^^ Opt.project env ^^ write env t)
          (write_byte env get_data_buf (compile_unboxed_const 0l))
      | Variant vs ->
        List.fold_right (fun (i, {lab = l; typ = t; _}) continue ->
            get_x ^^
            Variant.test_is env l ^^
            G.if0
              ( write_word_leb env get_data_buf (compile_unboxed_const (Int32.of_int i)) ^^
                get_x ^^ Variant.project ^^ write env t)
              continue
          )
          ( List.mapi (fun i (_h, f) -> (i,f)) (sort_by_hash vs) )
          ( E.trap_with env "serialize_go: unexpected variant" )
      | Prim Blob ->
        write_blob env get_data_buf get_x
      | Prim Text ->
        write_text env get_data_buf get_x
      | Func _ ->
        write_byte env get_data_buf (compile_unboxed_const 1l) ^^
        get_x ^^ Arr.load_field 0l ^^ write env (Obj (Actor, [])) ^^
        get_x ^^ Arr.load_field 1l ^^ write env (Prim Text)
      | Obj (Actor, _) | Prim Principal ->
        write_byte env get_data_buf (compile_unboxed_const 1l) ^^
        get_x ^^ write env (Prim Blob)
      | Non ->
        E.trap_with env "serializing value of type None"
      | Mut t ->
        write_alias (fun () ->
          get_x ^^ Heap.load_field MutBox.field ^^ write env t
        )
      | _ -> todo "serialize" (Arrange_ir.typ t) G.nop
      end ^^
      get_data_buf ^^
      get_ref_buf
    )

  (* This value is returned by deserialize_go if deserialization fails in a way
     that should be recoverable by opt parsing.
     By virtue of being a deduped static value, it can be detected by pointer
     comparison.
  *)
  let coercion_error_value env : int32 =
    E.add_static env StaticBytes.[
      I32 Tagged.(int_of_tag CoercionFailure);
    ]

  (* See Note [Candid subtype checks] *)
  let with_rel_buf_opt env extended get_typtbl_size1 f =
    if extended then
      f (compile_unboxed_const 0l)
    else
      get_typtbl_size1 ^^ get_typtbl_size env ^^
      E.call_import env "rts" "idl_sub_buf_words" ^^
      Stack.dynamic_with_words env "rel_buf" (fun get_ptr ->
        get_ptr ^^ get_typtbl_size1 ^^ get_typtbl_size env ^^
        E.call_import env "rts" "idl_sub_buf_init" ^^
        f get_ptr)

  (* See Note [Candid subtype checks] *)
  let idl_sub env t2 =
    let idx = E.add_typtbl_typ env t2 in
    get_typtbl_idltyps env ^^
    G.i (Load {ty = I32Type; align = 0; offset = Int32.mul idx 4l (*!*); sz = None}) ^^
    Func.share_code6 env ("idl_sub")
      (("rel_buf", I32Type),
       ("typtbl1", I32Type),
       ("typtbl_end1", I32Type),
       ("typtbl_size1", I32Type),
       ("idltyp1", I32Type),
       ("idltyp2", I32Type)
      )
      [I32Type]
      (fun env get_rel_buf get_typtbl1 get_typtbl_end1 get_typtbl_size1 get_idltyp1 get_idltyp2 ->
        get_rel_buf ^^
        E.else_trap_with env "null rel_buf" ^^
        get_rel_buf ^^
        get_typtbl1 ^^
        get_typtbl env ^^
        get_typtbl_end1 ^^
        get_typtbl_end env ^^
        get_typtbl_size1 ^^
        get_typtbl_size env ^^
        get_idltyp1 ^^
        get_idltyp2 ^^
        E.call_import env "rts" "idl_sub")

  (* The main deserialization function, generated once per type hash.
     Its parameters are:
       * data_buffer: The current position of the input data buffer
       * ref_buffer:  The current position of the input references buffer
       * typtbl:      The type table, as returned by parse_idl_header
       * idltyp:      The idl type (prim type or table index) to decode now
       * typtbl_size: The size of the type table, used to limit recursion
       * depth:       Recursion counter; reset when we make progres on the value
       * can_recover: Whether coercion errors are recoverable, see coercion_failed below

     It returns the value of type t (vanilla representation) or coercion_error_value,
     It advances the data_buffer past the decoded value (even if it returns coercion_error_value!)
   *)
  let rec deserialize_go env t =
    let open Type in
    let t = Type.normalize t in
    let name = "@deserialize_go<" ^ typ_hash t ^ ">" in
    Func.share_code9 env name
      (("rel_buf_opt", I32Type),
       ("data_buffer", I32Type),
       ("ref_buffer", I32Type),
       ("typtbl", I32Type),
       ("typtbl_end", I32Type),
       ("typtbl_size", I32Type),
       ("idltyp", I32Type),
       ("depth", I32Type),
       ("can_recover", I32Type)
      ) [I32Type]
    (fun env get_rel_buf_opt get_data_buf get_ref_buf get_typtbl get_typtbl_end get_typtbl_size get_idltyp get_depth get_can_recover ->

      (* Check recursion depth (protects against empty record etc.) *)
      (* Factor 2 because at each step, the expected type could go through one
         level of opt that is not present in the value type
      *)
      get_depth ^^
      get_typtbl_size ^^ compile_add_const 1l ^^ compile_mul_const 2l ^^
      G.i (Compare (Wasm.Values.I32 I32Op.LeU)) ^^
      E.else_trap_with env ("IDL error: circular record read") ^^

      (* Remember data buffer position, to detect progress *)
      let (set_old_pos, get_old_pos) = new_local env "old_pos" in
      ReadBuf.get_ptr get_data_buf ^^ set_old_pos ^^

      let go' can_recover env t =
        let (set_idlty, get_idlty) = new_local env "idl_ty" in
        set_idlty ^^
        get_rel_buf_opt ^^
        get_data_buf ^^
        get_ref_buf ^^
        get_typtbl ^^
        get_typtbl_end ^^
        get_typtbl_size ^^
        get_idlty ^^
        ( (* Reset depth counter if we made progress *)
          ReadBuf.get_ptr get_data_buf ^^ get_old_pos ^^
          G.i (Compare (Wasm.Values.I32 I32Op.Eq)) ^^
          G.if1 I32Type
          (get_depth ^^ compile_add_const 1l)
          (compile_unboxed_const 0l)
        ) ^^
        (if can_recover
         then compile_unboxed_const 1l
         else get_can_recover) ^^
        deserialize_go env t
      in

      let go = go' false in
      let go_can_recover = go' true in

      let skip get_typ =
        get_data_buf ^^ get_typtbl ^^ get_typ ^^ compile_unboxed_const 0l ^^
        E.call_import env "rts" "skip_any"
      in

      (* This flag is set to return a coercion error at the very end
         We cannot use (G.i Return) for early exit, or we’d leak stack space,
         as Stack.with_words is used to allocate scratch space.
      *)
      let (set_failed, get_failed) = new_local env "failed" in
      let set_failure = compile_unboxed_const 1l ^^ set_failed in
      let when_failed f = get_failed ^^ G.if0 f G.nop in

      (* This looks at a value and if it is coercion_error_value, sets the failure flag.
         This propagates the error out of arrays, records, etc.
       *)
      let remember_failure get_val =
          get_val ^^ compile_eq_const (coercion_error_value env) ^^
          G.if0 set_failure G.nop
      in

      (* This sets the failure flag and puts coercion_error_value on the stack *)
      let coercion_failed msg =
        (* If we know that there is no backtracking `opt t` around, then just trap.
           This gives a better error message
        *)
        get_can_recover ^^ E.else_trap_with env msg ^^
        set_failure ^^ compile_unboxed_const (coercion_error_value env) in

      (* returns true if we are looking at primitive type with this id *)
      let check_prim_typ t =
        get_idltyp ^^
        compile_eq_const (Int32.neg (Option.get (to_idl_prim t)))
      in

      let with_prim_typ t f =
        check_prim_typ t ^^
        G.if1 I32Type f
          ( skip get_idltyp ^^
            coercion_failed ("IDL error: unexpected IDL type when parsing " ^ string_of_typ t)
          )
      in

      let read_byte_tagged = function
        | [code0; code1] ->
          ReadBuf.read_byte env get_data_buf ^^
          let (set_b, get_b) = new_local env "b" in
          set_b ^^
          get_b ^^
          compile_eq_const 0l ^^
          G.if1 I32Type
          begin code0
          end begin
            get_b ^^ compile_eq_const 1l ^^
            E.else_trap_with env "IDL error: byte tag not 0 or 1" ^^
            code1
          end
        | _ -> assert false; (* can be generalized later as needed *)
      in

      let read_blob () =
        let (set_len, get_len) = new_local env "len" in
        let (set_x, get_x) = new_local env "x" in
        ReadBuf.read_leb128 env get_data_buf ^^ set_len ^^

        get_len ^^ Blob.alloc env ^^ set_x ^^
        get_x ^^ Blob.payload_ptr_unskewed ^^
        ReadBuf.read_blob env get_data_buf get_len ^^
        get_x
      in

      let read_principal () =
        let (set_len, get_len) = new_local env "len" in
        let (set_x, get_x) = new_local env "x" in
        ReadBuf.read_leb128 env get_data_buf ^^ set_len ^^

        (* at most 29 bytes, according to
           https://sdk.dfinity.org/docs/interface-spec/index.html#principal
        *)
        get_len ^^ compile_unboxed_const 29l ^^ G.i (Compare (Wasm.Values.I32 I32Op.LeU)) ^^
        E.else_trap_with env "IDL error: principal too long" ^^

        get_len ^^ Blob.alloc env ^^ set_x ^^
        get_x ^^ Blob.payload_ptr_unskewed ^^
        ReadBuf.read_blob env get_data_buf get_len ^^
        get_x
      in

      let read_text () =
        let (set_len, get_len) = new_local env "len" in
        ReadBuf.read_leb128 env get_data_buf ^^ set_len ^^
        let (set_ptr, get_ptr) = new_local env "x" in
        ReadBuf.get_ptr get_data_buf ^^ set_ptr ^^
        ReadBuf.advance get_data_buf get_len ^^
        (* validate *)
        get_ptr ^^ get_len ^^ E.call_import env "rts" "utf8_validate" ^^
        (* copy *)
        get_ptr ^^ get_len ^^ Text.of_ptr_size env
      in

      let read_actor_data () =
        read_byte_tagged
          [ E.trap_with env "IDL error: unexpected actor reference"
          ; read_principal ()
          ]
      in

      (* returns true if get_arg_typ is a composite type of this id *)
      let check_composite_typ get_arg_typ idl_tycon_id =
        get_arg_typ ^^
        compile_unboxed_const 0l ^^ G.i (Compare (Wasm.Values.I32 I32Op.GeS)) ^^
        G.if1 I32Type
        begin
          ReadBuf.alloc env (fun get_typ_buf ->
            (* Update typ_buf *)
            ReadBuf.set_ptr get_typ_buf (
              get_typtbl ^^
              get_arg_typ ^^ compile_mul_const Heap.word_size ^^
              G.i (Binary (Wasm.Values.I32 I32Op.Add)) ^^
              load_unskewed_ptr
            ) ^^
            ReadBuf.set_end get_typ_buf (ReadBuf.get_end get_data_buf) ^^
            (* read sleb128 *)
            ReadBuf.read_sleb128 env get_typ_buf ^^
            (* Check it is the expected value *)
            compile_eq_const idl_tycon_id
          )
        end
        (compile_unboxed_const 0l)
      in


      (* checks that arg_typ is positive, looks it up in the table,
         creates a fresh typ_buf pointing into the type description,
         reads the type constructor index and traps or fails if it is the wrong one.
         and passes the typ_buf to a subcomputation to read the type arguments *)
      let with_composite_arg_typ get_arg_typ idl_tycon_id f =
        (* make sure index is not negative *)
        get_arg_typ ^^
        compile_unboxed_const 0l ^^ G.i (Compare (Wasm.Values.I32 I32Op.GeS)) ^^
        G.if1 I32Type
        begin
          ReadBuf.alloc env (fun get_typ_buf ->
            (* Update typ_buf *)
            ReadBuf.set_ptr get_typ_buf (
              get_typtbl ^^
              get_arg_typ ^^ compile_mul_const Heap.word_size ^^
              G.i (Binary (Wasm.Values.I32 I32Op.Add)) ^^
              load_unskewed_ptr
            ) ^^
            ReadBuf.set_end get_typ_buf (ReadBuf.get_end get_data_buf) ^^
            (* read sleb128 *)
            ReadBuf.read_sleb128 env get_typ_buf ^^
            (* Check it is the expected type constructor *)
            compile_eq_const idl_tycon_id ^^
            G.if1 I32Type
            begin
              f get_typ_buf
            end
            begin
              skip get_arg_typ ^^
              coercion_failed ("IDL error: unexpected IDL type when parsing " ^ string_of_typ t)
            end
          )
        end
        begin
          skip get_arg_typ ^^
          coercion_failed ("IDL error: unexpected IDL type when parsing " ^ string_of_typ t)
        end
      in

      let with_composite_typ idl_tycon_id f =
        with_composite_arg_typ get_idltyp idl_tycon_id f
      in

      let with_record_typ f = with_composite_typ idl_record (fun get_typ_buf ->
        Stack.with_words env "get_n_ptr" 1l (fun get_n_ptr ->
          get_n_ptr ^^
          ReadBuf.read_leb128 env get_typ_buf ^^
          store_unskewed_ptr ^^
          f get_typ_buf get_n_ptr
        )
      ) in

      let with_blob_typ env f =
        with_composite_typ idl_vec (fun get_typ_buf ->
          ReadBuf.read_sleb128 env get_typ_buf ^^
          compile_eq_const (-5l) (* Nat8 *) ^^
          G.if1 I32Type
            f
            begin
              skip get_idltyp ^^
              coercion_failed "IDL error: blob not a vector of nat8"
            end
        )
      in

      let read_alias env t read_thing =
        (* see Note [mutable stable values] *)
        let (set_is_ref, get_is_ref) = new_local env "is_ref" in
        let (set_result, get_result) = new_local env "result" in
        let (set_cur, get_cur) = new_local env "cur" in
        let (set_memo, get_memo) = new_local env "memo" in

        let (set_arg_typ, get_arg_typ) = new_local env "arg_typ" in
        with_composite_typ idl_alias (ReadBuf.read_sleb128 env) ^^ set_arg_typ ^^

        (* Find out if it is a reference or not *)
        ReadBuf.read_byte env get_data_buf ^^ set_is_ref ^^

        (* If it is a reference, temporarily set the read buffer to that place *)
        get_is_ref ^^
        G.if0 begin
          let (set_offset, get_offset) = new_local env "offset" in
          ReadBuf.read_word32 env get_data_buf ^^ set_offset ^^
          (* A sanity check *)
          get_offset ^^ compile_unboxed_const 0l ^^
          G.i (Compare (Wasm.Values.I32 I32Op.LtS)) ^^
          E.else_trap_with env "Odd offset" ^^

          ReadBuf.get_ptr get_data_buf ^^ set_cur ^^
          ReadBuf.advance get_data_buf (get_offset ^^ compile_add_const (-4l))
        end G.nop ^^

        (* Remember location of ptr *)
        ReadBuf.get_ptr get_data_buf ^^ set_memo ^^
        (* Did we decode this already? *)
        ReadBuf.read_word32 env get_data_buf ^^ set_result ^^
        get_result ^^ compile_eq_const 0l ^^
        G.if0 begin
          (* No, not yet decoded *)
          (* Skip over type hash field *)
          ReadBuf.read_word32 env get_data_buf ^^ compile_eq_const 0l ^^
          E.else_trap_with env "Odd: Type hash scratch space not empty" ^^

          (* Read the content *)
          read_thing get_arg_typ (fun get_thing ->
            (* This is called after allocation, but before descending
               We update the memo location here so that loops work
            *)
            get_thing ^^ set_result ^^
            get_memo ^^ get_result ^^ store_unskewed_ptr ^^
            get_memo ^^ compile_add_const 4l ^^ Blob.lit env (typ_hash t) ^^ store_unskewed_ptr
          )
        end begin
          (* Decoded before. Check type hash *)
          ReadBuf.read_word32 env get_data_buf ^^ Blob.lit env (typ_hash t) ^^
          G.i (Compare (Wasm.Values.I32 I32Op.Eq)) ^^
          E.else_trap_with env ("Stable memory error: Aliased at wrong type, expected: " ^ typ_hash t)
        end ^^

        (* If this was a reference, reset read buffer *)
        get_is_ref ^^
        G.if0 (ReadBuf.set_ptr get_data_buf get_cur) G.nop ^^

        get_result
      in


      (* Now the actual deserialization *)
      begin match t with
      (* Primitive types *)
      | Prim Nat ->
        with_prim_typ t
        begin
          BigNum.compile_load_from_data_buf env get_data_buf false
        end
      | Prim Int ->
        (* Subtyping with nat *)
        check_prim_typ (Prim Nat) ^^
        G.if1 I32Type
          begin
            BigNum.compile_load_from_data_buf env get_data_buf false
          end
          begin
            with_prim_typ t
            begin
              BigNum.compile_load_from_data_buf env get_data_buf true
            end
          end
      | Prim Float ->
        with_prim_typ t
        begin
          ReadBuf.read_float64 env get_data_buf ^^
          Float.box env
        end
      | Prim (Int64|Nat64) ->
        with_prim_typ t
        begin
          ReadBuf.read_word64 env get_data_buf ^^
          BoxedWord64.box env
        end
      | Prim (Int32|Nat32) ->
        with_prim_typ t
        begin
          ReadBuf.read_word32 env get_data_buf ^^
          BoxedSmallWord.box env
        end
      | Prim Char ->
        with_prim_typ t
        begin
          ReadBuf.read_word32 env get_data_buf ^^
          TaggedSmallWord.check_and_tag_codepoint env
        end
      | Prim (Int16|Nat16) ->
        with_prim_typ t
        begin
          ReadBuf.read_word16 env get_data_buf ^^
          TaggedSmallWord.msb_adjust Nat16
        end
      | Prim (Int8|Nat8) ->
        with_prim_typ t
        begin
          ReadBuf.read_byte env get_data_buf ^^
          TaggedSmallWord.msb_adjust Nat8
        end
      | Prim Bool ->
        with_prim_typ t
        begin
          read_byte_tagged
            [ Bool.lit false
            ; Bool.lit true
            ]
        end
      | Prim Null ->
        with_prim_typ t (Opt.null_lit env)
      | Any ->
        skip get_idltyp ^^
        (* Any vanilla value works here *)
        Opt.null_lit env
      | Prim Blob ->
        with_blob_typ env (read_blob ())
      | Prim Principal ->
        with_prim_typ t
        begin
          read_byte_tagged
            [ E.trap_with env "IDL error: unexpected principal reference"
            ; read_principal ()
            ]
        end
      | Prim Text ->
        with_prim_typ t (read_text ())
      | Tup [] -> (* e(()) = null *)
        with_prim_typ t (Tuple.from_stack env 0)
      (* Composite types *)
      | Tup ts ->
        with_record_typ (fun get_typ_buf get_n_ptr ->
          let (set_val, get_val) = new_local env "val" in

          G.concat_mapi (fun i t ->
            (* skip all possible intermediate extra fields *)
            get_typ_buf ^^ get_data_buf ^^ get_typtbl ^^ compile_unboxed_const (Int32.of_int i) ^^ get_n_ptr ^^
            E.call_import env "rts" "find_field" ^^
            G.if1 I32Type
              begin
                ReadBuf.read_sleb128 env get_typ_buf ^^
                go env t ^^ set_val ^^
                remember_failure get_val ^^
                get_val
              end
              begin
                match normalize t with
                | Opt _ | Any -> Opt.null_lit env
                | _ -> coercion_failed "IDL error: did not find tuple field in record"
              end
          ) ts ^^

          (* skip all possible trailing extra fields *)
          get_typ_buf ^^ get_data_buf ^^ get_typtbl ^^ get_n_ptr ^^
          E.call_import env "rts" "skip_fields" ^^

          Tuple.from_stack env (List.length ts)
        )
      | Obj ((Object | Memory), fs) ->
        with_record_typ (fun get_typ_buf get_n_ptr ->
          let (set_val, get_val) = new_local env "val" in

          Object.lit_raw env (List.map (fun (h,f) ->
            f.Type.lab, fun () ->
              (* skip all possible intermediate extra fields *)
              get_typ_buf ^^ get_data_buf ^^ get_typtbl ^^ compile_unboxed_const (Lib.Uint32.to_int32 h) ^^ get_n_ptr ^^
              E.call_import env "rts" "find_field" ^^
              G.if1 I32Type
                begin
                  ReadBuf.read_sleb128 env get_typ_buf ^^
                  go env f.typ ^^ set_val ^^
                  remember_failure get_val ^^
                  get_val
                  end
                begin
                  match normalize f.typ with
                  | Opt _ | Any -> Opt.null_lit env
                  | _ -> coercion_failed (Printf.sprintf "IDL error: did not find field %s in record" f.lab)
                end
          ) (sort_by_hash fs)) ^^

          (* skip all possible trailing extra fields *)
          get_typ_buf ^^ get_data_buf ^^ get_typtbl ^^ get_n_ptr ^^
          E.call_import env "rts" "skip_fields"
          )
      | Array (Mut t) ->
        read_alias env (Array (Mut t)) (fun get_array_typ on_alloc ->
          let (set_len, get_len) = new_local env "len" in
          let (set_x, get_x) = new_local env "x" in
          let (set_val, get_val) = new_local env "val" in
          let (set_arg_typ, get_arg_typ) = new_local env "arg_typ" in
          with_composite_arg_typ get_array_typ idl_vec (ReadBuf.read_sleb128 env) ^^ set_arg_typ ^^
          ReadBuf.read_leb128 env get_data_buf ^^ set_len ^^
          get_len ^^ Arr.alloc env ^^ set_x ^^
          on_alloc get_x ^^
          get_len ^^ from_0_to_n env (fun get_i ->
            get_x ^^ get_i ^^ Arr.idx env ^^
            get_arg_typ ^^ go env t ^^ set_val ^^
            remember_failure get_val ^^
            get_val ^^ store_ptr
          )
        )
      | Array t ->
        let (set_len, get_len) = new_local env "len" in
        let (set_x, get_x) = new_local env "x" in
        let (set_val, get_val) = new_local env "val" in
        let (set_arg_typ, get_arg_typ) = new_local env "arg_typ" in
        with_composite_typ idl_vec (ReadBuf.read_sleb128 env) ^^ set_arg_typ ^^
        ReadBuf.read_leb128 env get_data_buf ^^ set_len ^^
        get_len ^^ Arr.alloc env ^^ set_x ^^
        get_len ^^ from_0_to_n env (fun get_i ->
          get_x ^^ get_i ^^ Arr.idx env ^^
          get_arg_typ ^^ go env t ^^ set_val ^^
          remember_failure get_val ^^
          get_val ^^ store_ptr
        ) ^^
        get_x
      | Opt t ->
        check_prim_typ (Prim Null) ^^
        G.if1 I32Type (Opt.null_lit env)
        begin
          check_prim_typ Any ^^ (* reserved *)
          G.if1 I32Type (Opt.null_lit env)
          begin
            check_composite_typ get_idltyp idl_opt ^^
            G.if1 I32Type
            begin
              let (set_arg_typ, get_arg_typ) = new_local env "arg_typ" in
              with_composite_typ idl_opt (ReadBuf.read_sleb128 env) ^^ set_arg_typ ^^
              read_byte_tagged
                [ Opt.null_lit env
                ; let (set_val, get_val) = new_local env "val" in
                  get_arg_typ ^^ go_can_recover env t ^^ set_val ^^
                  get_val ^^ compile_eq_const (coercion_error_value env) ^^
                  G.if1 I32Type
                    (* decoding failed, but this is opt, so: return null *)
                    (Opt.null_lit env)
                    (* decoding succeeded, return opt value *)
                    (Opt.inject env get_val)
                ]
            end
            begin
              (* this check corresponds to `not (null <: <t>)` in the spec *)
              match normalize t with
              | Prim Null | Opt _ | Any ->
                (* Ignore and return null *)
                skip get_idltyp ^^
                Opt.null_lit env
              | _ ->
                (* Try constituent type *)
                let (set_val, get_val) = new_local env "val" in
                get_idltyp ^^ go_can_recover env t ^^ set_val ^^
                get_val ^^ compile_eq_const (coercion_error_value env) ^^
                G.if1 I32Type
                  (* decoding failed, but this is opt, so: return null *)
                  (Opt.null_lit env)
                  (* decoding succeeded, return opt value *)
                  (Opt.inject env get_val)
            end
          end
        end
      | Variant vs ->
        let (set_val, get_val) = new_local env "val" in
        with_composite_typ idl_variant (fun get_typ_buf ->
          (* Find the tag *)
          let (set_n, get_n) = new_local env "len" in
          ReadBuf.read_leb128 env get_typ_buf ^^ set_n ^^

          let (set_tagidx, get_tagidx) = new_local env "tagidx" in
          ReadBuf.read_leb128 env get_data_buf ^^ set_tagidx ^^

          get_tagidx ^^ get_n ^^
          G.i (Compare (Wasm.Values.I32 I32Op.LtU)) ^^
          E.else_trap_with env "IDL error: variant index out of bounds" ^^

          (* Zoom past the previous entries *)
          get_tagidx ^^ from_0_to_n env (fun _ ->
            get_typ_buf ^^ E.call_import env "rts" "skip_leb128" ^^
            get_typ_buf ^^ E.call_import env "rts" "skip_leb128"
          ) ^^

          (* Now read the tag *)
          let (set_tag, get_tag) = new_local env "tag" in
          ReadBuf.read_leb128 env get_typ_buf ^^ set_tag ^^
          let (set_arg_typ, get_arg_typ) = new_local env "arg_typ" in
          ReadBuf.read_sleb128 env get_typ_buf ^^ set_arg_typ ^^

          List.fold_right (fun (h, {lab = l; typ = t; _}) continue ->
              get_tag ^^ compile_eq_const (Lib.Uint32.to_int32 h) ^^
              G.if1 I32Type
                ( Variant.inject env l (
                  get_arg_typ ^^ go env t ^^ set_val ^^
                  remember_failure get_val ^^
                  get_val
                ))
                continue
            )
            ( sort_by_hash vs )
            ( coercion_failed "IDL error: unexpected variant tag" )
        )
      | Func _ ->
        (* See Note [Candid subtype checks] *)
        get_rel_buf_opt ^^
        G.if1 I32Type
          begin
            get_rel_buf_opt ^^
            get_typtbl ^^
            get_typtbl_end ^^
            get_typtbl_size ^^
            get_idltyp ^^
            idl_sub env t
          end
          (Bool.lit true) ^^ (* if we don't have a subtype memo table, assume the types are ok *)
        G.if1 I32Type
          (with_composite_typ idl_func (fun _get_typ_buf ->
            read_byte_tagged
              [ E.trap_with env "IDL error: unexpected function reference"
              ; read_actor_data () ^^
                read_text () ^^
                Tuple.from_stack env 2
              ]))
          (skip get_idltyp ^^
           coercion_failed "IDL error: incompatible function type")
      | Obj (Actor, _) ->
        (* See Note [Candid subtype checks] *)
        get_rel_buf_opt ^^
        G.if1 I32Type
          begin
            get_rel_buf_opt ^^
            get_typtbl ^^
            get_typtbl_end ^^
            get_typtbl_size ^^
            get_idltyp ^^
            idl_sub env t
          end
          (Bool.lit true) ^^
        G.if1 I32Type
          (with_composite_typ idl_service
             (fun _get_typ_buf -> read_actor_data ()))
          (skip get_idltyp ^^
           coercion_failed "IDL error: incompatible actor type")
      | Mut t ->
        read_alias env (Mut t) (fun get_arg_typ on_alloc ->
          let (set_result, get_result) = new_local env "result" in
          Tagged.obj env Tagged.ObjInd [ compile_unboxed_const 0l ] ^^ set_result ^^
          on_alloc get_result ^^
          get_result ^^
            get_arg_typ ^^ go env t ^^
          Heap.store_field MutBox.field
        )
      | Non ->
        skip get_idltyp ^^
        coercion_failed "IDL error: deserializing value of type None"
      | _ -> todo_trap env "deserialize" (Arrange_ir.typ t)
      end ^^
      (* Parsed value on the stack, return that, unless the failure flag is set *)
      when_failed (compile_unboxed_const (coercion_error_value env) ^^ G.i Return)
    )

  let serialize env ts : G.t =
    let name = Strm.name_for "serialize" ts in
    (* returns data/length pointers (will be GC’ed next time!) *)
    Func.share_code1 env name ("x", I32Type) [I32Type; I32Type] (fun env get_x ->
      let (set_data_size, get_data_size) = new_local env "data_size" in
      let (set_refs_size, get_refs_size) = new_local env "refs_size" in

      let (tydesc, _offsets, _idltyps) = type_desc env ts in
      let tydesc_len = Int32.of_int (String.length tydesc) in

      (* Get object sizes *)
      get_x ^^
      buffer_size env (Type.seq ts) ^^
      set_refs_size ^^
      set_data_size ^^
      (* check for overflow *)
      get_data_size ^^
      compile_add_const tydesc_len ^^
      compile_unboxed_const tydesc_len ^^
      G.i (Compare (Wasm.Values.I32 I32Op.LtU)) ^^
      E.then_trap_with env "serialization overflow" ^^

      let (set_data_start, get_data_start) = new_local env "data_start" in
      let (set_refs_start, get_refs_start) = new_local env "refs_start" in

      (* Create a stream with suitable capacity and given header *)
      Strm.create env get_data_size set_data_start get_data_start tydesc ^^
      get_refs_size ^^ compile_mul_const Heap.word_size ^^ Blob.dyn_alloc_scratch env ^^ set_refs_start ^^

      (* Serialize x into the buffer *)
      get_x ^^
      get_data_start ^^
      get_refs_start ^^
      serialize_go env (Type.seq ts) ^^

      (* Sanity check: Did we fill exactly the buffer *)
      get_refs_start ^^ get_refs_size ^^ compile_mul_const Heap.word_size ^^ G.i (Binary (Wasm.Values.I32 I32Op.Add)) ^^
      G.i (Compare (Wasm.Values.I32 I32Op.Eq)) ^^
      E.else_trap_with env "reference buffer not filled" ^^

      (* Verify that the stream is correctly filled *)
      Strm.check_filled env get_data_start get_data_size ^^
      get_refs_size ^^
      compile_eq_const 0l ^^
      E.else_trap_with env "cannot send references on IC System API" ^^

      (* Extract the payload if possible *)
      Strm.terminate env get_data_start get_data_size tydesc_len
    )


  let deserialize_from_blob extended env ts =
    let ts_name = typ_seq_hash ts in
    let name =
      (* TODO(#3185): this specialization on `extended` seems redundant,
         removing it might simplify things *and* share more code in binaries.
         The only tricky bit might be the conditional Stack.dynamic_with_words bit... *)
      if extended
      then "@deserialize_extended<" ^ ts_name ^ ">"
      else "@deserialize<" ^ ts_name ^ ">" in
    Func.share_code2 env name (("blob", I32Type), ("can_recover", I32Type)) (List.map (fun _ -> I32Type) ts) (fun env get_blob get_can_recover ->
      let (set_data_size, get_data_size) = new_local env "data_size" in
      let (set_refs_size, get_refs_size) = new_local env "refs_size" in
      let (set_data_start, get_data_start) = new_local env "data_start" in
      let (set_refs_start, get_refs_start) = new_local env "refs_start" in
      let (set_arg_count, get_arg_count) = new_local env "arg_count" in
      let (set_val, get_val) = new_local env "val" in

      get_blob ^^ Blob.len env ^^ set_data_size ^^
      get_blob ^^ Blob.payload_ptr_unskewed ^^ set_data_start ^^

      (* Allocate space for the reference buffer and copy it *)
      compile_unboxed_const 0l ^^ set_refs_size (* none yet *) ^^

      (* Allocate space for out parameters of parse_idl_header *)
      Stack.with_words env "get_typtbl_size_ptr" 1l (fun get_typtbl_size_ptr ->
      Stack.with_words env "get_typtbl_ptr" 1l (fun get_typtbl_ptr ->
      Stack.with_words env "get_maintyps_ptr" 1l (fun get_maintyps_ptr ->

      (* Set up read buffers *)
      ReadBuf.alloc env (fun get_data_buf -> ReadBuf.alloc env (fun get_ref_buf ->

      ReadBuf.set_ptr get_data_buf get_data_start ^^
      ReadBuf.set_size get_data_buf get_data_size ^^
      ReadBuf.set_ptr get_ref_buf get_refs_start ^^
      ReadBuf.set_size get_ref_buf (get_refs_size ^^ compile_mul_const Heap.word_size) ^^

      (* Go! *)
      Bool.lit extended ^^ get_data_buf ^^ get_typtbl_ptr ^^ get_typtbl_size_ptr ^^ get_maintyps_ptr ^^
      E.call_import env "rts" "parse_idl_header" ^^

      (* Allocate memo table, if necessary *)
      with_rel_buf_opt env extended (get_typtbl_size_ptr ^^ load_unskewed_ptr) (fun get_rel_buf_opt ->

      (* set up a dedicated read buffer for the list of main types *)
      ReadBuf.alloc env (fun get_main_typs_buf ->
        ReadBuf.set_ptr get_main_typs_buf (get_maintyps_ptr ^^ load_unskewed_ptr) ^^
        ReadBuf.set_end get_main_typs_buf (ReadBuf.get_end get_data_buf) ^^
        ReadBuf.read_leb128 env get_main_typs_buf ^^ set_arg_count ^^

        G.concat_map (fun t ->
          let can_recover, default_or_trap = Type.(
            match normalize t with
            | Opt _ | Any ->
              (Bool.lit true, fun msg -> Opt.null_lit env)
            | _ ->
              (get_can_recover, fun msg ->
                get_can_recover ^^
                G.if1 I32Type
                   (compile_unboxed_const (coercion_error_value env))
                   (E.trap_with env msg)))
          in
          get_arg_count ^^
          compile_eq_const 0l ^^
          G.if1 I32Type
           (default_or_trap ("IDL error: too few arguments " ^ ts_name))
           (begin
             get_rel_buf_opt ^^
             get_data_buf ^^ get_ref_buf ^^
             get_typtbl_ptr ^^ load_unskewed_ptr ^^
             get_maintyps_ptr ^^ load_unskewed_ptr ^^ (* typtbl_end *)
             get_typtbl_size_ptr ^^ load_unskewed_ptr ^^
             ReadBuf.read_sleb128 env get_main_typs_buf ^^
             compile_unboxed_const 0l ^^ (* initial depth *)
             can_recover ^^
             deserialize_go env t ^^ set_val ^^
             get_arg_count ^^ compile_sub_const 1l ^^ set_arg_count ^^
             get_val ^^ compile_eq_const (coercion_error_value env) ^^
             (G.if1 I32Type
               (default_or_trap "IDL error: coercion failure encountered")
               get_val)
            end)
        ) ts ^^

        (* Skip any extra arguments *)
        compile_while env
         (get_arg_count ^^ compile_rel_const I32Op.GtU 0l)
         begin
           get_data_buf ^^
           get_typtbl_ptr ^^ load_unskewed_ptr ^^
           ReadBuf.read_sleb128 env get_main_typs_buf ^^
           compile_unboxed_const 0l ^^
           E.call_import env "rts" "skip_any" ^^
           get_arg_count ^^ compile_sub_const 1l ^^ set_arg_count
         end ^^

        ReadBuf.is_empty env get_data_buf ^^
        E.else_trap_with env ("IDL error: left-over bytes " ^ ts_name) ^^
        ReadBuf.is_empty env get_ref_buf ^^
        E.else_trap_with env ("IDL error: left-over references " ^ ts_name)
      ))))))

    ))

  let deserialize env ts =
    IC.arg_data env ^^
    Bool.lit false ^^ (* can't recover *)
    deserialize_from_blob false env ts

(*
Note [speculating for short (S)LEB encoded bignums]
~~~~~~~~~~~~~~~~~~~~~~~~~~~~~~~~~~~~~~~~~~~~~~~~~~~

#3098 highlighted that a lot of heap garbage can be generated while reading in
(S)LEB-encoded bignums. To make heap consumption optimal for every compactly
representable `Int`, we resort to speculatively reading a 64-byte chunk from
the `ReadBuf`. We call it speculative, because it may read past the end of the
buffer (and thus end up containing junk bytes) or even fail because reading
across Wasm page boundaries could cause trapping. (Consider the buffer ending
3 bytes before the last-memory-page boundary and issuing a speculative 64-bit read for the
address 2 bytes less than buffer end.) In case of failure to read data, `-1`
(a sentinel) is returned. (The sentinel could be use-case specific when later
the need arises.)

In most cases the speculative read will come back with valid bytes. How many
of those are relevant, can be judged by consulting the buffer-end pointer or
analysing the 64-bit word directly. In the case of (S)LEB, the continuation and
termination bits can be filtered and thus the encoding's last byte detected when
present in the 64-bit word.

If such a LEB boundary is detected, avenues open up for a much faster (than
bytewise-sequential) parsing.

After the data is interpreted, it's the client's responsibility to adjust the
current buffer position.

 *)

(*
Note [mutable stable values]
~~~~~~~~~~~~~~~~~~~~~~~~~~~~

We currently use a Candid derivative to serialize stable values. In addition to
storing sharable data, we can also store mutable data (records with mutable
fields and mutable arrays), and we need to preserve aliasing.

To that end we extend Candid with a type constructor `alias t`.

In the type table, alias t is represented by type code 1. All Candid type constructors
are represented by negative numbers, so this cannot clash with anything and,
conveniently, makes such values illegal Candid.

The values of `alias t` are either

 * i8(0) 0x00000000 0x00000000 M(v)
   for one (typically the first) occurrence of v
   The first 0x00000000 is the “memo field”, the second is the “type hash field”.
   Both are scratch spaces for the benefit of the decoder.

or

 * i8(1) i32(offset) M(v)
   for all other occurrences of v, where offset is the relative position of the
   above occurrences from this reference.

We map Motoko types to this as follows:

  e([var t]) = alias e([t]) = alias vec e(t)
  e({var field : t}) = record { field : alias e(t) }

Why different? Because we need to alias arrays as a whole (we can’t even alias
their fields, as they are manifestly part of the array heap structure), but
aliasing records does not work, as aliased record values may appear at
different types (due to subtyping), and Candid serialization is type-driven.
Luckily records put all mutable fields behind an indirection (ObjInd), so this
works.

The type-driven code in this module treats `Type.Mut` to always refer to an
`ObjInd`; for arrays the mutable case is handled directly.

To detect and preserve aliasing, these steps are taken:

 * In `buffer_size`, when we see a mutable thing (`Array` or `ObjInd`), the
   first time, we mark it by setting the heap tag to `StableSeen`.
   This way, when we see it a second time, we can skip the value in the size
   calculation.
 * In `serialize`, when we see it a first time (tag still `StableSeen`),
   we serialize it (first form above), and remember the absolute position
   in the output buffer, abusing the heap tag here.
   (Invariant: This absolute position is never `StableSeen`)
   Upon a second visit (tag not `StableSeen`), we can thus fetch that absolute
   position and calculate the offset.
 * In `deserialize`, when we come across a `alias t`, we follow the offset (if
   needed) to find the content.

   If the memo field is still `0x00000000`, this is the first time we read
   this, so we deserialize to the Motoko heap, and remember the heap position
   (vanilla pointer) by overwriting the memo field.
   We also store the type hash of the type we are serializing at in the type
   hash field.

   If it is not `0x00000000` then we can simply read the pointer from there,
   after checking the type hash field to make sure we are aliasing at the same
   type.

 *)

(*
Note [Candid subtype checks]
~~~~~~~~~~~~~~~~~~~~~~~~~~~~

Deserializing Candid values requires a Candid subtype check when
deserializing values of reference types (actors and functions).

The subtype test is performed directly on the expected and actual
candid type tables using RTS functions `idl_sub_buf_words`,
`idl_sub_buf_init` and `idl_sub`.  One type table and vector of types
is generated statically from the list of statically known types
encountered during code generation, the other is determined
dynamically by, e.g. message payload. The latter will vary with
each payload to decode.

The known Motoko types are accumulated in a global list as required
and then, in a final compilation step, encoded to global type table
and sequence of type indices. The encoding is stored as static
data referenced by dedicated wasm globals so that we can generate
code that references the globals before their final definitions are
known.

Deserializing a proper (not extended) Candid value stack allocates a
mutable word buffer, of size determined by `idl_sub_buf_words`.
The word buffer is used to initialize and provide storage for a
Rust memo table (see bitrel.rs) memoizing the result of sub and
super type tests performed during deserialization of a given Candid
value sequence.  The memo table is initialized once, using `idl_sub_buf_init`,
then shared between recursive calls to deserialize, by threading the (possibly
null) wasm address of the word buffer as an optional argument.  The
word buffer is stack allocated in generated code, not Rust, because
it's size is dynamic and Rust doesn't seem to support dynamically-sized
stack allocation.

Currently, we only perform Candid subtype checks when decoding proper
(not extended) Candid values. Extended values are required for
stable variables only: we can omit the check, because compatibility
should already be enforced by the static signature compatibility
check.  We use the `null`-ness of the word buffer pointer to
dynamically determine whether to omit or perform Candid subtype checks.

NB: Extending `idl_sub` to support extended, "stable" types (with mutable,
invariant type constructors) would require extending the polarity argument
from a Boolean to a three-valued argument to efficiently check equality for
invariant type constructors in a single pass.
*)

end (* MakeSerialization *)

module Serialization = MakeSerialization(BumpStream)

module BlobStream : Stream = struct
  let create env get_data_size set_token get_token header =
    let header_size = Int32.of_int (String.length header) in
    get_data_size ^^ compile_add_const header_size ^^
    E.call_import env "rts" "alloc_stream" ^^ set_token ^^
    get_token ^^
    Blob.lit env header ^^
    E.call_import env "rts" "stream_write_text"

  let check_filled env get_token get_data_size =
    G.i Drop

  let terminate env get_token _get_data_size _header_size =
    get_token ^^ E.call_import env "rts" "stream_split" ^^
    let set_blob, get_blob = new_local env "blob" in
    set_blob ^^
    get_blob ^^ Blob.payload_ptr_unskewed ^^
    get_blob ^^ Blob.len env

  let finalize_buffer code = code

  let name_for fn_name ts = "@Bl_" ^ fn_name ^ "<" ^ Typ_hash.typ_seq_hash ts ^ ">"

  let absolute_offset _env get_token =
    let filled_field = Int32.add Blob.len_field 8l in (* see invariant in `stream.rs` *)
    get_token ^^ Heap.load_field_unskewed filled_field

  let checkpoint _env _get_token = G.i Drop

  let reserve env get_token bytes =
    get_token ^^ compile_unboxed_const bytes ^^ E.call_import env "rts" "stream_reserve"

  let write_word_leb env get_token code =
    let set_word, get_word = new_local env "word" in
    code ^^ set_word ^^
    I32Leb.compile_store_to_data_buf_unsigned env get_word
      (get_token ^^ I32Leb.compile_leb128_size get_word ^^ E.call_import env "rts" "stream_reserve") ^^
    G.i Drop

  let write_word_32 env get_token code =
    reserve env get_token Heap.word_size ^^
    code ^^
    G.i (Store {ty = I32Type; align = 0; offset = 0l; sz = None})

  let write_byte env get_token code =
    get_token ^^ code ^^
    E.call_import env "rts" "stream_write_byte"

  let write_blob env get_token get_x =
    let set_len, get_len = new_local env "len" in
    get_x ^^ Blob.len env ^^ set_len ^^
    write_word_leb env get_token get_len ^^
    get_token ^^
    get_x ^^ Blob.payload_ptr_unskewed ^^
    get_len ^^
    E.call_import env "rts" "stream_write"

  let write_text env get_token get_x =
    write_word_leb env get_token (get_x ^^ Text.size env) ^^
    get_token ^^ get_x ^^
    E.call_import env "rts" "stream_write_text"

  let write_bignum_leb env get_token get_x =
    get_token ^^ get_x ^^
    BigNum.compile_store_to_stream_unsigned env

  let write_bignum_sleb env get_token get_x =
    get_token ^^ get_x ^^
    BigNum.compile_store_to_stream_signed env

end


(* Stabilization (serialization to/from stable memory) of both:
   * stable variables; and
   * virtual stable memory.
   c.f.
   * ../../design/Stable.md
   * ../../design/StableMemory.md
*)

module Stabilization = struct

  let extend64 code = code ^^ G.i (Convert (Wasm.Values.I64 I64Op.ExtendUI32))

  (* The below stream implementation is geared towards the
     tail section of stable memory, where the serialised
     stable variables go. As such a few intimate details of
     the stable memory layout are burnt in, such as the
     variable `N` from the design document. *)
  module StableMemoryStream : Stream = struct
    include BlobStream

    let name_for fn_name ts = "@Sm_" ^ fn_name ^ "<" ^ Typ_hash.typ_seq_hash ts ^ ">"

    let create env get_data_size set_token get_token header =
      create env (compile_unboxed_const 0x8000l) set_token get_token header ^^
        (* TODO: push header directly? *)

      let (set_len, get_len) = new_local env "len" in
      get_data_size ^^
      compile_add_const (Int32.of_int (String.length header)) ^^
      set_len ^^

      let (set_dst, get_dst) = new_local64 env "dst" in
      StableMem.get_mem_size env ^^
      compile_shl64_const (Int64.of_int page_size_bits) ^^
      compile_add64_const 4L ^^ (* `N` is now on the stack *)
      set_dst ^^

      get_dst ^^
      extend64 get_len ^^
      StableMem.ensure env ^^

      get_token ^^
      get_dst ^^
      get_dst ^^ extend64 get_len ^^
      G.i (Binary (Wasm.Values.I64 I64Op.Add)) ^^
      E.call_import env "rts" "stream_stable_dest"

    let ptr64_field = Int32.add Blob.len_field 1l (* see invariant in `stream.rs` *)

    let terminate env get_token get_data_size header_size =
      get_token ^^
      E.call_import env "rts" "stream_shutdown" ^^
      compile_unboxed_zero ^^ (* no need to write *)
      get_token ^^
      Heap.load_field64_unskewed ptr64_field ^^
      StableMem.get_mem_size env ^^
      compile_shl64_const (Int64.of_int page_size_bits) ^^
      G.i (Binary (Wasm.Values.I64 I64Op.Sub)) ^^
      compile_sub64_const 4L ^^  (* `N` is now subtracted *)
      G.i (Convert (Wasm.Values.I32 I32Op.WrapI64))

    let finalize_buffer _ = G.nop (* everything is outputted already *)

    (* Returns a 32-bit unsigned int that is the number of bytes that would
       have been written to stable memory if flushed. The difference
       of two such numbers will always be an exact byte distance. *)
    let absolute_offset env get_token =
      let start64_field = Int32.add ptr64_field 2l in (* see invariant in `stream.rs` *)
      absolute_offset env get_token ^^
      get_token ^^
      Heap.load_field64_unskewed ptr64_field ^^
      get_token ^^
      Heap.load_field64_unskewed start64_field ^^
      G.i (Binary (Wasm.Values.I64 I64Op.Sub)) ^^
      G.i (Convert (Wasm.Values.I32 I32Op.WrapI64)) ^^
      G.i (Binary (Wasm.Values.I32 I32Op.Add))
  end

  module Externalization = MakeSerialization(StableMemoryStream)

  let stabilize env t =
    let (set_dst, get_dst) = new_local env "dst" in
    let (set_len, get_len) = new_local env "len" in
    Externalization.serialize env [t] ^^
    set_len ^^
    set_dst ^^

    StableMem.get_mem_size env ^^
    G.i (Test (Wasm.Values.I64 I64Op.Eqz)) ^^
    G.if0
      begin (* ensure [0,..,3,...len+4) *)
        compile_const_64 0L ^^
        extend64 get_len ^^
        compile_add64_const 4L ^^  (* reserve one word for size *)
        StableMem.ensure env ^^

        (* write len to initial word of stable memory*)
        compile_const_64 0L ^^
        get_len ^^
        StableMem.write_word32 env ^^

        (* copy data to following stable memory *)
        Externalization.Strm.finalize_buffer
          begin
            compile_const_64 4L ^^
            extend64 get_dst ^^
            extend64 get_len ^^
            IC.system_call env "stable64_write"
          end
      end
      begin
        let (set_N, get_N) = new_local64 env "N" in

        (* let N = !size * page_size *)
        StableMem.get_mem_size env ^^
        compile_shl64_const (Int64.of_int page_size_bits) ^^
        set_N ^^

        (* grow mem to page including address
           N + 4 + len + 4 + 4 + 4 = N + len + 16
        *)
        get_N ^^
        extend64 get_len ^^
        compile_add64_const 16L ^^
        StableMem.ensure env  ^^

        get_N ^^
        get_len ^^
        StableMem.write_word32 env ^^

        (* copy data to following stable memory *)
        Externalization.Strm.finalize_buffer
          begin
            get_N ^^
            compile_add64_const 4L ^^
            extend64 get_dst ^^
            extend64 get_len ^^
            IC.system_call env "stable64_write"
          end ^^

        (* let M = pagesize * ic0.stable64_size64() - 1 *)
        (* M is beginning of last page *)
        let (set_M, get_M) = new_local64 env "M" in
        IC.system_call env "stable64_size" ^^
        compile_sub64_const 1L ^^
        compile_shl64_const (Int64.of_int page_size_bits) ^^
        set_M ^^

        (* store mem_size at M + (pagesize - 12) *)
        get_M ^^
        compile_add64_const (Int64.sub page_size64 12L) ^^
        StableMem.get_mem_size env ^^
        G.i (Convert (Wasm.Values.I32 I32Op.WrapI64)) ^^
        (* TODO: write word64 *)
        StableMem.write_word32 env ^^

        (* save first word at M + (pagesize - 8);
           mark first word as 0 *)
        get_M ^^
        compile_add64_const (Int64.sub page_size64 8L) ^^
        compile_const_64 0L ^^
        StableMem.read_and_clear_word32 env ^^
        StableMem.write_word32 env ^^

        (* save version at M + (pagesize - 4) *)
        get_M ^^
          compile_add64_const (Int64.sub page_size64 4L) ^^
        (* TODO bump version? *)
        compile_unboxed_const StableMem.version ^^
        StableMem.write_word32 env

      end

  let destabilize env ty =
    match E.mode env with
    | Flags.ICMode | Flags.RefMode ->
      let (set_pages, get_pages) = new_local64 env "pages" in
      IC.system_call env "stable64_size" ^^
      set_pages ^^

      get_pages ^^
      G.i (Test (Wasm.Values.I64 I64Op.Eqz)) ^^
      G.if1 I32Type
        begin
          let (_, fs) = Type.as_obj ty in
          let fs' = List.map
           (fun f -> (f.Type.lab, fun () -> Opt.null_lit env))
           fs
          in
          StableMem.get_mem_size env ^^
          G.i (Test (Wasm.Values.I64 I64Op.Eqz)) ^^
          E.else_trap_with env "StableMem.mem_size non-zero" ^^
          Object.lit_raw env fs'
        end
        begin
          let (set_marker, get_marker) = new_local env "marker" in
          let (set_len, get_len) = new_local env "len" in
          let (set_offset, get_offset) = new_local64 env "offset" in
          compile_const_64 0L ^^
          StableMem.read_and_clear_word32 env ^^
          set_marker ^^

          get_marker ^^
          G.i (Test (Wasm.Values.I32 I32Op.Eqz)) ^^
          G.if0
            begin
              let (set_M, get_M) = new_local64 env "M" in
              let (set_version, get_version) = new_local env "version" in
              let (set_N, get_N) = new_local64 env "N" in

              IC.system_call env "stable64_size" ^^
              compile_sub64_const 1L ^^
              compile_shl64_const (Int64.of_int page_size_bits) ^^
              set_M ^^

              (* read version *)
              get_M ^^
              compile_add64_const (Int64.sub page_size64 4L) ^^
              StableMem.read_and_clear_word32 env ^^
              set_version ^^

              (* check version *)
              get_version ^^
              compile_unboxed_const StableMem.version ^^
              G.i (Compare (Wasm.Values.I32 I32Op.GtU)) ^^
              E.then_trap_with env (Printf.sprintf
                "higher stable memory version (expected %s)"
                (Int32.to_string StableMem.version)) ^^

              (* restore StableMem bytes [0..4) *)
              compile_const_64 0L ^^
              get_M ^^
              compile_add64_const (Int64.sub page_size64 8L) ^^
              StableMem.read_and_clear_word32 env ^^
              StableMem.write_word32 env ^^

              (* restore mem_size *)
              get_M ^^
              compile_add64_const (Int64.sub page_size64 12L) ^^
              extend64 (StableMem.read_and_clear_word32 env) ^^ (*TODO: use 64 bits *)
              StableMem.set_mem_size env ^^

              StableMem.get_mem_size env ^^
              compile_shl64_const (Int64.of_int page_size_bits) ^^
              set_N ^^

              (* set len *)
              get_N ^^
              StableMem.read_and_clear_word32 env ^^
              set_len ^^

              (* set offset *)
              get_N ^^
              compile_add64_const 4L ^^
              set_offset
            end
            begin
              (* assert mem_size == 0 *)
              StableMem.get_mem_size env ^^
              G.i (Test (Wasm.Values.I64 I64Op.Eqz)) ^^
              E.else_trap_with env "unexpected, non-zero stable memory size" ^^

              (* set len *)
              get_marker ^^
              set_len ^^

              (* set offset *)
              compile_const_64 4L ^^
              set_offset
            end ^^ (* if_ *)

          let (set_blob, get_blob) = new_local env "blob" in
          (* read blob from stable memory *)
          get_len ^^ Blob.alloc env ^^ set_blob ^^
          extend64 (get_blob ^^ Blob.payload_ptr_unskewed) ^^
          get_offset ^^
          extend64 get_len ^^
          IC.system_call env "stable64_read" ^^

          let (set_val, get_val) = new_local env "val" in
          (* deserialize blob to val *)
          get_blob ^^
          Bool.lit false ^^ (* can't recover *)
          Serialization.deserialize_from_blob true env [ty] ^^
          set_val ^^

          (* clear blob contents *)
          get_blob ^^
          Blob.clear env ^^

          (* copy zeros from blob to stable memory *)
          get_offset ^^
          extend64 (get_blob ^^ Blob.payload_ptr_unskewed) ^^
          extend64 (get_blob ^^ Blob.len env) ^^
          IC.system_call env "stable64_write" ^^

          (* return val *)
          get_val
        end
    | _ -> assert false
end

module GCRoots = struct
  let register env static_roots =

    let get_static_roots = E.add_fun env "get_static_roots" (Func.of_body env [] [I32Type] (fun env ->
      compile_unboxed_const static_roots
    )) in

    E.add_export env (nr {
      name = Wasm.Utf8.decode "get_static_roots";
      edesc = nr (FuncExport (nr get_static_roots))
    })

  let store_static_roots env =
    Arr.vanilla_lit env (E.get_static_roots env)

end (* GCRoots *)

module StackRep = struct
  open SR

  (*
     Most expressions have a “preferred”, most optimal, form. Hence,
     compile_exp put them on the stack in that form, and also returns
     the form it chose.

     But the users of compile_exp usually want a specific form as well.
     So they use compile_exp_as, indicating the form they expect.
     compile_exp_as then does the necessary coercions.
   *)

  let of_arity n =
    if n = 1 then Vanilla else UnboxedTuple n

  (* The stack rel of a primitive type, i.e. what the binary operators expect *)
  let of_type t =
    let open Type in
    match normalize t with
    | Prim Bool -> SR.bool
    | Prim (Nat | Int) -> Vanilla
    | Prim (Nat64 | Int64) -> UnboxedWord64
    | Prim (Nat32 | Int32) -> UnboxedWord32
    | Prim (Nat8 | Nat16 | Int8 | Int16 | Char) -> Vanilla
    | Prim (Text | Blob | Principal) -> Vanilla
    | Prim Float -> UnboxedFloat64
    | Obj (Actor, _) -> Vanilla
    | Func (Shared _, _, _, _, _) -> Vanilla
    | p -> todo "StackRep.of_type" (Arrange_ir.typ p) Vanilla

  (* The env looks unused, but will be needed once we can use multi-value, to register
     the complex types in the environment.
     For now, multi-value block returns are handled via FakeMultiVal. *)
  let to_block_type env = function
    | Vanilla -> [I32Type]
    | UnboxedWord64 -> [I64Type]
    | UnboxedWord32 -> [I32Type]
    | UnboxedFloat64 -> [F64Type]
    | UnboxedTuple n -> Lib.List.make n I32Type
    | Const _ -> []
    | Unreachable -> []

  let to_string = function
    | Vanilla -> "Vanilla"
    | UnboxedWord64 -> "UnboxedWord64"
    | UnboxedWord32 -> "UnboxedWord32"
    | UnboxedFloat64 -> "UnboxedFloat64"
    | UnboxedTuple n -> Printf.sprintf "UnboxedTuple %d" n
    | Unreachable -> "Unreachable"
    | Const _ -> "Const"

  let join (sr1 : t) (sr2 : t) = match sr1, sr2 with
    | _, _ when SR.eq sr1 sr2 -> sr1
    | Unreachable, sr2 -> sr2
    | sr1, Unreachable -> sr1

    | Const _, Const _ -> Vanilla
    | Const _, sr2_ -> sr2
    | sr1, Const _ -> sr1

    | _, Vanilla -> Vanilla
    | Vanilla, _ -> Vanilla

    | UnboxedTuple n, UnboxedTuple m when n = m -> sr1

    | _, _ ->
      Printf.eprintf "Invalid stack rep join (%s, %s)\n"
        (to_string sr1) (to_string sr2); sr1

  let drop env (sr_in : t) =
    match sr_in with
    | Vanilla | UnboxedWord64 | UnboxedWord32 | UnboxedFloat64 -> G.i Drop
    | UnboxedTuple n -> G.table n (fun _ -> G.i Drop)
    | Const _ | Unreachable -> G.nop

  (* Materializes a Const.lit: If necessary, puts
     bytes into static memory, and returns a vanilla value.
  *)
  let materialize_lit env (lit : Const.lit) : int32 =
    match lit with
      | Const.Vanilla n  -> n
      | Const.Bool n     -> Bool.vanilla_lit n
      | Const.BigInt n   -> BigNum.vanilla_lit env n
      | Const.Word32 n   -> BoxedSmallWord.vanilla_lit env n
      | Const.Word64 n   -> BoxedWord64.vanilla_lit env n
      | Const.Float64 f  -> Float.vanilla_lit env f
      | Const.Blob t     -> Blob.vanilla_lit env t

  let rec materialize_const_t env (p, cv) : int32 =
    Lib.Promise.lazy_value p (fun () -> materialize_const_v env cv)

  and materialize_const_v env = function
    | Const.Fun (get_fi, _) -> Closure.static_closure env (get_fi ())
    | Const.Message fi -> assert false
    | Const.Obj fs ->
      let fs' = List.map (fun (n, c) -> (n, materialize_const_t env c)) fs in
      Object.vanilla_lit env fs'
    | Const.Unit -> Tuple.unit_vanilla_lit
    | Const.Array cs ->
      let ptrs = List.map (materialize_const_t env) cs in
      Arr.vanilla_lit env ptrs
    | Const.Lit l -> materialize_lit env l

  let adjust env (sr_in : t) sr_out =
    if eq sr_in sr_out
    then G.nop
    else match sr_in, sr_out with
    | Unreachable, Unreachable -> G.nop
    | Unreachable, _ -> G.i Unreachable

    | UnboxedTuple n, Vanilla -> Tuple.from_stack env n
    | Vanilla, UnboxedTuple n -> Tuple.to_stack env n

    | UnboxedWord64, Vanilla -> BoxedWord64.box env
    | Vanilla, UnboxedWord64 -> BoxedWord64.unbox env

    | UnboxedWord32, Vanilla -> BoxedSmallWord.box env
    | Vanilla, UnboxedWord32 -> BoxedSmallWord.unbox env

    | UnboxedFloat64, Vanilla -> Float.box env
    | Vanilla, UnboxedFloat64 -> Float.unbox env

    | Const (_, Const.Lit (Const.Bool b)), Vanilla -> Bool.lit b
    | Const c, Vanilla -> compile_unboxed_const (materialize_const_t env c)
    | Const (_, Const.Lit (Const.Word32 n)), UnboxedWord32 -> compile_unboxed_const n
    | Const (_, Const.Lit (Const.Word64 n)), UnboxedWord64 -> compile_const_64 n
    | Const (_, Const.Lit (Const.Float64 f)), UnboxedFloat64 -> Float.compile_unboxed_const f
    | Const c, UnboxedTuple 0 -> G.nop
    | Const (_, Const.Array cs), UnboxedTuple n ->
      assert (n = List.length cs);
      G.concat_map (fun c -> compile_unboxed_const (materialize_const_t env c)) cs
    | _, _ ->
      Printf.eprintf "Unknown stack_rep conversion %s -> %s\n"
        (to_string sr_in) (to_string sr_out);
      G.nop

end (* StackRep *)

module VarEnv = struct

  (* A type to record where Motoko names are stored. *)
  type varloc =
    (* A Wasm Local of the current function, directly containing the value,
       in the given stackrep (Vanilla, UnboxedWord32, …) so far
       Used for immutable and mutable, non-captured data *)
    | Local of SR.t * int32
    (* A Wasm Local of the current function, that points to memory location,
       which is a MutBox.  Used for mutable captured data *)
    | HeapInd of int32
    (* A static mutable memory location (static address of a MutBox object) *)
    (* TODO: Do we need static immutable? *)
    | HeapStatic of int32
    (* Not materialized (yet), statically known constant, static location on demand *)
    | Const of Const.t
    (* public method *)
    | PublicMethod of int32 * string

  let is_non_local : varloc -> bool = function
    | Local _
    | HeapInd _ -> false
    | HeapStatic _
    | PublicMethod _
    | Const _ -> true

  type lvl = TopLvl | NotTopLvl

  (*
  The source variable environment:
   - Whether we are on the top level
   - In-scope variables
   - scope jump labels
  *)


  module NameEnv = Env.Make(String)
  type t = {
    lvl : lvl;
    vars : varloc NameEnv.t; (* variables ↦ their location *)
    labels : G.depth NameEnv.t; (* jump label ↦ their depth *)
  }

  let empty_ae = {
    lvl = TopLvl;
    vars = NameEnv.empty;
    labels = NameEnv.empty;
  }

  (* Creating a local environment, resetting the local fields,
     and removing bindings for local variables (unless they are at global locations)
  *)

  let mk_fun_ae ae = { ae with
    lvl = NotTopLvl;
    vars = NameEnv.filter (fun v l ->
      let non_local = is_non_local l in
      (* For debugging, enable this:
      (if not non_local then Printf.eprintf "VarEnv.mk_fun_ae: Removing %s\n" v);
      *)
      non_local
    ) ae.vars;
  }
  let lookup_var ae var =
    match NameEnv.find_opt var ae.vars with
      | Some l -> Some l
      | None   -> Printf.eprintf "Could not find %s\n" var; None

  let needs_capture ae var = match lookup_var ae var with
    | Some l -> not (is_non_local l)
    | None -> assert false

  let add_local_with_heap_ind env (ae : t) name =
      let i = E.add_anon_local env I32Type in
      E.add_local_name env i name;
      ({ ae with vars = NameEnv.add name (HeapInd i) ae.vars }, i)

  let add_local_heap_static (ae : t) name ptr =
      { ae with vars = NameEnv.add name (HeapStatic ptr) ae.vars }

  let add_local_public_method (ae : t) name (fi, exported_name) =
      { ae with vars = NameEnv.add name (PublicMethod (fi, exported_name) : varloc) ae.vars }

  let add_local_const (ae : t) name cv =
      { ae with vars = NameEnv.add name (Const cv : varloc) ae.vars }

  let add_local_local env (ae : t) name sr i =
      { ae with vars = NameEnv.add name (Local (sr, i)) ae.vars }

  let add_direct_local env (ae : t) name sr =
      let i = E.add_anon_local env (SR.to_var_type sr) in
      E.add_local_name env i name;
      (add_local_local env ae name sr i, i)

  (* Adds the names to the environment and returns a list of setters *)
  let rec add_arguments env (ae : t) as_local = function
    | [] -> ae
    | (name :: names) ->
      if as_local name then
        let i = E.add_anon_local env I32Type in
        E.add_local_name env i name;
        let ae' = { ae with vars = NameEnv.add name (Local (SR.Vanilla, i)) ae.vars } in
        add_arguments env ae' as_local names
      else (* needs to go to static memory *)
        let ptr = MutBox.static env in
        let ae' = add_local_heap_static ae name ptr in
        add_arguments env ae' as_local names

  let add_argument_locals env (ae : t) =
    add_arguments env ae (fun _ -> true)

  let add_label (ae : t) name (d : G.depth) =
      { ae with labels = NameEnv.add name d ae.labels }

  let get_label_depth (ae : t) name : G.depth  =
    match NameEnv.find_opt name ae.labels with
      | Some d -> d
      | None   -> raise (CodegenError (Printf.sprintf "Could not find %s\n" name))

end (* VarEnv *)

(* type for wrapping code with context, context is establishment
   of (pattern) binding, argument is the code using the binding,
   result is e.g. the code for `case p e`. *)
type scope_wrap = G.t -> G.t

let unmodified : scope_wrap = fun code -> code

module Var = struct
  (* This module is all about looking up Motoko variables in the environment,
     and dealing with mutable variables *)

  open VarEnv

  (* Returns desired stack representation, preparation code and code to consume
     the value onto the stack *)
  let set_val env ae var : G.t * SR.t * G.t = match VarEnv.lookup_var ae var with
    | Some (Local (sr, i)) ->
      G.nop,
      sr,
      G.i (LocalSet (nr i))
    | Some (HeapInd i) ->
      G.i (LocalGet (nr i)),
      SR.Vanilla,
      Heap.store_field MutBox.field ^^
      (if !Flags.gc_strategy = Flags.Generational
        then
         G.i (LocalGet (nr i)) ^^
         compile_add_const ptr_unskew ^^
         compile_add_const (Int32.mul MutBox.field Heap.word_size) ^^
         E.call_import env "rts" "write_barrier"
        else G.nop)
    | Some (HeapStatic ptr) ->
      compile_unboxed_const ptr,
      SR.Vanilla,
      Heap.store_field MutBox.field ^^
      (if !Flags.gc_strategy = Flags.Generational
        then
         compile_unboxed_const ptr ^^
         compile_add_const ptr_unskew ^^
         compile_add_const (Int32.mul MutBox.field Heap.word_size) ^^
         E.call_import env "rts" "write_barrier"
        else G.nop)
    | Some (Const _) -> fatal "set_val: %s is const" var
    | Some (PublicMethod _) -> fatal "set_val: %s is PublicMethod" var
    | None   -> fatal "set_val: %s missing" var

  (* Stores the payload. Returns stack preparation code, and code that consumes the values from the stack *)
  let set_val_vanilla env ae var : G.t * G.t =
    let pre_code, sr, code = set_val env ae var in
    pre_code, StackRep.adjust env SR.Vanilla sr ^^ code

  (* Stores the payload (which is found on the stack, in Vanilla stackrep) *)
  let set_val_vanilla_from_stack env ae var : G.t =
    let pre_code, code = set_val_vanilla env ae var in
    if G.is_nop pre_code
    then code
    else
      (* Need to shuffle the stack entries *)
      let (set_x, get_x) = new_local env "var_scrut" in
      set_x ^^
      pre_code ^^
      get_x ^^
      code

  (* Returns the payload (optimized representation) *)
  let get_val (env : E.t) (ae : VarEnv.t) var = match VarEnv.lookup_var ae var with
    | Some (Local (sr, i)) ->
      sr, G.i (LocalGet (nr i))
    | Some (HeapInd i) ->
      SR.Vanilla, G.i (LocalGet (nr i)) ^^ Heap.load_field MutBox.field
    | Some (HeapStatic i) ->
      SR.Vanilla, compile_unboxed_const i ^^ Heap.load_field MutBox.field
    | Some (Const c) ->
      SR.Const c, G.nop
    | Some (PublicMethod (_, name)) ->
      SR.Vanilla,
      IC.get_self_reference env ^^
      IC.actor_public_field env name
    | None -> assert false

  (* Returns the payload (vanilla representation) *)
  let get_val_vanilla (env : E.t) (ae : VarEnv.t) var =
    let sr, code = get_val env ae var in
    code ^^ StackRep.adjust env sr SR.Vanilla

  (* Returns the value to put in the closure,
     and code to restore it, including adding to the environment
  *)
  let capture old_env ae0 var : G.t * (E.t -> VarEnv.t -> VarEnv.t * scope_wrap) =
    match VarEnv.lookup_var ae0 var with
    | Some (Local (sr, i)) ->
      ( G.i (LocalGet (nr i)) ^^ StackRep.adjust old_env sr SR.Vanilla
      , fun new_env ae1 ->
        (* we use SR.Vanilla in the restored environment. We could use sr;
           like for parameters hard to predict what’s better *)
        let ae2, j = VarEnv.add_direct_local new_env ae1 var SR.Vanilla in
        let restore_code = G.i (LocalSet (nr j))
        in ae2, fun body -> restore_code ^^ body
      )
    | Some (HeapInd i) ->
      ( G.i (LocalGet (nr i))
      , fun new_env ae1 ->
        let ae2, j = VarEnv.add_local_with_heap_ind new_env ae1 var in
        let restore_code = G.i (LocalSet (nr j))
        in ae2, fun body -> restore_code ^^ body
      )
    | _ -> assert false

  (* This is used when putting a mutable field into an object.
     In the IR, mutable fields of objects are pre-allocated as MutBox objects,
     to allow the async/await.
     So we expect the variable to be in a HeapInd (pointer to MutBox on the heap),
     or HeapStatic (statically known MutBox in the static memory) and we use
     the pointer.
  *)
  let get_aliased_box env ae var = match VarEnv.lookup_var ae var with
    | Some (HeapInd i) -> G.i (LocalGet (nr i))
    | Some (HeapStatic i) -> compile_unboxed_const i
    | _ -> assert false

  let capture_aliased_box env ae var = match VarEnv.lookup_var ae var with
    | Some (HeapInd i) ->
      G.i (LocalSet (nr i))
    | _ -> assert false

end (* Var *)

(* Calling well-known prelude functions *)
(* FIXME: calling into the prelude will not work if we ever need to compile a program
   that requires top-level cps conversion;
   use new prims instead *)
module Internals = struct
  let call_prelude_function env ae var =
    match VarEnv.lookup_var ae var with
    | Some (VarEnv.Const (_, Const.Fun (mk_fi, _))) ->
       compile_unboxed_zero ^^ (* A dummy closure *)
       G.i (Call (nr (mk_fi ())))
    | _ -> assert false

  let add_cycles env ae = call_prelude_function env ae "@add_cycles"
  let reset_cycles env ae = call_prelude_function env ae "@reset_cycles"
  let reset_refund env ae = call_prelude_function env ae "@reset_refund"
end

(* This comes late because it also deals with messages *)
module FuncDec = struct
  let bind_args env ae0 first_arg args =
    let rec go i ae = function
    | [] -> ae
    | a::args ->
      (* Function arguments are always vanilla, due to subtyping and uniform representation.
         We keep them as such here for now. We _could_ always unpack those that can be unpacked
         (Nat32 etc.). It is generally hard to predict which strategy is better. *)
      let ae' = VarEnv.add_local_local env ae a.it SR.Vanilla (Int32.of_int i) in
      go (i+1) ae' args in
    go first_arg ae0 args

  (* Create a WebAssembly func from a pattern (for the argument) and the body.
   Parameter `captured` should contain the, well, captured local variables that
   the function will find in the closure. *)
  let compile_local_function outer_env outer_ae restore_env args mk_body ret_tys at =
    let arg_names = List.map (fun a -> a.it, I32Type) args in
    let return_arity = List.length ret_tys in
    let retty = Lib.List.make return_arity I32Type in
    let ae0 = VarEnv.mk_fun_ae outer_ae in
    Func.of_body outer_env (["clos", I32Type] @ arg_names) retty (fun env -> G.with_region at (
      let get_closure = G.i (LocalGet (nr 0l)) in

      let ae1, closure_codeW = restore_env env ae0 get_closure in

      (* Add arguments to the environment (shifted by 1) *)
      let ae2 = bind_args env ae1 1 args in

      closure_codeW (mk_body env ae2)
    ))

  let message_start env sort = match sort with
      | Type.Shared Type.Write ->
        Lifecycle.trans env Lifecycle.InUpdate
      | Type.Shared Type.Query ->
        Lifecycle.trans env Lifecycle.InQuery
      | _ -> assert false

  let message_cleanup env sort = match sort with
      | Type.Shared Type.Write ->
        GC.collect_garbage env ^^
        Lifecycle.trans env Lifecycle.Idle
      | Type.Shared Type.Query ->
        Lifecycle.trans env Lifecycle.PostQuery
      | _ -> assert false

  let compile_const_message outer_env outer_ae sort control args mk_body ret_tys at : E.func_with_names =
    let ae0 = VarEnv.mk_fun_ae outer_ae in
    Func.of_body outer_env [] [] (fun env -> G.with_region at (
      message_start env sort ^^
      (* cycles *)
      Internals.reset_cycles env outer_ae ^^
      Internals.reset_refund env outer_ae ^^
      (* reply early for a oneway *)
      (if control = Type.Returns
       then
         Tuple.compile_unit ^^
         Serialization.serialize env [] ^^
         IC.reply_with_data env
       else G.nop) ^^
      (* Deserialize argument and add params to the environment *)
      let arg_names = List.map (fun a -> a.it) args in
      let arg_tys = List.map (fun a -> a.note) args in
      let ae1 = VarEnv.add_argument_locals env ae0 arg_names in
      Serialization.deserialize env arg_tys ^^
      G.concat_map (Var.set_val_vanilla_from_stack env ae1) (List.rev arg_names) ^^
      mk_body env ae1 ^^
      message_cleanup env sort
    ))

  (* Compile a closed function declaration (captures no local variables) *)
  let closed pre_env sort control name args mk_body fun_rhs ret_tys at =
    if Type.is_shared_sort sort
    then begin
      let (fi, fill) = E.reserve_fun pre_env name in
      ( Const.t_of_v (Const.Message fi), fun env ae ->
        fill (compile_const_message env ae sort control args mk_body ret_tys at)
      )
    end else begin
      assert (control = Type.Returns);
      let lf = E.make_lazy_function pre_env name in
      ( Const.t_of_v (Const.Fun ((fun () -> Lib.AllocOnUse.use lf), fun_rhs)), fun env ae ->
        let restore_no_env _env ae _ = ae, unmodified in
        Lib.AllocOnUse.def lf (lazy (compile_local_function env ae restore_no_env args mk_body ret_tys at))
      )
    end

  (* Compile a closure declaration (captures local variables) *)
  let closure env ae sort control name captured args mk_body ret_tys at =
      let is_local = sort = Type.Local in

      let set_clos, get_clos = new_local env (name ^ "_clos") in

      let len = Wasm.I32.of_int_u (List.length captured) in
      let store_env, restore_env =
        let rec go i = function
          | [] -> (G.nop, fun _env ae1 _ -> ae1, unmodified)
          | (v::vs) ->
              let store_rest, restore_rest = go (i + 1) vs in
              let store_this, restore_this = Var.capture env ae v in
              let store_env =
                get_clos ^^
                store_this ^^
                Closure.store_data (Wasm.I32.of_int_u i) ^^
                store_rest in
              let restore_env env ae1 get_env =
                let ae2, codeW = restore_this env ae1 in
                let ae3, code_restW = restore_rest env ae2 get_env in
                (ae3,
                 fun body ->
                 get_env ^^
                 Closure.load_data (Wasm.I32.of_int_u i) ^^
                 codeW (code_restW body)
                )
              in store_env, restore_env in
        go 0 captured in

      let f =
        if is_local
        then compile_local_function env ae restore_env args mk_body ret_tys at
        else assert false (* no first class shared functions yet *) in

      let fi = E.add_fun env name f in

      let code =
        (* Allocate a heap object for the closure *)
        Heap.alloc env (Int32.add Closure.header_size len) ^^
        set_clos ^^

        (* Store the tag *)
        get_clos ^^
        Tagged.(store Closure) ^^

        (* Store the function pointer number: *)
        get_clos ^^
        compile_unboxed_const (E.add_fun_ptr env fi) ^^
        Heap.store_field Closure.funptr_field ^^

        (* Store the length *)
        get_clos ^^
        compile_unboxed_const len ^^
        Heap.store_field Closure.len_field ^^

        (* Store all captured values *)
        store_env
      in

      if is_local
      then
        SR.Vanilla,
        code ^^
        get_clos
      else assert false (* no first class shared functions *)

  let lit env ae name sort control free_vars args mk_body ret_tys at =
    let captured = List.filter (VarEnv.needs_capture ae) free_vars in

    if ae.VarEnv.lvl = VarEnv.TopLvl then assert (captured = []);

    if captured = []
    then
      let (ct, fill) = closed env sort control name args mk_body Const.Complicated ret_tys at in
      fill env ae;
      (SR.Const ct, G.nop)
    else closure env ae sort control name captured args mk_body ret_tys at

  (* Returns a closure corresponding to a future (async block) *)
  let async_body env ae ts free_vars mk_body at =
    (* We compile this as a local, returning function, so set return type to [] *)
    let sr, code = lit env ae "anon_async" Type.Local Type.Returns free_vars [] mk_body [] at in
    code ^^
    StackRep.adjust env sr SR.Vanilla

  (* Takes the reply and reject callbacks, tuples them up (with administrative extras),
     adds them to the continuation table, and returns the two callbacks expected by
     ic.call_new.

     The tupling is necessary because we want to free _both_/_all_ closures
     when the call is answered.

     The reply callback function exists once per type (as it has to do
     deserialization); the reject callback function is unique.
  *)

  let closures_to_reply_reject_callbacks_aux env ts_opt =
    let arity, reply_name, from_arg_data =
      match ts_opt with
      | Some ts ->
        (List.length ts,
         "@callback<" ^ Typ_hash.typ_hash (Type.Tup ts) ^ ">",
         fun env -> Serialization.deserialize env ts)
      | None ->
        (1,
         "@callback",
         (fun env ->
           Blob.of_size_copy env
           (fun env -> IC.system_call env "msg_arg_data_size")
           (fun env -> IC.system_call env "msg_arg_data_copy")
           (fun env -> compile_unboxed_const 0l)))
    in
    Func.define_built_in env reply_name ["env", I32Type] [] (fun env ->
        message_start env (Type.Shared Type.Write) ^^
        (* Look up continuation *)
        let (set_closure, get_closure) = new_local env "closure" in
        G.i (LocalGet (nr 0l)) ^^
        ContinuationTable.recall env ^^
        Arr.load_field 0l ^^ (* get the reply closure *)
        set_closure ^^
        get_closure ^^

        (* Deserialize/Blobify reply arguments  *)
        from_arg_data env ^^

        get_closure ^^
        Closure.call_closure env arity 0 ^^

        message_cleanup env (Type.Shared Type.Write)
      );

    let reject_name = "@reject_callback" in
    Func.define_built_in env reject_name ["env", I32Type] [] (fun env ->
        message_start env (Type.Shared Type.Write) ^^
        (* Look up continuation *)
        let (set_closure, get_closure) = new_local env "closure" in
        G.i (LocalGet (nr 0l)) ^^
        ContinuationTable.recall env ^^
        Arr.load_field 1l ^^ (* get the reject closure *)
        set_closure ^^
        get_closure ^^
        (* Synthesize value of type `Text`, the error message
           (The error code is fetched via a prim)
        *)
        IC.error_value env ^^

        get_closure ^^
        Closure.call_closure env 1 0 ^^

        message_cleanup env (Type.Shared Type.Write)
      );

    (* result is a function that accepts a list of closure getters, from which
       the first and second must be the reply and reject continuations. *)
    fun closure_getters ->
      let (set_cb_index, get_cb_index) = new_local env "cb_index" in
      Arr.lit env closure_getters ^^
      ContinuationTable.remember env ^^
      set_cb_index ^^

      (* return arguments for the ic.call *)
      compile_unboxed_const (E.add_fun_ptr env (E.built_in env reply_name)) ^^
      get_cb_index ^^
      compile_unboxed_const (E.add_fun_ptr env (E.built_in env reject_name)) ^^
      get_cb_index

  let closures_to_reply_reject_callbacks env ts =
    closures_to_reply_reject_callbacks_aux env (Some ts)
  let closures_to_raw_reply_reject_callbacks env  =
    closures_to_reply_reject_callbacks_aux env None

  let ignoring_callback env =
    (* for one-way calls, we use an invalid table entry as the callback. this
       way, the callback, when it comes back, will (safely) trap, even if the
       module has completely changed in between. This way, one-way calls do not
       get in the way of safe instantaneous upgrades *)
    compile_unboxed_const (-1l)

  let cleanup_callback env =
    let name = "@cleanup_callback" in
    Func.define_built_in env name ["env", I32Type] [] (fun env ->
        G.i (LocalGet (nr 0l)) ^^
        ContinuationTable.recall env ^^
        G.i Drop);
    compile_unboxed_const (E.add_fun_ptr env (E.built_in env name))

  let ic_call_threaded env purpose get_meth_pair push_continuations
    add_data add_cycles =
    match E.mode env with
    | Flags.ICMode
    | Flags.RefMode ->
      let message = Printf.sprintf "could not perform %s" purpose in
      let (set_cb_index, get_cb_index) = new_local env "cb_index" in
      (* The callee *)
      get_meth_pair ^^ Arr.load_field 0l ^^ Blob.as_ptr_len env ^^
      (* The method name *)
      get_meth_pair ^^ Arr.load_field 1l ^^ Blob.as_ptr_len env ^^
      (* The reply and reject callback *)
      push_continuations ^^
      set_cb_index  ^^ get_cb_index ^^
      (* initiate call *)
      IC.system_call env "call_new" ^^
      cleanup_callback env ^^ get_cb_index ^^
      IC.system_call env "call_on_cleanup" ^^
      (* the data *)
      add_data get_cb_index ^^
      IC.system_call env "call_data_append" ^^
      (* the cycles *)
      add_cycles ^^
      (* done! *)
      IC.system_call env "call_perform" ^^
      IC.set_call_perform_status env ^^
      Blob.lit env message ^^
      IC.set_call_perform_message env ^^
      IC.get_call_perform_status env ^^
      (* save error code, cleanup on error *)
      G.if0
      begin (* send failed *)
        if !Flags.trap_on_call_error then
          E.trap_with env message
        else
        (* Recall (don't leak) continuations *)
        get_cb_index ^^
        ContinuationTable.recall env ^^
        G.i Drop
      end
      begin (* send succeeded *)
        G.nop
      end
    | _ ->
      E.trap_with env (Printf.sprintf "cannot perform %s when running locally" purpose)

  let ic_call env ts1 ts2 get_meth_pair get_arg get_k get_r =
    ic_call_threaded
      env
      "remote call"
      get_meth_pair
      (closures_to_reply_reject_callbacks env ts2 [get_k; get_r])
      (fun _ -> get_arg ^^ Serialization.serialize env ts1)

  let ic_call_raw env get_meth_pair get_arg get_k get_r =
    ic_call_threaded
      env
      "raw call"
      get_meth_pair
      (closures_to_raw_reply_reject_callbacks env [get_k; get_r])
      (fun _ -> get_arg ^^ Blob.as_ptr_len env)

  let ic_self_call env ts get_meth_pair get_future get_k get_r =
    ic_call_threaded
      env
      "self call"
      get_meth_pair
      (* Storing the tuple away, future_array_index = 2, keep in sync with rts/continuation_table.rs *)
      (closures_to_reply_reject_callbacks env ts [get_k; get_r; get_future])
      (fun get_cb_index ->
        get_cb_index ^^
        BoxedSmallWord.box env ^^
        Serialization.serialize env Type.[Prim Nat32])

  let ic_call_one_shot env ts get_meth_pair get_arg add_cycles =
    match E.mode env with
    | Flags.ICMode
    | Flags.RefMode ->
      (* The callee *)
      get_meth_pair ^^ Arr.load_field 0l ^^ Blob.as_ptr_len env ^^
      (* The method name *)
      get_meth_pair ^^ Arr.load_field 1l ^^ Blob.as_ptr_len env ^^
      (* The reply callback *)
      ignoring_callback env ^^
      compile_unboxed_zero ^^
      (* The reject callback *)
      ignoring_callback env ^^
      compile_unboxed_zero ^^
      IC.system_call env "call_new" ^^
      (* the data *)
      get_arg ^^ Serialization.serialize env ts ^^
      IC.system_call env "call_data_append" ^^
      (* the cycles *)
      add_cycles ^^
      IC.system_call env "call_perform" ^^
      (* This is a one-shot function: just remember error code *)
      (if !Flags.trap_on_call_error then
         (* legacy: discard status, proceed as if all well *)
         G.i Drop ^^
         compile_unboxed_zero ^^
         IC.set_call_perform_status env ^^
         Blob.lit env "" ^^
         IC.set_call_perform_message env
       else
         IC.set_call_perform_status env ^^
         Blob.lit env "could not perform oneway" ^^
         IC.set_call_perform_message env)

    | _ -> assert false

  let equate_msgref env =
    let (set_meth_pair1, get_meth_pair1) = new_local env "meth_pair1" in
    let (set_meth_pair2, get_meth_pair2) = new_local env "meth_pair2" in
    set_meth_pair2 ^^ set_meth_pair1 ^^
    get_meth_pair1 ^^ Arr.load_field 0l ^^
    get_meth_pair2 ^^ Arr.load_field 0l ^^
    Blob.compare env Operator.EqOp ^^
    G.if1 I32Type
    begin
      get_meth_pair1 ^^ Arr.load_field 1l ^^
      get_meth_pair2 ^^ Arr.load_field 1l ^^
      Blob.compare env Operator.EqOp
    end
    begin
      Bool.lit false
    end

  let export_async_method env =
    let name = IC.async_method_name in
    begin match E.mode env with
    | Flags.ICMode | Flags.RefMode ->
      Func.define_built_in env name [] [] (fun env ->
        let (set_closure, get_closure) = new_local env "closure" in

        message_start env (Type.Shared Type.Write) ^^

        (* Check that we are calling this *)
        IC.assert_caller_self env ^^

        (* Deserialize and look up continuation argument *)
        Serialization.deserialize env Type.[Prim Nat32] ^^
        BoxedSmallWord.unbox env ^^
        ContinuationTable.peek_future env ^^
        set_closure ^^ get_closure ^^ get_closure ^^
        Closure.call_closure env 0 0 ^^
        message_cleanup env (Type.Shared Type.Write)
      );

      let fi = E.built_in env name in
      E.add_export env (nr {
        name = Wasm.Utf8.decode ("canister_update " ^ name);
        edesc = nr (FuncExport (nr fi))
      })
    | _ -> ()
    end

end (* FuncDec *)


module PatCode = struct
  (* Pattern failure code on demand.

  Patterns in general can fail, so we want a block around them with a
  jump-label for the fail case. But many patterns cannot fail, in particular
  function arguments that are simple variables. In these cases, we do not want
  to create the block and the (unused) jump label. So we first generate the
  code, either as plain code (CannotFail) or as code with hole for code to fun
  in case of failure (CanFail).
  *)

  type patternCode =
    | CannotFail of G.t
    | CanFail of (G.t -> G.t)

  let (^^^) : patternCode -> patternCode -> patternCode = function
    | CannotFail is1 ->
      begin function
      | CannotFail is2 -> CannotFail (is1 ^^ is2)
      | CanFail is2 -> CanFail (fun k -> is1 ^^ is2 k)
      end
    | CanFail is1 ->
      begin function
      | CannotFail is2 -> CanFail (fun k ->  is1 k ^^ is2)
      | CanFail is2 -> CanFail (fun k -> is1 k ^^ is2 k)
      end

  let with_fail (fail_code : G.t) : patternCode -> G.t = function
    | CannotFail is -> is
    | CanFail is -> is fail_code

  let orElse : patternCode -> patternCode -> patternCode = function
    | CannotFail is1 -> fun _ -> CannotFail is1
    | CanFail is1 -> function
      | CanFail is2 -> CanFail (fun fail_code ->
          let inner_fail = G.new_depth_label () in
          let inner_fail_code = Bool.lit false ^^ G.branch_to_ inner_fail in
          G.labeled_block1 I32Type inner_fail (is1 inner_fail_code ^^ Bool.lit true) ^^
          G.if0 G.nop (is2 fail_code)
        )
      | CannotFail is2 -> CannotFail (
          let inner_fail = G.new_depth_label () in
          let inner_fail_code = Bool.lit false ^^ G.branch_to_ inner_fail in
          G.labeled_block1 I32Type inner_fail (is1 inner_fail_code ^^ Bool.lit true) ^^
          G.if0 G.nop is2
        )

  let orTrap env = with_fail (E.trap_with env "pattern failed")

  let with_region at = function
    | CannotFail is -> CannotFail (G.with_region at is)
    | CanFail is -> CanFail (fun k -> G.with_region at (is k))

end (* PatCode *)
open PatCode

(* All the code above is independent of the IR *)
open Ir

module AllocHow = struct
  (*
  When compiling a (recursive) block, we need to do a dependency analysis, to
  find out how the things are allocated. The options are:
  - const:  completely known, constant, not stored anywhere (think static function)
            (no need to mention in a closure)
  - local:  only needed locally, stored in a Wasm local, immutable
            (can be copied into a closure by value)
  - local mutable: only needed locally, stored in a Wasm local, mutable
            (cannot be copied into a closure)
  - heap allocated: stored on the dynamic heap, address in Wasm local
            (can be copied into a closure by reference)
  - static heap: stored on the static heap, address known statically
            (no need to mention in a closure)

  The goal is to avoid dynamic allocation where possible (and use locals), and
  to avoid turning function references into closures.

  The rules are:
  - functions are const, unless they capture something that is not a const
    function or a static heap allocation.
    in particular, top-level functions are always const
  - everything that is captured on the top-level needs to be statically
    heap-allocated
  - everything that is captured before it is defined, or is captured and mutable
    needs to be dynamically heap-allocated
  - the rest can be local
  *)

  module M = Freevars.M
  module S = Freevars.S

  (*
  We represent this as a lattice as follows:
  *)
  type how = Const | LocalImmut of SR.t | LocalMut of SR.t | StoreHeap | StoreStatic
  type allocHow = how M.t

  let disjoint_union : allocHow -> allocHow -> allocHow =
    M.union (fun v _ _ -> fatal "AllocHow.disjoint_union: %s" v)

  let join : allocHow -> allocHow -> allocHow =
    M.union (fun _ x y -> Some (match x, y with
      | StoreStatic, StoreHeap | StoreHeap, StoreStatic
      ->  fatal "AllocHow.join: cannot join StoreStatic and StoreHeap"

      | _, StoreHeap     | StoreHeap,      _ -> StoreHeap
      | _, StoreStatic   | StoreStatic,    _ -> StoreStatic
      | _, LocalMut sr   | LocalMut sr,    _ -> LocalMut sr
      | _, LocalImmut sr | LocalImmut sr,  _ -> LocalImmut sr

      | Const, Const -> Const
    ))
  let joins = List.fold_left join M.empty

  let map_of_set = Freevars.map_of_set
  let set_of_map = Freevars.set_of_map

  (* Various filters used in the set operations below *)
  let is_local_mut _ = function
    | LocalMut _ -> true
    | _ -> false

  let is_local _ = function
    | LocalImmut _ | LocalMut _ -> true
    | _ -> false

  let how_captured lvl how seen captured =
    (* What to do so that we can capture something?
       * For local blocks, put on the dynamic heap:
         - mutable things
         - not yet defined things
       * For top-level blocks, put on the static heap:
         - everything that is non-static (i.e. still in locals)
    *)
    match lvl with
    | VarEnv.NotTopLvl ->
      map_of_set StoreHeap (S.union
        (S.inter (set_of_map (M.filter is_local_mut how)) captured)
        (S.inter (set_of_map (M.filter is_local how)) (S.diff captured seen))
      )
    | VarEnv.TopLvl ->
      map_of_set StoreStatic
        (S.inter (set_of_map (M.filter is_local how)) captured)

  (* A bit like StackRep.of_type, but only for those types and stackreps that
     we support in local variables *)
  let stackrep_of_type t =
    let open Type in
    match normalize t with
    | Prim (Nat32 | Int32) -> SR.UnboxedWord32
    | Prim (Nat64 | Int64) -> SR.UnboxedWord64
    | Prim Float -> SR.UnboxedFloat64
    | _ -> SR.Vanilla

  let dec lvl how_outer (seen, how0) dec =
    let how_all = disjoint_union how_outer how0 in

    let (f,d) = Freevars.dec dec in
    let captured = S.inter (set_of_map how0) (Freevars.captured_vars f) in

    (* Which allocation is required for the things defined here? *)
    let how1 = match dec.it with
      (* Mutable variables are, well, mutable *)
      | VarD _ ->
        M.map (fun t -> LocalMut (stackrep_of_type t)) d

      (* Constant expressions (trusting static_vals.ml) *)
      | LetD (_, e) when e.note.Note.const ->
        M.map (fun _ -> (Const : how)) d

      (* References to mutboxes *)
      | RefD _ ->
        M.map (fun _ -> StoreHeap) d

      (* Everything else needs at least a local *)
      | _ ->
        M.map (fun t -> LocalImmut (stackrep_of_type t)) d in

    (* Which allocation does this require for its captured things? *)
    let how2 = how_captured lvl how_all seen captured in

    let how = joins [how0; how1; how2] in
    let seen' = S.union seen (set_of_map d)
    in (seen', how)

  (* find the allocHow for the variables currently in scope *)
  (* we assume things are mutable, as we do not know better here *)
  let how_of_ae ae : allocHow = M.map (function
    | VarEnv.Const _        -> (Const : how)
    | VarEnv.HeapStatic _   -> StoreStatic
    | VarEnv.HeapInd _      -> StoreHeap
    | VarEnv.Local (sr, _)  -> LocalMut sr (* conservatively assume mutable *)
    | VarEnv.PublicMethod _ -> LocalMut SR.Vanilla
    ) ae.VarEnv.vars

  let decs (ae : VarEnv.t) decs captured_in_body : allocHow =
    let lvl = ae.VarEnv.lvl in
    let how_outer = how_of_ae ae in
    let defined_here = snd (Freevars.decs decs) in (* TODO: implement gather_decs more directly *)
    let how_outer = Freevars.diff how_outer defined_here in (* shadowing *)
    let how0 = M.map (fun _t -> (Const : how)) defined_here in
    let captured = S.inter (set_of_map defined_here) captured_in_body in
    let rec go how =
      let seen, how1 = List.fold_left (dec lvl how_outer) (S.empty, how) decs in
      assert (S.equal seen (set_of_map defined_here));
      let how2 = how_captured lvl how1 seen captured in
      let how' = join how1 how2 in
      if M.equal (=) how how' then how' else go how' in
    go how0

  (* Functions to extend the environment (and possibly allocate memory)
     based on how we want to store them. *)
  let add_local env ae how name : VarEnv.t * G.t =
    match M.find name how with
    | (Const : how) -> (ae, G.nop)
    | LocalImmut sr | LocalMut sr ->
      let (ae1, i) = VarEnv.add_direct_local env ae name sr in
      (ae1, G.nop)
    | StoreHeap ->
      let (ae1, i) = VarEnv.add_local_with_heap_ind env ae name in
      let alloc_code = MutBox.alloc env ^^ G.i (LocalSet (nr i)) in
      (ae1, alloc_code)
    | StoreStatic ->
      let ptr = MutBox.static env in
      let ae1 = VarEnv.add_local_heap_static ae name ptr in
      (ae1, G.nop)

  let add_local_for_alias env ae how name : VarEnv.t * G.t =
    match M.find name how with
    | StoreHeap ->
      let ae1, _ = VarEnv.add_local_with_heap_ind env ae name in
      ae1, G.nop
    | _ -> assert false

end (* AllocHow *)

(* The actual compiler code that looks at the AST *)

(* wraps a bigint in range [0…2^32-1] into range [-2^31…2^31-1] *)
let nat32_to_int32 n =
  let open Big_int in
  if ge_big_int n (power_int_positive_int 2 31)
  then sub_big_int n (power_int_positive_int 2 32)
  else n

(* wraps a bigint in range [0…2^64-1] into range [-2^63…2^63-1] *)
let nat64_to_int64 n =
  let open Big_int in
  if ge_big_int n (power_int_positive_int 2 63)
  then sub_big_int n (power_int_positive_int 2 64)
  else n

let const_lit_of_lit env : Ir.lit -> Const.lit = function
  | BoolLit b     -> Const.Bool b
  | IntLit n
  | NatLit n      -> Const.BigInt (Numerics.Nat.to_big_int n)
  | Int8Lit n     -> Const.Vanilla (TaggedSmallWord.vanilla_lit Type.Int8 (Numerics.Int_8.to_int n))
  | Nat8Lit n     -> Const.Vanilla (TaggedSmallWord.vanilla_lit Type.Nat8 (Numerics.Nat8.to_int n))
  | Int16Lit n    -> Const.Vanilla (TaggedSmallWord.vanilla_lit Type.Int16 (Numerics.Int_16.to_int n))
  | Nat16Lit n    -> Const.Vanilla (TaggedSmallWord.vanilla_lit Type.Nat16 (Numerics.Nat16.to_int n))
  | Int32Lit n    -> Const.Word32 (Big_int.int32_of_big_int (Numerics.Int_32.to_big_int n))
  | Nat32Lit n    -> Const.Word32 (Big_int.int32_of_big_int (nat32_to_int32 (Numerics.Nat32.to_big_int n)))
  | Int64Lit n    -> Const.Word64 (Big_int.int64_of_big_int (Numerics.Int_64.to_big_int n))
  | Nat64Lit n    -> Const.Word64 (Big_int.int64_of_big_int (nat64_to_int64 (Numerics.Nat64.to_big_int n)))
  | CharLit c     -> Const.Vanilla Int32.(shift_left (of_int c) 8)
  | NullLit       -> Const.Vanilla (Opt.null_vanilla_lit env)
  | TextLit t
  | BlobLit t     -> Const.Blob t
  | FloatLit f    -> Const.Float64 f

let const_of_lit env lit =
  Const.t_of_v (Const.Lit (const_lit_of_lit env lit))

let compile_lit env lit =
  SR.Const (const_of_lit env lit), G.nop

let compile_lit_as env sr_out lit =
  let sr_in, code = compile_lit env lit in
  code ^^ StackRep.adjust env sr_in sr_out


(* helper, traps with message *)
let then_arithmetic_overflow env =
  E.then_trap_with env "arithmetic overflow"

(* The first returned StackRep is for the arguments (expected), the second for the results (produced) *)
let compile_unop env t op =
  let open Operator in
  match op, t with
  | _, Type.Non ->
    SR.Vanilla, SR.Unreachable, G.i Unreachable
  | NegOp, Type.(Prim Int) ->
    SR.Vanilla, SR.Vanilla,
    BigNum.compile_neg env
  | NegOp, Type.(Prim Int64) ->
      SR.UnboxedWord64, SR.UnboxedWord64,
      Func.share_code1 env "neg_trap" ("n", I64Type) [I64Type] (fun env get_n ->
        get_n ^^
        compile_eq64_const 0x8000000000000000L ^^
        then_arithmetic_overflow env ^^
        compile_const_64 0L ^^
        get_n ^^
        G.i (Binary (Wasm.Values.I64 I64Op.Sub))
      )
  | NegOp, Type.(Prim (Int8 | Int16 | Int32)) ->
    StackRep.of_type t, StackRep.of_type t,
    Func.share_code1 env "neg32_trap" ("n", I32Type) [I32Type] (fun env get_n ->
      get_n ^^
      compile_eq_const 0x80000000l ^^
      then_arithmetic_overflow env ^^
      compile_unboxed_zero ^^
      get_n ^^
      G.i (Binary (Wasm.Values.I32 I32Op.Sub))
    )
  | NegOp, Type.(Prim Float) ->
    SR.UnboxedFloat64, SR.UnboxedFloat64,
    G.i (Unary (Wasm.Values.F64 F64Op.Neg))
  | NotOp, Type.(Prim (Nat64|Int64)) ->
     SR.UnboxedWord64, SR.UnboxedWord64,
     compile_xor64_const (-1L)
  | NotOp, Type.(Prim (Nat8|Nat16|Nat32|Int8|Int16|Int32 as ty)) ->
     StackRep.of_type t, StackRep.of_type t,
     compile_unboxed_const (TaggedSmallWord.mask_of_type ty) ^^
     G.i (Binary (Wasm.Values.I32 I32Op.Xor))
  | _ ->
    todo "compile_unop"
      (Wasm.Sexpr.Node ("BinOp", [ Arrange_ops.unop op ]))
      (SR.Vanilla, SR.Unreachable, E.trap_with env "TODO: compile_unop")

(* Logarithmic helpers for deciding whether we can carry out operations in constant bitwidth *)

(* helper, traps with message *)
let else_arithmetic_overflow env =
  E.else_trap_with env "arithmetic overflow"

(* helpers to decide if Int64 arithmetic can be carried out on the fast path *)
let additiveInt64_shortcut fast env get_a get_b slow =
  get_a ^^ get_a ^^ compile_shl64_const 1L ^^ G.i (Binary (Wasm.Values.I64 I64Op.Xor)) ^^ compile_shrU64_const 63L ^^
  get_b ^^ get_b ^^ compile_shl64_const 1L ^^ G.i (Binary (Wasm.Values.I64 I64Op.Xor)) ^^ compile_shrU64_const 63L ^^
  G.i (Binary (Wasm.Values.I64 I64Op.Or)) ^^
  G.i (Test (Wasm.Values.I64 I64Op.Eqz)) ^^
  G.if1 I64Type
    (get_a ^^ get_b ^^ fast)
    slow

let mulInt64_shortcut fast env get_a get_b slow =
  get_a ^^ get_a ^^ compile_shl64_const 1L ^^ G.i (Binary (Wasm.Values.I64 I64Op.Xor)) ^^ G.i (Unary (Wasm.Values.I64 I64Op.Clz)) ^^
  get_b ^^ get_b ^^ compile_shl64_const 1L ^^ G.i (Binary (Wasm.Values.I64 I64Op.Xor)) ^^ G.i (Unary (Wasm.Values.I64 I64Op.Clz)) ^^
  G.i (Binary (Wasm.Values.I64 I64Op.Add)) ^^
  compile_const_64 65L ^^ G.i (Compare (Wasm.Values.I64 I64Op.GeU)) ^^
  G.if1 I64Type
    (get_a ^^ get_b ^^ fast)
    slow

let powInt64_shortcut fast env get_a get_b slow =
  get_b ^^ G.i (Test (Wasm.Values.I64 I64Op.Eqz)) ^^
  G.if1 I64Type
    (compile_const_64 1L) (* ^0 *)
    begin (* ^(1+n) *)
      get_a ^^ compile_const_64 (-1L) ^^ G.i (Compare (Wasm.Values.I64 I64Op.Eq)) ^^
      G.if1 I64Type
        begin (* -1 ** (1+exp) == if even (1+exp) then 1 else -1 *)
          get_b ^^ compile_const_64 1L ^^
          G.i (Binary (Wasm.Values.I64 I64Op.And)) ^^ G.i (Test (Wasm.Values.I64 I64Op.Eqz)) ^^
          G.if1 I64Type
            (compile_const_64 1L)
            get_a
        end
        begin
          get_a ^^ compile_shrS64_const 1L ^^
          G.i (Test (Wasm.Values.I64 I64Op.Eqz)) ^^
          G.if1 I64Type
            get_a (* {0,1}^(1+n) *)
            begin
              get_b ^^ compile_const_64 64L ^^
              G.i (Compare (Wasm.Values.I64 I64Op.GeU)) ^^ then_arithmetic_overflow env ^^
              get_a ^^ get_a ^^ compile_shl64_const 1L ^^ G.i (Binary (Wasm.Values.I64 I64Op.Xor)) ^^
              G.i (Unary (Wasm.Values.I64 I64Op.Clz)) ^^ compile_sub64_const 63L ^^
              get_b ^^ G.i (Binary (Wasm.Values.I64 I64Op.Mul)) ^^
              compile_const_64 (-63L) ^^ G.i (Compare (Wasm.Values.I64 I64Op.GeS)) ^^
              G.if1 I64Type
                (get_a ^^ get_b ^^ fast)
                slow
            end
        end
    end


(* kernel for Int64 arithmetic, invokes estimator for fast path *)
let compile_Int64_kernel env name op shortcut =
  Func.share_code2 env (prim_fun_name Type.Int64 name)
    (("a", I64Type), ("b", I64Type)) [I64Type]
    BigNum.(fun env get_a get_b ->
    shortcut
      env
      get_a
      get_b
      begin
        let (set_res, get_res) = new_local env "res" in
        get_a ^^ from_signed_word64 env ^^
        get_b ^^ from_signed_word64 env ^^
        op env ^^
        set_res ^^ get_res ^^
        fits_signed_bits env 64 ^^
        else_arithmetic_overflow env ^^
        get_res ^^ truncate_to_word64 env
      end)


(* helpers to decide if Nat64 arithmetic can be carried out on the fast path *)
let additiveNat64_shortcut fast env get_a get_b slow =
  get_a ^^ compile_shrU64_const 62L ^^
  get_b ^^ compile_shrU64_const 62L ^^
  G.i (Binary (Wasm.Values.I64 I64Op.Or)) ^^
  G.i (Test (Wasm.Values.I64 I64Op.Eqz)) ^^
  G.if1 I64Type
    (get_a ^^ get_b ^^ fast)
    slow

let mulNat64_shortcut fast env get_a get_b slow =
  get_a ^^ G.i (Unary (Wasm.Values.I64 I64Op.Clz)) ^^
  get_b ^^ G.i (Unary (Wasm.Values.I64 I64Op.Clz)) ^^
  G.i (Binary (Wasm.Values.I64 I64Op.Add)) ^^
  compile_const_64 64L ^^ G.i (Compare (Wasm.Values.I64 I64Op.GeU)) ^^
  G.if1 I64Type
    (get_a ^^ get_b ^^ fast)
    slow

let powNat64_shortcut fast env get_a get_b slow =
  get_b ^^ G.i (Test (Wasm.Values.I64 I64Op.Eqz)) ^^
  G.if1 I64Type
    (compile_const_64 1L) (* ^0 *)
    begin (* ^(1+n) *)
      get_a ^^ compile_shrU64_const 1L ^^
      G.i (Test (Wasm.Values.I64 I64Op.Eqz)) ^^
      G.if1 I64Type
        get_a (* {0,1}^(1+n) *)
        begin
          get_b ^^ compile_const_64 64L ^^ G.i (Compare (Wasm.Values.I64 I64Op.GeU)) ^^ then_arithmetic_overflow env ^^
          get_a ^^ G.i (Unary (Wasm.Values.I64 I64Op.Clz)) ^^ compile_sub64_const 64L ^^
          get_b ^^ G.i (Binary (Wasm.Values.I64 I64Op.Mul)) ^^ compile_const_64 (-64L) ^^ G.i (Compare (Wasm.Values.I64 I64Op.GeS)) ^^
          G.if1 I64Type
            (get_a ^^ get_b ^^ fast)
            slow
        end
    end


(* kernel for Nat64 arithmetic, invokes estimator for fast path *)
let compile_Nat64_kernel env name op shortcut =
  Func.share_code2 env (prim_fun_name Type.Nat64 name)
    (("a", I64Type), ("b", I64Type)) [I64Type]
    BigNum.(fun env get_a get_b ->
    shortcut
      env
      get_a
      get_b
      begin
        let (set_res, get_res) = new_local env "res" in
        get_a ^^ from_word64 env ^^
        get_b ^^ from_word64 env ^^
        op env ^^
        set_res ^^ get_res ^^
        fits_unsigned_bits env 64 ^^
        else_arithmetic_overflow env ^^
        get_res ^^ truncate_to_word64 env
      end)


(* Compiling Int/Nat32 ops by conversion to/from i64. *)

(* helper, expects i64 on stack *)
let enforce_32_unsigned_bits env =
  compile_bitand64_const 0xFFFFFFFF00000000L ^^
  G.i (Test (Wasm.Values.I64 I64Op.Eqz)) ^^
  else_arithmetic_overflow env

(* helper, expects two identical i64s on stack *)
let enforce_32_signed_bits env =
  compile_shl64_const 1L ^^
  G.i (Binary (Wasm.Values.I64 I64Op.Xor)) ^^
  enforce_32_unsigned_bits env

let compile_Int32_kernel env name op =
     Func.share_code2 env (prim_fun_name Type.Int32 name)
       (("a", I32Type), ("b", I32Type)) [I32Type]
       (fun env get_a get_b ->
         let (set_res, get_res) = new_local64 env "res" in
         get_a ^^ G.i (Convert (Wasm.Values.I64 I64Op.ExtendSI32)) ^^
         get_b ^^ G.i (Convert (Wasm.Values.I64 I64Op.ExtendSI32)) ^^
         G.i (Binary (Wasm.Values.I64 op)) ^^
         set_res ^^ get_res ^^ get_res ^^
         enforce_32_signed_bits env ^^
         get_res ^^ G.i (Convert (Wasm.Values.I32 I32Op.WrapI64)))

let compile_Nat32_kernel env name op =
     Func.share_code2 env (prim_fun_name Type.Nat32 name)
       (("a", I32Type), ("b", I32Type)) [I32Type]
       (fun env get_a get_b ->
         let (set_res, get_res) = new_local64 env "res" in
         get_a ^^ G.i (Convert (Wasm.Values.I64 I64Op.ExtendUI32)) ^^
         get_b ^^ G.i (Convert (Wasm.Values.I64 I64Op.ExtendUI32)) ^^
         G.i (Binary (Wasm.Values.I64 op)) ^^
         set_res ^^ get_res ^^
         enforce_32_unsigned_bits env ^^
         get_res ^^ G.i (Convert (Wasm.Values.I32 I32Op.WrapI64)))

(* Customisable kernels for 8/16bit arithmetic via 32 bits. *)

(* helper, expects i32 on stack *)
let enforce_unsigned_bits env n =
  compile_bitand_const Int32.(shift_left minus_one n) ^^
  then_arithmetic_overflow env

let enforce_16_unsigned_bits env = enforce_unsigned_bits env 16

(* helper, expects two identical i32s on stack *)
let enforce_signed_bits env n =
  compile_shl_const 1l ^^ G.i (Binary (Wasm.Values.I32 I32Op.Xor)) ^^
  enforce_unsigned_bits env n

let enforce_16_signed_bits env = enforce_signed_bits env 16

let compile_smallInt_kernel' env ty name op =
  Func.share_code2 env (prim_fun_name ty name)
    (("a", I32Type), ("b", I32Type)) [I32Type]
    (fun env get_a get_b ->
      let (set_res, get_res) = new_local env "res" in
      get_a ^^ compile_shrS_const 16l ^^
      get_b ^^ compile_shrS_const 16l ^^
      op ^^
      set_res ^^ get_res ^^ get_res ^^
      enforce_16_signed_bits env ^^
      get_res ^^ compile_shl_const 16l)

let compile_smallInt_kernel env ty name op =
  compile_smallInt_kernel' env ty name (G.i (Binary (Wasm.Values.I32 op)))

let compile_smallNat_kernel' env ty name op =
  Func.share_code2 env (prim_fun_name ty name)
    (("a", I32Type), ("b", I32Type)) [I32Type]
    (fun env get_a get_b ->
      let (set_res, get_res) = new_local env "res" in
      get_a ^^ compile_shrU_const 16l ^^
      get_b ^^ compile_shrU_const 16l ^^
      op ^^
      set_res ^^ get_res ^^
      enforce_16_unsigned_bits env ^^
      get_res ^^ compile_shl_const 16l)

let compile_smallNat_kernel env ty name op =
  compile_smallNat_kernel' env ty name (G.i (Binary (Wasm.Values.I32 op)))

(* The first returned StackRep is for the arguments (expected), the second for the results (produced) *)
let compile_binop env t op : SR.t * SR.t * G.t =
  if t = Type.Non then SR.Vanilla, SR.Unreachable, G.i Unreachable else
  StackRep.of_type t,
  StackRep.of_type t,
  Operator.(match t, op with
  | Type.(Prim (Nat | Int)),                  AddOp -> BigNum.compile_add env
  | Type.(Prim (Nat64|Int64)),                WAddOp -> G.i (Binary (Wasm.Values.I64 I64Op.Add))
  | Type.(Prim Int64),                        AddOp ->
    compile_Int64_kernel env "add" BigNum.compile_add
      (additiveInt64_shortcut (G.i (Binary (Wasm.Values.I64 I64Op.Add))))
  | Type.(Prim Nat64),                        AddOp ->
    compile_Nat64_kernel env "add" BigNum.compile_add
      (additiveNat64_shortcut (G.i (Binary (Wasm.Values.I64 I64Op.Add))))
  | Type.(Prim Nat),                          SubOp -> BigNum.compile_unsigned_sub env
  | Type.(Prim Int),                          SubOp -> BigNum.compile_signed_sub env
  | Type.(Prim (Nat | Int)),                  MulOp -> BigNum.compile_mul env
  | Type.(Prim (Nat64|Int64)),                WMulOp -> G.i (Binary (Wasm.Values.I64 I64Op.Mul))
  | Type.(Prim Int64),                        MulOp ->
    compile_Int64_kernel env "mul" BigNum.compile_mul
      (mulInt64_shortcut (G.i (Binary (Wasm.Values.I64 I64Op.Mul))))
  | Type.(Prim Nat64),                        MulOp ->
    compile_Nat64_kernel env "mul" BigNum.compile_mul
      (mulNat64_shortcut (G.i (Binary (Wasm.Values.I64 I64Op.Mul))))
  | Type.(Prim Nat64),                        DivOp -> G.i (Binary (Wasm.Values.I64 I64Op.DivU))
  | Type.(Prim Nat64) ,                       ModOp -> G.i (Binary (Wasm.Values.I64 I64Op.RemU))
  | Type.(Prim Int64),                        DivOp -> G.i (Binary (Wasm.Values.I64 I64Op.DivS))
  | Type.(Prim Int64) ,                       ModOp -> G.i (Binary (Wasm.Values.I64 I64Op.RemS))
  | Type.(Prim Nat),                          DivOp -> BigNum.compile_unsigned_div env
  | Type.(Prim Nat),                          ModOp -> BigNum.compile_unsigned_rem env
  | Type.(Prim (Nat64|Int64)),                WSubOp -> G.i (Binary (Wasm.Values.I64 I64Op.Sub))
  | Type.(Prim Int64),                        SubOp ->
    compile_Int64_kernel env "sub" BigNum.compile_signed_sub
      (additiveInt64_shortcut (G.i (Binary (Wasm.Values.I64 I64Op.Sub))))
  | Type.(Prim Nat64),                        SubOp ->
    compile_Nat64_kernel env "sub" BigNum.compile_unsigned_sub
      (fun env get_a get_b ->
        additiveNat64_shortcut
          (G.i (Compare (Wasm.Values.I64 I64Op.GeU)) ^^
           else_arithmetic_overflow env ^^
           get_a ^^ get_b ^^ G.i (Binary (Wasm.Values.I64 I64Op.Sub)))
          env get_a get_b)
  | Type.(Prim Int),                          DivOp -> BigNum.compile_signed_div env
  | Type.(Prim Int),                          ModOp -> BigNum.compile_signed_mod env

  | Type.Prim Type.(Nat8|Nat16|Nat32|Int8|Int16|Int32),
                                              WAddOp -> G.i (Binary (Wasm.Values.I32 I32Op.Add))
  | Type.(Prim Int32),                        AddOp -> compile_Int32_kernel env "add" I64Op.Add
  | Type.Prim Type.(Int8 | Int16 as ty),      AddOp -> compile_smallInt_kernel env ty "add" I32Op.Add
  | Type.(Prim Nat32),                        AddOp -> compile_Nat32_kernel env "add" I64Op.Add
  | Type.Prim Type.(Nat8 | Nat16 as ty),      AddOp -> compile_smallNat_kernel env ty "add" I32Op.Add
  | Type.(Prim Float),                        AddOp -> G.i (Binary (Wasm.Values.F64 F64Op.Add))
  | Type.Prim Type.(Nat8|Nat16|Nat32|Int8|Int16|Int32),
                                              WSubOp -> G.i (Binary (Wasm.Values.I32 I32Op.Sub))
  | Type.(Prim Int32),                        SubOp -> compile_Int32_kernel env "sub" I64Op.Sub
  | Type.(Prim (Int8|Int16 as ty)),           SubOp -> compile_smallInt_kernel env ty "sub" I32Op.Sub
  | Type.(Prim Nat32),                        SubOp -> compile_Nat32_kernel env "sub" I64Op.Sub
  | Type.(Prim (Nat8|Nat16 as ty)),           SubOp -> compile_smallNat_kernel env ty "sub" I32Op.Sub
  | Type.(Prim Float),                        SubOp -> G.i (Binary (Wasm.Values.F64 F64Op.Sub))
  | Type.Prim Type.(Nat8|Nat16|Nat32|Int8|Int16|Int32 as ty),
                                              WMulOp -> TaggedSmallWord.compile_word_mul env ty
  | Type.(Prim Int32),                        MulOp -> compile_Int32_kernel env "mul" I64Op.Mul
  | Type.(Prim Int16),                        MulOp -> compile_smallInt_kernel env Type.Int16 "mul" I32Op.Mul
  | Type.(Prim Int8),                         MulOp -> compile_smallInt_kernel' env Type.Int8 "mul"
                                                         (compile_shrS_const 8l ^^ G.i (Binary (Wasm.Values.I32 I32Op.Mul)))
  | Type.(Prim Nat32),                        MulOp -> compile_Nat32_kernel env "mul" I64Op.Mul
  | Type.(Prim Nat16),                        MulOp -> compile_smallNat_kernel env Type.Nat16 "mul" I32Op.Mul
  | Type.(Prim Nat8),                         MulOp -> compile_smallNat_kernel' env Type.Nat8 "mul"
                                                         (compile_shrU_const 8l ^^ G.i (Binary (Wasm.Values.I32 I32Op.Mul)))
  | Type.(Prim Float),                        MulOp -> G.i (Binary (Wasm.Values.F64 F64Op.Mul))
  | Type.(Prim (Nat8|Nat16|Nat32 as ty)),     DivOp -> G.i (Binary (Wasm.Values.I32 I32Op.DivU)) ^^
                                                       TaggedSmallWord.msb_adjust ty
  | Type.(Prim (Nat8|Nat16|Nat32)),           ModOp -> G.i (Binary (Wasm.Values.I32 I32Op.RemU))
  | Type.(Prim Int32),                        DivOp -> G.i (Binary (Wasm.Values.I32 I32Op.DivS))
  | Type.(Prim (Int8|Int16 as ty)),           DivOp ->
    Func.share_code2 env (prim_fun_name ty "div")
      (("a", I32Type), ("b", I32Type)) [I32Type]
      (fun env get_a get_b ->
        let (set_res, get_res) = new_local env "res" in
        get_a ^^ get_b ^^ G.i (Binary (Wasm.Values.I32 I32Op.DivS)) ^^
        TaggedSmallWord.msb_adjust ty ^^ set_res ^^
        get_a ^^ compile_eq_const 0x80000000l ^^
        E.if_ env (StackRep.to_block_type env SR.UnboxedWord32)
          begin
            get_b ^^ TaggedSmallWord.lsb_adjust ty ^^ compile_eq_const (-1l) ^^
            E.if_ env (StackRep.to_block_type env SR.UnboxedWord32)
              (G.i Unreachable)
              get_res
          end
          get_res)
  | Type.(Prim Float),                        DivOp -> G.i (Binary (Wasm.Values.F64 F64Op.Div))
  | Type.(Prim Float),                        ModOp -> E.call_import env "rts" "fmod" (* musl *)
  | Type.(Prim (Int8|Int16|Int32)),           ModOp -> G.i (Binary (Wasm.Values.I32 I32Op.RemS))
  | Type.(Prim (Nat8|Nat16|Nat32 as ty)),     WPowOp -> TaggedSmallWord.compile_nat_power env ty
  | Type.(Prim (Int8|Int16|Int32 as ty)),     WPowOp -> TaggedSmallWord.compile_int_power env ty
  | Type.(Prim ((Nat8|Nat16) as ty)),         PowOp ->
    Func.share_code2 env (prim_fun_name ty "pow")
      (("n", I32Type), ("exp", I32Type)) [I32Type]
      (fun env get_n get_exp ->
        let (set_res, get_res) = new_local env "res" in
        let bits = TaggedSmallWord.bits_of_type ty in
        get_exp ^^
        G.if1 I32Type
          begin
            get_n ^^ compile_shrU_const Int32.(sub 33l (of_int bits)) ^^
            G.if1 I32Type
              begin
                unsigned_dynamics get_n ^^ compile_sub_const (Int32.of_int bits) ^^
                get_exp ^^ TaggedSmallWord.lsb_adjust ty ^^ G.i (Binary (Wasm.Values.I32 I32Op.Mul)) ^^
                compile_unboxed_const (-30l) ^^
                G.i (Compare (Wasm.Values.I32 I32Op.LtS)) ^^ then_arithmetic_overflow env ^^
                get_n ^^ TaggedSmallWord.lsb_adjust ty ^^
                get_exp ^^ TaggedSmallWord.lsb_adjust ty ^^
                TaggedSmallWord.compile_nat_power env Type.Nat32 ^^ set_res ^^
                get_res ^^ enforce_unsigned_bits env bits ^^
                get_res ^^ TaggedSmallWord.msb_adjust ty
              end
              get_n (* n@{0,1} ** (1+exp) == n *)
          end
          (compile_unboxed_const
             Int32.(shift_left one (to_int (TaggedSmallWord.shift_of_type ty))))) (* x ** 0 == 1 *)
  | Type.(Prim Nat32),                        PowOp ->
    Func.share_code2 env (prim_fun_name Type.Nat32 "pow")
      (("n", I32Type), ("exp", I32Type)) [I32Type]
      (fun env get_n get_exp ->
        let (set_res, get_res) = new_local64 env "res" in
        get_exp ^^
        G.if1 I32Type
          begin
            get_n ^^ compile_shrU_const 1l ^^
            G.if1 I32Type
              begin
                get_exp ^^ compile_unboxed_const 32l ^^
                G.i (Compare (Wasm.Values.I32 I32Op.GeU)) ^^ then_arithmetic_overflow env ^^
                unsigned_dynamics get_n ^^ compile_sub_const 32l ^^
                get_exp ^^ TaggedSmallWord.lsb_adjust Type.Nat32 ^^ G.i (Binary (Wasm.Values.I32 I32Op.Mul)) ^^
                compile_unboxed_const (-62l) ^^
                G.i (Compare (Wasm.Values.I32 I32Op.LtS)) ^^ then_arithmetic_overflow env ^^
                get_n ^^ G.i (Convert (Wasm.Values.I64 I64Op.ExtendUI32)) ^^
                get_exp ^^ G.i (Convert (Wasm.Values.I64 I64Op.ExtendUI32)) ^^
                Word64.compile_unsigned_pow env ^^
                set_res ^^ get_res ^^ enforce_32_unsigned_bits env ^^
                get_res ^^ G.i (Convert (Wasm.Values.I32 I32Op.WrapI64))
              end
              get_n (* n@{0,1} ** (1+exp) == n *)
          end
          compile_unboxed_one) (* x ** 0 == 1 *)
  | Type.(Prim ((Int8|Int16) as ty)),         PowOp ->
    Func.share_code2 env (prim_fun_name ty "pow")
      (("n", I32Type), ("exp", I32Type)) [I32Type]
      (fun env get_n get_exp ->
        let (set_res, get_res) = new_local env "res" in
        let bits = TaggedSmallWord.bits_of_type ty in
        get_exp ^^ compile_unboxed_zero ^^
        G.i (Compare (Wasm.Values.I32 I32Op.LtS)) ^^ E.then_trap_with env "negative power" ^^
        get_exp ^^
        G.if1 I32Type
          begin
            get_n ^^ compile_shrS_const Int32.(sub 33l (of_int bits)) ^^
            G.if1 I32Type
              begin
                signed_dynamics get_n ^^ compile_sub_const (Int32.of_int (bits - 1)) ^^
                get_exp ^^ TaggedSmallWord.lsb_adjust ty ^^ G.i (Binary (Wasm.Values.I32 I32Op.Mul)) ^^
                compile_unboxed_const (-30l) ^^
                G.i (Compare (Wasm.Values.I32 I32Op.LtS)) ^^ then_arithmetic_overflow env ^^
                get_n ^^ TaggedSmallWord.lsb_adjust ty ^^
                get_exp ^^ TaggedSmallWord.lsb_adjust ty ^^
                TaggedSmallWord.compile_nat_power env Type.Nat32 ^^
                set_res ^^ get_res ^^ get_res ^^ enforce_signed_bits env bits ^^
                get_res ^^ TaggedSmallWord.msb_adjust ty
              end
              get_n (* n@{0,1} ** (1+exp) == n *)
          end
          (compile_unboxed_const
             Int32.(shift_left one (to_int (TaggedSmallWord.shift_of_type ty))))) (* x ** 0 == 1 *)
  | Type.(Prim Int32),                        PowOp ->
    Func.share_code2 env (prim_fun_name Type.Int32 "pow")
      (("n", I32Type), ("exp", I32Type)) [I32Type]
      (fun env get_n get_exp ->
        let (set_res, get_res) = new_local64 env "res" in
        get_exp ^^ compile_unboxed_zero ^^
        G.i (Compare (Wasm.Values.I32 I32Op.LtS)) ^^ E.then_trap_with env "negative power" ^^
        get_exp ^^
        G.if1 I32Type
          begin
            get_n ^^ compile_unboxed_one ^^ G.i (Compare (Wasm.Values.I32 I32Op.LeS)) ^^
            get_n ^^ compile_unboxed_const (-1l) ^^ G.i (Compare (Wasm.Values.I32 I32Op.GeS)) ^^
            G.i (Binary (Wasm.Values.I32 I32Op.And)) ^^
            G.if1 I32Type
              begin
                get_n ^^ compile_unboxed_zero ^^ G.i (Compare (Wasm.Values.I32 I32Op.LtS)) ^^
                G.if1 I32Type
                  begin
                    (* -1 ** (1+exp) == if even (1+exp) then 1 else -1 *)
                    get_exp ^^ compile_unboxed_one ^^ G.i (Binary (Wasm.Values.I32 I32Op.And)) ^^
                    G.if1 I32Type
                      get_n
                      compile_unboxed_one
                  end
                  get_n (* n@{0,1} ** (1+exp) == n *)
              end
              begin
                get_exp ^^ compile_unboxed_const 32l ^^
                G.i (Compare (Wasm.Values.I32 I32Op.GeU)) ^^ then_arithmetic_overflow env ^^
                signed_dynamics get_n ^^ compile_sub_const 31l ^^
                get_exp ^^ TaggedSmallWord.lsb_adjust Type.Int32 ^^ G.i (Binary (Wasm.Values.I32 I32Op.Mul)) ^^
                compile_unboxed_const (-62l) ^^
                G.i (Compare (Wasm.Values.I32 I32Op.LtS)) ^^ then_arithmetic_overflow env ^^
                get_n ^^ G.i (Convert (Wasm.Values.I64 I64Op.ExtendSI32)) ^^
                get_exp ^^ G.i (Convert (Wasm.Values.I64 I64Op.ExtendSI32)) ^^
                Word64.compile_unsigned_pow env ^^
                set_res ^^ get_res ^^ get_res ^^ enforce_32_signed_bits env ^^
                get_res ^^ G.i (Convert (Wasm.Values.I32 I32Op.WrapI64))
              end
          end
          compile_unboxed_one) (* x ** 0 == 1 *)
  | Type.(Prim Int),                          PowOp ->
    let pow = BigNum.compile_unsigned_pow env in
    let (set_n, get_n) = new_local env "n" in
    let (set_exp, get_exp) = new_local env "exp" in
    set_exp ^^ set_n ^^
    get_exp ^^ BigNum.compile_is_negative env ^^
    E.then_trap_with env "negative power" ^^
    get_n ^^ get_exp ^^ pow
  | Type.(Prim Nat64),                        WPowOp -> Word64.compile_unsigned_pow env
  | Type.(Prim Int64),                        WPowOp -> Word64.compile_signed_wpow env
  | Type.(Prim Nat64),                        PowOp ->
    compile_Nat64_kernel env "pow"
      BigNum.compile_unsigned_pow
      (powNat64_shortcut (Word64.compile_unsigned_pow env))
  | Type.(Prim Int64),                        PowOp ->
    let (set_exp, get_exp) = new_local64 env "exp" in
    set_exp ^^ get_exp ^^
    compile_const_64 0L ^^
    G.i (Compare (Wasm.Values.I64 I64Op.LtS)) ^^
    E.then_trap_with env "negative power" ^^
    get_exp ^^
    compile_Int64_kernel
      env "pow" BigNum.compile_unsigned_pow
      (powInt64_shortcut (Word64.compile_unsigned_pow env))
  | Type.(Prim Nat),                          PowOp -> BigNum.compile_unsigned_pow env
  | Type.(Prim Float),                        PowOp -> E.call_import env "rts" "pow" (* musl *)
  | Type.(Prim (Nat64|Int64)),                AndOp -> G.i (Binary (Wasm.Values.I64 I64Op.And))
  | Type.(Prim (Nat8|Nat16|Nat32|Int8|Int16|Int32)),
                                              AndOp -> G.i (Binary (Wasm.Values.I32 I32Op.And))
  | Type.(Prim (Nat64|Int64)),                OrOp  -> G.i (Binary (Wasm.Values.I64 I64Op.Or))
  | Type.(Prim (Nat8|Nat16|Nat32|Int8|Int16|Int32)),
                                              OrOp  -> G.i (Binary (Wasm.Values.I32 I32Op.Or))
  | Type.(Prim (Nat64|Int64)),                XorOp -> G.i (Binary (Wasm.Values.I64 I64Op.Xor))
  | Type.(Prim (Nat8|Nat16|Nat32|Int8|Int16|Int32)),
                                              XorOp -> G.i (Binary (Wasm.Values.I32 I32Op.Xor))
  | Type.(Prim (Nat64|Int64)),                ShLOp -> G.i (Binary (Wasm.Values.I64 I64Op.Shl))
  | Type.(Prim (Nat8|Nat16|Nat32|Int8|Int16|Int32 as ty)),
                                              ShLOp -> TaggedSmallWord.(
     lsb_adjust ty ^^ clamp_shift_amount ty ^^
     G.i (Binary (Wasm.Values.I32 I32Op.Shl)))
  | Type.(Prim Nat64),                        ShROp -> G.i (Binary (Wasm.Values.I64 I64Op.ShrU))
  | Type.(Prim (Nat8|Nat16|Nat32 as ty)),     ShROp -> TaggedSmallWord.(
     lsb_adjust ty ^^ clamp_shift_amount ty ^^
     G.i (Binary (Wasm.Values.I32 I32Op.ShrU)) ^^
     sanitize_word_result ty)
  | Type.(Prim Int64),                        ShROp -> G.i (Binary (Wasm.Values.I64 I64Op.ShrS))
  | Type.(Prim (Int8|Int16|Int32 as ty)),     ShROp -> TaggedSmallWord.(
     lsb_adjust ty ^^ clamp_shift_amount ty ^^
     G.i (Binary (Wasm.Values.I32 I32Op.ShrS)) ^^
     sanitize_word_result ty)
  | Type.(Prim (Nat64|Int64)),                RotLOp -> G.i (Binary (Wasm.Values.I64 I64Op.Rotl))
  | Type.(Prim (Nat32|Int32)),                RotLOp -> G.i (Binary (Wasm.Values.I32 I32Op.Rotl))
  | Type.(Prim (Nat8|Nat16|Int8|Int16 as ty)),
                                              RotLOp -> TaggedSmallWord.rotl env ty
  | Type.(Prim (Nat64|Int64)),                RotROp -> G.i (Binary (Wasm.Values.I64 I64Op.Rotr))
  | Type.(Prim (Nat32|Int32)),                RotROp -> G.i (Binary (Wasm.Values.I32 I32Op.Rotr))
  | Type.(Prim (Nat8|Nat16|Int8|Int16 as ty)),
                                              RotROp -> TaggedSmallWord.rotr env ty
  | Type.(Prim Text), CatOp -> Text.concat env
  | Type.Non, _ -> G.i Unreachable
  | _ -> todo_trap env "compile_binop" (Wasm.Sexpr.Node ("BinOp", [ Arrange_ops.binop op; Arrange_type.typ t]))
  )

let compile_eq env =
  let open Type in
  function
  | Prim Text -> Text.compare env Operator.EqOp
  | Prim (Blob|Principal) | Obj (Actor, _) -> Blob.compare env Operator.EqOp
  | Func (Shared _, _, _, _, _) -> FuncDec.equate_msgref env
  | Prim (Nat | Int) -> BigNum.compile_eq env
  | Prim (Int64 | Nat64) -> G.i (Compare (Wasm.Values.I64 I64Op.Eq))
  | Prim (Bool | Int8 | Nat8 | Int16 | Nat16 | Int32 | Nat32 | Char) ->
    G.i (Compare (Wasm.Values.I32 I32Op.Eq))
  | Non -> G.i Unreachable
  | Prim Float -> G.i (Compare (Wasm.Values.F64 F64Op.Eq))
  | t -> todo_trap env "compile_eq" (Arrange_type.typ t)

let get_relops = Operator.(function
  | GeOp -> Ge, I64Op.GeU, I64Op.GeS, I32Op.GeU, I32Op.GeS
  | GtOp -> Gt, I64Op.GtU, I64Op.GtS, I32Op.GtU, I32Op.GtS
  | LeOp -> Le, I64Op.LeU, I64Op.LeS, I32Op.LeU, I32Op.LeS
  | LtOp -> Lt, I64Op.LtU, I64Op.LtS, I32Op.LtU, I32Op.LtS
  | NeqOp -> assert false
  | _ -> failwith "uncovered relop")

let compile_comparison env t op =
  let bigintop, u64op, s64op, u32op, s32op = get_relops op in
  let open Type in
  match t with
    | Nat | Int -> BigNum.compile_relop env bigintop
    | Nat64 -> G.i (Compare (Wasm.Values.I64 u64op))
    | Nat8 | Nat16 | Nat32 | Char -> G.i (Compare (Wasm.Values.I32 u32op))
    | Int64 -> G.i (Compare (Wasm.Values.I64 s64op))
    | Int8 | Int16 | Int32 -> G.i (Compare (Wasm.Values.I32 s32op))
    | _ -> todo_trap env "compile_comparison" (Arrange_type.prim t)

let compile_relop env t op =
  if t = Type.Non then SR.Vanilla, G.i Unreachable else
  StackRep.of_type t,
  let open Operator in
  match t, op with
  | Type.(Prim Text), _ -> Text.compare env op
  | Type.(Prim (Blob|Principal)), _ -> Blob.compare env op
  | _, EqOp -> compile_eq env t
  | Type.(Prim (Nat | Nat8 | Nat16 | Nat32 | Nat64 | Int | Int8 | Int16 | Int32 | Int64 | Char as t1)), op1 ->
    compile_comparison env t1 op1
  | Type.(Prim Float), GtOp -> G.i (Compare (Wasm.Values.F64 F64Op.Gt))
  | Type.(Prim Float), GeOp -> G.i (Compare (Wasm.Values.F64 F64Op.Ge))
  | Type.(Prim Float), LeOp -> G.i (Compare (Wasm.Values.F64 F64Op.Le))
  | Type.(Prim Float), LtOp -> G.i (Compare (Wasm.Values.F64 F64Op.Lt))
  | _ -> todo_trap env "compile_relop" (Arrange_ops.relop op)

let compile_load_field env typ name =
  Object.load_idx env typ name


(* compile_lexp is used for expressions on the left of an assignment operator.
   Produces some preparation code, an expected stack rep, and some pure code taking the value in that rep*)
let rec compile_lexp (env : E.t) ae lexp =
  (fun (code, sr, fill_code) -> G.(with_region lexp.at code, sr, with_region lexp.at fill_code)) @@
  match lexp.it, !Flags.gc_strategy with
  | VarLE var, _ -> Var.set_val env ae var
  | IdxLE (e1, e2), Flags.Generational ->
    let (set_field, get_field) = new_local env "field" in
    compile_exp_vanilla env ae e1 ^^ (* offset to array *)
    compile_exp_vanilla env ae e2 ^^ (* idx *)
    Arr.idx_bigint env ^^
    set_field ^^ (* peepholes to tee *)
    get_field,
    SR.Vanilla,
    store_ptr ^^
    get_field ^^
    compile_add_const ptr_unskew ^^
    E.call_import env "rts" "write_barrier"
  | IdxLE (e1, e2), _ ->
    compile_exp_vanilla env ae e1 ^^ (* offset to array *)
    compile_exp_vanilla env ae e2 ^^ (* idx *)
    Arr.idx_bigint env,
    SR.Vanilla,
    store_ptr
  | DotLE (e, n), Flags.Generational ->
    let (set_field, get_field) = new_local env "field" in
    compile_exp_vanilla env ae e ^^
    Object.idx env e.note.Note.typ n ^^
    set_field ^^ (* peepholes to tee *)
    get_field,
    SR.Vanilla,
    store_ptr ^^
    get_field ^^
    compile_add_const ptr_unskew ^^
    E.call_import env "rts" "write_barrier"
  | DotLE (e, n), _ ->
    compile_exp_vanilla env ae e ^^
    (* Only real objects have mutable fields, no need to branch on the tag *)
    Object.idx env e.note.Note.typ n,
    SR.Vanilla,
    store_ptr

and compile_prim_invocation (env : E.t) ae p es at =
  (* for more concise code when all arguments and result use the same sr *)
  let const_sr sr inst = sr, G.concat_map (compile_exp_as env ae sr) es ^^ inst in

  begin match p, es with
  (* Calls *)
  | CallPrim _, [e1; e2] ->
    let sort, control, _, arg_tys, ret_tys = Type.as_func e1.note.Note.typ in
    let n_args = List.length arg_tys in
    let return_arity = match control with
      | Type.Returns -> List.length ret_tys
      | Type.Replies -> 0
      | Type.Promises -> assert false in

    let fun_sr, code1 = compile_exp env ae e1 in

    (* we duplicate this pattern match to emulate pattern guards *)
    let call_as_prim = match fun_sr, sort with
      | SR.Const (_, Const.Fun (mk_fi, Const.PrimWrapper prim)), _ ->
         begin match n_args, e2.it with
         | 0, _ -> true
         | 1, _ -> true
         | n, PrimE (TupPrim, es) when List.length es = n -> true
         | _, _ -> false
         end
      | _ -> false in

    begin match fun_sr, sort with
      | SR.Const (_, Const.Fun (mk_fi, Const.PrimWrapper prim)), _ when call_as_prim ->
         assert (sort = Type.Local);
         (* Handle argument tuples *)
         begin match n_args, e2.it with
         | 0, _ ->
           let sr, code2 = compile_prim_invocation env ae prim [] at in
           sr,
           code1 ^^
           compile_exp_as env ae (StackRep.of_arity 0) e2 ^^
           code2
         | 1, _ ->
           compile_prim_invocation env ae prim [e2] at
         | n, PrimE (TupPrim, es) ->
           assert (List.length es = n);
           compile_prim_invocation env ae prim es at
         | _, _ ->
           (* ugly case; let's just call this as a function for now *)
           raise (Invalid_argument "call_as_prim was true?")
         end
      | SR.Const (_, Const.Fun (mk_fi, _)), _ ->
         assert (sort = Type.Local);
         StackRep.of_arity return_arity,

         code1 ^^
         compile_unboxed_zero ^^ (* A dummy closure *)
         compile_exp_as env ae (StackRep.of_arity n_args) e2 ^^ (* the args *)
         G.i (Call (nr (mk_fi ()))) ^^
         FakeMultiVal.load env (Lib.List.make return_arity I32Type)
      | _, Type.Local ->
         let (set_clos, get_clos) = new_local env "clos" in

         StackRep.of_arity return_arity,
         code1 ^^ StackRep.adjust env fun_sr SR.Vanilla ^^
         set_clos ^^
         get_clos ^^
         compile_exp_as env ae (StackRep.of_arity n_args) e2 ^^
         get_clos ^^
         Closure.call_closure env n_args return_arity
      | _, Type.Shared _ ->
         (* Non-one-shot functions have been rewritten in async.ml *)
         assert (control = Type.Returns);

         let (set_meth_pair, get_meth_pair) = new_local env "meth_pair" in
         let (set_arg, get_arg) = new_local env "arg" in
         let _, _, _, ts, _ = Type.as_func e1.note.Note.typ in
         let add_cycles = Internals.add_cycles env ae in

         StackRep.of_arity return_arity,
         code1 ^^ StackRep.adjust env fun_sr SR.Vanilla ^^
         set_meth_pair ^^
         compile_exp_vanilla env ae e2 ^^ set_arg ^^

         FuncDec.ic_call_one_shot env ts get_meth_pair get_arg add_cycles
    end

  (* Operators *)
  | UnPrim (_, Operator.PosOp), [e1] -> compile_exp env ae e1
  | UnPrim (t, op), [e1] ->
    let sr_in, sr_out, code = compile_unop env t op in
    sr_out,
    compile_exp_as env ae sr_in e1 ^^
    code
  | BinPrim (t, op), [e1;e2] ->
    let sr_in, sr_out, code = compile_binop env t op in
    sr_out,
    compile_exp_as env ae sr_in e1 ^^
    compile_exp_as env ae sr_in e2 ^^
    code
  (* special case: recognize negation *)
  | RelPrim (Type.(Prim Bool), Operator.EqOp), [e1; {it = LitE (BoolLit false); _}] ->
    SR.bool,
    compile_exp_as_test env ae e1 ^^
    G.i (Test (Wasm.Values.I32 I32Op.Eqz))
  | RelPrim (t, op), [e1;e2] ->
    let sr, code = compile_relop env t op in
    SR.bool,
    compile_exp_as env ae sr e1 ^^
    compile_exp_as env ae sr e2 ^^
    code

  (* Tuples *)
  | TupPrim, es ->
    SR.UnboxedTuple (List.length es),
    G.concat_map (compile_exp_vanilla env ae) es
  | ProjPrim n, [e1] ->
    SR.Vanilla,
    compile_exp_vanilla env ae e1 ^^ (* offset to tuple (an array) *)
    Tuple.load_n (Int32.of_int n)

  | OptPrim, [e] ->
    SR.Vanilla,
    Opt.inject env (compile_exp_vanilla env ae e)
  | TagPrim l, [e] ->
    SR.Vanilla,
    Variant.inject env l (compile_exp_vanilla env ae e)

  | DotPrim name, [e] ->
    let sr, code1 = compile_exp env ae e in
    begin match sr with
    | SR.Const (_, Const.Obj fs) ->
      let c = List.assoc name fs in
      SR.Const c, code1
    | _ ->
      SR.Vanilla,
      code1 ^^ StackRep.adjust env sr SR.Vanilla ^^
      Object.load_idx env e.note.Note.typ name
    end
  | ActorDotPrim name, [e] ->
    SR.Vanilla,
    compile_exp_vanilla env ae e ^^
    IC.actor_public_field env name

  | ArrayPrim (m, t), es ->
    SR.Vanilla,
    Arr.lit env (List.map (compile_exp_vanilla env ae) es)
  | IdxPrim, [e1; e2] ->
    SR.Vanilla,
    compile_exp_vanilla env ae e1 ^^ (* offset to array *)
    compile_exp_vanilla env ae e2 ^^ (* idx *)
    Arr.idx_bigint env ^^
    load_ptr
  | NextArrayOffset spacing, [e] ->
    let advance_by =
      match spacing with
      | ElementSize -> Arr.element_size
      | One -> 2l (* 1 : Nat *) in
    SR.Vanilla,
    compile_exp_vanilla env ae e ^^ (* previous byte offset to array *)
    compile_add_const advance_by
  | ValidArrayOffset, [e1; e2] ->
    SR.bool,
    compile_exp_vanilla env ae e1 ^^
    compile_exp_vanilla env ae e2 ^^
    G.i (Compare (Wasm.Values.I32 I32Op.LtU))
  | DerefArrayOffset, [e1; e2] ->
    SR.Vanilla,
    compile_exp_vanilla env ae e1 ^^ (* skewed pointer to array *)
    compile_exp_vanilla env ae e2 ^^ (* byte offset *)
    (* Note: the below two lines compile to `i32.add; i32.load offset=9`,
       thus together also unskewing the pointer and skipping administrative
       fields, effectively arriving at the desired element *)
    G.i (Binary (Wasm.Values.I32 I32Op.Add)) ^^
    Arr.load_field 0l                (* loads the element at the byte offset *)
  | GetPastArrayOffset spacing, [e] ->
    let shift =
      match spacing with
      | ElementSize -> compile_shl_const 2l (* effectively a multiplication by word_size *)
      | One -> BigNum.from_word30 env in    (* make it a compact bignum *)
    SR.Vanilla,
    compile_exp_vanilla env ae e ^^ (* array *)
    Heap.load_field Arr.len_field ^^
    shift

  | BreakPrim name, [e] ->
    let d = VarEnv.get_label_depth ae name in
    SR.Unreachable,
    compile_exp_vanilla env ae e ^^
    G.branch_to_ d
  | AssertPrim, [e1] ->
    SR.unit,
    compile_exp_as env ae SR.bool e1 ^^
    G.if0 G.nop (IC.fail_assert env at)
  | RetPrim, [e] ->
    SR.Unreachable,
    compile_exp_as env ae (StackRep.of_arity (E.get_return_arity env)) e ^^
    FakeMultiVal.store env (Lib.List.make (E.get_return_arity env) I32Type) ^^
    G.i Return

  (* Numeric conversions *)
  | NumConvWrapPrim (t1, t2), [e] -> begin
    let open Type in
    match t1, t2 with
    | (Nat|Int), (Nat8|Nat16|Int8|Int16) ->
      SR.Vanilla,
      compile_exp_vanilla env ae e ^^
      Prim.prim_intToWordNShifted env (TaggedSmallWord.shift_of_type t2)

    | (Nat|Int), (Nat32|Int32) ->
      SR.UnboxedWord32,
      compile_exp_vanilla env ae e ^^
      Prim.prim_intToWord32 env

    | (Nat|Int), (Nat64|Int64) ->
      SR.UnboxedWord64,
      compile_exp_vanilla env ae e ^^
      BigNum.truncate_to_word64 env

    | Nat64, Int64 | Int64, Nat64
    | Nat32, Int32 | Int32, Nat32
    | Nat16, Int16 | Int16, Nat16
    | Nat8, Int8 | Int8, Nat8 ->
      compile_exp env ae e

    | Char, Nat32 ->
      SR.UnboxedWord32,
      compile_exp_vanilla env ae e ^^
      TaggedSmallWord.untag_codepoint

    | _ -> SR.Unreachable, todo_trap env "compile_prim_invocation" (Arrange_ir.prim p)
    end

  | NumConvTrapPrim (t1, t2), [e] -> begin
    let open Type in
    match t1, t2 with

    | Int, Int64 ->
      SR.UnboxedWord64,
      compile_exp_vanilla env ae e ^^
      Func.share_code1 env "Int->Int64" ("n", I32Type) [I64Type] (fun env get_n ->
        get_n ^^
        BigNum.fits_signed_bits env 64 ^^
        E.else_trap_with env "losing precision" ^^
        get_n ^^
        BigNum.truncate_to_word64 env)

    | Int, (Int8|Int16|Int32 as pty) ->
      StackRep.of_type (Prim pty),
      compile_exp_vanilla env ae e ^^
      Func.share_code1 env (prim_fun_name pty "Int->") ("n", I32Type) [I32Type] (fun env get_n ->
        get_n ^^
        BigNum.fits_signed_bits env (TaggedSmallWord.bits_of_type pty) ^^
        E.else_trap_with env "losing precision" ^^
        get_n ^^
        BigNum.truncate_to_word32 env ^^
        TaggedSmallWord.msb_adjust pty)

    | Nat, Nat64 ->
      SR.UnboxedWord64,
      compile_exp_vanilla env ae e ^^
      Func.share_code1 env "Nat->Nat64" ("n", I32Type) [I64Type] (fun env get_n ->
        get_n ^^
        BigNum.fits_unsigned_bits env 64 ^^
        E.else_trap_with env "losing precision" ^^
        get_n ^^
        BigNum.truncate_to_word64 env)

    | Nat, (Nat8|Nat16|Nat32 as pty) ->
      StackRep.of_type (Prim pty),
      compile_exp_vanilla env ae e ^^
      Func.share_code1 env (prim_fun_name pty "Nat->") ("n", I32Type) [I32Type] (fun env get_n ->
        get_n ^^
        BigNum.fits_unsigned_bits env (TaggedSmallWord.bits_of_type pty) ^^
        E.else_trap_with env "losing precision" ^^
        get_n ^^
        BigNum.truncate_to_word32 env ^^
        TaggedSmallWord.msb_adjust pty)

    | (Nat8|Nat16), Nat ->
      SR.Vanilla,
      compile_exp_vanilla env ae e ^^
      Prim.prim_shiftWordNtoUnsigned env (TaggedSmallWord.shift_of_type t1)

    | (Int8|Int16), Int ->
      SR.Vanilla,
      compile_exp_vanilla env ae e ^^
      Prim.prim_shiftWordNtoSigned env (TaggedSmallWord.shift_of_type t1)

    | Nat32, Nat ->
      SR.Vanilla,
      compile_exp_as env ae SR.UnboxedWord32 e ^^
      Prim.prim_word32toNat env

    | Int32, Int ->
      SR.Vanilla,
      compile_exp_as env ae SR.UnboxedWord32 e ^^
      Prim.prim_word32toInt env

    | Nat64, Nat ->
      SR.Vanilla,
      compile_exp_as env ae SR.UnboxedWord64 e ^^
      BigNum.from_word64 env

    | Int64, Int ->
      SR.Vanilla,
      compile_exp_as env ae SR.UnboxedWord64 e ^^
      BigNum.from_signed_word64 env

    | Nat32, Char ->
      SR.Vanilla,
      compile_exp_as env ae SR.UnboxedWord32 e ^^
      TaggedSmallWord.check_and_tag_codepoint env

    | Float, Int ->
      SR.Vanilla,
      compile_exp_as env ae SR.UnboxedFloat64 e ^^
      E.call_import env "rts" "bigint_of_float64"

    | Int, Float ->
      SR.UnboxedFloat64,
      compile_exp_vanilla env ae e ^^
      E.call_import env "rts" "bigint_to_float64"

    | Float, Int64 ->
      SR.UnboxedWord64,
      compile_exp_as env ae SR.UnboxedFloat64 e ^^
      G.i (Convert (Wasm.Values.I64 I64Op.TruncSF64))

    | Int64, Float ->
      SR.UnboxedFloat64,
      compile_exp_as env ae SR.UnboxedWord64 e ^^
      G.i (Convert (Wasm.Values.F64 F64Op.ConvertSI64))

    | _ -> SR.Unreachable, todo_trap env "compile_prim_invocation" (Arrange_ir.prim p)
    end

  | SerializePrim ts, [e] ->
    SR.Vanilla,
    compile_exp_vanilla env ae e ^^
    Serialization.serialize env ts ^^
    Blob.of_ptr_size env

  | DeserializePrim ts, [e] ->
    StackRep.of_arity (List.length ts),
    compile_exp_vanilla env ae e ^^
    Bool.lit false ^^ (* can't recover *)
    Serialization.deserialize_from_blob false env ts

  | DeserializeOptPrim ts, [e] ->
    SR.Vanilla,
    compile_exp_vanilla env ae e ^^
    Bool.lit true ^^ (* can (!) recover *)
    Serialization.deserialize_from_blob false env ts ^^
    begin match ts with
    | [] ->
      (* return some () *)
      Opt.inject env Tuple.compile_unit
    | [t] ->
      (* save to local, propagate error as null or return some value *)
      let (set_val, get_val) = new_local env "val" in
      set_val ^^
      get_val ^^
      compile_eq_const (Serialization.coercion_error_value env) ^^
      G.if1 I32Type
        (Opt.null_lit env)
        (Opt.inject env get_val)
    | ts ->
      (* propagate any errors as null or return some tuples using shared code *)
      let n = List.length ts in
      let name = Printf.sprintf "to_opt_%i_tuple" n in
      let args = Lib.List.table n (fun i -> (Printf.sprintf "arg%i" i, I32Type)) in
      Func.share_code env name args [I32Type] (fun env ->
        let locals =
          Lib.List.table n (fun i -> G.i (LocalGet (nr (Int32.of_int i)))) in
        let rec go ls =
          match ls with
          | get_val::ls' ->
            get_val ^^
            compile_eq_const (Serialization.coercion_error_value env) ^^
            G.if1 I32Type
              (Opt.null_lit env)
              (go ls')
          | [] ->
            Opt.inject env (Arr.lit env locals)
        in
        go locals)
    end

  | ICPerformGC, [] ->
    SR.unit,
    GC.collect_garbage env

  | ICStableSize t, [e] ->
    SR.UnboxedWord64,
    let (tydesc, _, _) = Serialization.type_desc env [t] in
    let tydesc_len = Int32.of_int (String.length tydesc) in
    compile_exp_vanilla env ae e ^^
    Serialization.buffer_size env t ^^
    G.i Drop ^^
    compile_add_const tydesc_len  ^^
    G.i (Convert (Wasm.Values.I64 I64Op.ExtendUI32))

  (* Other prims, unary *)

  | OtherPrim "array_len", [e] ->
    SR.Vanilla,
    compile_exp_vanilla env ae e ^^
    Heap.load_field Arr.len_field ^^
    BigNum.from_word30 env

  | OtherPrim "text_len", [e] ->
    SR.Vanilla, compile_exp_vanilla env ae e ^^ Text.len env
  | OtherPrim "text_iter", [e] ->
    SR.Vanilla, compile_exp_vanilla env ae e ^^ Text.iter env
  | OtherPrim "text_iter_done", [e] ->
    SR.bool, compile_exp_vanilla env ae e ^^ Text.iter_done env
  | OtherPrim "text_iter_next", [e] ->
    SR.Vanilla, compile_exp_vanilla env ae e ^^ Text.iter_next env
  | OtherPrim "text_compare", [e1; e2] ->
    SR.Vanilla,
    compile_exp_vanilla env ae e1 ^^
    compile_exp_vanilla env ae e2 ^^
    E.call_import env "rts" "text_compare" ^^
    TaggedSmallWord.msb_adjust Type.Int8

  | OtherPrim "blob_size", [e] ->
    SR.Vanilla, compile_exp_vanilla env ae e ^^ Blob.len env ^^ BigNum.from_word32 env
  | OtherPrim "blob_vals_iter", [e] ->
    SR.Vanilla, compile_exp_vanilla env ae e ^^ Blob.iter env
  | OtherPrim "blob_iter_done", [e] ->
    SR.bool, compile_exp_vanilla env ae e ^^ Blob.iter_done env
  | OtherPrim "blob_iter_next", [e] ->
    SR.Vanilla, compile_exp_vanilla env ae e ^^ Blob.iter_next env

  | OtherPrim "lsh_Nat", [e1; e2] ->
    SR.Vanilla,
    compile_exp_vanilla env ae e1 ^^
    compile_exp_as env ae SR.UnboxedWord32 e2 ^^
    BigNum.compile_lsh env

  | OtherPrim "rsh_Nat", [e1; e2] ->
    SR.Vanilla,
    compile_exp_vanilla env ae e1 ^^
    compile_exp_as env ae SR.UnboxedWord32 e2 ^^
    BigNum.compile_rsh env

  | OtherPrim "abs", [e] ->
    SR.Vanilla,
    compile_exp_vanilla env ae e ^^
    BigNum.compile_abs env

  | OtherPrim "fabs", [e] ->
    SR.UnboxedFloat64,
    compile_exp_as env ae SR.UnboxedFloat64 e ^^
    G.i (Unary (Wasm.Values.F64 F64Op.Abs))

  | OtherPrim "fsqrt", [e] ->
    SR.UnboxedFloat64,
    compile_exp_as env ae SR.UnboxedFloat64 e ^^
    G.i (Unary (Wasm.Values.F64 F64Op.Sqrt))

  | OtherPrim "fceil", [e] ->
    SR.UnboxedFloat64,
    compile_exp_as env ae SR.UnboxedFloat64 e ^^
    G.i (Unary (Wasm.Values.F64 F64Op.Ceil))

  | OtherPrim "ffloor", [e] ->
    SR.UnboxedFloat64,
    compile_exp_as env ae SR.UnboxedFloat64 e ^^
    G.i (Unary (Wasm.Values.F64 F64Op.Floor))

  | OtherPrim "ftrunc", [e] ->
    SR.UnboxedFloat64,
    compile_exp_as env ae SR.UnboxedFloat64 e ^^
    G.i (Unary (Wasm.Values.F64 F64Op.Trunc))

  | OtherPrim "fnearest", [e] ->
    SR.UnboxedFloat64,
    compile_exp_as env ae SR.UnboxedFloat64 e ^^
    G.i (Unary (Wasm.Values.F64 F64Op.Nearest))

  | OtherPrim "fmin", [e; f] ->
    SR.UnboxedFloat64,
    compile_exp_as env ae SR.UnboxedFloat64 e ^^
    compile_exp_as env ae SR.UnboxedFloat64 f ^^
    G.i (Binary (Wasm.Values.F64 F64Op.Min))

  | OtherPrim "fmax", [e; f] ->
    SR.UnboxedFloat64,
    compile_exp_as env ae SR.UnboxedFloat64 e ^^
    compile_exp_as env ae SR.UnboxedFloat64 f ^^
    G.i (Binary (Wasm.Values.F64 F64Op.Max))

  | OtherPrim "fcopysign", [e; f] ->
    SR.UnboxedFloat64,
    compile_exp_as env ae SR.UnboxedFloat64 e ^^
    compile_exp_as env ae SR.UnboxedFloat64 f ^^
    G.i (Binary (Wasm.Values.F64 F64Op.CopySign))

  | OtherPrim "Float->Text", [e] ->
    SR.Vanilla,
    compile_exp_as env ae SR.UnboxedFloat64 e ^^
    compile_unboxed_const (TaggedSmallWord.vanilla_lit Type.Nat8 6) ^^
    compile_unboxed_const (TaggedSmallWord.vanilla_lit Type.Nat8 0) ^^
    E.call_import env "rts" "float_fmt"

  | OtherPrim "fmtFloat->Text", [f; prec; mode] ->
    SR.Vanilla,
    compile_exp_as env ae SR.UnboxedFloat64 f ^^
    compile_exp_vanilla env ae prec ^^
    compile_exp_vanilla env ae mode ^^
    E.call_import env "rts" "float_fmt"

  | OtherPrim "fsin", [e] ->
    SR.UnboxedFloat64,
    compile_exp_as env ae SR.UnboxedFloat64 e ^^
    E.call_import env "rts" "sin" (* musl *)

  | OtherPrim "fcos", [e] ->
    SR.UnboxedFloat64,
    compile_exp_as env ae SR.UnboxedFloat64 e ^^
    E.call_import env "rts" "cos" (* musl *)

  | OtherPrim "ftan", [e] ->
    SR.UnboxedFloat64,
    compile_exp_as env ae SR.UnboxedFloat64 e ^^
    E.call_import env "rts" "tan" (* musl *)

  | OtherPrim "fasin", [e] ->
    SR.UnboxedFloat64,
    compile_exp_as env ae SR.UnboxedFloat64 e ^^
    E.call_import env "rts" "asin" (* musl *)

  | OtherPrim "facos", [e] ->
    SR.UnboxedFloat64,
    compile_exp_as env ae SR.UnboxedFloat64 e ^^
    E.call_import env "rts" "acos" (* musl *)

  | OtherPrim "fatan", [e] ->
    SR.UnboxedFloat64,
    compile_exp_as env ae SR.UnboxedFloat64 e ^^
    E.call_import env "rts" "atan" (* musl *)

  | OtherPrim "fatan2", [y; x] ->
    SR.UnboxedFloat64,
    compile_exp_as env ae SR.UnboxedFloat64 y ^^
    compile_exp_as env ae SR.UnboxedFloat64 x ^^
    E.call_import env "rts" "atan2" (* musl *)

  | OtherPrim "fexp", [e] ->
    SR.UnboxedFloat64,
    compile_exp_as env ae SR.UnboxedFloat64 e ^^
    E.call_import env "rts" "exp" (* musl *)

  | OtherPrim "flog", [e] ->
    SR.UnboxedFloat64,
    compile_exp_as env ae SR.UnboxedFloat64 e ^^
    E.call_import env "rts" "log" (* musl *)

  (* Other prims, nullary *)

  | SystemTimePrim, [] ->
    SR.UnboxedWord64,
    IC.get_system_time env

  | OtherPrim "call_perform_status", [] ->
    SR.UnboxedWord32,
    IC.get_call_perform_status env

  | OtherPrim "call_perform_message", [] ->
    SR.Vanilla,
    IC.get_call_perform_message env

  | OtherPrim "rts_version", [] ->
    SR.Vanilla,
    E.call_import env "rts" "version"

  | OtherPrim "rts_heap_size", [] ->
    SR.Vanilla,
    Heap.get_heap_size env ^^ Prim.prim_word32toNat env

  | OtherPrim "rts_memory_size", [] ->
    SR.Vanilla,
    Heap.get_memory_size ^^ BigNum.from_word64 env

  | OtherPrim "rts_total_allocation", [] ->
    SR.Vanilla,
    Heap.get_total_allocation env ^^ BigNum.from_word64 env

  | OtherPrim "rts_reclaimed", [] ->
    SR.Vanilla,
    Heap.get_reclaimed env ^^ BigNum.from_word64 env

  | OtherPrim "rts_max_live_size", [] ->
    SR.Vanilla,
    Heap.get_max_live_size env ^^ BigNum.from_word32 env

  | OtherPrim "rts_callback_table_count", [] ->
    SR.Vanilla,
    ContinuationTable.count env ^^ Prim.prim_word32toNat env

  | OtherPrim "rts_callback_table_size", [] ->
    SR.Vanilla,
    ContinuationTable.size env ^^ Prim.prim_word32toNat env

  | OtherPrim "rts_mutator_instructions", [] ->
    SR.Vanilla,
    GC.get_mutator_instructions env ^^ BigNum.from_word64 env

  | OtherPrim "rts_collector_instructions", [] ->
    SR.Vanilla,
    GC.get_collector_instructions env ^^ BigNum.from_word64 env

  (* Other prims, unary *)

  | OtherPrim ("global_timer_set"), [e] ->
    SR.UnboxedWord64,
    compile_exp_as env ae SR.UnboxedWord64 e ^^
    IC.system_call env "global_timer_set"

  | OtherPrim "crc32Hash", [e] ->
    SR.UnboxedWord32,
    compile_exp_vanilla env ae e ^^
    E.call_import env "rts" "compute_crc32"

  | OtherPrim "idlHash", [e] ->
    SR.Vanilla,
    E.trap_with env "idlHash only implemented in interpreter"


  | OtherPrim "popcnt8", [e] ->
    SR.Vanilla,
    compile_exp_vanilla env ae e ^^
    G.i (Unary (Wasm.Values.I32 I32Op.Popcnt)) ^^
    TaggedSmallWord.msb_adjust Type.Nat8
  | OtherPrim "popcnt16", [e] ->
    SR.Vanilla,
    compile_exp_vanilla env ae e ^^
    G.i (Unary (Wasm.Values.I32 I32Op.Popcnt)) ^^
    TaggedSmallWord.msb_adjust Type.Nat16
  | OtherPrim "popcnt32", [e] ->
    SR.UnboxedWord32,
    compile_exp_as env ae SR.UnboxedWord32 e ^^
    G.i (Unary (Wasm.Values.I32 I32Op.Popcnt))
  | OtherPrim "popcnt64", [e] ->
    SR.UnboxedWord64,
    compile_exp_as env ae SR.UnboxedWord64 e ^^
    G.i (Unary (Wasm.Values.I64 I64Op.Popcnt))
  | OtherPrim "clz8", [e] -> SR.Vanilla, compile_exp_vanilla env ae e ^^ TaggedSmallWord.clz_kernel Type.Nat8
  | OtherPrim "clz16", [e] -> SR.Vanilla, compile_exp_vanilla env ae e ^^ TaggedSmallWord.clz_kernel Type.Nat16
  | OtherPrim "clz32", [e] -> SR.UnboxedWord32, compile_exp_as env ae SR.UnboxedWord32 e ^^ G.i (Unary (Wasm.Values.I32 I32Op.Clz))
  | OtherPrim "clz64", [e] -> SR.UnboxedWord64, compile_exp_as env ae SR.UnboxedWord64 e ^^ G.i (Unary (Wasm.Values.I64 I64Op.Clz))
  | OtherPrim "ctz8", [e] -> SR.Vanilla, compile_exp_vanilla env ae e ^^ TaggedSmallWord.ctz_kernel Type.Nat8
  | OtherPrim "ctz16", [e] -> SR.Vanilla, compile_exp_vanilla env ae e ^^ TaggedSmallWord.ctz_kernel Type.Nat16
  | OtherPrim "ctz32", [e] -> SR.UnboxedWord32, compile_exp_as env ae SR.UnboxedWord32 e ^^ G.i (Unary (Wasm.Values.I32 I32Op.Ctz))
  | OtherPrim "ctz64", [e] -> SR.UnboxedWord64, compile_exp_as env ae SR.UnboxedWord64 e ^^ G.i (Unary (Wasm.Values.I64 I64Op.Ctz))

  | OtherPrim "conv_Char_Text", [e] ->
    SR.Vanilla,
    compile_exp_vanilla env ae e ^^
    Text.prim_showChar env

  | OtherPrim "char_to_upper", [e] ->
    compile_char_to_char_rts env ae e "char_to_upper"

  | OtherPrim "char_to_lower", [e] ->
    compile_char_to_char_rts env ae e "char_to_lower"

  | OtherPrim "char_is_whitespace", [e] ->
    compile_char_to_bool_rts env ae e "char_is_whitespace"

  | OtherPrim "char_is_lowercase", [e] ->
    compile_char_to_bool_rts env ae e "char_is_lowercase"

  | OtherPrim "char_is_uppercase", [e] ->
    compile_char_to_bool_rts env ae e "char_is_uppercase"

  | OtherPrim "char_is_alphabetic", [e] ->
    compile_char_to_bool_rts env ae e "char_is_alphabetic"

  | OtherPrim "print", [e] ->
    SR.unit,
    compile_exp_vanilla env ae e ^^
    IC.print_text env

  | OtherPrim "performanceCounter", [e] ->
    SR.UnboxedWord64,
    compile_exp_as env ae SR.UnboxedWord32 e ^^
    IC.performance_counter env

  | OtherPrim "trap", [e] ->
    SR.unit,
    compile_exp_vanilla env ae e ^^
    IC.trap_text env

  | OtherPrim ("blobToArray"|"blobToArrayMut"), e ->
    const_sr SR.Vanilla (Arr.ofBlob env)
  | OtherPrim ("arrayToBlob"|"arrayMutToBlob"), e ->
    const_sr SR.Vanilla (Arr.toBlob env)

  | OtherPrim ("stableMemoryLoadNat32"|"stableMemoryLoadInt32"), [e] ->
    SR.UnboxedWord32,
    compile_exp_as env ae SR.UnboxedWord64 e ^^
    StableMem.load_word32 env

  | OtherPrim ("stableMemoryStoreNat32"|"stableMemoryStoreInt32"), [e1; e2] ->
    SR.unit,
    compile_exp_as env ae SR.UnboxedWord64 e1 ^^
    compile_exp_as env ae SR.UnboxedWord32 e2 ^^
    StableMem.store_word32 env

  | OtherPrim ("stableMemoryLoadNat8"), [e] ->
    SR.Vanilla,
    compile_exp_as env ae SR.UnboxedWord64 e ^^
    StableMem.load_word8 env ^^
    TaggedSmallWord.msb_adjust Type.Nat8

  | OtherPrim ("stableMemoryLoadInt8"), [e] ->
    SR.Vanilla,
    compile_exp_as env ae SR.UnboxedWord64 e ^^
    StableMem.load_word8 env ^^
    TaggedSmallWord.msb_adjust Type.Int8

  (* Other prims, binary *)

  | OtherPrim ("stableMemoryStoreNat8"), [e1; e2] ->
    SR.unit,
    compile_exp_as env ae SR.UnboxedWord64 e1 ^^
    compile_exp_as env ae SR.Vanilla e2 ^^ TaggedSmallWord.lsb_adjust Type.Nat8 ^^
    StableMem.store_word8 env

  | OtherPrim ("stableMemoryStoreInt8"), [e1; e2] ->
    SR.unit,
    compile_exp_as env ae SR.UnboxedWord64 e1 ^^
    compile_exp_as env ae SR.Vanilla e2 ^^ TaggedSmallWord.lsb_adjust Type.Int8 ^^
    StableMem.store_word8 env

  | OtherPrim ("stableMemoryLoadNat16"), [e] ->
    SR.Vanilla,
    compile_exp_as env ae SR.UnboxedWord64 e ^^
    StableMem.load_word16 env ^^
    TaggedSmallWord.msb_adjust Type.Nat16

  | OtherPrim ("stableMemoryLoadInt16"), [e] ->
    SR.Vanilla,
    compile_exp_as env ae SR.UnboxedWord64 e ^^
    StableMem.load_word16 env ^^
    TaggedSmallWord.msb_adjust Type.Int16

  | OtherPrim ("stableMemoryStoreNat16"), [e1; e2] ->
    SR.unit,
    compile_exp_as env ae SR.UnboxedWord64 e1 ^^
    compile_exp_as env ae SR.Vanilla e2 ^^ TaggedSmallWord.lsb_adjust Type.Nat16 ^^
    StableMem.store_word16 env

  | OtherPrim ("stableMemoryStoreInt16"), [e1; e2] ->
    SR.unit,
    compile_exp_as env ae SR.UnboxedWord64 e1 ^^
    compile_exp_as env ae SR.Vanilla e2 ^^ TaggedSmallWord.lsb_adjust Type.Int16 ^^
    StableMem.store_word16 env

  | OtherPrim ("stableMemoryLoadNat64" | "stableMemoryLoadInt64"), [e] ->
    SR.UnboxedWord64,
    compile_exp_as env ae SR.UnboxedWord64 e ^^
    StableMem.load_word64 env

  | OtherPrim ("stableMemoryStoreNat64" | "stableMemoryStoreInt64"), [e1; e2] ->
    SR.unit,
    compile_exp_as env ae SR.UnboxedWord64 e1 ^^
    compile_exp_as env ae SR.UnboxedWord64 e2 ^^
    StableMem.store_word64 env

  | OtherPrim ("stableMemoryLoadFloat"), [e] ->
    SR.UnboxedFloat64,
    compile_exp_as env ae SR.UnboxedWord64 e ^^
    StableMem.load_float64 env

  | OtherPrim ("stableMemoryStoreFloat"), [e1; e2] ->
    SR.unit,
    compile_exp_as env ae SR.UnboxedWord64 e1 ^^
    compile_exp_as env ae SR.UnboxedFloat64 e2 ^^
    StableMem.store_float64 env

  | OtherPrim ("stableMemoryLoadBlob"), [e1; e2] ->
    SR.Vanilla,
    compile_exp_as env ae SR.UnboxedWord64 e1 ^^
    compile_exp_as env ae SR.Vanilla e2 ^^
    Blob.lit env "Blob size out of bounds" ^^
    BigNum.to_word32_with env ^^
    StableMem.load_blob env

  | OtherPrim ("stableMemoryStoreBlob"), [e1; e2] ->
    SR.unit,
    compile_exp_as env ae SR.UnboxedWord64 e1 ^^
    compile_exp_as env ae SR.Vanilla e2 ^^
    StableMem.store_blob env

  | OtherPrim ("stableMemorySize"), [] ->
    SR.UnboxedWord64,
    StableMem.get_mem_size env
  | OtherPrim ("stableMemoryGrow"), [e] ->
    SR.UnboxedWord64,
    compile_exp_as env ae SR.UnboxedWord64 e ^^
    StableMem.logical_grow env

  | OtherPrim ("stableVarQuery"), [] ->
    SR.UnboxedTuple 2,
    IC.get_self_reference env ^^
    Blob.lit env Type.(motoko_stable_var_info_fld.lab)

  (* Other prims, binary*)
  | OtherPrim "Array.init", [_;_] ->
    const_sr SR.Vanilla (Arr.init env)
  | OtherPrim "Array.tabulate", [_;_] ->
    const_sr SR.Vanilla (Arr.tabulate env)
  | OtherPrim "btst8", [_;_] ->
    (* TODO: btstN returns Bool, not a small value *)
    const_sr SR.Vanilla (TaggedSmallWord.btst_kernel env Type.Nat8)
  | OtherPrim "btst16", [_;_] ->
    const_sr SR.Vanilla (TaggedSmallWord.btst_kernel env Type.Nat16)
  | OtherPrim "btst32", [_;_] ->
    const_sr SR.UnboxedWord32 (TaggedSmallWord.btst_kernel env Type.Nat32)
  | OtherPrim "btst64", [_;_] ->
    const_sr SR.UnboxedWord64 (
      let (set_b, get_b) = new_local64 env "b" in
      set_b ^^ compile_const_64 1L ^^ get_b ^^ G.i (Binary (Wasm.Values.I64 I64Op.Shl)) ^^
      G.i (Binary (Wasm.Values.I64 I64Op.And))
    )

  (* Coercions for abstract types *)
  | CastPrim (_,_), [e] ->
    compile_exp env ae e

  | DecodeUtf8, [_] ->
    const_sr SR.Vanilla (Text.of_blob env)
  | EncodeUtf8, [_] ->
    const_sr SR.Vanilla (Text.to_blob env)

  (* textual to bytes *)
  | BlobOfIcUrl, [_] ->
    const_sr SR.Vanilla (E.call_import env "rts" "blob_of_principal")
  (* The other direction *)
  | IcUrlOfBlob, [_] ->
    const_sr SR.Vanilla (E.call_import env "rts" "principal_of_blob")

  (* Actor ids are blobs in the RTS *)
  | ActorOfIdBlob _, [e] ->
    compile_exp env ae e

  | SelfRef _, [] ->
    SR.Vanilla, IC.get_self_reference env

  | ICArgDataPrim, [] ->
    SR.Vanilla, IC.arg_data env

  | ICReplyPrim ts, [e] ->
    SR.unit, begin match E.mode env with
    | Flags.ICMode | Flags.RefMode ->
      compile_exp_vanilla env ae e ^^
      (* TODO: We can try to avoid the boxing and pass the arguments to
        serialize individually *)
      Serialization.serialize env ts ^^
      IC.reply_with_data env
    | _ ->
      E.trap_with env (Printf.sprintf "cannot reply when running locally")
    end

  | ICRejectPrim, [e] ->
    SR.unit, IC.reject env (compile_exp_vanilla env ae e)

  | ICCallerPrim, [] ->
    SR.Vanilla, IC.caller env

  | ICCallPrim, [f;e;k;r] ->
    SR.unit, begin
    (* TBR: Can we do better than using the notes? *)
    let _, _, _, ts1, _ = Type.as_func f.note.Note.typ in
    let _, _, _, ts2, _ = Type.as_func k.note.Note.typ in
    let (set_meth_pair, get_meth_pair) = new_local env "meth_pair" in
    let (set_arg, get_arg) = new_local env "arg" in
    let (set_k, get_k) = new_local env "k" in
    let (set_r, get_r) = new_local env "r" in
    let add_cycles = Internals.add_cycles env ae in
    compile_exp_vanilla env ae f ^^ set_meth_pair ^^
    compile_exp_vanilla env ae e ^^ set_arg ^^
    compile_exp_vanilla env ae k ^^ set_k ^^
    compile_exp_vanilla env ae r ^^ set_r ^^
    FuncDec.ic_call env ts1 ts2 get_meth_pair get_arg get_k get_r add_cycles
    end
  | ICCallRawPrim, [p;m;a;k;r] ->
    SR.unit, begin
    let (set_meth_pair, get_meth_pair) = new_local env "meth_pair" in
    let (set_arg, get_arg) = new_local env "arg" in
    let (set_k, get_k) = new_local env "k" in
    let (set_r, get_r) = new_local env "r" in
    let add_cycles = Internals.add_cycles env ae in
    compile_exp_vanilla env ae p ^^
    compile_exp_vanilla env ae m ^^ Text.to_blob env ^^
    Tuple.from_stack env 2 ^^ set_meth_pair ^^
    compile_exp_vanilla env ae a ^^ set_arg ^^
    compile_exp_vanilla env ae k ^^ set_k ^^
    compile_exp_vanilla env ae r ^^ set_r ^^
    FuncDec.ic_call_raw env get_meth_pair get_arg get_k get_r add_cycles
    end

  | ICMethodNamePrim, [] ->
    SR.Vanilla, IC.method_name env

  | ICStableRead ty, [] ->
    (*
      * On initial install:
        1. return record of nulls
      * On upgrade:
        1. deserialize stable store to v : ty,
        2. return v
    *)
    SR.Vanilla,
    Stabilization.destabilize env ty
  | ICStableWrite ty, [e] ->
    SR.unit,
    compile_exp_vanilla env ae e ^^
    Stabilization.stabilize env ty

  (* Cycles *)
  | SystemCyclesBalancePrim, [] ->
    SR.Vanilla, Cycles.balance env
  | SystemCyclesAddPrim, [e1] ->
    SR.unit, compile_exp_vanilla env ae e1 ^^ Cycles.add env
  | SystemCyclesAcceptPrim, [e1] ->
    SR.Vanilla, compile_exp_vanilla env ae e1 ^^ Cycles.accept env
  | SystemCyclesAvailablePrim, [] ->
    SR.Vanilla, Cycles.available env
  | SystemCyclesRefundedPrim, [] ->
    SR.Vanilla, Cycles.refunded env

  | SetCertifiedData, [e1] ->
    SR.unit, compile_exp_vanilla env ae e1 ^^ IC.set_certified_data env
  | GetCertificate, [] ->
    SR.Vanilla,
    IC.get_certificate env

  (* Unknown prim *)
  | _ -> SR.Unreachable, todo_trap env "compile_prim_invocation" (Arrange_ir.prim p)
  end

and compile_exp (env : E.t) ae exp =
  (fun (sr,code) -> (sr, G.with_region exp.at code)) @@
  if exp.note.Note.const
  then let (c, fill) = compile_const_exp env ae exp in fill env ae; (SR.Const c, G.nop)
  else match exp.it with
  | PrimE (p, es) when List.exists (fun e -> Type.is_non e.note.Note.typ) es ->
    (* Handle dead code separately, so that we can rely on useful type
       annotations below *)
    SR.Unreachable,
    G.concat_map (compile_exp_ignore env ae) es ^^
    G.i Unreachable

  | PrimE (p, es) ->
    compile_prim_invocation (env : E.t) ae p es exp.at
  | VarE var ->
    Var.get_val env ae var
  | AssignE (e1,e2) ->
    SR.unit,
    let (prepare_code, sr, store_code) = compile_lexp env ae e1 in
    prepare_code ^^
    compile_exp_as env ae sr e2 ^^
    store_code
  | LitE l ->
    compile_lit env l
  | IfE (scrut, e1, e2) ->
    let code_scrut = compile_exp_as_test env ae scrut in
    let sr1, code1 = compile_exp env ae e1 in
    let sr2, code2 = compile_exp env ae e2 in
    let sr = StackRep.join sr1 sr2 in
    sr,
    code_scrut ^^
    FakeMultiVal.if_ env
      (StackRep.to_block_type env sr)
      (code1 ^^ StackRep.adjust env sr1 sr)
      (code2 ^^ StackRep.adjust env sr2 sr)
  | BlockE (decs, exp) ->
    let captured = Freevars.captured_vars (Freevars.exp exp) in
    let ae', codeW1 = compile_decs env ae decs captured in
    let (sr, code2) = compile_exp env ae' exp in
    (sr, codeW1 code2)
  | LabelE (name, _ty, e) ->
    (* The value here can come from many places -- the expression,
       or any of the nested returns. Hard to tell which is the best
       stack representation here.
       So let’s go with Vanilla. *)
    SR.Vanilla,
    E.block_ env (StackRep.to_block_type env SR.Vanilla) (
      G.with_current_depth (fun depth ->
        let ae1 = VarEnv.add_label ae name depth in
        compile_exp_vanilla env ae1 e
      )
    )
  | LoopE e ->
    SR.Unreachable,
    let ae' = VarEnv.{ ae with lvl = NotTopLvl } in
    G.loop0 (compile_exp_unit env ae' e ^^ G.i (Br (nr 0l))
    )
    ^^
   G.i Unreachable
  | SwitchE (e, cs) ->
    SR.Vanilla,
    let code1 = compile_exp_vanilla env ae e in
    let (set_i, get_i) = new_local env "switch_in" in
    let (set_j, get_j) = new_local env "switch_out" in

    let rec go env cs = match cs with
      | [] -> CanFail (fun k -> k)
      | {it={pat; exp=e}; _}::cs ->
          let (ae1, code) = compile_pat_local env ae pat in
          orElse ( CannotFail get_i ^^^ code ^^^
                   CannotFail (compile_exp_vanilla env ae1 e) ^^^ CannotFail set_j)
                 (go env cs)
          in
      let code2 = go env cs in
      code1 ^^ set_i ^^ orTrap env code2 ^^ get_j
  (* Async-wait lowering support features *)
  | DeclareE (name, _, e) ->
    let (ae1, i) = VarEnv.add_local_with_heap_ind env ae name in
    let sr, code = compile_exp env ae1 e in
    sr,
    MutBox.alloc env ^^ G.i (LocalSet (nr i)) ^^
    code
  | DefineE (name, _, e) ->
    SR.unit,
    let pre_code, sr, code = Var.set_val env ae name in
    pre_code ^^
    compile_exp_as env ae sr e ^^
    code
  | FuncE (x, sort, control, typ_binds, args, res_tys, e) ->
    let captured = Freevars.captured exp in
    let return_tys = match control with
      | Type.Returns -> res_tys
      | Type.Replies -> []
      | Type.Promises -> assert false in
    let return_arity = List.length return_tys in
    let mk_body env1 ae1 = compile_exp_as env1 ae1 (StackRep.of_arity return_arity) e in
    FuncDec.lit env ae x sort control captured args mk_body return_tys exp.at
  | SelfCallE (ts, exp_f, exp_k, exp_r) ->
    SR.unit,
    let (set_future, get_future) = new_local env "future" in
    let (set_k, get_k) = new_local env "k" in
    let (set_r, get_r) = new_local env "r" in
    let mk_body env1 ae1 = compile_exp_as env1 ae1 SR.unit exp_f in
    let captured = Freevars.captured exp_f in
    let add_cycles = Internals.add_cycles env ae in
    FuncDec.async_body env ae ts captured mk_body exp.at ^^
    set_future ^^

    compile_exp_vanilla env ae exp_k ^^ set_k ^^
    compile_exp_vanilla env ae exp_r ^^ set_r ^^

    FuncDec.ic_self_call env ts
      (IC.get_self_reference env ^^
       IC.actor_public_field env (IC.async_method_name))
      get_future
      get_k
      get_r
      add_cycles
  | ActorE (ds, fs, _, _) ->
    fatal "Local actors not supported by backend"
  | NewObjE (Type.(Object | Module | Memory) as _sort, fs, _) ->
    (*
    We can enable this warning once we treat everything as static that
    mo_frontend/static.ml accepts, including _all_ literals.
    if sort = Type.Module then Printf.eprintf "%s" "Warning: Non-static module\n";
    *)
    SR.Vanilla,
    let fs' = fs |> List.map
      (fun (f : Ir.field) -> (f.it.name, fun () ->
        if Type.is_mut f.note
        then Var.get_aliased_box env ae f.it.var
        else Var.get_val_vanilla env ae f.it.var)) in
    Object.lit_raw env fs'
  | _ -> SR.unit, todo_trap env "compile_exp" (Arrange_ir.exp exp)

and compile_exp_as env ae sr_out e =
  G.with_region e.at (
    match sr_out, e.it with
    (* Some optimizations for certain sr_out and expressions *)
    | _ , BlockE (decs, exp) ->
      let captured = Freevars.captured_vars (Freevars.exp exp) in
      let ae', codeW1 = compile_decs env ae decs captured in
      let code2 = compile_exp_as env ae' sr_out exp in
      codeW1 code2
    (* Fallback to whatever stackrep compile_exp chooses *)
    | _ ->
      let sr_in, code = compile_exp env ae e in
      code ^^ StackRep.adjust env sr_in sr_out
  )

and compile_exp_ignore env ae e =
  let sr, code = compile_exp env ae e in
  code ^^ StackRep.drop env sr

and compile_exp_as_opt env ae sr_out_o e =
  let sr_in, code = compile_exp env ae e in
  G.with_region e.at (
    code ^^
    match sr_out_o with
    | None -> StackRep.drop env sr_in
    | Some sr_out -> StackRep.adjust env sr_in sr_out
  )

and compile_exp_vanilla (env : E.t) ae exp =
  compile_exp_as env ae SR.Vanilla exp

and compile_exp_unit (env : E.t) ae exp =
  compile_exp_as env ae SR.unit exp

(* compiles to something that works with IfE or Eqz
   (SR.UnboxedWord32 or SR.Vanilla are _both_ ok)
*)
and compile_exp_as_test env ae e =
  let sr, code = compile_exp env ae e in
  code ^^
  (if sr != SR.bool then StackRep.adjust env sr SR.Vanilla else G.nop)

(* Compile a prim of type Char -> Char to a RTS call. *)
and compile_char_to_char_rts env ae exp rts_fn =
  SR.Vanilla,
  compile_exp_vanilla env ae exp ^^
  TaggedSmallWord.untag_codepoint ^^
  E.call_import env "rts" rts_fn ^^
  TaggedSmallWord.tag_codepoint

(* Compile a prim of type Char -> Bool to a RTS call. The RTS function should
   have type int32_t -> int32_t where the return value is 0 for 'false' and 1
   for 'true'. *)
and compile_char_to_bool_rts (env : E.t) (ae : VarEnv.t) exp rts_fn =
  SR.bool,
  compile_exp_vanilla env ae exp ^^
  TaggedSmallWord.untag_codepoint ^^
  (* The RTS function returns Motoko True/False values (which are represented as
     1 and 0, respectively) so we don't need any marshalling *)
  E.call_import env "rts" rts_fn

(*
The compilation of declarations (and patterns!) needs to handle mutual recursion.
This requires conceptually three passes:
 1. First we need to collect all names bound in a block,
    and find locations for then (which extends the environment).
    The environment is extended monotonically: The type-checker ensures that
    a Block does not bind the same name twice.
    We would not need to pass in the environment, just out ... but because
    it is bundled in the E.t type, threading it through is also easy.

 2. We need to allocate memory for them, and store the pointer in the
    WebAssembly local, so that they can be captured by closures.

 3. We go through the declarations, generate the actual code and fill the
    allocated memory.
    This includes creating the actual closure references.

We could do this in separate functions, but I chose to do it in one
 * it means all code related to one constructor is in one place and
 * when generating the actual code, we still “know” the id of the local that
   has the memory location, and don’t have to look it up in the environment.

The first phase works with the `pre_env` passed to `compile_dec`,
while the third phase is a function that expects the final environment. This
enabled mutual recursion.
*)


and compile_lit_pat env l =
  match l with
  | NullLit ->
    compile_lit_as env SR.Vanilla l ^^
    G.i (Compare (Wasm.Values.I32 I32Op.Eq))
  | BoolLit true ->
    G.nop
  | BoolLit false ->
    G.i (Test (Wasm.Values.I32 I32Op.Eqz))
  | (NatLit _ | IntLit _) ->
    compile_lit_as env SR.Vanilla l ^^
    BigNum.compile_eq env
  | Nat8Lit _ ->
    compile_lit_as env SR.Vanilla l ^^
    compile_eq env Type.(Prim Nat8)
  | Nat16Lit _ ->
    compile_lit_as env SR.Vanilla l ^^
    compile_eq env Type.(Prim Nat16)
  | Nat32Lit _ ->
    BoxedSmallWord.unbox env ^^
    compile_lit_as env SR.UnboxedWord32 l ^^
    compile_eq env Type.(Prim Nat32)
  | Nat64Lit _ ->
    BoxedWord64.unbox env ^^
    compile_lit_as env SR.UnboxedWord64 l ^^
    compile_eq env Type.(Prim Nat64)
  | Int8Lit _ ->
    compile_lit_as env SR.Vanilla l ^^
    compile_eq env Type.(Prim Int8)
  | Int16Lit _ ->
    compile_lit_as env SR.Vanilla l ^^
    compile_eq env Type.(Prim Int16)
  | Int32Lit _ ->
    BoxedSmallWord.unbox env ^^
    compile_lit_as env SR.UnboxedWord32 l ^^
    compile_eq env Type.(Prim Int32)
  | Int64Lit _ ->
    BoxedWord64.unbox env ^^
    compile_lit_as env SR.UnboxedWord64 l ^^
    compile_eq env Type.(Prim Int64)
  | CharLit _ ->
    compile_lit_as env SR.Vanilla l ^^
    compile_eq env Type.(Prim Char)
  | TextLit t
  | BlobLit t ->
    compile_lit_as env SR.Vanilla l ^^
    Text.compare env Operator.EqOp
  | FloatLit _ ->
    todo_trap env "compile_lit_pat" (Arrange_ir.lit l)

and fill_pat env ae pat : patternCode =
  PatCode.with_region pat.at @@
  match pat.it with
  | WildP -> CannotFail (G.i Drop)
  | OptP p ->
      let (set_x, get_x) = new_local env "opt_scrut" in
      CanFail (fun fail_code ->
        set_x ^^
        get_x ^^
        Opt.is_some env ^^
        G.if0
          ( get_x ^^
            Opt.project env ^^
            with_fail fail_code (fill_pat env ae p)
          )
          fail_code
      )
  | TagP (l, p) ->
      let (set_x, get_x) = new_local env "tag_scrut" in
      CanFail (fun fail_code ->
        set_x ^^
        get_x ^^
        Variant.test_is env l ^^
        G.if0
          ( get_x ^^
            Variant.project ^^
            with_fail fail_code (fill_pat env ae p)
          )
          fail_code
      )
  | LitP l ->
      CanFail (fun fail_code ->
        compile_lit_pat env l ^^
        G.if0 G.nop fail_code)
  | VarP name ->
      CannotFail (Var.set_val_vanilla_from_stack env ae name)
  | TupP ps ->
      let (set_i, get_i) = new_local env "tup_scrut" in
      let rec go i = function
        | [] -> CannotFail G.nop
        | p::ps ->
          let code1 = fill_pat env ae p in
          let code2 = go (Int32.add i 1l) ps in
          CannotFail (get_i ^^ Tuple.load_n i) ^^^ code1 ^^^ code2 in
      CannotFail set_i ^^^ go 0l ps
  | ObjP pfs ->
      let project = compile_load_field env pat.note in
      let (set_i, get_i) = new_local env "obj_scrut" in
      let rec go = function
        | [] -> CannotFail G.nop
        | {it={name; pat}; _}::pfs' ->
          let code1 = fill_pat env ae pat in
          let code2 = go pfs' in
          CannotFail (get_i ^^ project name) ^^^ code1 ^^^ code2 in
      CannotFail set_i ^^^ go pfs
  | AltP (p1, p2) ->
      let code1 = fill_pat env ae p1 in
      let code2 = fill_pat env ae p2 in
      let (set_i, get_i) = new_local env "alt_scrut" in
      CannotFail set_i ^^^
      orElse (CannotFail get_i ^^^ code1)
             (CannotFail get_i ^^^ code2)

and alloc_pat_local env ae pat =
  let d = Freevars.pat pat in
  AllocHow.M.fold (fun v _ty ae ->
    let (ae1, _i) = VarEnv.add_direct_local env ae v SR.Vanilla
    in ae1
  ) d ae

and alloc_pat env ae how pat : VarEnv.t * G.t  =
  (fun (ae, code) -> (ae, G.with_region pat.at code)) @@
  let d = Freevars.pat pat in
  AllocHow.M.fold (fun v _ty (ae, code0) ->
    let ae1, code1 = AllocHow.add_local env ae how v
    in (ae1, code0 ^^ code1)
  ) d (ae, G.nop)

and compile_pat_local env ae pat : VarEnv.t * patternCode =
  (* It returns:
     - the extended environment
     - the code to do the pattern matching.
       This expects the  undestructed value is on top of the stack,
       consumes it, and fills the heap
       If the pattern does not match, it branches to the depth at fail_depth.
  *)
  let ae1 = alloc_pat_local env ae pat in
  let fill_code = fill_pat env ae1 pat in
  (ae1, fill_code)

(* Used for let patterns: If the pattern can consume its scrutinee in a better form
   than vanilla (e.g. unboxed tuple, unboxed 32/64), lets do that.
*)
and compile_unboxed_pat env ae how pat =
  (* It returns:
     - the extended environment
     - the code to allocate memory
     - the code to prepare the stack (e.g. push destination addresses)
     - the desired stack rep
     - the code to do the pattern matching.
       This expects the undestructed value is on top of the stack,
       consumes it, and fills the heap
       If the pattern does not match, it branches to the depth at fail_depth.
  *)
  let (ae1, alloc_code) = alloc_pat env ae how pat in
  let pre_code, sr, fill_code = match pat.it with
    (* Nothing to match: Do not even put something on the stack *)
    | WildP -> G.nop, None, G.nop
    (* Tuple patterns *)
    | TupP ps when List.length ps <> 1 ->
      G.nop,
      Some (SR.UnboxedTuple (List.length ps)),
      (* We have to fill the pattern in reverse order, to take things off the
         stack. This is only ok as long as patterns have no side effects.
      *)
      G.concat_mapi (fun i p -> orTrap env (fill_pat env ae1 p)) (List.rev ps)
    (* Variable patterns *)
    | VarP name ->
      let pre_code, sr, code = Var.set_val env ae1 name in
      pre_code, Some sr, code
    (* The general case: Create a single value, match that. *)
    | _ ->
      G.nop,
      Some SR.Vanilla,
      orTrap env (fill_pat env ae1 pat) in
  let pre_code = G.with_region pat.at pre_code in
  let fill_code = G.with_region pat.at fill_code in
  (ae1, alloc_code, pre_code, sr, fill_code)

and compile_dec env pre_ae how v2en dec : VarEnv.t * G.t * (VarEnv.t -> scope_wrap) =
  (fun (pre_ae, alloc_code, mk_code, wrap) ->
       G.(pre_ae, with_region dec.at alloc_code, fun ae body_code ->
          with_region dec.at (mk_code ae) ^^ wrap body_code)) @@
  match dec.it with
  (* A special case for public methods *)
  (* This relies on the fact that in the top-level mutually recursive group, no shadowing happens. *)
  | LetD ({it = VarP v; _}, e) when E.NameEnv.mem v v2en ->
    let (const, fill) = compile_const_exp env pre_ae e in
    let fi = match const with
      | (_, Const.Message fi) -> fi
      | _ -> assert false in
    let pre_ae1 = VarEnv.add_local_public_method pre_ae v (fi, (E.NameEnv.find v v2en)) in
    G.( pre_ae1, nop, (fun ae -> fill env ae; nop), unmodified)

  (* A special case for constant expressions *)
  | LetD (p, e) when Ir_utils.is_irrefutable p && e.note.Note.const ->
    let extend, fill = compile_const_dec env pre_ae dec in
    G.( extend pre_ae, nop, (fun ae -> fill env ae; nop), unmodified)

  | LetD (p, e) ->
    let (pre_ae1, alloc_code, pre_code, sr, fill_code) = compile_unboxed_pat env pre_ae how p in
    ( pre_ae1, alloc_code,
      (fun ae -> pre_code ^^ compile_exp_as_opt env ae sr e ^^ fill_code),
      unmodified
    )

  | VarD (name, _, e) ->
    assert AllocHow.(match M.find_opt name how with
                     | Some (LocalMut _ | StoreHeap | StoreStatic) -> true
                     | _ -> false);
    let pre_ae1, alloc_code = AllocHow.add_local env pre_ae how name in
    ( pre_ae1,
      alloc_code,
      (fun ae -> let pre_code, sr, code = Var.set_val env ae name in
                 pre_code ^^ compile_exp_as env ae sr e ^^ code),
      unmodified
    )

  | RefD (name, _, { it = DotLE (e, n); _ }) ->
    let pre_ae1, alloc_code = AllocHow.add_local_for_alias env pre_ae how name in

    ( pre_ae1,
      alloc_code,
      (fun ae ->
        compile_exp_vanilla env ae e ^^
        Object.load_idx_raw env n ^^
        Var.capture_aliased_box env ae name),
      unmodified
    )
  | RefD _ -> assert false

and compile_decs_public env pre_ae decs v2en captured_in_body : VarEnv.t * scope_wrap =
  let how = AllocHow.decs pre_ae decs captured_in_body in
  let rec go pre_ae = function
    | []        -> (pre_ae, G.nop, fun _ -> unmodified)
    | [dec]     -> compile_dec env pre_ae how v2en dec
    | dec::decs ->
        let (pre_ae1, alloc_code1, mk_codeW1) = compile_dec env pre_ae how v2en dec in
        let (pre_ae2, alloc_code2, mk_codeW2) = go              pre_ae1 decs in
        ( pre_ae2,
          alloc_code1 ^^ alloc_code2,
          fun ae -> let codeW1 = mk_codeW1 ae in
                    let codeW2 = mk_codeW2 ae in
                    fun body_code -> codeW1 (codeW2 body_code)
        ) in
  let (ae1, alloc_code, mk_codeW) = go pre_ae decs in
  (ae1, fun body_code -> alloc_code ^^ mk_codeW ae1 body_code)

and compile_decs env ae decs captured_in_body : VarEnv.t * scope_wrap =
  compile_decs_public env ae decs E.NameEnv.empty captured_in_body

(* This compiles expressions determined to be const as per the analysis in
   ir_passes/const.ml. See there for more details.
*)
and compile_const_exp env pre_ae exp : Const.t * (E.t -> VarEnv.t -> unit) =
  match exp.it with
  | FuncE (name, sort, control, typ_binds, args, res_tys, e) ->
    let fun_rhs =

      (* a few prims cannot be safely inlined *)
      let inlineable_prim = function
      | RetPrim -> false
      | BreakPrim _ -> false
      | ThrowPrim -> fatal "internal error: left-over ThrowPrim"
      | _ -> true in

      match sort, control, typ_binds, e.it with
      (* Special cases for prim-wrapping functions *)

      | Type.Local, Type.Returns, [], PrimE (prim, prim_args) when
          inlineable_prim prim &&
          List.length args = List.length prim_args &&
          List.for_all2 (fun p a -> a.it = VarE p.it) args prim_args ->
        Const.PrimWrapper prim
      | _, _, _, _ -> Const.Complicated
    in
    let return_tys = match control with
      | Type.Returns -> res_tys
      | Type.Replies -> []
      | Type.Promises -> assert false in
    let mk_body env ae =
      List.iter (fun v ->
        if not (VarEnv.NameEnv.mem v ae.VarEnv.vars)
        then fatal "internal error: const \"%s\": captures \"%s\", not found in static environment\n" name v
      ) (Freevars.M.keys (Freevars.exp e));
      compile_exp_as env ae (StackRep.of_arity (List.length return_tys)) e in
    FuncDec.closed env sort control name args mk_body fun_rhs return_tys exp.at
  | BlockE (decs, e) ->
    let (extend, fill1) = compile_const_decs env pre_ae decs in
    let ae' = extend pre_ae in
    let (c, fill2) = compile_const_exp env ae' e in
    (c, fun env ae ->
      let ae' = extend ae in
      fill1 env ae';
      fill2 env ae')
  | VarE v ->
    let c =
      match VarEnv.lookup_var pre_ae v with
      | Some (VarEnv.Const c) -> c
      | _ -> fatal "compile_const_exp/VarE: \"%s\" not found" v
    in
    (c, fun _ _ -> ())
  | NewObjE (Type.(Object | Module | Memory), fs, _) ->
    let static_fs = List.map (fun f ->
          let st =
            match VarEnv.lookup_var pre_ae f.it.var with
            | Some (VarEnv.Const c) -> c
            | _ -> fatal "compile_const_exp/ObjE: \"%s\" not found" f.it.var
          in f.it.name, st) fs
    in
    (Const.t_of_v (Const.Obj static_fs), fun _ _ -> ())
  | PrimE (DotPrim name, [e]) ->
    let (object_ct, fill) = compile_const_exp env pre_ae e in
    let fs = match object_ct with
      | _, Const.Obj fs -> fs
      | _ -> fatal "compile_const_exp/DotE: not a static object" in
    let member_ct = List.assoc name fs in
    (member_ct, fill)
  | PrimE (ProjPrim i, [e]) ->
    let (object_ct, fill) = compile_const_exp env pre_ae e in
    let cs = match object_ct with
      | _, Const.Array cs -> cs
      | _ -> fatal "compile_const_exp/ProjE: not a static tuple" in
    (List.nth cs i, fill)
  | LitE l -> Const.(t_of_v (Lit (const_lit_of_lit env l))), (fun _ _ -> ())
  | PrimE (TupPrim, []) -> Const.t_of_v Const.Unit, (fun _ _ -> ())
  | PrimE (ArrayPrim (Const, _), es)
  | PrimE (TupPrim, es) ->
    let (cs, fills) = List.split (List.map (compile_const_exp env pre_ae) es) in
    Const.t_of_v (Const.Array cs),
    (fun env ae -> List.iter (fun fill -> fill env ae) fills)

  | _ -> assert false

and compile_const_decs env pre_ae decs : (VarEnv.t -> VarEnv.t) * (E.t -> VarEnv.t -> unit) =
  let rec go pre_ae = function
    | []          -> (fun ae -> ae), (fun _ _ -> ())
    | [dec]       -> compile_const_dec env pre_ae dec
    | (dec::decs) ->
        let (extend1, fill1) = compile_const_dec env pre_ae dec in
        let pre_ae1 = extend1 pre_ae in
        let (extend2, fill2) = go                    pre_ae1 decs in
        (fun ae -> extend2 (extend1 ae)),
        (fun env ae -> fill1 env ae; fill2 env ae) in
  go pre_ae decs

and destruct_const_pat ae pat const : VarEnv.t = match pat.it with
  | WildP -> ae
  | VarP v -> VarEnv.add_local_const ae v const
  | ObjP pfs ->
    let fs = match const with (_, Const.Obj fs) -> fs | _ -> assert false in
    List.fold_left (fun ae (pf : pat_field) ->
      match List.find_opt (fun (n, _) -> pf.it.name = n) fs with
      | Some (_, c) -> destruct_const_pat ae pf.it.pat c
      | None -> assert false
    ) ae pfs
  | AltP (p1, p2) -> destruct_const_pat ae p1 const
  | TupP ps ->
    let cs = match const with (_ , Const.Array cs) -> cs | (_, Const.Unit) -> [] | _ -> assert false in
    List.fold_left2 destruct_const_pat ae ps cs
  | LitP _ -> raise (Invalid_argument "LitP in static irrefutable pattern")
  | OptP _ -> raise (Invalid_argument "OptP in static irrefutable pattern")
  | TagP _ -> raise (Invalid_argument "TagP in static irrefutable pattern")

and compile_const_dec env pre_ae dec : (VarEnv.t -> VarEnv.t) * (E.t -> VarEnv.t -> unit) =
  (* This returns a _function_ to extend the VarEnv, instead of doing it, because
  it needs to be extended twice: Once during the pass that gets the outer, static values
  (no forward references), and then to implement the `fill`, which compiles the bodies
  of functions (may contain forward references.) *)
  match dec.it with
  (* This should only contain constants (cf. is_const_exp) *)
  | LetD (p, e) ->
    let (const, fill) = compile_const_exp env pre_ae e in
    (fun ae -> destruct_const_pat ae p const),
    (fun env ae -> fill env ae)
  | VarD _ | RefD _ -> fatal "compile_const_dec: Unexpected VarD/RefD"

and compile_init_func mod_env ((cu, flavor) : Ir.prog) =
  assert (not flavor.has_typ_field);
  assert (not flavor.has_poly_eq);
  assert (not flavor.has_show);
  assert (not flavor.has_await);
  assert (not flavor.has_async_typ);
  match cu with
  | LibU _ -> fatal "compile_start_func: Cannot compile library"
  | ProgU ds ->
    Func.define_built_in mod_env "init" [] [] (fun env ->
      let _ae, codeW = compile_decs env VarEnv.empty_ae ds Freevars.S.empty in
      codeW G.nop
    )
  | ActorU (as_opt, ds, fs, up, _t) ->
    main_actor as_opt mod_env ds fs up

and export_actor_field env  ae (f : Ir.field) =
  (* A public actor field is guaranteed to be compiled as a PublicMethod *)
  let fi =
    match VarEnv.lookup_var ae f.it.var with
    | Some (VarEnv.PublicMethod (fi, _)) -> fi
    | _ -> assert false in

  E.add_export env (nr {
    name = Wasm.Utf8.decode (match E.mode env with
      | Flags.ICMode | Flags.RefMode ->
        Mo_types.Type.(
        match normalize f.note with
        |  Func(Shared sort,_,_,_,_) ->
           (match sort with
            | Write -> "canister_update " ^ f.it.name
            | Query -> "canister_query " ^ f.it.name)
        | _ -> assert false)
      | _ -> assert false);
    edesc = nr (FuncExport (nr fi))
  })

(* Main actor *)
and main_actor as_opt mod_env ds fs up =
  Func.define_built_in mod_env "init" [] [] (fun env ->
    let ae0 = VarEnv.empty_ae in

    let captured = Freevars.captured_vars (Freevars.actor ds fs up) in
    (* Add any params to the environment *)
    (* Captured ones need to go into static memory, the rest into locals *)
    let args = match as_opt with None -> [] | Some as_ -> as_ in
    let arg_names = List.map (fun a -> a.it) args in
    let arg_tys = List.map (fun a -> a.note) args in
    let as_local n = not (Freevars.S.mem n captured) in
    let ae1 = VarEnv.add_arguments env ae0 as_local arg_names in

    (* Reverse the fs, to a map from variable to exported name *)
    let v2en = E.NameEnv.from_list (List.map (fun f -> (f.it.var, f.it.name)) fs) in

    (* Compile the declarations *)
    let ae2, decls_codeW = compile_decs_public env ae1 ds v2en
      Freevars.(captured_vars (system up))
    in

    (* Export the public functions *)
    List.iter (export_actor_field env ae2) fs;

    (* Export upgrade hooks *)
    Func.define_built_in env "pre_exp" [] [] (fun env ->
      compile_exp_as env ae2 SR.unit up.preupgrade);
    Func.define_built_in env "post_exp" [] [] (fun env ->
      compile_exp_as env ae2 SR.unit up.postupgrade);
    IC.export_upgrade_methods env;

    (* Export heartbeat (but only when required) *)
    begin match up.heartbeat.it with
     | Ir.PrimE (Ir.TupPrim, []) -> ()
     | _ ->
       Func.define_built_in env "heartbeat_exp" [] [] (fun env ->
         compile_exp_as env ae2 SR.unit up.heartbeat);
       IC.export_heartbeat env;
    end;

    (* Export timer (but only when required) *)
    begin match up.timer.it with
     | Ir.PrimE (Ir.TupPrim, []) -> ()
     | _ ->
       Func.define_built_in env "timer_exp" [] [] (fun env ->
         compile_exp_as env ae2 SR.unit up.timer);
       IC.export_timer env;
    end;

    (* Export inspect (but only when required) *)
    begin match up.inspect.it with
     | Ir.PrimE (Ir.TupPrim, []) -> ()
     | _ ->
       Func.define_built_in env "inspect_exp" [] [] (fun env ->
         compile_exp_as env ae2 SR.unit up.inspect);
       IC.export_inspect env;
    end;

    (* Export metadata *)
    env.E.stable_types := metadata "motoko:stable-types" up.meta.sig_;
    env.E.service := metadata "candid:service" up.meta.candid.service;
    env.E.args := metadata "candid:args" up.meta.candid.args;

    (* Deserialize any arguments *)
    begin match as_opt with
      | None
      | Some [] ->
        (* Liberally accept empty as well as unit argument *)
        assert (arg_tys = []);
        IC.system_call env "msg_arg_data_size" ^^
        G.if0 (Serialization.deserialize env arg_tys) G.nop
      | Some (_ :: _) ->
        Serialization.deserialize env arg_tys ^^
        G.concat_map (Var.set_val_vanilla_from_stack env ae1) (List.rev arg_names)
    end ^^
    begin
      if up.timer.at <> no_region then
        (* initiate a timer pulse *)
        compile_const_64 1L ^^
        IC.system_call env "global_timer_set" ^^
        G.i Drop
      else
        G.nop
    end ^^
    IC.init_globals env ^^
    (* Continue with decls *)
    decls_codeW G.nop
  )

and metadata name value =
  if List.mem name !Flags.omit_metadata_names then None
  else Some (
           List.mem name !Flags.public_metadata_names,
           value)

and conclude_module env set_serialization_globals start_fi_o =

  FuncDec.export_async_method env;

  (* See Note [Candid subtype checks] *)
  Serialization.set_delayed_globals env set_serialization_globals;

  let static_roots = GCRoots.store_static_roots env in

  (* declare before building GC *)

  (* add beginning-of-heap pointer, may be changed by linker *)
  (* needs to happen here now that we know the size of static memory *)
  let set_heap_base = E.add_global32_delayed env "__heap_base" Immutable in
  E.export_global env "__heap_base";

  Heap.register env;
  GCRoots.register env static_roots;
  IC.register env;

  set_heap_base (E.get_end_of_static_memory env);

  (* Wrap the start function with the RTS initialization *)
  let rts_start_fi = E.add_fun env "rts_start" (Func.of_body env [] [] (fun env1 ->
    Bool.lit (!Flags.gc_strategy = Flags.MarkCompact || !Flags.gc_strategy = Flags.Generational) ^^
    E.call_import env "rts" "init" ^^
    (if !Flags.gc_strategy = Flags.Generational
     then
      E.call_import env "rts" "init_write_barrier"
     else
      G.nop) ^^
    match start_fi_o with
    | Some fi ->
      G.i (Call fi)
    | None ->
      Lifecycle.set env Lifecycle.PreInit
  )) in

  IC.default_exports env;

  let func_imports = E.get_func_imports env in
  let ni = List.length func_imports in
  let ni' = Int32.of_int ni in

  let other_imports = E.get_other_imports env in

  let memories = [nr {mtype = MemoryType {min = E.mem_size env; max = None}} ] in

  let funcs = E.get_funcs env in

  let data = List.map (fun (offset, init) -> nr {
    index = nr 0l;
    offset = nr (G.to_instr_list (compile_unboxed_const offset));
    init;
    }) (E.get_static_memory env) in

  let elems = List.map (fun (fi, fp) -> nr {
    index = nr 0l;
    offset = nr (G.to_instr_list (compile_unboxed_const fp));
    init = [ nr fi ];
    }) (E.get_elems env) in

  let table_sz = E.get_end_of_table env in

  let module_ = {
      types = List.map nr (E.get_types env);
      funcs = List.map (fun (f,_,_) -> f) funcs;
      tables = [ nr { ttype = TableType ({min = table_sz; max = Some table_sz}, FuncRefType) } ];
      elems;
      start = Some (nr rts_start_fi);
      globals = E.get_globals env;
      memories;
      imports = func_imports @ other_imports;
      exports = E.get_exports env;
      data
    } in

  let emodule =
    let open Wasm_exts.CustomModule in
    { module_;
      dylink = None;
      name = { empty_name_section with function_names =
                 List.mapi (fun i (f,n,_) -> Int32.(add ni' (of_int i), n)) funcs;
               locals_names =
                 List.mapi (fun i (f,_,ln) -> Int32.(add ni' (of_int i), ln)) funcs; };
      motoko = {
        labels = E.get_labs env;
        stable_types = !(env.E.stable_types);
        compiler = metadata "motoko:compiler" (Lib.Option.get Source_id.release Source_id.id)
      };
      candid = {
        args = !(env.E.args);
        service = !(env.E.service);
      };
      source_mapping_url = None;
    } in

  match E.get_rts env with
  | None -> emodule
  | Some rts -> Linking.LinkModule.link emodule "rts" rts

let compile mode rts (prog : Ir.prog) : Wasm_exts.CustomModule.extended_module =
  let env = E.mk_global mode rts IC.trap_with (Lifecycle.end_ ()) in

  IC.register_globals env;
  Stack.register_globals env;
  GC.register_globals env;
  StableMem.register_globals env;

  (* See Note [Candid subtype checks] *)
  let set_serialization_globals = Serialization.register_delayed_globals env in

  IC.system_imports env;
  RTS.system_imports env;
  RTS_Exports.system_exports env;

  compile_init_func env prog;
  let start_fi_o = match E.mode env with
    | Flags.ICMode | Flags.RefMode ->
      IC.export_init env;
      None
    | Flags.WASIMode ->
      IC.export_wasi_start env;
      None
    | Flags.WasmMode ->
      Some (nr (E.built_in env "init"))
  in

  conclude_module env set_serialization_globals start_fi_o<|MERGE_RESOLUTION|>--- conflicted
+++ resolved
@@ -1178,11 +1178,7 @@
   let alloc_words env n =
     let n_bytes = Int32.mul n Heap.word_size in
     (* first, check for stack underflow, if necessary *)
-<<<<<<< HEAD
-    (if (n >= Int32.div page_size 4l) then
-=======
     (if (n_bytes >= page_size) then
->>>>>>> 1ce6d717
       get_stack_ptr env ^^
       compile_unboxed_const n_bytes ^^
       G.i (Compare (Wasm.Values.I32 I32Op.LtU)) ^^
