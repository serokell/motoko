--- conflicted
+++ resolved
@@ -3,10 +3,6 @@
 open Mo_types
 open Mo_values
 open Syntax
-<<<<<<< HEAD
-(* open Mo_frontend *)
-=======
->>>>>>> c6c061af
 
 open Source
 open Operator
@@ -358,24 +354,6 @@
   let sig_ = List.sort T.compare_field
     (List.map (fun (i,t) -> T.{lab = i; typ = t; depr = None}) ids)
   in
-<<<<<<< HEAD
-(*  
-  Printf.printf "%s" (T.string_of_sig sig_); (* HACK *)
-  (match Stability.parse_sig (Prelude.prelude ^ T.string_of_sig sig_) "<sig>" with
-   | Ok (syn_sig_, msgs) ->
-     (Printf.printf "parsed";
-      Diag.print_messages msgs;
-      match Typing.check_sig Typing.initial_scope syn_sig_ with
-      | Ok (sig_', msgs) ->
-        Printf.printf "checked";
-        Diag.print_messages msgs;
-        assert (T.match_sig sig_ sig_');
-        Printf.printf "matched";
-      | Error msgs ->  Diag.print_messages msgs)
-   | Error msgs -> Diag.print_messages msgs);
- *)
-=======
->>>>>>> c6c061af
   let fields = List.map (fun (i,t) -> T.{lab = i; typ = T.Opt (T.as_immut t); depr = None}) ids in
   let mk_ds = List.map snd pairs in
   let ty = T.Obj (T.Memory, List.sort T.compare_field fields) in
