open Mo_def
open Mo_types
open Mo_values
module Flags = Mo_config.Flags

open Syntax
open Source

module T = Type
module A = Effect
module C = Async_cap


(* Contexts  *)

(* availability, used to mark actor constructors as unavailable in compiled code
   FUTURE: mark unavailable, non-shared variables *)
type avl = Available | Unavailable

type lab_env = T.typ T.Env.t
type ret_env = T.typ option
type val_env  = (T.typ * avl) T.Env.t

let available env = T.Env.map (fun ty -> (ty, Available)) env

let initial_scope =
  { Scope.empty with
    Scope.typ_env = T.Env.singleton T.default_scope_var C.top_cap;
    Scope.con_env = T.ConSet.singleton C.top_cap;
  }


type env =
  { vals : val_env;
    libs : Scope.lib_env;
    typs : Scope.typ_env;
    cons : Scope.con_env;
    objs : Scope.obj_env;
    labs : lab_env;
    rets : ret_env;
    async : C.async_cap;
    in_actor : bool;
    in_prog : bool;
    context : exp' list;
    pre : bool;
    msgs : Diag.msg_store;
    scopes : Source.region T.ConEnv.t;
  }

let env_of_scope msgs scope =
  { vals = available scope.Scope.val_env;
    libs = scope.Scope.lib_env;
    typs = scope.Scope.typ_env;
    cons = scope.Scope.con_env;
    objs = T.Env.empty;
    labs = T.Env.empty;
    rets = None;
    async = C.initial_cap();
    in_actor = false;
    in_prog = true;
    context = [];
    pre = false;
    msgs;
    scopes = T.ConEnv.empty;
  }


(* Error bookkeeping *)

exception Recover

let recover_with (x : 'a) (f : 'b -> 'a) (y : 'b) = try f y with Recover -> x
let recover_opt f y = recover_with None (fun y -> Some (f y)) y
let recover f y = recover_with () f y

let type_error at text : Diag.message =
  Diag.{sev = Diag.Error; at; cat = "type"; text}

let type_warning at text : Diag.message =
  Diag.{sev = Diag.Warning; at; cat = "type"; text}

let type_info at text : Diag.message =
  Diag.{sev = Diag.Info; at; cat = "type"; text}


let error env at fmt =
  Printf.ksprintf
    (fun s -> Diag.add_msg env.msgs (type_error at s); raise Recover) fmt

let local_error env at fmt =
  Printf.ksprintf (fun s -> Diag.add_msg env.msgs (type_error at s)) fmt

let warn env at fmt =
  Printf.ksprintf (fun s -> Diag.add_msg env.msgs (type_warning at s)) fmt

let info env at fmt =
  Printf.ksprintf (fun s -> Diag.add_msg env.msgs (type_info at s)) fmt

let flag_of_compile_mode mode =
  match mode with
  | Flags.ICMode -> ""
  | Flags.WASIMode -> " and flag -wasi-system-api"
  | Flags.WasmMode -> " and flag -no-system-api"
  | Flags.RefMode -> " and flag -ref-system-api"

let diag_in type_diag modes env at fmt =
  let mode = !Flags.compile_mode in
  if !Flags.compiled && List.mem mode modes then
    begin
      Printf.ksprintf
        (fun s ->
          let s =
            Printf.sprintf "%s\n  (This is a limitation of the current version%s.)"
            s
            (flag_of_compile_mode mode)
          in
          Diag.add_msg env.msgs (type_diag at s)) fmt;
      true
    end
  else false

let error_in modes env at fmt =
  if diag_in type_error modes env at fmt then
    raise Recover

let warn_in modes env at fmt =
  ignore (diag_in type_warning modes env at fmt)

(* Context extension *)

let add_lab env x t = {env with labs = T.Env.add x t env.labs}
let add_val env x t = {env with vals = T.Env.add x (t, Available) env.vals}

let add_typs env xs cs =
  { env with
    typs = List.fold_right2 T.Env.add xs cs env.typs;
    cons = List.fold_right T.ConSet.disjoint_add cs env.cons;
  }

let adjoin env scope =
  { env with
    vals = T.Env.adjoin env.vals (available scope.Scope.val_env);
    libs = T.Env.adjoin env.libs scope.Scope.lib_env;
    typs = T.Env.adjoin env.typs scope.Scope.typ_env;
    cons = T.ConSet.union env.cons scope.Scope.con_env;
    objs = T.Env.adjoin env.objs scope.Scope.obj_env;
  }

let adjoin_vals env ve = {env with vals = T.Env.adjoin env.vals (available ve)}
let adjoin_typs env te ce =
  { env with
    typs = T.Env.adjoin env.typs te;
    cons = T.ConSet.disjoint_union env.cons ce;
  }

let disjoint_union env at fmt env1 env2 =
  try T.Env.disjoint_union env1 env2
  with T.Env.Clash k -> error env at fmt k

(* Types *)

let check_ids env kind member ids = Lib.List.iter_pairs
  (fun x y ->
    if x.it = y.it
    then error env y.at "duplicate %s name %s in %s type" member y.it kind;
    if Hash.hash x.it = Hash.hash y.it
    then error env y.at "%s names %s and %s in %s type have colliding hashes" member x.it y.it kind;
  ) ids

let infer_mut mut : T.typ -> T.typ =
  match mut.it with
  | Const -> fun t -> t
  | Var -> fun t -> T.Mut t

(* System method types *)

let system_funcs = [
    ("preupgrade", T.Func (T.Local, T.Returns, [], [], []));
    ("postupgrade", T.Func (T.Local, T.Returns, [], [], []))
  ]

(* Imports *)

let check_import env at f ri =
  let full_path =
    match !ri with
    | Unresolved -> error env at "unresolved import %s" f
    | LibPath fp -> fp
    | IDLPath (fp, _) -> fp
    | PrimPath -> "@prim"
  in
  match T.Env.find_opt full_path env.libs with
  | Some T.Pre ->
    error env at "cannot infer type of forward import %s" f
  | Some t -> t
  | None -> error env at "imported file %s not loaded" full_path

(* Paths *)

let rec check_obj_path env path : T.obj_sort * (T.field list) =
  match T.promote (check_obj_path' env path) with
  | T.Obj (s, fs) as t ->
    path.note <- t;
    (s, fs)
  | t ->
    error env path.at
      "expected module, object, or actor type, but path expression produces type\n  %s"
      (T.string_of_typ_expand t)

and check_obj_path' env path : T.typ =
  match path.it with
  | IdH id ->
    (match T.Env.find_opt id.it env.vals with
     | Some (T.Pre, _) ->
       error env id.at "cannot infer type of forward variable reference %s" id.it
     | Some (t, Available) -> t
     | Some (t, Unavailable) ->
         error env id.at "unavailable variable %s" id.it
     | None -> error env id.at "unbound variable %s" id.it
    )
  | DotH (path', id) ->
    let s, fs = check_obj_path env path' in
    match T.lookup_val_field id.it fs with
    | T.Pre ->
      error env id.at "cannot infer type of forward field reference %s" id.it
    | t -> t
    | exception Invalid_argument _ ->
      error env id.at "field %s does not exist in type\n  %s"
        id.it (T.string_of_typ_expand (T.Obj (s, fs)))

let rec check_typ_path env path : T.con =
  let c = check_typ_path' env path in
  path.note <- T.Typ c;
  c

and check_typ_path' env path : T.con =
  match path.it with
  | IdH id ->
    (match T.Env.find_opt id.it env.typs with
    | Some c -> c
    | None -> error env id.at "unbound type %s" id.it
    )
  | DotH (path', id) ->
    let s, fs = check_obj_path env path' in
    try T.lookup_typ_field id.it fs with Invalid_argument _ ->
      error env id.at "type field %s does not exist in type\n  %s"
        id.it (T.string_of_typ_expand (T.Obj (s, fs)))

let error_shared env t at fmt =
  match T.find_unshared t with
  | None -> error env at fmt
  | Some t1 ->
    let s = Printf.sprintf "\ntype\n  %s\nis or contains non-shared type\n  %s"
      (T.string_of_typ_expand t) (T.string_of_typ_expand t1) in
    Printf.ksprintf (fun s1 -> Diag.add_msg env.msgs (type_error at (s1^s)); raise Recover) fmt

let as_domT t =
  match t.Source.it with
  | TupT tis -> List.map snd tis
  | _ -> [t]

let as_codomT sort t =
  match sort, t.Source.it with
  | T.Shared _,  AsyncT (_, t1) ->
    T.Promises, as_domT t1
  | _ -> T.Returns, as_domT t

let check_shared_return env at sort c ts =
  match sort, c, ts with
  | T.Shared _, T.Promises,  _ -> ()
  | T.Shared T.Write, T.Returns, [] -> ()
  | T.Shared T.Write, _, _ -> error env at "shared function must have syntactic return type `()` or `async <typ>`"
  | T.Shared T.Query, _, _ -> error env at "shared query function must have syntactic return type `async <typ>`"
  | _ -> ()

let region_of_scope env typ =
  match T.normalize typ with
  | T.Con(c,_) ->
    T.ConEnv.find_opt c env.scopes
  | _ -> None

let string_of_region r =
  let open Source in
  let { left; right } = r in
  let basename = if left.file = "" then "" else Filename.basename left.file in
  Source.string_of_region
    { left =  { left with file = basename };
      right = { right with file = basename } }

let associated_region env typ at =
  match region_of_scope env typ with
  | Some r ->
    Printf.sprintf "\n  scope %s is %s" (T.string_of_typ_expand typ) (string_of_region r);
  | None ->
    if T.eq typ (T.Con(C.top_cap,[])) then
      Printf.sprintf "\n  scope %s is the global scope" (T.string_of_typ_expand typ)
    else ""

let scope_info env typ at =
  match region_of_scope env typ with
  | Some r ->
    let s = {left = r.left; right = r.left} in
    let l = { r.right with column = r.right.column - 1 } in
    let e = {left = l; right = l} in
    info env s "start of scope %s mentioned in error at %s"
      (T.string_of_typ_expand typ) (string_of_region at);
    info env e "end of scope %s mentioned in error at %s"
      (T.string_of_typ_expand typ) (string_of_region at);
  | None -> ()

let rec infer_async_cap env sort cs tbs at =
  match sort, cs, tbs with
  | (T.Shared T.Write | T.Local) , c::_,  { T.sort = T.Scope; _ }::_ ->
    { env with typs = T.Env.add T.default_scope_var c env.typs;
               scopes = T.ConEnv.add c at env.scopes;
               async = C.AsyncCap c }
  | (T.Shared T.Query) , c::_,  { T.sort = T.Scope; _ }::_ ->
    { env with typs = T.Env.add T.default_scope_var c env.typs;
               scopes = T.ConEnv.add c at env.scopes;
               async = C.QueryCap c }
  | T.Shared _, _, _ -> assert false (* impossible given sugaring *)
  | _ -> { env with async = C.NullCap }

and check_AsyncCap env s at : T.typ * (T.con -> C.async_cap) =
   match env.async with
   | C.AwaitCap c
   | C.AsyncCap c -> T.Con(c, []), fun c' -> C.AwaitCap c'
   | C.QueryCap c -> T.Con(c, []), fun _c' -> C.ErrorCap
   | C.ErrorCap
   | C.NullCap -> error env at "misplaced %s; try enclosing in an async function" s

and check_AwaitCap env s at =
   match env.async with
   | C.AwaitCap c -> T.Con(c, [])
   | C.AsyncCap _
   | C.QueryCap _ ->
     error env at "misplaced %s; try enclosing in an async expression" s
   | C.ErrorCap
   | C.NullCap -> error env at "misplaced %s" s

and check_ErrorCap env s at =
   match env.async with
   | C.AwaitCap c -> ()
   | C.ErrorCap -> ()
   | C.AsyncCap _
   | C.QueryCap _ ->
     error env at "misplaced %s; try enclosing in an async expression or query function" s
   | C.NullCap -> error env at "misplaced %s" s

and scope_of_env env =
  match env.async with
   | C.AsyncCap c
   | C.QueryCap c
   | C.AwaitCap c -> Some (T.Con(c,[]))
   | C.ErrorCap -> None
   | C.NullCap -> None

and check_typ env (typ:typ) : T.typ =
  let t = check_typ' env typ in
  typ.note <- t;
  t

and check_typ' env typ : T.typ =
  match typ.it with
  | PathT (path, typs) ->
    let c = check_typ_path env path in
    let ts = List.map (check_typ env) typs in
    let T.Def (tbs, _) | T.Abs (tbs, _) = Con.kind c in
    let tbs' = List.map (fun tb -> { tb with T.bound = T.open_ ts tb.T.bound }) tbs in
    check_typ_bounds env tbs' ts (List.map (fun typ -> typ.at) typs) typ.at;
    T.Con (c, ts)
  | PrimT "Any" -> T.Any
  | PrimT "None" -> T.Non
  | PrimT s ->
    (try T.Prim (T.prim s) with Invalid_argument _ ->
      error env typ.at "unknown primitive type"
    )
  | ArrayT (mut, typ) ->
    let t = check_typ env typ in
    T.Array (infer_mut mut t)
  | TupT typs ->
    T.Tup (List.map (fun (_, t) -> check_typ env t) typs)
  | FuncT (sort, binds, typ1, typ2) ->
    let cs, tbs, te, ce = check_typ_binds env binds in
    let env' = infer_async_cap (adjoin_typs env te ce) sort.it cs tbs typ.at in
    let typs1 = as_domT typ1 in
    let c, typs2 = as_codomT sort.it typ2 in
    let ts1 = List.map (check_typ env') typs1 in
    let ts2 = List.map (check_typ env') typs2 in
    check_shared_return env typ2.at sort.it c ts2;
    if Type.is_shared_sort sort.it then
    if not env.pre then begin
      let t1 = T.seq ts1 in
      if not (T.shared t1) then
        error_shared env t1 typ1.at "shared function has non-shared parameter type\n  %s" (T.string_of_typ_expand t1);
      List.iter (fun t ->
        if not (T.shared t) then
          error_shared env t typ.at
            "shared function has non-shared return type\n  %s"
            (T.string_of_typ_expand t);
      ) ts2;
      match c, ts2 with
      | T.Returns, [] when sort.it = T.Shared T.Write -> ()
      | T.Promises, _ -> ()
      | _ ->
        error env typ2.at
          "shared function has non-async result type\n  %s"
          (T.string_of_typ_expand (T.seq ts2))
      end;
    T.Func (sort.it, c, T.close_binds cs tbs, List.map (T.close cs) ts1, List.map (T.close cs) ts2)
  | OptT typ ->
    T.Opt (check_typ env typ)
  | VariantT tags ->
    check_ids env "variant" "tag"
      (List.map (fun (tag : typ_tag) -> tag.it.tag) tags);
    let fs = List.map (check_typ_tag env) tags in
    T.Variant (List.sort T.compare_field fs)
  | AsyncT (typ0, typ) ->
    let t0 = check_typ env typ0 in
    let t = check_typ env typ in
    if not env.pre && not (T.shared t) then
      error_shared env t typ.at "async has non-shared content type\n  %s"
        (T.string_of_typ_expand t);
    T.Async (t0, t)
  | ObjT (sort, fields) ->
    check_ids env "object" "field"
      (List.map (fun (field : typ_field) -> field.it.id) fields);
    let fs = List.map (check_typ_field env sort.it) fields in
    T.Obj (sort.it, List.sort T.compare_field fs)
  | ParT typ ->
    check_typ env typ
  | NamedT (_, typ) ->
    check_typ env typ

and check_typ_field env s typ_field : T.field =
  let {id; mut; typ} = typ_field.it in
  let t = infer_mut mut (check_typ env typ) in
  if not env.pre && s = T.Actor then begin
    if not (T.is_shared_func t) then
      error env typ.at "actor field %s must have shared function type, but has type\n  %s"
        id.it (T.string_of_typ_expand t)
  end;
  T.{lab = id.it; typ = t}

and check_typ_tag env typ_tag =
  let {tag; typ} = typ_tag.it in
  let t = check_typ env typ in
  T.{lab = tag.it; typ = t}

and check_typ_binds_acyclic env typ_binds cs ts  =
  let n = List.length cs in
  let ce = List.fold_right2 T.ConEnv.add cs ts T.ConEnv.empty in
  let chase typ_bind c =
    let rec chase i ts c' =
      if i > n then
        error env typ_bind.at "type parameter %s has cyclic bounds %s"
          (T.string_of_con c)
          (String.concat " <: " (List.map T.string_of_typ ts)) (List.rev ts)
      else
        match T.ConEnv.find_opt c' ce with
        | None -> ()
        | Some t ->
          (match T.normalize t with
           | T.Con (c'', []) as t' ->
             chase (i+1) (t'::ts) c''
           | _ -> ())
    in chase 0 [] c
  in List.iter2 chase typ_binds cs

and check_typ_bind_sorts env tbs =
  (* assert, don't error, since this should be a syntactic invariant of parsing *)
  List.iteri (fun i tb -> assert (i = 0 || (tb.T.sort = T.Type))) tbs;

and check_typ_binds env typ_binds : T.con list * T.bind list * Scope.typ_env * Scope.con_env =
  let xs = List.map (fun typ_bind -> typ_bind.it.var.it) typ_binds in
  let cs =
    List.map2 (fun x tb ->
      match tb.note with
      | Some c -> c
      | None -> Con.fresh x (T.Abs ([], T.Pre))) xs typ_binds in
  let te = List.fold_left2 (fun te typ_bind c ->
      let id = typ_bind.it.var in
      if T.Env.mem id.it te then
        error env id.at "duplicate type name %s in type parameter list" id.it;
      T.Env.add id.it c te
    ) T.Env.empty typ_binds cs in
  let pre_env' = add_typs {env with pre = true} xs cs  in
  let tbs = List.map (fun typ_bind ->
    { T.var = typ_bind.it.var.it;
      T.sort = typ_bind.it.sort.it;
      T.bound = check_typ pre_env' typ_bind.it.bound }) typ_binds
  in
  check_typ_bind_sorts env tbs;
  let ts = List.map (fun tb -> tb.T.bound) tbs in
  check_typ_binds_acyclic env typ_binds cs ts;
  let ks = List.map (fun t -> T.Abs ([], t)) ts in
  List.iter2 (fun c k ->
    match Con.kind c with
    | T.Abs (_, T.Pre) -> T.set_kind c k
    | k' -> assert (T.eq_kind k k')
  ) cs ks;
  let env' = add_typs env xs cs in
  let _ = List.map (fun typ_bind -> check_typ env' typ_bind.it.bound) typ_binds in
  List.iter2 (fun typ_bind c -> typ_bind.note <- Some c) typ_binds cs;
  cs, tbs, te, T.ConSet.of_list cs

and check_typ_bind env typ_bind : T.con * T.bind * Scope.typ_env * Scope.con_env =
  match check_typ_binds env [typ_bind] with
  | [c], [tb], te, cs -> c, tb, te, cs
  | _ -> assert false

and check_typ_bounds env (tbs : T.bind list) (ts : T.typ list) ats at =
  let pars = List.length tbs in
  let args = List.length ts in
  if pars > args then
    error env at "too few type arguments";
  if pars < args then
    error env at "too many type arguments";
  let rec go tbs' ts' ats' =
    match tbs', ts', ats' with
    | tb::tbs', t::ts', at'::ats' ->
      if not env.pre then
        let u = T.open_ ts tb.T.bound in
        if not (T.sub t u) then
          local_error env at'
            "type argument\n  %s\ndoes not match parameter bound\n  %s"
            (T.string_of_typ_expand t)
            (T.string_of_typ_expand u);
        go tbs' ts' ats'
    | [], [], [] -> ()
    | _  -> assert false
  in go tbs ts ats

and infer_inst env tbs typs at =
  let ts = List.map (check_typ env) typs in
  let ats = List.map (fun typ -> typ.at) typs in
  match tbs,typs with
  | {T.bound; sort = T.Scope; _}::tbs', typs' ->
    assert (List.for_all (fun tb -> tb.T.sort = T.Type) tbs');
    (match env.async with
     | C.ErrorCap
     | C.QueryCap _
     | C.NullCap -> error env at "send capability required, but not available (need an enclosing async expression or function body)"
     | C.AwaitCap c
     | C.AsyncCap c ->
      (T.Con(c,[])::ts, at::ats)
    )
  | tbs', typs' ->
    assert (List.for_all (fun tb -> tb.T.sort = T.Type) tbs');
    ts, ats

and check_inst_bounds env tbs inst at =
  let ts, ats = infer_inst env tbs inst at in
  check_typ_bounds env tbs ts ats at;
  ts

(* Literals *)

let check_lit_val env t of_string at s =
  try of_string s with _ ->
    error env at "literal out of range for type %s"
      (T.string_of_typ (T.Prim t))

let check_nat env = check_lit_val env T.Nat Value.Nat.of_string
let check_nat8 env = check_lit_val env T.Nat8 Value.Nat8.of_string
let check_nat16 env = check_lit_val env T.Nat16 Value.Nat16.of_string
let check_nat32 env = check_lit_val env T.Nat32 Value.Nat32.of_string
let check_nat64 env = check_lit_val env T.Nat64 Value.Nat64.of_string
let check_int env = check_lit_val env T.Int Value.Int.of_string
let check_int8 env = check_lit_val env T.Int8 Value.Int_8.of_string
let check_int16 env = check_lit_val env T.Int16 Value.Int_16.of_string
let check_int32 env = check_lit_val env T.Int32 Value.Int_32.of_string
let check_int64 env = check_lit_val env T.Int64 Value.Int_64.of_string
let check_word8 env = check_lit_val env T.Word8 Value.Word8.of_string
let check_word16 env = check_lit_val env T.Word16 Value.Word16.of_string
let check_word32 env = check_lit_val env T.Word32 Value.Word32.of_string
let check_word64 env = check_lit_val env T.Word64 Value.Word64.of_string
let check_float env = check_lit_val env T.Float Value.Float.of_string

let check_text env at s =
  (try ignore (Wasm.Utf8.decode s)
   with Wasm.Utf8.Utf8 -> local_error env at "string literal \"%s\": is not valid utf8" (String.escaped s));
  s


let infer_lit env lit at : T.prim =
  match !lit with
  | NullLit -> T.Null
  | BoolLit _ -> T.Bool
  | NatLit _ -> T.Nat
  | Nat8Lit _ -> T.Nat8
  | Nat16Lit _ -> T.Nat16
  | Nat32Lit _ -> T.Nat32
  | Nat64Lit _ -> T.Nat64
  | IntLit _ -> T.Int
  | Int8Lit _ -> T.Int8
  | Int16Lit _ -> T.Int16
  | Int32Lit _ -> T.Int32
  | Int64Lit _ -> T.Int64
  | Word8Lit _ -> T.Word8
  | Word16Lit _ -> T.Word16
  | Word32Lit _ -> T.Word32
  | Word64Lit _ -> T.Word64
  | FloatLit _ -> T.Float
  | CharLit _ -> T.Char
  | TextLit _ -> T.Text
  | BlobLit _ -> T.Blob
  | PreLit (s, T.Nat) ->
    lit := NatLit (check_nat env at s); (* default *)
    T.Nat
  | PreLit (s, T.Int) ->
    lit := IntLit (check_int env at s); (* default *)
    T.Int
  | PreLit (s, T.Float) ->
    lit := FloatLit (check_float env at s); (* default *)
    T.Float
  | PreLit (s, T.Text) ->
    lit := TextLit (check_text env at s); (* default *)
    T.Text
  | PreLit _ ->
    assert false

let check_lit env t lit at =
  match t, !lit with
  | T.Prim T.Nat, PreLit (s, T.Nat) ->
    lit := NatLit (check_nat env at s)
  | T.Prim T.Nat8, PreLit (s, T.Nat) ->
    lit := Nat8Lit (check_nat8 env at s)
  | T.Prim T.Nat16, PreLit (s, T.Nat) ->
    lit := Nat16Lit (check_nat16 env at s)
  | T.Prim T.Nat32, PreLit (s, T.Nat) ->
    lit := Nat32Lit (check_nat32 env at s)
  | T.Prim T.Nat64, PreLit (s, T.Nat) ->
    lit := Nat64Lit (check_nat64 env at s)
  | T.Prim T.Int, PreLit (s, (T.Nat | T.Int)) ->
    lit := IntLit (check_int env at s)
  | T.Prim T.Int8, PreLit (s, (T.Nat | T.Int)) ->
    lit := Int8Lit (check_int8 env at s)
  | T.Prim T.Int16, PreLit (s, (T.Nat | T.Int)) ->
    lit := Int16Lit (check_int16 env at s)
  | T.Prim T.Int32, PreLit (s, (T.Nat | T.Int)) ->
    lit := Int32Lit (check_int32 env at s)
  | T.Prim T.Int64, PreLit (s, (T.Nat | T.Int)) ->
    lit := Int64Lit (check_int64 env at s)
  | T.Prim T.Word8, PreLit (s, (T.Nat | T.Int)) ->
    lit := Word8Lit (check_word8 env at s)
  | T.Prim T.Word16, PreLit (s, (T.Nat | T.Int)) ->
    lit := Word16Lit (check_word16 env at s)
  | T.Prim T.Word32, PreLit (s, (T.Nat | T.Int)) ->
    lit := Word32Lit (check_word32 env at s)
  | T.Prim T.Word64, PreLit (s, (T.Nat | T.Int)) ->
    lit := Word64Lit (check_word64 env at s)
  | T.Prim T.Float, PreLit (s, (T.Nat | T.Int | T.Float)) ->
    lit := FloatLit (check_float env at s)
  | T.Prim T.Blob, PreLit (s, T.Text) ->
    lit := BlobLit s
  | t, _ ->
    let t' = T.Prim (infer_lit env lit at) in
    if not (T.sub t' t) then
      error env at
        "literal of type\n  %s\ndoes not have expected type\n  %s"
        (T.string_of_typ t') (T.string_of_typ_expand t)

(* Coercions *)

let array_obj t =
  let open T in
  let immut t =
    [ {lab = "get";  typ = Func (Local, Returns, [], [Prim Nat], [t])};
      {lab = "size";  typ = Func (Local, Returns, [], [], [Prim Nat])};
      {lab = "keys"; typ = Func (Local, Returns, [], [], [iter_obj (Prim Nat)])};
      {lab = "vals"; typ = Func (Local, Returns, [], [], [iter_obj t])};
    ] in
  let mut t = immut t @
    [ {lab = "put"; typ = Func (Local, Returns, [], [Prim Nat; t], [])} ] in
  Object,
  List.sort compare_field (match t with Mut t' -> mut t' | t -> immut t)

let blob_obj () =
  let open T in
  Object,
  [ {lab = "bytes"; typ = Func (Local, Returns, [], [], [iter_obj (Prim Word8)])};
    {lab = "size";  typ = Func (Local, Returns, [], [], [Prim Nat])};
  ]

let text_obj () =
  let open T in
  Object,
  [ {lab = "chars"; typ = Func (Local, Returns, [], [], [iter_obj (Prim Char)])};
    {lab = "size";  typ = Func (Local, Returns, [], [], [Prim Nat])};
  ]


(* Expressions *)

let rec infer_exp env exp : T.typ =
  infer_exp' T.as_immut env exp

and infer_exp_mut env exp : T.typ =
  infer_exp' Fun.id env exp

and infer_exp_promote env exp : T.typ =
  let t = infer_exp env exp in
  let t' = T.promote t in
  if t' = T.Pre then
    error env exp.at
      "cannot infer type of expression while trying to infer surrounding class type,\nbecause its type is a forward reference to type\n  %s"
      (T.string_of_typ_expand  t);
  t'

and infer_exp' f env exp : T.typ =
  assert (exp.note.note_typ = T.Pre);
  let t = infer_exp'' env exp in
  assert (t <> T.Pre);
  let t' = f t in
  if not env.pre then begin
    assert (T.normalize t' <> T.Pre);
    let e = A.infer_effect_exp exp in
    exp.note <- {note_typ = T.normalize t'; note_eff = e}
  end;
  t'

and infer_exp'' env exp : T.typ =
  let in_prog = env.in_prog in
  let in_actor = env.in_actor in
  let env = {env with in_actor = false; in_prog = false; context = exp.it::env.context} in
  match exp.it with
  | PrimE _ ->
    error env exp.at "cannot infer type of primitive"
  | VarE id ->
    (match T.Env.find_opt id.it env.vals with
    | Some (T.Pre, _) ->
      error env id.at "cannot infer type of forward variable %s" id.it;
    | Some (t, Unavailable) ->
      if !Flags.compiled then
        error env id.at "variable %s is in scope but not available in compiled code" id.it
      else t
    | Some (t, Available) -> t
    | None ->
      error env id.at "unbound variable %s" id.it
    )
  | LitE lit ->
    T.Prim (infer_lit env lit exp.at)
  | ActorUrlE exp' ->
    if not env.pre then check_exp env T.text exp';
    error env exp.at "no type can be inferred for actor reference"
  | UnE (ot, op, exp1) ->
    let t1 = infer_exp_promote env exp1 in
    let t = Operator.type_unop op t1 in
    if not env.pre then begin
      assert (!ot = Type.Pre);
      if not (Operator.has_unop op t) then
        error env exp.at "operator is not defined for operand type\n  %s"
          (T.string_of_typ_expand t);
      ot := t;
    end;
    t
  | BinE (ot, exp1, op, exp2) ->
    let t1 = infer_exp_promote env exp1 in
    let t2 = infer_exp_promote env exp2 in
    let t = Operator.type_binop op (T.lub t1 t2) in
    if not env.pre then begin
      assert (!ot = Type.Pre);
      if not (Operator.has_binop op t) then
        error env exp.at
          "operator not defined for operand types\n  %s\nand\n  %s"
          (T.string_of_typ_expand t1)
          (T.string_of_typ_expand t2);
      ot := t
    end;
    t
  | RelE (ot, exp1, op, exp2) ->
    let t1 = T.normalize (infer_exp env exp1) in
    let t2 = T.normalize (infer_exp env exp2) in
    let t = Operator.type_relop op (T.lub (T.promote t1) (T.promote t2)) in
    if not env.pre then begin
      assert (!ot = Type.Pre);
      if not (Operator.has_relop op t) then
        error env exp.at
          "operator not defined for operand types\n  %s\nand\n  %s"
          (T.string_of_typ_expand t1)
          (T.string_of_typ_expand t2);
      if not (T.eq t t1 || T.eq t t2) then
        if T.eq t1 t2 then
          warn env exp.at
            "comparing abstract type\n  %s\nto itself at supertype\n  %s"
            (T.string_of_typ_expand t1)
            (T.string_of_typ_expand t)
        else
          warn env exp.at
            "comparing incompatible types\n  %s\nand\n  %s\nat common supertype\n  %s"
            (T.string_of_typ_expand t1)
            (T.string_of_typ_expand t2)
            (T.string_of_typ_expand t);
      ot := t;
    end;
    T.bool
  | ShowE (ot, exp1) ->
    let t = infer_exp_promote env exp1 in
    if not env.pre then begin
      if not (Show.can_show t) then
        error env exp.at "show is not defined for operand type\n  %s"
          (T.string_of_typ_expand t);
      ot := t
    end;
    T.text
  | TupE exps ->
    let ts = List.map (infer_exp env) exps in
    T.Tup ts
  | OptE exp1 ->
    let t1 = infer_exp env exp1 in
    T.Opt t1
  | TagE (id, exp1) ->
    T.Variant [T.{lab = id.it; typ = infer_exp env exp1}]
  | ProjE (exp1, n) ->
    let t1 = infer_exp_promote env exp1 in
    (try
      let ts = T.as_tup_sub n t1 in
      match List.nth_opt ts n with
      | Some t -> t
      | None ->
        error env exp.at "tuple projection %n is out of bounds for type\n  %s"
          n (T.string_of_typ_expand t1)
    with Invalid_argument _ ->
      error env exp1.at
        "expected tuple type, but expression produces type\n  %s"
        (T.string_of_typ_expand t1)
    )
  | ObjE (obj_sort, fields) ->
<<<<<<< HEAD
    if not in_prog && obj_sort.it = T.Actor then
      error_in [Flags.ICMode; Flags.RefMode] env exp.at "non-toplevel actor; an actor can only be declared at the toplevel of a program";
    let env' =
      if obj_sort.it = T.Actor then
        (if not (in_prog (* && env.async = C.NullCap*) ) then
           obj_sort.note <- check_AwaitCap env "actor" exp.at; (* note used in desugaring *)
         {env with async = C.NullCap; in_actor = true})
      else env
    in
=======
    if obj_sort.it = T.Actor then begin
      error_in [Flags.WASIMode; Flags.WasmMode] env exp.at "actors are not supported";
      if not in_prog then
        error_in [Flags.ICMode; Flags.RefMode] env exp.at "non-toplevel actor; an actor can only be declared at the toplevel of a program"
    end;
    let env' = if obj_sort.it = T.Actor then {env with async = C.NullCap; in_actor = true} else env in
>>>>>>> b2b8a7c3
    infer_obj env' obj_sort.it fields exp.at
  | DotE (exp1, id) ->
    let t1 = infer_exp_promote env exp1 in
    let _s, tfs =
      try T.as_obj_sub [id.it] t1 with Invalid_argument _ ->
      try array_obj (T.as_array_sub t1) with Invalid_argument _ ->
      try blob_obj (T.as_prim_sub T.Blob t1) with Invalid_argument _ ->
      try text_obj (T.as_prim_sub T.Text t1) with Invalid_argument _ ->
        error env exp1.at
          "expected object type, but expression produces type\n  %s"
          (T.string_of_typ_expand t1)
    in
    (match T.lookup_val_field id.it tfs with
    | T.Pre ->
      error env exp.at "cannot infer type of forward field reference %s"
        id.it
    | t -> t
    | exception Invalid_argument _ ->
      error env exp1.at "field %s does not exist in type\n  %s"
        id.it (T.string_of_typ_expand t1)
    )
  | AssignE (exp1, exp2) ->
    if not env.pre then begin
      let t1 = infer_exp_mut env exp1 in
      try
        let t2 = T.as_mut t1 in
        check_exp env t2 exp2
      with Invalid_argument _ ->
        error env exp.at "expected mutable assignment target";
    end;
    T.unit
  | ArrayE (mut, exps) ->
    let ts = List.map (infer_exp env) exps in
    let t1 = List.fold_left T.lub T.Non ts in
    if not env.pre && inconsistent t1 ts then
      warn env exp.at
        "this array has type %s because elements have inconsistent types"
        (T.string_of_typ (T.Array t1));
    T.Array (match mut.it with Const -> t1 | Var -> T.Mut t1)
  | IdxE (exp1, exp2) ->
    let t1 = infer_exp_promote env exp1 in
    (try
      let t = T.as_array_sub t1 in
      if not env.pre then check_exp env T.nat exp2;
      t
    with Invalid_argument _ ->
      error env exp1.at
        "expected array type, but expression produces type\n  %s"
        (T.string_of_typ_expand t1)
    )
  | FuncE (_, shared_pat, typ_binds, pat, typ_opt, _sugar, exp1) ->
    if not env.pre && not in_actor && T.is_shared_sort shared_pat.it then begin
      error_in [Flags.WASIMode; Flags.WasmMode] env exp1.at "shared functions are not supported";
      if not in_actor then
        error_in [Flags.ICMode; Flags.RefMode] env exp1.at "a shared function is only allowed as a public field of an actor";
    end;
    let typ = match typ_opt with
      | Some typ -> typ
      | None -> {it = TupT []; at = no_region; note = T.Pre}
    in
    let sort, ve = check_shared_pat env shared_pat in
    let cs, tbs, te, ce = check_typ_binds env typ_binds in
    let c, ts2 = as_codomT sort typ in
    check_shared_return env typ.at sort c ts2;
    let env' = infer_async_cap (adjoin_typs env te ce) sort cs tbs exp.at in
    let t1, ve1 = infer_pat_exhaustive (if T.is_shared_sort sort then local_error else warn) env' pat in
    let ve2 = T.Env.adjoin ve ve1 in
    let ts2 = List.map (check_typ env') ts2 in
    let codom = T.codom c (fun () -> T.Con(List.hd cs,[])) ts2 in
    if not env.pre then begin
      let env'' =
        { env' with
          labs = T.Env.empty;
          rets = Some codom;
          (* async = None; *) }
      in
      check_exp (adjoin_vals env'' ve2) codom exp1;
      if Type.is_shared_sort sort then begin
        if not (T.shared t1) then
          error_shared env t1 pat.at
            "shared function has non-shared parameter type\n  %s"
            (T.string_of_typ_expand t1);
        List.iter (fun t ->
          if not (T.shared t) then
            error_shared env t typ.at
              "shared function has non-shared return type\n  %s"
              (T.string_of_typ_expand t);
        ) ts2;
        match c, ts2 with
        | T.Returns, [] when sort = T.Shared T.Write ->
          if not (is_IgnoreAsync exp1) then
            error env exp1.at
              "shared function with () result type has unexpected body:\n  the body must either be of sugared form '{ ... }' \n  or explicit form '= ignore ((async ...) : async ())'"
        | T.Promises, _ ->
          if not (is_Async exp1) then
            error env exp1.at
              "shared function with async result type has non-async body"
        | _ ->
          error env typ.at "shared function has non-async result type\n  %s"
            (T.string_of_typ_expand codom)
      end
    end;
    let ts1 = match pat.it with TupP _ -> T.seq_of_tup t1 | _ -> [t1] in
    T.Func (sort, c, T.close_binds cs tbs, List.map (T.close cs) ts1, List.map (T.close cs) ts2)
  | CallE (exp1, inst, exp2) ->
    infer_call env exp1 inst exp2 exp.at None
  | BlockE decs ->
    let t, scope = infer_block env decs exp.at in
    (try T.avoid scope.Scope.con_env t with T.Unavoidable c ->
      error env exp.at
        "local class type %s is contained in inferred block type\n  %s"
        (Con.to_string c)
        (T.string_of_typ_expand t)
    )
  | NotE exp1 ->
    if not env.pre then check_exp env T.bool exp1;
    T.bool
  | AndE (exp1, exp2) ->
    if not env.pre then begin
      check_exp env T.bool exp1;
      check_exp env T.bool exp2
    end;
    T.bool
  | OrE (exp1, exp2) ->
    if not env.pre then begin
      check_exp env T.bool exp1;
      check_exp env T.bool exp2
    end;
    T.bool
  | IfE (exp1, exp2, exp3) ->
    if not env.pre then check_exp env T.bool exp1;
    let t2 = infer_exp env exp2 in
    let t3 = infer_exp env exp3 in
    let t = T.lub t2 t3 in
    if not env.pre && inconsistent t [t2; t3] then
      warn env exp.at
        "this if has type %s because branches have inconsistent types,\ntrue produces\n  %s\nfalse produces\n  %s"
        (T.string_of_typ t)
        (T.string_of_typ_expand t2)
        (T.string_of_typ_expand t3);
    t
  | SwitchE (exp1, cases) ->
    let t1 = infer_exp_promote env exp1 in
    let t = infer_cases env t1 T.Non cases in
    if not env.pre then begin
      match Coverage.check_cases cases t1 with
      | [] -> ()
      | ss ->
        warn env exp.at
          "the cases in this switch over type\n  %s\ndo not cover value\n  %s"
          (Type.string_of_typ_expand t1)
          (String.concat " or\n  " ss)
    end;
    t
  | TryE (exp1, cases) ->
    let t1 = infer_exp env exp1 in
    let t2 = infer_cases env T.catch T.Non cases in
    if not env.pre then begin
      check_ErrorCap env "try" exp.at;
      match Coverage.check_cases cases T.catch with
      | [] -> ()
      | ss ->
        warn env exp.at
          "the catches in this try do not cover error value\n  %s"
          (String.concat " or\n  " ss)
    end;
    T.lub t1 t2
  | WhileE (exp1, exp2) ->
    if not env.pre then begin
      check_exp env T.bool exp1;
      check_exp env T.unit exp2
    end;
    T.unit
  | LoopE (exp1, None) ->
    if not env.pre then begin
      check_exp env T.unit exp1
    end;
    T.Non
  | LoopE (exp1, Some exp2) ->
    if not env.pre then begin
      check_exp env T.unit exp1;
      check_exp env T.bool exp2
    end;
    T.unit
  | ForE (pat, exp1, exp2) ->
    if not env.pre then begin
      let t1 = infer_exp_promote env exp1 in
      (try
        let _, tfs = T.as_obj_sub ["next"] t1 in
        let t = T.lookup_val_field "next" tfs in
        let t1, t2 = T.as_mono_func_sub t in
        if not (T.sub T.unit t1) then raise (Invalid_argument "");
        let t2' = T.as_opt_sub t2 in
        let ve = check_pat_exhaustive warn env t2' pat in
        check_exp (adjoin_vals env ve) T.unit exp2
      with Invalid_argument _ | Not_found ->
        local_error env exp1.at
          "expected iterable type, but expression has type\n  %s"
          (T.string_of_typ_expand t1)
      );
    end;
    T.unit
  | LabelE (id, typ, exp1) ->
    let t = check_typ env typ in
    if not env.pre then check_exp (add_lab env id.it t) t exp1;
    t
  | DebugE exp1 ->
    if not env.pre then check_exp env T.unit exp1;
    T.unit
  | BreakE (id, exp1) ->
    (match T.Env.find_opt id.it env.labs with
    | Some t ->
      if not env.pre then check_exp env t exp1
    | None ->
      let name =
        match String.split_on_char ' ' id.it with
        | ["continue"; name] -> name
        | _ -> id.it
      in local_error env id.at "unbound label %s" name
    );
    T.Non
  | RetE exp1 ->
    if not env.pre then begin
      match env.rets with
      | Some T.Pre ->
        local_error env exp.at "cannot infer return type"
      | Some t ->
        check_exp env t exp1
      | None ->
        local_error env exp.at "misplaced return"
    end;
    T.Non
  | ThrowE exp1 ->
    if not env.pre then begin
      check_ErrorCap env "throw" exp.at;
      check_exp env T.throw exp1
    end;
    T.Non
  | AsyncE (typ_bind, exp1) ->
    error_in [Flags.WASIMode; Flags.WasmMode] env exp1.at "async expressions are not supported";
    let t1, next_cap = check_AsyncCap env "async expression" exp.at in
    let c, tb, ce, cs = check_typ_bind env typ_bind in
    let ce_scope = T.Env.add T.default_scope_var c ce in (* pun scope var with c *)
    let env' =
      {(adjoin_typs env ce_scope cs) with
        labs = T.Env.empty;
        rets = Some T.Pre;
        async = next_cap c;
        scopes = T.ConEnv.add c exp.at env.scopes } in
    let t = infer_exp env' exp1 in
    let t' = T.open_ [t1] (T.close [c] t)  in
    if not (T.shared t') then
      error_shared env t' exp1.at "async type has non-shared content type\n  %s"
        (T.string_of_typ_expand t');
    T.Async (t1, t')
  | AwaitE exp1 ->
    let t0 = check_AwaitCap env "await" exp.at in
    let t1 = infer_exp_promote env exp1 in
    (try
       let (t2, t3) = T.as_async_sub t0 t1 in
       if not (T.eq t0 t2) then begin
         local_error env exp1.at "ill-scoped await: expected async type from current scope %s, found async type from other scope %s%s%s"
           (T.string_of_typ_expand t0)
           (T.string_of_typ_expand t2)
           (associated_region env t0 exp.at)
           (associated_region env t2 exp.at);
         scope_info env t0 exp.at;
         scope_info env t2 exp.at;
       end;
       t3
    with Invalid_argument _ ->
      error env exp1.at "expected async type, but expression has type\n  %s"
        (T.string_of_typ_expand t1)
    )
  | AssertE exp1 ->
    if not env.pre then check_exp env T.bool exp1;
    T.unit
  | AnnotE (exp1, typ) ->
    let t = check_typ env typ in
    if not env.pre then check_exp env t exp1;
    t
  | ImportE (f, ri) ->
    check_import env exp.at f ri

and check_exp env t exp =
  assert (not env.pre);
  assert (exp.note.note_typ = T.Pre);
  assert (t <> T.Pre);
  let t' = check_exp' env (T.normalize t) exp in
  let e = A.infer_effect_exp exp in
  exp.note <- {note_typ = t'; note_eff = e}

and check_exp' env0 t exp : T.typ =
  let env = {env0 with in_prog = false; in_actor = false; context = exp.it :: env0.context } in
  match exp.it, t with
  | PrimE s, T.Func _ ->
    t
  | LitE lit, _ ->
    check_lit env t lit exp.at;
    t
  | ActorUrlE exp', t' ->
    check_exp env T.text exp';
    begin match T.normalize t' with
    | T.(Obj (Actor, _)) -> t'
    | _ -> error env exp.at "actor reference must have an actor type"
    end
  | UnE (ot, op, exp1), _ when Operator.has_unop op t ->
    ot := t;
    check_exp env t exp1;
    t
  | BinE (ot, exp1, op, exp2), _ when Operator.has_binop op t ->
    ot := t;
    check_exp env t exp1;
    check_exp env t exp2;
    t
  | TupE exps, T.Tup ts when List.length exps = List.length ts ->
    List.iter2 (check_exp env) ts exps;
    t
  | OptE exp1, _ when T.is_opt t ->
    check_exp env (T.as_opt t) exp1;
    t
  | ArrayE (mut, exps), T.Array t' ->
    if (mut.it = Var) <> T.is_mut t' then
      local_error env exp.at
        "%smutable array expression cannot produce expected type\n  %s"
        (if mut.it = Const then "im" else "")
        (T.string_of_typ_expand (T.Array t'));
    List.iter (check_exp env (T.as_immut t')) exps;
    t
  | AsyncE (tb, exp1), T.Async (t1', t') ->
    error_in [Flags.WASIMode; Flags.WasmMode] env exp1.at "async expressions are not supported";
    let t1, next_cap = check_AsyncCap env "async expression" exp.at in
    if not (T.eq t1 t1') then begin
      local_error env exp.at "async at scope\n  %s\ncannot produce expected scope\n  %s%s%s"
        (T.string_of_typ_expand t1)
        (T.string_of_typ_expand t1')
        (associated_region env t1 exp.at)
        (associated_region env t1' exp.at);
      scope_info env t1 exp.at;
      scope_info env t1' exp.at
    end;
    let c, tb, ce, cs = check_typ_bind env tb in
    let ce_scope = T.Env.add T.default_scope_var c ce in (* pun scope var with c *)
    let env' =
      {(adjoin_typs env ce_scope cs) with
        labs = T.Env.empty;
        rets = Some t';
        async = next_cap c;
        scopes = T.ConEnv.add c exp.at env.scopes;
      } in
    check_exp env' t' exp1;
    t
  | BlockE decs, _ ->
    ignore (check_block env t decs exp.at);
    t
  | IfE (exp1, exp2, exp3), _ ->
    check_exp env T.bool exp1;
    check_exp env t exp2;
    check_exp env t exp3;
    t
  | SwitchE (exp1, cases), _ ->
    let t1 = infer_exp_promote env exp1 in
    check_cases env t1 t cases;
    (match Coverage.check_cases cases t1 with
    | [] -> ()
    | ss ->
      warn env exp.at
        "the cases in this switch over type\n  %s\ndo not cover value\n  %s"
        (Type.string_of_typ_expand t1)
        (String.concat " or\n  " ss)
    );
    t
  | TryE (exp1, cases), _ ->
    check_ErrorCap env "try" exp.at;
    check_exp env t exp1;
    check_cases env T.catch t cases;
    (match Coverage.check_cases cases T.catch with
    | [] -> ()
    | ss ->
      warn env exp.at
        "the catches in this try do not cover value\n  %s"
        (String.concat " or\n  " ss)
    );
    t
  (* TODO: allow shared with one scope par *)
  | FuncE (_, shared_pat,  [], pat, typ_opt, _sugar, exp), T.Func (s, c, [], ts1, ts2) ->
    let sort, ve = check_shared_pat env shared_pat in
    if not env.pre && not env0.in_actor && T.is_shared_sort sort then
      error_in [Flags.ICMode; Flags.RefMode] env exp.at "a shared function is only allowed as a public field of an actor";
    let ve1 = check_pat_exhaustive (if T.is_shared_sort sort then local_error else warn) env (T.seq ts1) pat in
    let ve2 = T.Env.adjoin ve ve1 in
    let codom = T.codom c (fun () -> assert false) ts2 in
    let t2 = match typ_opt with
      | None -> codom
      | Some typ -> check_typ env typ
    in
    if sort <> s then
      error env exp.at
        "%sshared function does not match expected %sshared function type"
        (if sort = T.Local then "non-" else "")
        (if s = T.Local then "non-" else "");
    if not (T.sub t2 codom) then
      error env exp.at
        "function return type\n  %s\ndoes not match expected return type\n  %s"
        (T.string_of_typ_expand t2) (T.string_of_typ_expand codom);
    let env' =
      { env with
        labs = T.Env.empty;
        rets = Some t2;
        async = C.NullCap; }
    in
    check_exp (adjoin_vals env' ve2) t2 exp;
    t
  | CallE (exp1, inst, exp2), _ ->
    let t' = infer_call env exp1 inst exp2 exp.at (Some t) in
    if not (T.sub t' t) then
      local_error env0 exp.at
        "expression of type\n  %s\ncannot produce expected type\n  %s"
        (T.string_of_typ_expand t')
        (T.string_of_typ_expand t);
    t'
  | TagE (id, exp1), T.Variant fs when List.exists (fun T.{lab; _} -> lab = id.it) fs ->
    let {T.typ; _} = List.find (fun T.{lab; typ} -> lab = id.it) fs in
    check_exp env typ exp1 ;
    t
  | _ ->
    let t' = infer_exp env0 exp in
    if not (T.sub t' t) then
      local_error env0 exp.at
        "expression of type\n  %s\ncannot produce expected type\n  %s"
        (T.string_of_typ_expand t')
        (T.string_of_typ_expand t);
    t'

and infer_call env exp1 inst exp2 at t_expect_opt =
  let t = Lib.Option.get t_expect_opt T.Any in
  let n = match inst.it with None -> 0 | Some typs ->  List.length typs in
  let t1 = infer_exp_promote env exp1 in
  let sort, tbs, t_arg, t_ret =
    try T.as_func_sub T.Local n t1
    with Invalid_argument _ ->
      local_error env exp1.at
        "expected function type, but expression produces type\n  %s"
        (T.string_of_typ_expand t1);
      if inst.it = None then
        info env (Source.between exp1.at exp2.at)
          "this looks like an unintended function call, perhaps a missing ';'?";
      T.as_func_sub T.Local n T.Non
  in
  let ts, t_arg', t_ret' =
    match tbs, inst.it with
    | [], (None | Some [])  (* no inference required *)
    | [{T.sort = T.Scope;_}], _  (* special case to allow t_arg driven overload resolution *)
    | _, Some _ ->
      (* explicit instantiation, check argument against instantiated domain *)
      let typs = match inst.it with None -> [] | Some typs -> typs in
      let ts = check_inst_bounds env tbs typs at in
      let t_arg' = T.open_ ts t_arg in
      let t_ret' = T.open_ ts t_ret in
      if not env.pre then check_exp env t_arg' exp2;
      ts, t_arg', t_ret'
    | _::_, None -> (* implicit, infer *)
      let t2 = infer_exp env exp2 in
      try
        (* i.e. exists_unique ts . t2 <: open_ ts t_arg /\ open ts_ t_ret <: t] *)
        let ts =
          Bi_match.bi_match_subs (scope_of_env env) tbs
            [(t2, t_arg); (t_ret, t)] in
        let t_arg' = T.open_ ts t_arg in
        let t_ret' = T.open_ ts t_ret in
        ts, t_arg', t_ret'
      with Failure msg ->
        error env at
          "cannot implicitly instantiate function of type\n  %s\nto argument of type\n  %s%s\n%s"
          (T.string_of_typ t1)
          (T.string_of_typ t2)
          (if Option.is_none t_expect_opt then ""
           else  Printf.sprintf "\nto produce result of type\n  %s" (T.string_of_typ t))
          msg
  in
  inst.note <- ts;
  if not env.pre then begin
    if Type.is_shared_sort sort then begin
      if not (T.concrete t_arg') then
        error env exp1.at
          "shared function argument contains abstract type\n  %s"
          (T.string_of_typ_expand t_arg');
      if not (T.concrete t_ret') then
        error env exp2.at
          "shared function call result contains abstract type\n  %s"
          (T.string_of_typ_expand t_ret');
    end
  end;
  (* note t_ret' <: t checked by caller if necessary *)
  t_ret'

(* Cases *)

and infer_cases env t_pat t cases : T.typ =
  List.fold_left (infer_case env t_pat) t cases

and infer_case env t_pat t case =
  let {pat; exp} = case.it in
  let ve = check_pat env t_pat pat in
  let t' = recover_with T.Non (infer_exp (adjoin_vals env ve)) exp in
  let t'' = T.lub t t' in
  if not env.pre && inconsistent t'' [t; t'] then
    warn env case.at
      "the switch has type %s because branches have inconsistent types,\nthis case produces type\n  %s\nthe previous produce type\n  %s"
      (T.string_of_typ t'')
      (T.string_of_typ_expand t)
      (T.string_of_typ_expand t');
  t''

and check_cases env t_pat t cases =
  List.iter (check_case env t_pat t) cases

and check_case env t_pat t case =
  let {pat; exp} = case.it in
  let ve = check_pat env t_pat pat in
  recover (check_exp (adjoin_vals env ve) t) exp

and inconsistent t ts =
  T.opaque t && not (List.exists T.opaque ts)


(* Patterns *)

and infer_pat_exhaustive warnOrError env pat : T.typ * Scope.val_env =
  let t, ve = infer_pat env pat in
  if not env.pre then begin
    match Coverage.check_pat pat t with
    | [] -> ()
    | ss ->
      warnOrError env pat.at
        "this pattern consuming type\n  %s\ndoes not cover value\n  %s"
        (Type.string_of_typ_expand t)
        (String.concat " or\n  " ss)
  end;
  t, ve

and infer_pat env pat : T.typ * Scope.val_env =
  assert (pat.note = T.Pre);
  let t, ve = infer_pat' env pat in
  if not env.pre then
    pat.note <- T.normalize t;
  t, ve

and infer_pat' env pat : T.typ * Scope.val_env =
  match pat.it with
  | WildP ->
    error env pat.at "cannot infer type of wildcard"
  | VarP _ ->
    error env pat.at "cannot infer type of variable"
  | LitP lit ->
    T.Prim (infer_lit env lit pat.at), T.Env.empty
  | SignP (op, lit) ->
    let t1 = T.Prim (infer_lit env lit pat.at) in
    let t = Operator.type_unop op t1 in
    if not (Operator.has_unop op t) then
      error env pat.at "operator is not defined for operand type\n  %s"
        (T.string_of_typ_expand t);
    t, T.Env.empty
  | TupP pats ->
    let ts, ve = infer_pats pat.at env pats [] T.Env.empty in
    T.Tup ts, ve
  | ObjP pfs ->
    let (s, tfs), ve = infer_pat_fields pat.at env pfs [] T.Env.empty in
    T.Obj (s, tfs), ve
  | OptP pat1 ->
    let t1, ve = infer_pat env pat1 in
    T.Opt t1, ve
  | TagP (id, pat1) ->
    let t1, ve = infer_pat env pat1 in
    T.Variant [T.{lab = id.it; typ = t1}], ve
  | AltP (pat1, pat2) ->
    let t1, ve1 = infer_pat env pat1 in
    let t2, ve2 = infer_pat env pat2 in
    let t = T.lub t1 t2 in
    if not (T.compatible t1 t2) then
      error env pat.at
        "pattern branches have incompatible types,\nleft consumes\n  %s\nright consumes\n  %s"
        (T.string_of_typ_expand t1)
        (T.string_of_typ_expand t2);
    if ve1 <> T.Env.empty || ve2 <> T.Env.empty then
      error env pat.at "variables are not allowed in pattern alternatives";
    t, T.Env.empty
  | AnnotP (pat1, typ) ->
    let t = check_typ env typ in
    t, check_pat env t pat1
  | ParP pat1 ->
    infer_pat env pat1

and infer_pats at env pats ts ve : T.typ list * Scope.val_env =
  match pats with
  | [] -> List.rev ts, ve
  | pat::pats' ->
    let t, ve1 = infer_pat env pat in
    let ve' = disjoint_union env at "duplicate binding for %s in pattern" ve ve1 in
    infer_pats at env pats' (t::ts) ve'

and infer_pat_fields at env pfs ts ve : (T.obj_sort * T.field list) * Scope.val_env =
  match pfs with
  | [] -> (T.Object, List.sort T.compare_field ts), ve
  | pf::pfs' ->
    let typ, ve1 = infer_pat env pf.it.pat in
    let ve' = disjoint_union env at "duplicate binding for %s in pattern" ve ve1 in
    infer_pat_fields at env pfs' (T.{ lab = pf.it.id.it; typ }::ts) ve'

and check_shared_pat env shared_pat : T.func_sort * Scope.val_env =
  match shared_pat.it with
  | T.Local -> T.Local, T.Env.empty
  | T.Shared (ss, pat) ->
    if pat.it <> WildP then
      error_in [Flags.WASIMode; Flags.WasmMode] env pat.at "shared function cannot take a context pattern";
    T.Shared ss, check_pat_exhaustive local_error env T.ctxt pat

and check_class_shared_pat env shared_pat obj_sort : Scope.val_env =
  match shared_pat.it, obj_sort.it with
  | T.Local, (T.Module | T.Object) -> T.Env.empty
  | T.Local, T.Actor ->
    T.Env.empty (* error instead? That's a breaking change *)
  | T.Shared (mode, pat), sort ->
    if sort <> T.Actor then
      error env pat.at "non-actor class cannot take a context pattern";
    if pat.it <> WildP then
      error_in [Flags.WASIMode; Flags.WasmMode] env pat.at "actor class cannot take a context pattern";
    if mode = T.Query then
      error env shared_pat.at "class cannot be a query";
    check_pat_exhaustive local_error env T.ctxt pat
  | _, T.Memory -> assert false


and check_pat_exhaustive warnOrError env t pat : Scope.val_env =
  let ve = check_pat env t pat in
  if not env.pre then begin
    match Coverage.check_pat pat t with
    | [] -> ()
    | ss ->
      warnOrError env pat.at
        "this pattern consuming type\n  %s\ndoes not cover value\n  %s"
        (Type.string_of_typ_expand t)
        (String.concat " or\n  " ss)
  end;
  ve

and check_pat env t pat : Scope.val_env =
  assert (pat.note = T.Pre);
  if t = T.Pre then snd (infer_pat env pat) else
  let t' = T.normalize t in
  let ve = check_pat' env t' pat in
  if not env.pre then pat.note <- t';
  ve

and check_pat' env t pat : Scope.val_env =
  assert (t <> T.Pre);
  match pat.it with
  | WildP ->
    T.Env.empty
  | VarP id ->
    T.Env.singleton id.it t
  | LitP lit ->
    if not env.pre then begin
      if T.opaque t then
        error env pat.at "literal pattern cannot consume expected type\n  %s"
          (T.string_of_typ_expand t);
      if T.sub t T.Non
      then ignore (infer_lit env lit pat.at)
      else check_lit env t lit pat.at
    end;
    T.Env.empty
  | SignP (op, lit) ->
    if not env.pre then begin
      if not (Operator.has_unop op (T.promote t)) then
        error env pat.at "operator cannot consume expected type\n  %s"
          (T.string_of_typ_expand t);
      if T.sub t T.Non
      then ignore (infer_lit env lit pat.at)
      else check_lit env t lit pat.at
    end;
    T.Env.empty
  | TupP pats ->
    let ts = try T.as_tup_sub (List.length pats) t with Invalid_argument _ ->
      error env pat.at "tuple pattern cannot consume expected type\n  %s"
        (T.string_of_typ_expand t)
    in check_pats env ts pats T.Env.empty pat.at
  | ObjP pfs ->
    let pfs' = List.stable_sort compare_pat_field pfs in
    let s, tfs =
      try T.as_obj_sub (List.map (fun (pf : pat_field) -> pf.it.id.it) pfs') t
      with Invalid_argument _ ->
        error env pat.at "object pattern cannot consume expected type\n  %s"
          (T.string_of_typ_expand t)
    in
    if not env.pre && s = T.Actor then
      local_error env pat.at "object pattern cannot consume actor type\n  %s"
        (T.string_of_typ_expand t);
    check_pat_fields env s tfs pfs' T.Env.empty pat.at
  | OptP pat1 ->
    let t1 = try T.as_opt_sub t with Invalid_argument _ ->
      error env pat.at "option pattern cannot consume expected type\n  %s"
        (T.string_of_typ_expand t)
    in check_pat env t1 pat1
  | TagP (id, pat1) ->
    let t1 =
      try T.lookup_val_field id.it (T.as_variant_sub id.it t)
      with Invalid_argument _ | Not_found ->
        error env pat.at "variant pattern cannot consume expected type\n  %s"
          (T.string_of_typ_expand t)
    in check_pat env t1 pat1
  | AltP (pat1, pat2) ->
    let ve1 = check_pat env t pat1 in
    let ve2 = check_pat env t pat2 in
    if ve1 <> T.Env.empty || ve2 <> T.Env.empty then
      error env pat.at "variables are not allowed in pattern alternatives";
    T.Env.empty
  | AnnotP (pat1, typ) ->
    let t' = check_typ env typ in
    if not (T.sub t t') then
      error env pat.at
        "pattern of type\n  %s\ncannot consume expected type\n  %s"
        (T.string_of_typ_expand t')
        (T.string_of_typ_expand t);
    check_pat env t pat1
  | ParP pat1 ->
    check_pat env t pat1

(*
Consider:

  case (P : A) : B


(P : A) :<= B  iff
1: B <: A   P :<= B
2: A <: B   P :<= A
3: B <: A   P :<= A
4: A <: B   P :<= B

1 is implemented, allows

  case ({x} : {}) : {x}  // type annotations are reversed for patterns
  case (1 : Int) : Nat   // type annotations are reversed for patterns
  case (x : Int) : Nat   // type annotations are reversed for patterns

2 would allow

  case ({x} : {x}) : {}  // unsound, x does not exist

3 would allow

  case (-1 : Int) : Nat  // breaks coverage checking

4 would allow

  case (x : Nat) : Int  // x is Int, harmless but misleading

Alternative: pass in two types?
*)


and check_pats env ts pats ve at : Scope.val_env =
  match ts, pats with
  | [], [] -> ve
  | t::ts', pat::pats' ->
    let ve1 = check_pat env t pat in
    let ve' = disjoint_union env at "duplicate binding for %s in pattern" ve ve1 in
    check_pats env ts' pats' ve' at
  | ts, [] ->
    local_error env at "tuple pattern has %i fewer components than expected type"
      (List.length ts); ve
  | [], ts ->
    error env at "tuple pattern has %i more components than expected type"
      (List.length ts)

and check_pat_fields env s tfs pfs ve at : Scope.val_env =
  match tfs, pfs with
  | _, [] -> ve
  | [], pf::_ ->
    error env pf.at
      "object field %s is not contained in expected type\n  %s"
      pf.it.id.it (T.string_of_typ (T.Obj (s, tfs)))
  | T.{lab; typ = Typ _}::tfs', _ ->  (* TODO: remove the namespace hack *)
    check_pat_fields env s tfs' pfs ve at
  | T.{lab; typ}::tfs', pf::pfs' ->
    match compare pf.it.id.it lab with
    | -1 -> check_pat_fields env s [] pfs ve at
    | +1 -> check_pat_fields env s tfs' pfs ve at
    | _ ->
      if T.is_mut typ then
        error env pf.at "cannot pattern match mutable field %s" lab;
      let ve1 = check_pat env typ pf.it.pat in
      let ve' =
        disjoint_union env at "duplicate binding for %s in pattern" ve ve1 in
      match pfs' with
      | pf'::_ when pf'.it.id.it = lab ->
        error env pf'.at "duplicate field %s in object pattern" lab
      | _ -> check_pat_fields env s tfs' pfs' ve' at

and compare_pat_field pf1 pf2 = compare pf1.it.id.it pf2.it.id.it


(* Objects *)

and pub_fields fields : region T.Env.t * region T.Env.t =
  List.fold_right pub_field fields (T.Env.empty, T.Env.empty)

and pub_field field xs : region T.Env.t * region T.Env.t =
  match field.it with
  | {vis; dec; _} when vis.it = Public -> pub_dec dec xs
  | _ -> xs

and pub_dec dec xs : region T.Env.t * region T.Env.t =
  match dec.it with
  | ExpD _ | IgnoreD _ -> xs
  | LetD (pat, _) -> pub_pat pat xs
  | VarD (id, _) -> pub_val_id id xs
  | ClassD (_, id, _, _, _, _, _, _) ->
    pub_val_id {id with note = ()} (pub_typ_id id xs)
  | TypD (id, _, _) -> pub_typ_id id xs

and pub_pat pat xs : region T.Env.t * region T.Env.t =
  match pat.it with
  | WildP | LitP _ | SignP _ -> xs
  | VarP id -> pub_val_id id xs
  | TupP pats -> List.fold_right pub_pat pats xs
  | ObjP pfs -> List.fold_right pub_pat_field pfs xs
  | AltP (pat1, _)
  | OptP pat1
  | TagP (_, pat1)
  | AnnotP (pat1, _)
  | ParP pat1 -> pub_pat pat1 xs

and pub_pat_field pf xs =
  pub_pat pf.it.pat xs

and pub_typ_id id (xs, ys) : region T.Env.t * region T.Env.t =
  (T.Env.add id.it id.at xs, ys)

and pub_val_id id (xs, ys) : region T.Env.t * region T.Env.t =
  (xs, T.Env.add id.it id.at ys)

(* Object/Scope transformations *)

and gather_typ con_env t =
  match t with
  | T.Obj (s, tfs) -> List.fold_right gather_typ_field tfs con_env
  | _ -> con_env

and gather_typ_field T.{lab; typ} con_env =
  match typ with
  | T.Typ  c -> T.ConSet.add c con_env
  | t -> gather_typ con_env t

(* TODO: remove by merging conenv and valenv or by separating typ_fields *)

and object_of_scope env sort fields scope at =
  let pub_typ, pub_val = pub_fields fields in
  let tfs =
    T.Env.fold
      (fun id c tfs ->
        if T.Env.mem id pub_typ
        then T.{lab = id; typ = T.Typ c}::tfs
        else tfs
      ) scope.Scope.typ_env  []
  in
  let tfs' =
    T.Env.fold
      (fun id t tfs ->
        if T.Env.mem id pub_val
        then T.{lab = id; typ = t}::tfs
        else tfs
      ) scope.Scope.val_env tfs
  in

  Lib.List.iter_pairs
    (fun x y ->
      if not (T.is_typ x.T.typ) && not (T.is_typ y.T.typ) &&
         Hash.hash x.T.lab = Hash.hash y.T.lab
      then error env at "field names %s and %s in %sobject type have colliding hashes"
        x.T.lab y.T.lab (T.string_of_obj_sort sort);
    ) tfs';

  let t = T.Obj (sort, List.sort T.compare_field tfs') in
  let accessible_cons = gather_typ T.ConSet.empty t in
  let inaccessible_cons = T.ConSet.diff scope.Scope.con_env accessible_cons in
  try
    T.avoid_cons inaccessible_cons accessible_cons;
    T.avoid inaccessible_cons t
  with T.Unavoidable c ->
    error env at "local class type %s is contained in object or actor type\n  %s"
      (Con.to_string c)
      (T.string_of_typ_expand t)

and is_actor_method dec : bool = match dec.it with
  | LetD ({it = VarP _; _}, {it = FuncE (_, shared_pat, _, _, _, _, _); _}) ->
    T.is_shared_sort shared_pat.it
  | _ -> false

and is_typ_dec dec : bool = match dec.it with
  | TypD _ -> true
  | _ -> false


and infer_obj env s fields at : T.typ =
  let env =
    if s <> T.Actor then
      { env with in_actor = false }
    else
      { env with
        in_actor = true;
        labs = T.Env.empty;
        rets = None;
        async = C.NullCap; }
  in
  let decs = List.map (fun (field : exp_field) -> field.it.dec) fields in
  let _, scope = infer_block env decs at in
  let t = object_of_scope env s fields scope at in
  let (_, tfs) = T.as_obj t in
  if not env.pre then begin
    if s = T.Actor then begin
      List.iter (fun T.{lab; typ} ->
        if not (T.is_typ typ) && not (T.is_shared_func typ) then
          let _, pub_val = pub_fields fields in
          error env (T.Env.find lab pub_val)
            "public actor field %s has non-shared function type\n  %s"
            lab (T.string_of_typ_expand typ)
      ) tfs;
      List.iter (fun ef ->
        if ef.it.vis.it = Syntax.Public && not (is_actor_method ef.it.dec) && not (is_typ_dec ef.it.dec) then
          local_error env ef.it.dec.at
            "public actor field needs to be a manifest function"
      ) fields;
      List.iter (fun ef ->
        if ef.it.vis.it = Syntax.Private && is_actor_method ef.it.dec then
          error_in [Flags.ICMode; Flags.RefMode] env ef.it.dec.at
            "a shared function cannot be private"
      ) fields;
    end;
    if s = T.Module then Static.fields env.msgs fields;
    check_system_fields env s scope fields;
    check_stab env s scope fields;
  end;
  t

and check_system_fields env sort scope fields =
  List.iter (fun ef ->
    match sort, ef.it.vis.it, ef.it.dec.it with
    | T.Actor, vis,
      LetD({ it = VarP id; _ },
           { it = FuncE _; _ }) ->
      begin
        match List.assoc_opt id.it system_funcs with
        | Some t ->
          (* TBR why does Stable.md require this to be a manifest function, not just any expression of appropriate type?  *)
          if vis = System then
            begin
              let t1 = T.Env.find id.it scope.Scope.val_env in
              if not (T.sub t1 t) then
                local_error env ef.at "system function %s is declared with type %s, expecting type %s" id.it
                  (T.string_of_typ t1) (T.string_of_typ t)
            end
          else warn env id.at "this function has the name of a system method, but is declared without system visibility and will not be called by the system"
        | None ->
          if vis = System then
            local_error env id.at "unexpected system method named %s: expected %s"
              id.it (String.concat " or " (List.map fst system_funcs))
          else ()
      end
    | _, System, _ ->
      local_error env ef.it.vis.at "misplaced system visibility, did you mean private?"
    | _ -> ())
  fields

and stable_pat pat =
  match pat.it with
  | VarP _ -> true
  | ParP pat'
  | AnnotP (pat', _) -> stable_pat pat'
  | _ -> false

and check_stab env sort scope fields =
  let check_stable id at =
    match T.Env.find_opt id scope.Scope.val_env with
    | None -> assert false
    | Some t ->
      let t1 = T.as_immut t in
      if not (T.stable t1) then
        local_error env at "variable %s is declared stable but has non-stable type %s" id (T.string_of_typ t1)
  in
  let idss = List.map (fun ef ->
    match sort, ef.it.stab, ef.it.dec.it with
    | (T.Object | T.Module), None, _ -> []
    | (T.Object | T.Module), Some stab, _ ->
      local_error env stab.at
        "misplaced stability declaration on field of non-actor";
      []
    | T.Actor, Some {it = Stable; _}, VarD (id, _) ->
      check_stable id.it id.at;
      [id]
    | T.Actor, Some {it = Stable; _}, LetD (pat, _) when stable_pat pat ->
      let ids = T.Env.keys (gather_pat env T.Env.empty pat) in
      List.iter (fun id -> check_stable id pat.at) ids;
      List.map (fun id -> {it = id; at = pat.at; note = ()}) ids;
    | T.Actor, Some {it = Flexible; _} , (VarD _ | LetD _) -> []
    | T.Actor, Some stab, _ ->
      local_error env stab.at "misplaced stability modifier: expected on var or simple let declarations only";
      []
    | _ -> []) fields
  in
  check_ids env "actor" "stable variable" (List.concat idss)


(* Blocks and Declarations *)

and infer_block env decs at : T.typ * Scope.scope =
  let scope = infer_block_decs env decs in
  let env' = adjoin env scope in
  (* HACK: when compiling to IC, mark class constructors as unavailable *)
  let ve = match !Flags.compile_mode with
    | (Flags.ICMode | Flags.RefMode) ->
      List.fold_left (fun ve' dec ->
        match dec.it with
        | ClassD(_, id, _, _, _, { it = T.Actor; _}, _, _) ->
          T.Env.mapi (fun id' (typ, avl) ->
            (typ, if id' = id.it then Unavailable else avl)) ve'
        | _ -> ve') env'.vals decs
    | _ -> env'.vals
  in
  let t = infer_block_exps { env' with vals = ve } decs in
  t, scope

and infer_block_decs env decs : Scope.t =
  let scope = gather_block_decs env decs in
  let env' = adjoin {env with pre = true} scope in
  let scope_ce = infer_block_typdecs env' decs in
  let env'' = adjoin {env' with pre = env.pre} scope_ce in
  let _scope_ce = infer_block_typdecs env'' decs in
  (* TBR: assertion does not work for types with binders, due to stamping *)
  (* assert (scope_ce = _scope_ce); *)
  infer_block_valdecs (adjoin env'' scope_ce) decs scope_ce

and infer_block_exps env decs : T.typ =
  match decs with
  | [] -> T.unit
  | [dec] -> infer_dec env dec
  | dec::decs' ->
    if not env.pre then recover (check_dec env T.unit) dec;
    recover_with T.Non (infer_block_exps env) decs'

and infer_dec env dec : T.typ =
  let t =
  match dec.it with
  | ExpD exp
  | LetD (_, exp) ->
    infer_exp env exp
  | IgnoreD exp ->
    if not env.pre then begin
      check_exp env T.Any exp;
      if T.sub exp.note.note_typ T.unit then
        warn env dec.at "redundant ignore, operand already has type ()"
    end;
    T.unit
  | VarD (_, exp) ->
    if not env.pre then ignore (infer_exp env exp);
    T.unit
  | ClassD (shared_pat, id, typ_binds, pat, typ_opt, obj_sort, self_id, fields) ->
    let (t, _) = T.Env.find id.it env.vals in
    if not env.pre then begin
        let c = T.Env.find id.it env.typs in
      let ve0 = check_class_shared_pat env shared_pat obj_sort in
      let cs, _tbs, te, ce = check_typ_binds env typ_binds in
      let env' = adjoin_typs env te ce in
      let t1, ve = infer_pat_exhaustive (if obj_sort.it = T.Actor then error else warn) env' pat in
      if obj_sort.it = T.Actor then begin
        (match typ_binds with
         | { it = { sort =  { it = T.Scope; _ }; _}; _ } :: typ_binds' ->
           if typ_binds' <> [] then
             error env
               { left = (List.hd typ_binds').at.left; right = (Lib.List.last typ_binds').at.right}
                 "actor class has unexpected type parameter(s)";
         | _ -> assert false (* actor class must have a scope parameter *));
        if (not (T.shared t1)) then
        error_shared env t1 pat.at "shared constructor has non-shared parameter type\n  %s" (T.string_of_typ_expand t1);
      end;
      let env'' = adjoin_vals (adjoin_vals env' ve0) ve in
      let cs' = if obj_sort.it = T.Actor then List.tl cs else cs in
      let self_typ = T.Con (c, List.map (fun c -> T.Con (c, [])) cs') in
      let env''' =
        { (add_val env'' self_id.it self_typ) with
          labs = T.Env.empty;
          rets = None;
          async = C.NullCap;
          in_actor = obj_sort.it = T.Actor;
        }
      in
      let t' = infer_obj env''' obj_sort.it fields dec.at in
      match typ_opt, obj_sort.it with
      | None, _ -> ()
      | Some { it = AsyncT (_, typ); _}, T.Actor
      | Some typ, (T.Module | T.Object) ->
        let t'' = check_typ env'' typ in
        if not (T.sub t' t'') then
          local_error env dec.at
            "class body of type\n  %s\ndoes not match expected type\n  %s"
            (T.string_of_typ_expand t')
            (T.string_of_typ_expand t'')
      | Some typ, T.Actor ->
        local_error env dec.at "actor class has non-async return type"
      | _, T.Memory -> assert false
    end;
    T.normalize t
  | TypD _ ->
    T.unit
  in
  let eff = A.infer_effect_dec dec in
  dec.note <- {note_typ = t; note_eff = eff};
  t


and check_block env t decs at : Scope.t =
  let scope = infer_block_decs env decs in
  check_block_exps (adjoin env scope) t decs at;
  scope

and check_block_exps env t decs at =
  match decs with
  | [] ->
    if not (T.sub T.unit t) then
      local_error env at "empty block cannot produce expected type\n  %s"
        (T.string_of_typ_expand t)
  | [dec] ->
    check_dec env t dec
  | dec::decs' ->
    recover (check_dec env T.unit) dec;
    recover (check_block_exps env t decs') at

and check_dec env t dec =
  match dec.it with
  | ExpD exp ->
    check_exp env t exp;
    dec.note <- exp.note
  | _ ->
    let t' = infer_dec env dec in
    if not (T.eq t T.unit || T.sub t' t) then
      local_error env dec.at "expression of type\n  %s\ncannot produce expected type\n  %s"
        (T.string_of_typ_expand t')
        (T.string_of_typ_expand t)

and infer_val_path env exp : T.typ option =
  match exp.it with
  | ImportE (f, ri) ->
    Some (check_import env exp.at f ri)
  | VarE id ->
    (match T.Env.find_opt id.it env.vals with (* TBR: return None for Unavailable? *)
     | Some (t, _) -> Some t
     | _ -> None)
  | DotE (path, id) ->
    (match infer_val_path env path with
     | None -> None
     | Some t ->
       match T.promote t with
       | T.Obj ( _, flds) ->
         (try Some (T.lookup_val_field id.it flds)
         with Invalid_argument _ -> None)
       | _ -> None
    )
  | AnnotE (_, typ) ->
    Some (check_typ {env with pre = true}  typ)
  | _ -> None


(* Pass 1: collect:
   * type identifiers and their arity,
   * object identifiers and their fields (if known) (recursively)
   * other value identifiers at type T.Pre
*)
and gather_block_decs env decs : Scope.t =
  List.fold_left (gather_dec env) Scope.empty decs

and gather_dec env scope dec : Scope.t =
  match dec.it with
  | ExpD _ | IgnoreD _ -> scope
  (* TODO: generalize beyond let <id> = <obje> *)
  | LetD (
      {it = VarP id; _},
      {it = ObjE (obj_sort, fields); at; _}
    ) ->
    let decs = List.map (fun ef -> ef.it.dec) fields in
    let open Scope in
    if T.Env.mem id.it scope.val_env then
      error env dec.at "duplicate definition for value %s in block" id.it;
    let scope' = gather_block_decs env decs in
    let ve' = T.Env.add id.it (object_of_scope env obj_sort.it fields scope' at) scope.val_env in
    let obj_env = T.Env.add id.it scope' scope.obj_env in
    { val_env = ve';
      typ_env = scope.typ_env;
      lib_env = scope.lib_env;
      con_env = scope.con_env;
      obj_env = obj_env
    }
  | LetD (pat, _) -> Scope.adjoin_val_env scope (gather_pat env scope.Scope.val_env pat)
  | VarD (id, _) -> Scope.adjoin_val_env scope (gather_id env scope.Scope.val_env id)
  | TypD (id, binds, _) | ClassD (_, id, binds, _, _, _, _, _) ->
    let open Scope in
    if T.Env.mem id.it scope.typ_env then
      error env dec.at "duplicate definition for type %s in block" id.it;
    let binds' = match dec.it with
      | ClassD(_, _, _, _, _,  {it = T.Actor; _}, _, _) -> List.tl binds
      | _ -> binds
    in
    let pre_tbs = List.map (fun bind ->
                      {T.var = bind.it.var.it;
                       T.sort = T.Type;
                       T.bound = T.Pre}
                    ) binds' in
    let pre_k = T.Abs (pre_tbs, T.Pre) in
    let c = match id.note with
      | None -> let c = Con.fresh id.it pre_k in id.note <- Some c; c
      | Some c -> c
    in
    let val_env = match dec.it with
      | ClassD _ ->
        if T.Env.mem id.it scope.val_env then
          error env id.at "duplicate definition for %s in block" id.it;
        T.Env.add id.it T.Pre scope.val_env
      | _ -> scope.val_env
    in
    { val_env;
      typ_env = T.Env.add id.it c scope.typ_env;
      con_env = T.ConSet.disjoint_add c scope.con_env;
      lib_env = scope.lib_env;
      obj_env = scope.obj_env;
    }

and gather_pat env ve pat : Scope.val_env =
  match pat.it with
  | WildP | LitP _ | SignP _ -> ve
  | VarP id -> gather_id env ve id
  | TupP pats -> List.fold_left (gather_pat env) ve pats
  | ObjP pfs -> List.fold_left (gather_pat_field env) ve pfs
  | TagP (_, pat1) | AltP (pat1, _) | OptP pat1
  | AnnotP (pat1, _) | ParP pat1 -> gather_pat env ve pat1

and gather_pat_field env ve pf : Scope.val_env =
  gather_pat env ve pf.it.pat

and gather_id env ve id : Scope.val_env =
  if T.Env.mem id.it ve then
    error env id.at "duplicate definition for %s in block" id.it;
  T.Env.add id.it T.Pre ve

(* Pass 2 and 3: infer type definitions *)
and infer_block_typdecs env decs : Scope.t =
  let _env', scope =
    List.fold_left (fun (env, scope) dec ->
      let scope' = infer_dec_typdecs env dec in
      adjoin env scope', Scope.adjoin scope scope'
    ) (env, Scope.empty) decs
  in scope

and infer_dec_typdecs env dec : Scope.t =
  match dec.it with
  (* TODO: generalize beyond let <id> = <obje> *)
  | LetD (
      {it = VarP id; _},
      {it = ObjE (obj_sort, fields); at; _}
    ) ->
    let decs = List.map (fun {it = {vis; dec; _}; _} -> dec) fields in
    let scope = T.Env.find id.it env.objs in
    let env' = adjoin env scope in
    let obj_scope_typs = infer_block_typdecs env' decs in
    let obj_scope = Scope.adjoin scope obj_scope_typs in
    Scope.{ empty with
      con_env = obj_scope.con_env;
      val_env = T.Env.singleton id.it (object_of_scope env obj_sort.it fields obj_scope at);
      obj_env = T.Env.singleton id.it obj_scope
    }
  (* TODO: generalize beyond let <id> = <valpath> *)
  | LetD ({it = VarP id; _}, exp) ->
    (match infer_val_path env exp with
     | None -> Scope.empty
     | Some t ->
       let open Scope in
       match T.promote t with
       | T.Obj (_, _) as t' -> { Scope.empty with val_env = T.Env.singleton id.it t' }
       | _ -> { Scope.empty with val_env = T.Env.singleton id.it T.Pre }
    )
  | LetD _ | ExpD _ | IgnoreD _ | VarD _ ->
    Scope.empty
  | TypD (id, binds, typ) ->
    let c = T.Env.find id.it env.typs in
    let cs, tbs, te, ce = check_typ_binds {env with pre = true} binds in
    let env' = adjoin_typs env te ce in
    let t = check_typ env' typ in
    let k = T.Def (T.close_binds cs tbs, T.close cs t) in
    begin
      let is_typ_param c =
        match Con.kind c with
        | T.Def _ -> false
        | T.Abs( _, T.Pre) -> false (* an approximated type constructor *)
        | T.Abs( _, _) -> true in
      let typ_params = T.ConSet.filter is_typ_param env.cons in
      let cs_k = T.cons_kind k in
      let free_params = T.ConSet.inter typ_params cs_k in
      if not (T.ConSet.is_empty free_params) then
        error env dec.at
          "type definition %s %s references type parameter(s) %s from an outer scope"
          id.it
          (T.string_of_kind k)
          (String.concat ", " (T.ConSet.fold (fun c cs -> T.string_of_con c::cs) free_params []))
    end;
    Scope.{ empty with
      typ_env = T.Env.singleton id.it c;
      con_env = infer_id_typdecs id c k;
    }
  | ClassD (shared_pat, id, binds, pat, _typ_opt, obj_sort, self_id, fields) ->
    let c = T.Env.find id.it env.typs in
    let ve0 = check_class_shared_pat {env with pre = true} shared_pat obj_sort in
    let cs, tbs, te, ce = check_typ_binds {env with pre = true} binds in
    let env' = adjoin_typs (adjoin_vals {env with pre = true} ve0) te ce in
    let _, ve = infer_pat env' pat in
    let tbs', cs' =
      if obj_sort.it = T.Actor then
        List.tl tbs, List.tl cs
      else tbs, cs in
    let self_typ = T.Con (c, List.map (fun c -> T.Con (c, [])) cs') in
    let env'' = add_val (adjoin_vals env' ve) self_id.it self_typ in
    let t = infer_obj env'' obj_sort.it fields dec.at in
    let k = T.Def (T.close_binds cs' tbs', T.close cs' t) in
    Scope.{ empty with
      typ_env = T.Env.singleton id.it c;
      con_env = infer_id_typdecs id c k;
    }

and infer_id_typdecs id c k : Scope.con_env =
  assert (match k with T.Abs (_, T.Pre) -> false | _ -> true);
  (match Con.kind c with
  | T.Abs (_, T.Pre) -> T.set_kind c k; id.note <- Some c
  | k' -> assert (T.eq_kind k' k)
  );
  T.ConSet.singleton c

(* Pass 4: infer value types *)
and infer_block_valdecs env decs scope : Scope.t =
  let _, scope' =
    List.fold_left (fun (env, scope) dec ->
      let scope' = infer_dec_valdecs env dec in
      adjoin env scope', Scope.adjoin scope scope'
    ) (env, scope) decs
  in scope'

and infer_dec_valdecs env dec : Scope.t =
  match dec.it with
  | ExpD _ | IgnoreD _ ->
    Scope.empty
  (* TODO: generalize beyond let <id> = <obje> *)
  | LetD (
      {it = VarP id; _} as pat,
      {it = ObjE (obj_sort, fields); at; _}
) ->
    let decs = List.map (fun ef -> ef.it.dec) fields in
    let obj_scope = T.Env.find id.it env.objs in
    let obj_scope' =
      infer_block_valdecs
        (adjoin {env with pre = true} obj_scope)
        decs obj_scope
    in
    let obj_typ = object_of_scope env obj_sort.it fields obj_scope' at in
    let _ve = check_pat env obj_typ pat in
    Scope.{empty with val_env = T.Env.singleton id.it obj_typ}
  | LetD (pat, exp) ->
    let t = infer_exp {env with pre = true} exp in
    let ve' = check_pat_exhaustive warn env t pat in
    Scope.{empty with val_env = ve'}
  | VarD (id, exp) ->
    let t = infer_exp {env with pre = true} exp in
    Scope.{empty with val_env = T.Env.singleton id.it (T.Mut t)}
  | TypD (id, _, _) ->
    let c = Option.get id.note in
    Scope.{ empty with
      typ_env = T.Env.singleton id.it c;
      con_env = T.ConSet.singleton c ;
    }
  | ClassD (_shared_pat, id, typ_binds, pat, _, obj_sort, _, _) ->
    if obj_sort.it = T.Actor then begin
      error_in [Flags.WASIMode; Flags.WasmMode] env dec.at "actor classes are not supported";
      if not env.in_prog then
        error_in [Flags.ICMode; Flags.RefMode] env dec.at
          "inner actor classes are not supported yet; any actor class must come last in your program";
      if not (is_anonymous id) then
        warn_in [Flags.ICMode; Flags.RefMode] env dec.at
<<<<<<< HEAD
          "actor classes should be anonymous: the constructor of this class will not be available to compiled code";
=======
          "the constructor function of this actor class is not available for recursive calls, but is available when imported";
      if not (typ_binds = []) then
        error env dec.at
          "actor classes with type parameters are not supported yet";
>>>>>>> b2b8a7c3
    end;
    let cs, tbs, te, ce = check_typ_binds env typ_binds in
    let env' = adjoin_typs env te ce in
    let c = T.Env.find id.it env.typs in
    let t1, _ = infer_pat {env' with pre = true} pat in
    let ts1 = match pat.it with TupP _ -> T.seq_of_tup t1 | _ -> [t1] in
    let t2 =
      if obj_sort.it = T.Actor
      then
        T.Async(T.Con(List.hd cs, []),
                T.Con(c, List.map (fun c -> T.Con (c, [])) (List.tl cs)))
      else
        T.Con (c, List.map (fun c -> T.Con (c, [])) cs)
    in
    let t = T.Func (T.Local, T.Returns, T.close_binds cs tbs,
      List.map (T.close cs) ts1,
      [T.close cs t2])
    in
    Scope.{ empty with
      val_env = T.Env.singleton id.it t;
      typ_env = T.Env.singleton id.it c;
      con_env = T.ConSet.singleton c;
    }


(* Programs *)

let infer_prog scope prog : (T.typ * Scope.t) Diag.result =
  Diag.with_message_store
    (fun msgs ->
      recover_opt
        (fun prog ->
          let env = env_of_scope msgs scope in
          let res = infer_block env prog.it prog.at in
          res
        ) prog
    )

let is_actor_dec d =
  match d.it with
  | LetD (_, {it = ObjE ({it = T.Actor; _}, _); _}) -> true
  | ClassD (shared_pat, id, typ_binds, pat, typ_opt, obj_sort, self_id, fields) ->
    obj_sort.it = T.Actor
  | _ -> false

let is_import d =
  match d.it with
  | LetD ({it = VarP n; _}, {it = ImportE _; _}) -> true
  | _ -> false

let check_actors scope progs : unit Diag.result =
  Diag.with_message_store
    (fun msgs ->
      recover_opt (fun progs ->
        let prog = List.concat_map (fun prog -> prog.Source.it) progs in
        let env = env_of_scope msgs scope in
        let rec go ds = function
          | [] -> ()
          | (d::ds') when is_actor_dec d ->
            if ds <> [] || ds' <> []  then
              recover (error_in [Flags.ICMode; Flags.RefMode] env d.at)
                "an actor or actor class must be the only non-imported declaration in a program"
          | (d::ds') when is_import d -> go ds ds'
          | (d::ds') -> go (d::ds) ds'
        in
        go [] prog
      ) progs
    )

let check_lib scope lib : Scope.t Diag.result =
  Diag.with_message_store
    (fun msgs ->
      recover_opt
        (fun lib ->
          let env = env_of_scope msgs scope in
          let (imports, cub) = lib.it in
          let (imp_ds, ds) = Syntax.decs_of_comp_unit lib in
          let typ, _ = infer_block env (imp_ds @ ds) lib.at in
          List.iter2 (fun import imp_d -> import.note <- imp_d.note.note_typ) imports imp_ds;
          cub.note <- {note_typ = typ; note_eff = T.Triv};
          let imp_typ = match cub.it with
            | ModuleU _ ->
              if cub.at = no_region then begin
                let r = Source.({
                  left = { no_pos with file = lib.note };
                  right = { no_pos with file = lib.note }})
                in
                warn env r "deprecated syntax: an imported library should be a module or named actor class"
              end;
              typ
            | ActorClassU  (sp, id, p, _, self_id, fields) ->
              if Syntax.is_anonymous id then
                error env cub.at "bad import: imported actor class cannot be anonymous";
              let class_typ, fun_typ = begin
                match T.normalize typ with
                | T.Func (sort, control, [], ts1, [t2]) ->
                  t2,
                  T.Func (sort, control, [T.scope_bind],
                    ts1,
                    [T.Async (T.Var (T.default_scope_var, 0), t2)])
                | _ -> assert false
                end
              in
              let con = Con.fresh id.it (T.Def([], class_typ)) in
              T.Obj(T.Module, List.sort T.compare_field [
                { T.lab = id.it; T.typ = T.Typ con };
                { T.lab = id.it; T.typ = fun_typ }
              ])
            | ActorU _ ->
              error env cub.at "bad import: expected a module or actor class but found an actor"
            | ProgU _ ->
              (* this shouldn't really happen, as an imported program should be rewritten to a module *)
              error env cub.at "compiler bug: expected a module or actor class but found a program, i.e. a sequence of declarations"
          in
          Scope.lib lib.note imp_typ
        ) lib
    )<|MERGE_RESOLUTION|>--- conflicted
+++ resolved
@@ -827,9 +827,11 @@
         (T.string_of_typ_expand t1)
     )
   | ObjE (obj_sort, fields) ->
-<<<<<<< HEAD
-    if not in_prog && obj_sort.it = T.Actor then
-      error_in [Flags.ICMode; Flags.RefMode] env exp.at "non-toplevel actor; an actor can only be declared at the toplevel of a program";
+    if obj_sort.it = T.Actor then begin
+      error_in [Flags.WASIMode; Flags.WasmMode] env exp.at "actors are not supported";
+      if not in_prog then
+        error_in [Flags.ICMode; Flags.RefMode] env exp.at "non-toplevel actor; an actor can only be declared at the toplevel of a program"
+    end;
     let env' =
       if obj_sort.it = T.Actor then
         (if not (in_prog (* && env.async = C.NullCap*) ) then
@@ -837,14 +839,6 @@
          {env with async = C.NullCap; in_actor = true})
       else env
     in
-=======
-    if obj_sort.it = T.Actor then begin
-      error_in [Flags.WASIMode; Flags.WasmMode] env exp.at "actors are not supported";
-      if not in_prog then
-        error_in [Flags.ICMode; Flags.RefMode] env exp.at "non-toplevel actor; an actor can only be declared at the toplevel of a program"
-    end;
-    let env' = if obj_sort.it = T.Actor then {env with async = C.NullCap; in_actor = true} else env in
->>>>>>> b2b8a7c3
     infer_obj env' obj_sort.it fields exp.at
   | DotE (exp1, id) ->
     let t1 = infer_exp_promote env exp1 in
@@ -2237,14 +2231,10 @@
           "inner actor classes are not supported yet; any actor class must come last in your program";
       if not (is_anonymous id) then
         warn_in [Flags.ICMode; Flags.RefMode] env dec.at
-<<<<<<< HEAD
-          "actor classes should be anonymous: the constructor of this class will not be available to compiled code";
-=======
           "the constructor function of this actor class is not available for recursive calls, but is available when imported";
-      if not (typ_binds = []) then
+      if not (List.length typ_binds = 1) then
         error env dec.at
           "actor classes with type parameters are not supported yet";
->>>>>>> b2b8a7c3
     end;
     let cs, tbs, te, ce = check_typ_binds env typ_binds in
     let env' = adjoin_typs env te ce in
@@ -2335,18 +2325,20 @@
                 warn env r "deprecated syntax: an imported library should be a module or named actor class"
               end;
               typ
-            | ActorClassU  (sp, id, p, _, self_id, fields) ->
+            | ActorClassU  (sp, id, tbs, p, _, self_id, fields) ->
               if Syntax.is_anonymous id then
                 error env cub.at "bad import: imported actor class cannot be anonymous";
-              let class_typ, fun_typ = begin
-                match T.normalize typ with
-                | T.Func (sort, control, [], ts1, [t2]) ->
-                  t2,
-                  T.Func (sort, control, [T.scope_bind],
-                    ts1,
-                    [T.Async (T.Var (T.default_scope_var, 0), t2)])
-                | _ -> assert false
-                end
+              let cs = List.map (fun tbs -> T.Con(Option.get tbs.note, [])) tbs in
+              let fun_typ = typ in
+              let class_typ =
+                match T.normalize fun_typ with
+                | T.Func (sort, control, _, ts1, [t2]) -> (* TODO: Revisit *)
+                  let t2 = T.normalize (T.open_ cs t2) in
+                  (match t2 with
+                   | T.Async (_ , class_typ) -> class_typ
+                   | _ -> assert false)
+                | _ ->
+                  assert false
               in
               let con = Con.fresh id.it (T.Def([], class_typ)) in
               T.Obj(T.Module, List.sort T.compare_field [
