(*
This module is the backend of the ActorScript compiler. It takes a program in
the intermediate representation (ir.ml), and produces a WebAssembly module,
with DFINITY extensions (customModule.ml). An important helper module is
instrList.ml, which provides a more convenient way of assembling WebAssembly
instruction lists, as it takes care of (1) source locations and (2) labels.

This file is split up in a number of modules, purely for namespacing and
grouping. Every module has a high-level prose comment explainin the concept;
this keeps documentation close to the code (a lessen learned from Simon PJ).
*)


open Wasm.Ast
open Wasm.Types
open Source
open Ir
open CustomModule
(* Re-shadow Source.(@@), to get Pervasives.(@@) *)
let (@@) = Pervasives.(@@)

module G = InstrList
let (^^) = G.(^^) (* is this how we import a single operator from a module that we otherwise use qualified? *)

(* WebAssembly pages are 64kb. *)
let page_size = Int32.of_int (64*1024)

(* Helper functions to produce annotated terms (Wasm.AST) *)
let nr x = { Wasm.Source.it = x; Wasm.Source.at = Wasm.Source.no_region }
(* Dito, for the Source AST  *)
let nr_ x = { it = x; at = no_region; note = () }

let todo fn se x = Printf.eprintf "%s: %s" fn (Wasm.Sexpr.to_string 80 se); x

module SR = struct
  (* This goes with the StackRep module, but we need the types earlier *)

  (* Statically known values: They are not put on the stack, but the
     “stack representation“ carries the static information.
  *)
  type static_thing =
    | StaticFun of int32

  (* Value representation on the stack:

     Compiling an expression means putting its value on the stack. But
     there are various ways of putting a value onto the stack -- unboxed,
     tupled etc.
   *)
  type t =
    | Vanilla
    | UnboxedTuple of int
    | UnboxedInt
    | UnboxedReference
    | Unreachable
    | StaticThing of static_thing

  let unit = UnboxedTuple 0

  let bool = Vanilla

end (* SR *)

(*

** The compiler environment.

Of course, as we go through the code we have to track a few things; these are
put in the compiler environment, type `E.t`. Some fields are valid globally, some
only make sense locally, i.e. within a single function (but we still put them
in one big record, for convenience).

The field fall into the following categories:

 1. Static global fields. Never change.
    Example: whether we are compiling with --dfinity; the prelude code

 2. Immutable global fields. Change in a well-scoped manner.
    Example: Mapping from ActorScrpit names to their location.

 3. Mutable global fields. Change only monotonously.
    These are used to register things like functions. This should be monotone
    in the sense that entries are only added, and that the order should not
    matter in a significant way. In some instances, the list contains futures
    so that we can reserve and know the _position_ of the thing before we have
    to actually fill it in.

 4. Static local fields. Never change within a function.
    Example: number of parameters and return values

 5. Immutable local fields. Change in a well-scoped manner.
    Example: Jump label depth

 6. Mutable local fields. See above
    Example: Name and type of locals.

**)

(* Before we can define the environment, we need some auxillary types *)

type mode = WasmMode | DfinityMode

(* A type to record where ActorScript names are stored. *)
type 'env varloc =
  (* A Wasm Local of the current function, directly containing the value
     (note that most values are pointers, but not all)
     Used for immutable and mutable, non-captured data *)
  | Local of int32
  (* A Wasm Local of the current function, that points to memory location,
     with an offset (in words) to value.
     Used for mutable captured data *)
  | HeapInd of (int32 * int32)
  (* A static memory location in the current module *)
  | Static of int32
  (* Dynamic code to allocate the expression, valid in the current module
     (need not be captured) *)
  | Deferred of 'env deferred_loc

(* Most names are stored in heap locations or in locals.
   But some are special (static funcions, the current actor, static messages of
   the current actor). These have no real location (yet), but we still need to
   produce a value on demand:
 *)
and 'env deferred_loc =
  { materialize : 'env -> (SR.t * G.t)
  ; materialize_vanilla : 'env -> G.t
  }

module E = struct

  (* Utilities, internal to E *)
  let reg (ref : 'a list ref) (x : 'a) : int32 =
      let i = Wasm.I32.of_int_u (List.length !ref) in
      ref := !ref @ [ x ];
      i

  let reserve_promise (ref : 'a Lib.Promise.t list ref) _s : (int32 * ('a -> unit)) =
      let p = Lib.Promise.make () in (* For debugging with named promises, use s here *)
      let i = Wasm.I32.of_int_u (List.length !ref) in
      ref := !ref @ [ p ];
      (i, Lib.Promise.fulfill p)


  (* The environment type *)
  module NameEnv = Env.Make(String)
  type local_names = (int32 * string) list (* For the debug section: Names of locals *)
  type func_with_names = func * local_names
  type lazy_built_in =
    | Declared of (int32 * (func_with_names -> unit))
    | Defined of int32
    | Pending of (unit -> func_with_names)
  type t = {
    (* Global fields *)
    (* Static *)
    mode : mode;
    prelude : prog; (* The prelude. Re-used when compiling actors *)

    (* Immutable *)
    local_vars_env : t varloc NameEnv.t; (* variables ↦ their location *)
    con_env : Type.con_env;

    (* Mutable *)
    func_types : func_type list ref;
    func_imports : import list ref;
    other_imports : import list ref;
    exports : export list ref;
    dfinity_types : (int32 * CustomSections.type_ list) list ref; (* Dfinity types of exports *)
    funcs : (func * string * local_names) Lib.Promise.t list ref;
    built_in_funcs : lazy_built_in NameEnv.t ref;
    end_of_static_memory : int32 ref; (* End of statically allocated memory *)
    static_memory : (int32 * string) list ref; (* Content of static memory *)
    static_memory_frozen : bool ref;
      (* Sanity check: Nothing should bump end_of_static_memory once it has been read *)

    (* Local fields (only valid/used inside a function) *)
    (* Static *)
    n_param : int32; (* Number of parameters (to calculate indices of locals) *)
    n_res : int; (* Number of return values (for type of Return) *)

    (* Immutable *)
    ld : G.depth NameEnv.t; (* jump label ↦ their depth *)

    (* Mutable *)
    locals : value_type list ref; (* Types of locals *)
    local_names : (int32 * string) list ref; (* Names of locals *)
  }

  (* The initial global environment *)
  let mk_global mode prelude dyn_mem : t = {
    mode;
    prelude;
    local_vars_env = NameEnv.empty;
    con_env = Con.Env.empty;
    func_types = ref [];
    func_imports = ref [];
    other_imports = ref [];
    exports = ref [];
    dfinity_types = ref [];
    funcs = ref [];
    built_in_funcs = ref NameEnv.empty;
    end_of_static_memory = ref dyn_mem;
    static_memory = ref [];
    static_memory_frozen = ref false;
    (* Actually unused outside mk_fun_env: *)
    n_param = 0l;
    n_res = 0;
    ld = NameEnv.empty;
    locals = ref [];
    local_names = ref [];
  }

  (* Creating a local environment, resetting the local fields,
     and removing bindings for local variables (unless they are at global locations)
  *)
  let is_non_local : 'env varloc -> bool = function
    | Local _ -> false
    | HeapInd _ -> false
    | Static _ -> true
    | Deferred _ -> true
  let mk_fun_env env n_param n_res =
    { env with
      n_param;
      n_res;
      ld = NameEnv.empty;
      locals = ref [];
      local_names = ref [];
      (* We keep all local vars that are bound to known functions or globals *)
      local_vars_env = NameEnv.filter (fun _ -> is_non_local) env.local_vars_env;
      }

  (* We avoid accessing the fields of t directly from outside of E, so here are a
     bunch of accessors. *)

  let mode (env : t) = env.mode

  let con_env (env : t) = env.con_env

  let add_con (env : t) c k =
    { env with con_env = Con.Env.add c k env.con_env }

  let add_typ_binds (env : t) typ_binds =
    (* There is some code duplication with Check_ir.check_open_typ_binds.
       This shoulds be extracte into Type.add_open_typ_binds
       and maybe we need a type open_typ_bind that can be used inside the IR.
    *)
    let cs = Check_ir.cons_of_typ_binds typ_binds in
    let ks = List.map (fun tp -> Type.Abs([],tp.it.Type.bound)) typ_binds in
    let ce = List.fold_right2 Con.Env.add cs ks Con.Env.empty in
    { env with con_env = Con.Env.adjoin env.con_env ce }

  let lookup_var env var =
    match NameEnv.find_opt var env.local_vars_env with
      | Some l -> Some l
      | None   -> Printf.eprintf "Could not find %s\n" var; None

  let _needs_capture env var = match lookup_var env var with
    | Some l -> not (is_non_local l)
    | None -> false

  let add_anon_local (env : t) ty =
      let i = reg env.locals ty in
      Wasm.I32.add env.n_param i

  let add_local_name (env : t) li name =
      let _ = reg env.local_names (li, name) in ()

  let reuse_local_with_offset (env : t) name i off =
      { env with local_vars_env = NameEnv.add name (HeapInd (i, off)) env.local_vars_env }

  let add_local_with_offset (env : t) name off =
      let i = add_anon_local env I32Type in
      add_local_name env i name;
      (reuse_local_with_offset env name i off, i)

  let add_local_static (env : t) name ptr =
      { env with local_vars_env = NameEnv.add name (Static ptr) env.local_vars_env }

  let add_local_deferred (env : t) name d =
      { env with local_vars_env = NameEnv.add name (Deferred d) env.local_vars_env }

  let add_local_deferred_vanilla (env : t) name materialize =
      let d = {
        materialize = (fun env -> (SR.Vanilla, materialize env));
        materialize_vanilla = (fun env -> materialize env) } in
      { env with local_vars_env = NameEnv.add name (Deferred d) env.local_vars_env }

  let add_direct_local (env : t) name =
      let i = add_anon_local env I32Type in
      add_local_name env i name;
      ({ env with local_vars_env = NameEnv.add name (Local i) env.local_vars_env }, i)

  let get_locals (env : t) = !(env.locals)
  let get_local_names (env : t) : (int32 * string) list = !(env.local_names)

  let in_scope_set (env : t) =
    let l = env.local_vars_env in
    NameEnv.fold (fun k _ -> Freevars.S.add k) l Freevars.S.empty

  let add_func_import (env : t) f =
    if !(env.funcs) = []
    then reg env.func_imports f
    else assert false (* "add all imports before all functions!" *)

<<<<<<< HEAD
  let add_other_import (env : t) m =
=======
  let _add_other_import (env : t) m =
>>>>>>> d0b8fda0
    let _ = reg env.other_imports m in ()

  let add_export (env : t) e = let _ = reg env.exports e in ()

  let add_dfinity_type (env : t) e = let _ = reg env.dfinity_types e in ()

  let reserve_fun (env : t) name =
    let (j, fill) = reserve_promise env.funcs name in
    let n = Wasm.I32.of_int_u (List.length !(env.func_imports)) in
    let fi = Int32.add j n in
    let fill_ (f, local_names) = fill (f, name, local_names) in
    (fi, fill_)

  let add_fun (env : t) (f, local_names) name =
    let (fi, fill) = reserve_fun env name in
    fill (f, local_names);
    fi

  let built_in (env : t) name : int32 =
    match NameEnv.find_opt name !(env.built_in_funcs) with
    | None ->
        let (fi, fill) = reserve_fun env name in
        env.built_in_funcs := NameEnv.add name (Declared (fi, fill)) !(env.built_in_funcs);
        fi
    | Some (Declared (fi, _)) -> fi
    | Some (Defined fi) -> fi
    | Some (Pending mk_fun) ->
        let (fi, fill) = reserve_fun env name in
        env.built_in_funcs := NameEnv.add name (Defined fi) !(env.built_in_funcs);
        fill (mk_fun ());
        fi

  let define_built_in (env : t) name mk_fun : unit =
    match NameEnv.find_opt name !(env.built_in_funcs) with
    | None ->
        env.built_in_funcs := NameEnv.add name (Pending mk_fun) !(env.built_in_funcs);
    | Some (Declared (fi, fill)) ->
        env.built_in_funcs := NameEnv.add name (Defined fi) !(env.built_in_funcs);
        fill (mk_fun ());
    | Some (Defined fi) ->  ()
    | Some (Pending mk_fun) -> ()

  let get_n_res (env : t) = env.n_res

  let get_func_imports (env : t) = !(env.func_imports)
  let get_other_imports (env : t) = !(env.other_imports) 
  let get_exports (env : t) = !(env.exports)
  let get_dfinity_types (env : t) = !(env.dfinity_types)
  let get_funcs (env : t) = List.map Lib.Promise.value !(env.funcs)

  let func_type (env : t) ty =
    let rec go i = function
      | [] -> env.func_types := !(env.func_types) @ [ ty ]; Int32.of_int i
      | ty'::tys when ty = ty' -> Int32.of_int i
      | _ :: tys -> go (i+1) tys
       in
    go 0 !(env.func_types)

  let get_types (env : t) = !(env.func_types)

  let add_label (env : t) name (d : G.depth) =
      { env with ld = NameEnv.add name.it d env.ld }

  let get_label_depth (env : t) name : G.depth  =
    match NameEnv.find_opt name.it env.ld with
      | Some d -> d
      | None   -> Printf.eprintf "Could not find %s\n" name.it; raise Not_found

  let get_prelude (env : t) = env.prelude

  let reserve_static_memory (env : t) size : int32 =
    if !(env.static_memory_frozen) then assert false (* "Static memory frozen" *);
    let ptr = !(env.end_of_static_memory) in
    let aligned = Int32.logand (Int32.add size 3l) (Int32.lognot 3l) in
    env.end_of_static_memory := Int32.add ptr aligned;
    ptr

  let add_static_bytes (env : t) data : int32 =
    let ptr = reserve_static_memory env (Int32.of_int (String.length data)) in
    env.static_memory := !(env.static_memory) @ [ (ptr, data) ];
    ptr

  let get_end_of_static_memory env : int32 =
    env.static_memory_frozen := true;
    !(env.end_of_static_memory)

  let get_static_memory env =
    !(env.static_memory)

  let mem_size env =
    Int32.(add (div (get_end_of_static_memory env) page_size) 1l)
end


(* General code generation functions:
   Rule of thumb: Here goes stuff that independent of the ActorScript AST.
*)

(* Function called compile_* return a list of instructions (and maybe other stuff) *)

let compile_unboxed_const i = G.i (Wasm.Ast.Const (nr (Wasm.Values.I32 i)))
let compile_const_64 i = G.i (Wasm.Ast.Const (nr (Wasm.Values.I64 i)))
let compile_unboxed_zero = compile_unboxed_const 0l

(* Some common arithmetic, used for pointer and index arithmetic *)
let compile_op_const op i =
    compile_unboxed_const i ^^
    G.i (Binary (Wasm.Values.I32 op))
let compile_add_const = compile_op_const I32Op.Add
let compile_sub_const = compile_op_const I32Op.Sub
let compile_mul_const = compile_op_const I32Op.Mul
let compile_divU_const = compile_op_const I32Op.DivU

(* Locals *)

let new_local_ env t name =
  let i = E.add_anon_local env t in
  E.add_local_name env i name;
  ( G.i (LocalSet (nr i))
  , G.i (LocalGet (nr i))
  , i
  )

let new_local env name =
  let (set_i, get_i, _) = new_local_ env I32Type name
  in (set_i, get_i)

let _new_local64 env name =
  let (set_i, get_i, _) = new_local_ env I64Type name
  in (set_i, get_i)

(* Some common code macros *)

(* expects a number on the stack. Iterates from zero t below that number *)
let compile_while cond body =
    G.loop_ (ValBlockType None) (
      cond ^^ G.if_ (ValBlockType None) (body ^^ G.i (Br (nr 1l))) G.nop
    )

let from_0_to_n env mk_body =
    let (set_n, get_n) = new_local env "n" in
    let (set_i, get_i) = new_local env "i" in
    set_n ^^
    compile_unboxed_const 0l ^^
    set_i ^^

    compile_while
      ( get_i ^^
        get_n ^^
        G.i (Compare (Wasm.Values.I32 I32Op.LtU))
      ) (
        mk_body get_i ^^

        get_i ^^
        compile_add_const 1l ^^
        set_i
      )


(* Pointer reference and dereference  *)

let load_ptr : G.t =
  G.i (Load {ty = I32Type; align = 2; offset = 0l; sz = None})

let store_ptr : G.t =
  G.i (Store {ty = I32Type; align = 2; offset = 0l; sz = None})

module Func = struct
  (* This module contains basic bookkeeping functionality to define functions,
     in particular creating the environment, and finally adding it to the environment.
  *)

  let of_body env params retty mk_body =
    let env1 = E.mk_fun_env env (Int32.of_int (List.length params)) (List.length retty) in
    List.iteri (fun i (n,_t) -> E.add_local_name env1 (Int32.of_int i) n) params;
    let ty = FuncType (List.map snd params, retty) in
    let body = G.to_instr_list (mk_body env1) in
    (nr { ftype = nr (E.func_type env ty);
          locals = E.get_locals env1;
          body }
    , E.get_local_names env1)

  let define_built_in env name params retty mk_body =
    E.define_built_in env name (fun () -> of_body env params retty mk_body)

  (* (Almost) transparently lift code into a function and call this function. *)
  let share_code env name params retty mk_body =
    define_built_in env name params retty mk_body;
    G.i (Call (nr (E.built_in env name)))

end (* Func *)

module Heap = struct
  (* General heap object functionalty (allocation, setting fields, reading fields) *)

  (* Memory addresses are 32 bit (I32Type). *)
  let word_size = 4l

  (* We keep track of the end of the used heap in this global, and bump it if
     we allocate stuff.  *)
  let heap_global = 0l
  let get_heap_ptr = G.i (GlobalGet (nr heap_global))
  let set_heap_ptr = G.i (GlobalSet (nr heap_global))

  (* Page allocation. Ensures that the memory up to the heap pointer is allocated. *)
  let grow_memory env =
    Func.share_code env "grow_memory" [] [] (fun env ->
      let (set_pages_needed, get_pages_needed) = new_local env "pages_needed" in
      get_heap_ptr ^^ compile_divU_const page_size ^^
      compile_add_const 1l ^^
      G.i MemorySize ^^
      G.i (Binary (Wasm.Values.I32 I32Op.Sub)) ^^
      set_pages_needed ^^

      (* Check that the new heap pointer is within the memory *)
      get_pages_needed ^^
      compile_unboxed_const 0l ^^
      G.i (Compare (Wasm.Values.I32 I32Op.GtU)) ^^
      G.if_ (ValBlockType None)
        ( get_pages_needed ^^
          G.i MemoryGrow ^^
          (* Check result *)
          compile_unboxed_const 0l ^^
          G.i (Compare (Wasm.Values.I32 I32Op.LtS)) ^^
          G.if_ (ValBlockType None) (G.i Unreachable) G.nop
        ) G.nop
      )

  (* Dynamic allocation *)
  let dyn_alloc_words env =
    Func.share_code env "alloc_words" ["n", I32Type] [I32Type] (fun env ->
      let get_n = G.i (LocalGet (nr 0l)) in

      (* expect the size (in words), returns the pointer *)
      get_heap_ptr ^^

      (* Update heap pointer *)
      get_heap_ptr ^^
      get_n ^^ compile_mul_const word_size ^^
      G.i (Binary (Wasm.Values.I32 I32Op.Add)) ^^
      set_heap_ptr ^^
      grow_memory env
    )

  let dyn_alloc_bytes env =
    Func.share_code env "alloc_bytes" ["n", I32Type] [I32Type] (fun env ->
      let get_n = G.i (LocalGet (nr 0l)) in

      get_n ^^
      (* Round up to next multiple of the word size and convert to words *)
      compile_add_const 3l ^^
      compile_divU_const word_size ^^
      dyn_alloc_words env
    )

  (* Static allocation (always words)
     (uses dynamic allocation for smaller and more readable code *)
  let alloc env (n : int32) : G.t =
    compile_unboxed_const n  ^^
    dyn_alloc_words env

  (* Heap objects *)

  (* At this level of abstactions, heap objects are just flat arrays of words *)

  let load_field (i : int32) : G.t =
    G.i (Load {ty = I32Type; align = 2; offset = Wasm.I32.mul word_size i; sz = None})

  let store_field (i : int32) : G.t =
    G.i (Store {ty = I32Type; align = 2; offset = Wasm.I32.mul word_size i; sz = None})

  (* Although we occationally want to treat to of them as a 64 bit number *)

  let load_field64 (i : int32) : G.t =
    G.i (Load {ty = I64Type; align = 2; offset = Wasm.I32.mul word_size i; sz = None})

  let store_field64 (i : int32) : G.t =
    G.i (Store {ty = I64Type; align = 2; offset = Wasm.I32.mul word_size i; sz = None})

  (* Create a heap object with instructions that fill in each word *)
  let obj env element_instructions : G.t =
    let (set_heap_obj, get_heap_obj) = new_local env "heap_object" in

    let n = List.length element_instructions in
    alloc env (Wasm.I32.of_int_u n) ^^
    set_heap_obj ^^

    let init_elem idx instrs : G.t =
      get_heap_obj ^^
      instrs ^^
      store_field (Wasm.I32.of_int_u idx)
    in
    G.concat_mapi init_elem element_instructions ^^
    get_heap_obj

  (* Convenience functions related to memory *)
  let memcpy env =
    Func.share_code env "memcpy" ["from", I32Type; "two", I32Type; "n", I32Type] [] (fun env ->
      let get_from = G.i (LocalGet (nr 0l)) in
      let get_to = G.i (LocalGet (nr 1l)) in
      let get_n = G.i (LocalGet (nr 2l)) in
      get_n ^^
      from_0_to_n env (fun get_i ->
          get_to ^^
          get_i ^^
          G.i (Binary (Wasm.Values.I32 I32Op.Add)) ^^

          get_from ^^
          get_i ^^
          G.i (Binary (Wasm.Values.I32 I32Op.Add)) ^^
          G.i (Load {ty = I32Type; align = 0; offset = 0l; sz = Some (Wasm.Memory.Pack8, Wasm.Memory.ZX)}) ^^

          G.i (Store {ty = I32Type; align = 0; offset = 0l; sz = Some Wasm.Memory.Pack8})
      )
    )

end (* Heap *)

module ClosureTable = struct
  (*
  Another fixed-size table at the beginning of memory: When we create a closure
  that is bound to a funcref that we pass out, we need this level of indirection for
  two reasons:
  - we cannot just bind the address via i32.bind, because that is not stable, due
    to our moving GC, and
  - we need to remember that these closures are roots (and currenlty never freed!)

  Therefore we maintain a static table from closure index to address of the closure
  on the heap.
  *)

  let max_entries = 1024l
  let loc = 0l
  let table_end = Int32.(add loc (mul max_entries Heap.word_size))

  (* For reasons I do not recall we use the first word of the table as the counter,
     and not a global.
  *)
  let get_counter = compile_unboxed_const loc ^^ load_ptr

  (* Assumes a reference on the stack, and replaces it with an index into the
     reference table *)
  let remember_closure env : G.t =
    Func.share_code env "remember_closure" ["ptr", I32Type] [I32Type] (fun env ->
      let get_ptr = G.i (LocalGet (nr 0l)) in

      (* Return index *)
      get_counter ^^
      compile_add_const 1l ^^

      (* Store reference *)
      get_counter ^^
      compile_add_const 1l ^^
      compile_mul_const Heap.word_size ^^
      compile_add_const loc ^^
      get_ptr ^^
      store_ptr ^^

      (* Bump counter *)
      compile_unboxed_const loc ^^
      get_counter ^^
      compile_add_const 1l ^^
      store_ptr
    )

  (* Assumes a index into the table on the stack, and replaces it with a ptr to the closure *)
  let recall_closure env : G.t =
    Func.share_code env "recall_closure" ["closure_idx", I32Type] [I32Type] (fun env ->
      let get_closure_idx = G.i (LocalGet (nr 0l)) in
      get_closure_idx ^^
      compile_mul_const Heap.word_size ^^
      compile_add_const loc ^^
      load_ptr
    )

end (* ClosureTable *)

module Bool = struct
  (* Boolean literals are either 0 or 1
     The 1 is recognized as a unboxed scalar anyways,
     while the 0 is special (see below).
     This allows us to use the result of the WebAssembly comparison operators
     directly, and to use the booleans directly with WebAssembly’s If.
  *)
  let lit = function
    | false -> compile_unboxed_const 0l
    | true -> compile_unboxed_const 1l

end (* Bool *)


module BitTagged = struct
  (* This module takes care of pointer tagging: Pointer are always aligned, so they
     have their LSB bit unset. We use that and store an unboxed scalar x
     as (x << 1 | 1).
     Special case: The zero pointer is considered a scalar.
  *)
  let if_unboxed env retty is1 is2 =
    Func.share_code env "is_unboxed" ["x", I32Type] [I32Type] (fun env ->
      let get_x = G.i (LocalGet (nr 0l)) in
      (* Get bit *)
      get_x ^^
      compile_unboxed_const 1l ^^
      G.i (Binary (Wasm.Values.I32 I32Op.And)) ^^
      (* Check bit *)
      compile_unboxed_const 1l ^^
      G.i (Compare (Wasm.Values.I32 I32Op.Eq)) ^^
      G.if_ (ValBlockType None)
        (Bool.lit true ^^ G.i Return) G.nop ^^
      (* Also check if it is the null-pointer *)
      get_x ^^
      compile_unboxed_const 0l ^^
      G.i (Compare (Wasm.Values.I32 I32Op.Eq))
    ) ^^
    G.if_ retty is1 is2

  (* The untag_scalar and tag functions expect 64 bit numbers *)
  let untag_scalar env =
    compile_unboxed_const 1l ^^
    G.i (Binary (Wasm.Values.I32 I32Op.ShrU)) ^^
    G.i (Convert (Wasm.Values.I64 I64Op.ExtendUI32))

  let tag =
    G.i (Convert (Wasm.Values.I32 I32Op.WrapI64)) ^^
    compile_unboxed_const 1l ^^
    G.i (Binary (Wasm.Values.I32 I32Op.Shl)) ^^
    compile_unboxed_const 1l ^^
    G.i (Binary (Wasm.Values.I32 I32Op.Or))

end (* BitTagged *)

module Tagged = struct
  (* Tagged objects have, well, a tag to describe their runtime type.
     This tag is used to traverse the heap (serialization, GC), but also
     for objectification of arrays.

     The tag is a word at the beginning of the object.

     All tagged heap objects have a size of at least two words
     (important for GC, which replaces them with an Indirection).
   *)

  type tag =
    | Object
    | ObjInd (* The indirection used for object fields *)
    | Array (* Also a tuple *)
    | Reference (* Either arrayref or funcref, no need to distinguish here *)
    | Int (* Contains a 64 bit number *)
    | MutBox (* used for local variables *)
    | Closure
    | Some (* For opt *)
    | Text
    | Indirection

  (* Lets leave out tag 0 to trap earlier on invalid memory *)
  let int_of_tag = function
    | Object -> 1l
    | ObjInd -> 2l
    | Array -> 3l
    | Reference -> 4l
    | Int -> 5l
    | MutBox -> 6l
    | Closure -> 7l
    | Some -> 8l
    | Text -> 9l
    | Indirection -> 10l

  (* The tag *)
  let header_size = 1l
  let tag_field = 0l

  (* Assumes a pointer to the object on the stack *)
  let store tag =
    compile_unboxed_const (int_of_tag tag) ^^
    Heap.store_field tag_field

  let load =
    Heap.load_field tag_field

  (* Branches based on the tag of the object pointed to,
     leaving the object on the stack afterwards. *)
  let branch_default env retty def (cases : (tag * G.t) list) : G.t =
    let (set_tag, get_tag) = new_local env "tag" in

    let rec go = function
      | [] -> def
      | ((tag, code) :: cases) ->
        get_tag ^^
        compile_unboxed_const (int_of_tag tag) ^^
        G.i (Compare (Wasm.Values.I32 I32Op.Eq)) ^^
        G.if_ retty code (go cases)
    in
    load ^^
    set_tag ^^
    go cases

  let branch env retty (cases : (tag * G.t) list) : G.t =
    branch_default env retty (G.i Unreachable) cases

  let obj env tag element_instructions : G.t =
    Heap.obj env @@
      compile_unboxed_const (int_of_tag tag) ::
      element_instructions

end (* Tagged *)


module Var = struct
  (* This module is all about looking up ActorScript variables in the environment,
     and dealing with mutable variables *)

  (* When accessing a variable that is a static function, then we need to create a
     heap-allocated closure-like thing on the fly. *)
  let static_fun_pointer env fi =
    Tagged.obj env Tagged.Closure [
      compile_unboxed_const fi;
      compile_unboxed_const 0l (* number of parameters: none *)
    ]

  (* Local variables may in general be mutable (or at least late-defined).
     So we need to add an indirection through the heap.
     We tag this indirection using Tagged.MutBox.
  *)
  let mutbox_field = Tagged.header_size
  let load = Heap.load_field mutbox_field
  let store = Heap.store_field mutbox_field

  let add_local env name =
    E.add_local_with_offset env name mutbox_field

  (* Stores the payload (which is found on the stack) *)
  let set_val env var = match E.lookup_var env var with
    | Some (Local i) ->
      G.i (LocalSet (nr i))
    | Some (HeapInd (i, off)) ->
      let (set_new_val, get_new_val) = new_local env "new_val" in
      set_new_val ^^
      G.i (LocalGet (nr i)) ^^
      get_new_val ^^
      Heap.store_field off
    | Some (Static i) ->
      let (set_new_val, get_new_val) = new_local env "new_val" in
      set_new_val ^^
      compile_unboxed_const i ^^
      get_new_val ^^
      store_ptr
    | Some (Deferred d) -> G.i Unreachable
    | None   -> G.i Unreachable

  (* Returns the payload (vanialla representation) *)
  let get_val_vanilla env var = match E.lookup_var env var with
    | Some (Local i) -> G.i (LocalGet (nr i))
    | Some (HeapInd (i, off)) -> G.i (LocalGet (nr i)) ^^ Heap.load_field off
    | Some (Static i) -> compile_unboxed_const i ^^ load_ptr
    | Some (Deferred d) -> d.materialize_vanilla env
    | None -> G.i Unreachable

  (* Returns the payload (optimized representation) *)
  let get_val env var = match E.lookup_var env var with
    | Some (Deferred d) -> d.materialize env
    | _ -> SR.Vanilla, get_val_vanilla env var

  (* Returns the value to put in the closure,
     and code to restore it, including adding to the environment
     This currently reserves an unused word in the closure even for static stuff,
     could be improved at some point.
  *)
  let capture env var : G.t * (E.t -> (E.t * G.t)) = match E.lookup_var env var with
    | Some (Local i) ->
      ( G.i (LocalGet (nr i))
      , fun env1 ->
        let (env2, j) = E.add_direct_local env1 var in
        let restore_code = G.i (LocalSet (nr j))
        in (env2, restore_code)
      )
    | Some (HeapInd (i, off)) ->
      ( G.i (LocalGet (nr i))
      , fun env1 ->
        let (env2, j) = E.add_local_with_offset env1 var off in
        let restore_code = G.i (LocalSet (nr j))
        in (env2, restore_code)
      )
    | Some (Static i) ->
      ( compile_unboxed_zero, fun env1 -> (E.add_local_static env1 var i, G.i Drop))
    | Some (Deferred d) ->
      ( compile_unboxed_zero, fun env1 -> (E.add_local_deferred env1 var d, G.i Drop))
    | None -> (G.i Unreachable, fun env1 -> (env1, G.i Unreachable))

  (* Returns a pointer to a heap allocated box for this.
     (either a mutbox, if already mutable, or a freshly allocated box)
  *)
  let field_box env code =
    Tagged.obj env Tagged.ObjInd [ code ]

  let get_val_ptr env var = match E.lookup_var env var with
    | Some (HeapInd (i, 1l)) -> G.i (LocalGet (nr i))
    | _  -> field_box env (get_val_vanilla env var)

end (* Var *)

module Opt = struct
  (* The Option type. Not much intereting to see here *)

  let payload_field = Tagged.header_size

  (* This needs to be disjoint from all pointers, i.e. tagged as a scalar. *)
  let null = compile_unboxed_const 3l

  let inject env e = Tagged.obj env Tagged.Some [e]
  let project = Heap.load_field Tagged.header_size

end (* Opt *)

(* This is a bit oddly placed, but needed by module Closure *)
module AllocHow = struct

  (*
  When compiling a (recursive) block, we need to do a dependency analysis, to
  find out which names need to be heap-allocated, which local-allocated and which
  are simply static functions. The rules are:
  - functions are static, unless they capture something that is not a static function
  - everything that is captured before it is defined needs to be heap-allocated,
    unless it is a static function
  - everything that is mutable and captured needs to be heap-allocated
  - the rest can be local

  Immutable things are always pointers or unboxed scalars, and can be put into
  closures as such.

  We represent this as a lattice as follows:
  *)

  module M = Freevars.M
  module S = Freevars.S

  type nonStatic = LocalImmut | LocalMut | StoreHeap
  type allocHow = nonStatic M.t (* absent means static *)

  let join : allocHow -> allocHow -> allocHow =
    M.union (fun _ x y -> Some (match x, y with
      | _, StoreHeap -> StoreHeap
      | StoreHeap, _  -> StoreHeap
      | LocalMut, _ -> LocalMut
      | _, LocalMut -> LocalMut
      | LocalImmut, LocalImmut -> LocalImmut
    ))

  (* We need to do a fixed-point analysis, starting with everything being static.
  *)

  let map_of_set x s = S.fold (fun v m -> M.add v x m) s M.empty
  let set_of_map m = M.fold (fun v _ m -> S.add v m) m S.empty

  let is_static env how f =
    (* Does this capture nothing from outside? *)
    (S.is_empty (S.inter
      (Freevars.captured_vars f)
      (set_of_map (M.filter (fun _ x -> not (E.is_non_local x)) (env.E.local_vars_env))))) &&
    (* Does this capture nothing non-static from here? *)
    (S.is_empty (S.inter
      (Freevars.captured_vars f)
      (set_of_map how)))

  let is_static_exp env how0 exp = match exp.it with
    | BlockE ([{ it = FuncD _; _} as dec],_) ->
      let f = Freevars.close (Freevars.dec dec) in
      is_static env how0 f
    | _ -> false

  let dec env (seen, how0) dec =
    let (f,d) = Freevars.dec dec in

    (* What allocation is required for the things defined here? *)
    let how1 = match dec.it with
      (* Mutable variables are, well, mutable *)
      | VarD _ ->
      map_of_set LocalMut d
      (* Messages cannot be static *)
      | FuncD (cc, _, _, _, _, _) when cc.Value.sort = Type.Sharable ->
      map_of_set LocalImmut d
      (* Static functions *)
      | FuncD _ when is_static env how0 f ->
      M.empty
      (* Static functions in an let-expression *)
      | LetD ({it = VarP _; _}, e) when is_static_exp env how0 e ->
      M.empty
      (* Everything else needs at least a local *)
      | _ ->
      map_of_set LocalImmut d in

    (* Do we capture anything unseen, but non-static?
       These need to be heap-allocated.
    *)
    let how2 =
      map_of_set StoreHeap
        (S.inter
          (set_of_map how0)
          (S.diff (Freevars.captured_vars f) seen)) in

    (* Do we capture anything mutable?
       These also need to be heap-allocated.
    *)
    let how3 =
      map_of_set StoreHeap
        (S.inter
          (set_of_map (M.filter (fun _ h -> h = LocalMut) how0))
          (Freevars.captured_vars f)) in

    let how = List.fold_left join M.empty [how0; how1; how2; how3] in
    let seen' = S.union seen d
    in (seen', how)

  let decs env decs : allocHow =
    let step how = snd (List.fold_left (dec env) (S.empty, how) decs) in
    let rec go how =
      let how1 = step how in
      if M.equal (=) how how1 then how else go how1 in
    go M.empty


  (* Functions to extend the environment (and possibly allocate memory)
     based on how we want to store them. *)
  let add_how env name = function
    | Some LocalImmut | Some LocalMut ->
      let (env1, i) = E.add_direct_local env name in
      (env1, G.nop)
    | Some StoreHeap ->
      let (env1, i) = E.add_local_with_offset env name 1l in
      let alloc_code =
        Tagged.obj env Tagged.MutBox [ compile_unboxed_zero ] ^^
        G.i (LocalSet (nr i)) in
      (env1, alloc_code)
    | None -> (env, G.nop)

  let add_local env how name =
    add_how env name (M.find_opt name how)

end (* AllocHow *)


module Closure = struct
  (* In this module, we deal with closures, i.e. functions that capture parts
     of their environment.

     The structure of a closure is:

       ┌─────┬───────┬──────┬──────────────┐
       │ tag │ funid │ size │ captured ... │
       └─────┴───────┴──────┴──────────────┘

  *)
  let header_size = Int32.add Tagged.header_size 2l

  let funptr_field = Tagged.header_size
  let len_field = Int32.add 1l Tagged.header_size

  let get = G.i (LocalGet (nr 0l))
  let load_data i = Heap.load_field (Int32.add header_size i)
  let store_data i = Heap.store_field (Int32.add header_size i)

  (* Calculate the wasm type for a given calling convention.
     An extra first argument for the closure! *)
  let ty env cc =
    E.func_type env (FuncType (
      I32Type :: Lib.List.make cc.Value.n_args I32Type,
      Lib.List.make cc.Value.n_res I32Type))

  (* Expect on the stack
     * the function closure
     * and arguments (n-ary!)
     * the function closure again!
  *)
  let call_closure env cc =
    (* get the table index *)
    Heap.load_field funptr_field ^^
    (* All done: Call! *)
    G.i (CallIndirect (nr (ty env cc)))

  let fixed_closure env fi fields =
      Tagged.obj env Tagged.Closure
        ([ compile_unboxed_const fi
         ; compile_unboxed_const (Int32.of_int (List.length fields)) ] @
         fields)

end (* Closure *)


module BoxedInt = struct
  (* We store large nats and ints in immutable boxed 64bit heap objects.
     Eventually, this should contain the bigint implementation.

     Small values (just <2^5 for now, so that both code paths are well-tested)
     are stored unboxed, tagged, see BitTagged.
  *)

  let payload_field = Int32.add Tagged.header_size 0l

  let compile_box env compile_elem : G.t =
    let (set_i, get_i) = new_local env "boxed_int" in
    Heap.alloc env 3l ^^
    set_i ^^
    get_i ^^ Tagged.store Tagged.Int ^^
    get_i ^^ compile_elem ^^ Heap.store_field64 1l ^^
    get_i

  let box env = Func.share_code env "box_int" ["n", I64Type] [I32Type] (fun env ->
      let get_n = G.i (LocalGet (nr 0l)) in
      get_n ^^ compile_const_64 (Int64.of_int (1 lsl 5)) ^^
      G.i (Compare (Wasm.Values.I64 I64Op.LtU)) ^^
      G.if_ (ValBlockType (Some I32Type))
        (get_n ^^ BitTagged.tag)
        (compile_box env get_n)
    )

  let unbox env = Func.share_code env "unbox_int" ["n", I32Type] [I64Type] (fun env ->
      let get_n = G.i (LocalGet (nr 0l)) in
      get_n ^^
      BitTagged.if_unboxed env (ValBlockType (Some I64Type))
        ( get_n ^^ BitTagged.untag_scalar env)
        ( get_n ^^ Heap.load_field64 payload_field)
    )

  let lit env n = compile_const_64 n ^^ box env

end (* BoxedInt *)

(* Primitive functions *)
module Prim = struct

  let prim_abs env =
    let (set_i, get_i) = new_local env "abs_param" in
    set_i ^^
    get_i ^^
    BoxedInt.unbox env ^^
    compile_const_64 0L ^^
    G.i (Compare (Wasm.Values.I64 I64Op.LtS)) ^^
    G.if_ (ValBlockType (Some I32Type))
      ( compile_const_64 0L ^^
        get_i ^^
        BoxedInt.unbox env ^^
        G.i (Binary (Wasm.Values.I64 I64Op.Sub)) ^^
        BoxedInt.box env
      )
      ( get_i )

end (* Prim *)

module Object = struct
  (* An object has the following heap layout:

    ┌─────┬──────────┬─────────────┬─────────────┬───┐
    │ tag │ n_fields │ field_hash1 │ field_data1 │ … │
    └─────┴──────────┴─────────────┴─────────────┴───┘

    The field_data for immutable fields simply point to the value.

    The field_data for mutable fields are pointers to either an ObjInd, or a
    MutBox (they have the same layout). This indirection is a consequence of
    how we compile object literals with `await` instructions, as these mutable
    fields need to be able to alias local mutal variables.

    We could alternatively switch to an allocate-first approach in the
    await-translation of objects, and get rid of this indirection.
  *)

  let header_size = Int32.add Tagged.header_size 1l

  (* Number of object fields *)
  let size_field = Int32.add Tagged.header_size 0l

  (* We use the same hashing function as Ocaml would *)
  let hash_field_name ({it = Syntax.Name s; _}) =
    Int32.of_int (Hashtbl.hash s)

  module FieldEnv = Env.Make(String)

  (* This is for non-recursive objects, i.e. ObjNewE *)
  (* The instructions in the field already create the indirection if needed *)
  let lit_raw env fs =
    let name_pos_map =
      fs |>
      (* We could store only public fields in the object, but
         then we need to allocate separate boxes for the non-public ones:
         List.filter (fun (_, priv, f) -> priv.it = Public) |>
      *)
      List.map (fun ({it = Syntax.Name s;_} as n,_) -> (hash_field_name n, s)) |>
      List.sort compare |>
      List.mapi (fun i (_h,n) -> (n,Int32.of_int i)) |>
      List.fold_left (fun m (n,i) -> FieldEnv.add n i m) FieldEnv.empty in

     let sz = Int32.of_int (FieldEnv.cardinal name_pos_map) in

     (* Allocate memory *)
     let (set_ri, get_ri, ri) = new_local_ env I32Type "obj" in
     Heap.alloc env (Int32.add header_size (Int32.mul 2l sz)) ^^
     set_ri ^^

     (* Set tag *)
     get_ri ^^
     Tagged.store Tagged.Object ^^

     (* Set size *)
     get_ri ^^
     compile_unboxed_const sz ^^
     Heap.store_field size_field ^^

     let hash_position env {it = Syntax.Name n; _} =
         let i = FieldEnv.find n name_pos_map in
         Int32.add header_size (Int32.mul 2l i) in
     let field_position env {it = Syntax.Name n; _} =
         let i = FieldEnv.find n name_pos_map in
         Int32.add header_size (Int32.add (Int32.mul 2l i) 1l) in

     (* Write all the fields *)
     let init_field (name, mk_is) : G.t =
       (* Write the hash *)
       get_ri ^^
       compile_unboxed_const (hash_field_name name) ^^
       Heap.store_field (hash_position env name) ^^
       (* Write the pointer to the indirection *)
       get_ri ^^
       mk_is env ^^
       Heap.store_field (field_position env name)
     in
     G.concat_map init_field fs ^^

     (* Return the pointer to the object *)
     get_ri

  (* Returns a pointer to the object field (without following the indirection) *)
  let idx_hash_raw env =
    Func.share_code env "obj_idx" ["x", I32Type; "hash", I32Type] [I32Type] (fun env ->
      let get_x = G.i (LocalGet (nr 0l)) in
      let get_hash = G.i (LocalGet (nr 1l)) in
      let (set_f, get_f) = new_local env "f" in
      let (set_r, get_r) = new_local env "r" in

      get_x ^^
      Heap.load_field size_field ^^
      (* Linearly scan through the fields (binary search can come later) *)
      from_0_to_n env (fun get_i ->
        get_i ^^
        compile_mul_const 2l ^^
        compile_add_const header_size ^^
        compile_mul_const Heap.word_size  ^^
        get_x ^^
        G.i (Binary (Wasm.Values.I32 I32Op.Add)) ^^
        set_f ^^

        get_f ^^
        Heap.load_field 0l ^^ (* the hash field *)
        get_hash ^^
        G.i (Compare (Wasm.Values.I32 I32Op.Eq)) ^^
        G.if_ (ValBlockType None)
          ( get_f ^^
            compile_add_const Heap.word_size ^^
            set_r
          ) G.nop
      ) ^^
      get_r
    )

  (* Returns a pointer to the object field (possibly following the indirection) *)
  let idx_hash env indirect =
    if indirect
    then Func.share_code env "obj_idx_ind" ["x", I32Type; "hash", I32Type] [I32Type] (fun env ->
      let get_x = G.i (LocalGet (nr 0l)) in
      let get_hash = G.i (LocalGet (nr 1l)) in
      get_x ^^ get_hash ^^
      idx_hash_raw env ^^
      load_ptr ^^ compile_add_const Heap.word_size
    )
    else idx_hash_raw env

  (* Determines whether the field is mutable (and thus needs an indirection) *)
  let is_mut_field env obj_type ({it = Syntax.Name s; _}) =
    let _, fields = Type.as_obj_sub "" (E.con_env env) obj_type in
    let field_typ = Type.lookup_field s fields in
    let mut = Type.is_mut field_typ in
    mut

  let idx env obj_type name =
    compile_unboxed_const (hash_field_name name) ^^
    idx_hash env (is_mut_field env obj_type name)

  let load_idx env obj_type f =
    idx env obj_type f ^^
    load_ptr

  let load_idx_immut env name =
    compile_unboxed_const (hash_field_name name) ^^
    idx_hash env false ^^
    load_ptr

end (* Object *)

module Text = struct
  (* The layout of a text object is

     ┌─────┬─────────┬──────────────────┐
     │ tag │ n_bytes │ bytes (padded) … │
     └─────┴─────────┴──────────────────┘
  *)

  let header_size = Int32.add Tagged.header_size 1l

  let len_field = Int32.add Tagged.header_size 0l

  let bytes_of_int32 (i : int32) : string =
    let b = Buffer.create 4 in
    let i1 = Int32.to_int i land 0xff in
    let i2 = (Int32.to_int i lsr 8) land 0xff in
    let i3 = (Int32.to_int i lsr 16) land 0xff in
    let i4 = (Int32.to_int i lsr 24) land 0xff in
    Buffer.add_char b (Char.chr i1);
    Buffer.add_char b (Char.chr i2);
    Buffer.add_char b (Char.chr i3);
    Buffer.add_char b (Char.chr i4);
    Buffer.contents b

  let lit env s =
    let tag = bytes_of_int32 (Tagged.int_of_tag Tagged.Text) in
    let len = bytes_of_int32 (Int32.of_int (String.length s)) in
    let data = tag ^ len ^ s in
    let ptr = E.add_static_bytes env data in
    compile_unboxed_const ptr

  (* String concatentation. Expects two strings on stack *)
  let concat env = Func.share_code env "concat" ["x", I32Type; "y", I32Type] [I32Type] (fun env ->
      let get_x = G.i (LocalGet (nr 0l)) in
      let get_y = G.i (LocalGet (nr 1l)) in
      let (set_z, get_z) = new_local env "z" in
      let (set_len1, get_len1) = new_local env "len1" in
      let (set_len2, get_len2) = new_local env "len2" in

      get_x ^^ Heap.load_field len_field ^^ set_len1 ^^
      get_y ^^ Heap.load_field len_field ^^ set_len2 ^^

      (* allocate memory *)
      compile_unboxed_const (Int32.mul Heap.word_size header_size) ^^
      get_len1 ^^
      get_len2 ^^
      G.i (Binary (Wasm.Values.I32 I32Op.Add)) ^^
      G.i (Binary (Wasm.Values.I32 I32Op.Add)) ^^
      Heap.dyn_alloc_bytes env ^^
      set_z ^^

      (* Set tag *)
      get_z ^^ Tagged.store Tagged.Text ^^

      (* Set length *)
      get_z ^^
      get_len1 ^^
      get_len2 ^^
      G.i (Binary (Wasm.Values.I32 I32Op.Add)) ^^
      Heap.store_field len_field ^^

      (* Copy first string *)
      get_x ^^
      compile_add_const (Int32.mul Heap.word_size header_size) ^^

      get_z ^^
      compile_add_const (Int32.mul Heap.word_size header_size) ^^

      get_len1 ^^

      Heap.memcpy env ^^

      (* Copy second string *)
      get_y ^^
      compile_add_const (Int32.mul Heap.word_size header_size) ^^

      get_z ^^
      compile_add_const (Int32.mul Heap.word_size header_size) ^^
      get_len1 ^^
      G.i (Binary (Wasm.Values.I32 I32Op.Add)) ^^

      get_len2 ^^

      Heap.memcpy env ^^

      (* Done *)
      get_z
    )

  (* String comparison. Expects two strings on stack *)
  let compare env = Func.share_code env "Text.compare" ["x", I32Type; "y", I32Type] [I32Type] (fun env ->
      let get_x = G.i (LocalGet (nr 0l)) in
      let get_y = G.i (LocalGet (nr 1l)) in
      let (set_len1, get_len1) = new_local env "len1" in
      let (set_len2, get_len2) = new_local env "len2" in

      get_x ^^ Heap.load_field len_field ^^ set_len1 ^^
      get_y ^^ Heap.load_field len_field ^^ set_len2 ^^

      get_len1 ^^
      get_len2 ^^
      G.i (Compare (Wasm.Values.I32 I32Op.Eq)) ^^
      G.if_ (ValBlockType None) G.nop (Bool.lit false ^^ G.i Return) ^^

      (* We could do word-wise comparisons if we know that the trailing bytes
         are zeroed *)
      get_len1 ^^
      from_0_to_n env (fun get_i ->
        get_x ^^
        compile_add_const (Int32.mul Heap.word_size header_size) ^^
        get_i ^^
        G.i (Binary (Wasm.Values.I32 I32Op.Add)) ^^
        G.i (Load {ty = I32Type; align = 0; offset = 0l; sz = Some (Wasm.Memory.Pack8, Wasm.Memory.ZX)}) ^^

        get_y ^^
        compile_add_const (Int32.mul Heap.word_size header_size) ^^
        get_i ^^
        G.i (Binary (Wasm.Values.I32 I32Op.Add)) ^^
        G.i (Load {ty = I32Type; align = 0; offset = 0l; sz = Some (Wasm.Memory.Pack8, Wasm.Memory.ZX)}) ^^

        G.i (Compare (Wasm.Values.I32 I32Op.Eq)) ^^
        G.if_ (ValBlockType None) G.nop (Bool.lit false ^^ G.i Return)
      ) ^^
      Bool.lit true
  )

end (* String *)

module Array = struct
  (* Object layout:

     ┌─────┬──────────┬────────┬───┐
     │ tag │ n_fields │ field1 │ … │
     └─────┴──────────┴────────┴───┘

     No difference between mutable and immutable arrays.
  *)

  let header_size = Int32.add Tagged.header_size 1l
  let element_size = 4l
  let len_field = Int32.add Tagged.header_size 0l

  (* Dynamic array access. Returns the address (not the value) of the field.
     Does bounds checking *)
  let idx env = Func.share_code env "Array.idx" ["array", I32Type; "idx", I32Type] [I32Type] (fun env ->
      let get_array = G.i (LocalGet (nr 0l)) in
      let get_idx = G.i (LocalGet (nr 1l)) in

      (* No need to check the lower bound, we interpret is as unsigned *)
      (* Check the upper bound *)
      get_idx ^^
      get_array ^^
      Heap.load_field len_field ^^
      G.i (Compare (Wasm.Values.I32 I32Op.LtU)) ^^
      G.if_ (ValBlockType None) G.nop (G.i Unreachable) ^^

      get_idx ^^
      compile_add_const header_size ^^
      compile_mul_const element_size ^^
      get_array ^^
      G.i (Binary (Wasm.Values.I32 I32Op.Add))
    )

  let common_funcs env =
    let get_array_object = Closure.get ^^ Closure.load_data 0l in
    let get_first_arg = G.i (LocalGet (nr 1l)) in
    let get_second_arg = G.i (LocalGet (nr 2l)) in

    E.define_built_in env "array_get"
      (fun () -> Func.of_body env ["clos", I32Type; "idx", I32Type] [I32Type] (fun env1 ->
            get_array_object ^^
            get_first_arg ^^ (* the index *)
            BoxedInt.unbox env1 ^^
            G.i (Convert (Wasm.Values.I32 I32Op.WrapI64)) ^^
            idx env ^^
            load_ptr
       ));
    E.define_built_in env "array_set"
      (fun () -> Func.of_body env ["clos", I32Type; "idx", I32Type; "val", I32Type] [] (fun env1 ->
            get_array_object ^^
            get_first_arg ^^ (* the index *)
            BoxedInt.unbox env1 ^^
            G.i (Convert (Wasm.Values.I32 I32Op.WrapI64)) ^^
            idx env ^^
            get_second_arg ^^ (* the value *)
            store_ptr
       ));
    E.define_built_in env "array_len"
      (fun () -> Func.of_body env ["clos", I32Type] [I32Type] (fun env1 ->
            get_array_object ^^
            Heap.load_field len_field ^^
            G.i (Convert (Wasm.Values.I64 I64Op.ExtendUI32)) ^^
            BoxedInt.box env1
      ));

    let mk_next_fun mk_code : E.func_with_names = Func.of_body env ["clos", I32Type] [I32Type] (fun env1 ->
            let (set_boxed_i, get_boxed_i) = new_local env1 "boxed_n" in
            let (set_i, get_i) = new_local env1 "n" in
            (* Get pointer to counter from closure *)
            Closure.get ^^ Closure.load_data 0l ^^
            (* Get current counter (boxed) *)
            Var.load ^^
            set_boxed_i ^^

            (* Get current counter (unboxed) *)
            get_boxed_i ^^
            BoxedInt.unbox env1 ^^
            G.i (Convert (Wasm.Values.I32 I32Op.WrapI64)) ^^
            set_i ^^

            get_i ^^
            (* Get length *)
            Closure.get ^^ Closure.load_data 1l ^^ Heap.load_field len_field ^^
            G.i (Compare (Wasm.Values.I32 I32Op.Eq)) ^^
            G.if_ (ValBlockType (Some I32Type))
              (* Then *)
              Opt.null
              (* Else *)
              ( (* Get point to counter from closure *)
                Closure.get ^^ Closure.load_data 0l ^^
                (* Store increased counter *)
                get_i ^^
                compile_add_const 1l ^^
                G.i (Convert (Wasm.Values.I64 I64Op.ExtendUI32)) ^^
                BoxedInt.box env1 ^^
                Var.store ^^
                (* Return stuff *)
                Opt.inject env1 (
                  mk_code env (Closure.get ^^ Closure.load_data 1l) get_boxed_i get_i
                )
              )
       ) in
    let mk_iterator next_funid = Func.of_body env ["clos", I32Type] [I32Type] (fun env1 ->
            (* next function *)
            let (set_ni, get_ni) = new_local env1 "next" in
            Closure.fixed_closure env1 next_funid
              [ Tagged.obj env1 Tagged.MutBox [ BoxedInt.lit env1 0L ]
              ; get_array_object
              ] ^^
            set_ni ^^

            Object.lit_raw env1
              [ nr_ (Syntax.Name "next"), fun _ -> get_ni ]
       ) in

    E.define_built_in env "array_keys_next"
      (fun () -> mk_next_fun (fun env1 get_array get_boxed_i get_i ->
              get_boxed_i
       ));
    E.define_built_in env "array_keys"
      (fun () -> mk_iterator (E.built_in env "array_keys_next"));

    E.define_built_in env "array_vals_next"
      (fun () -> mk_next_fun (fun env1 get_array get_boxed_i get_i ->
              get_array ^^
              get_i ^^
              idx env1 ^^
              load_ptr
      ));
    E.define_built_in env "array_vals"
      (fun () -> mk_iterator (E.built_in env "array_vals_next"))

  (* Compile an array literal. *)
  let lit env element_instructions =
    Tagged.obj env Tagged.Array
     ([ compile_unboxed_const (Wasm.I32.of_int_u (List.length element_instructions))
      ] @ element_instructions)

  let fake_object_idx_option env built_in_name =
    let (set_i, get_i) = new_local env "array" in
    set_i ^^
    Closure.fixed_closure env (E.built_in env built_in_name) [ get_i ]

  let fake_object_idx env = function
      | "get" -> Some (fake_object_idx_option env "array_get")
      | "set" -> Some (fake_object_idx_option env "array_set")
      | "len" -> Some (fake_object_idx_option env "array_len")
      | "keys" -> Some (fake_object_idx_option env "array_keys")
      | "vals" -> Some (fake_object_idx_option env "array_vals")
      | _ -> None

  (* The primitive operations *)
  (* No need to wrap them in RTS functions: They occur only once, in the prelude. *)
  let init env =
    let (set_len, get_len) = new_local env "len" in
    let (set_x, get_x) = new_local env "x" in
    let (set_r, get_r) = new_local env "r" in
    set_x ^^
    BoxedInt.unbox env ^^
    G.i (Convert (Wasm.Values.I32 I32Op.WrapI64)) ^^
    set_len ^^

    (* Allocate *)
    get_len ^^
    compile_add_const header_size ^^
    Heap.dyn_alloc_words env ^^
    set_r ^^

    (* Write header *)
    get_r ^^
    Tagged.store Tagged.Array ^^
    get_r ^^
    get_len ^^
    Heap.store_field len_field ^^

    (* Write fields *)
    get_len ^^
    from_0_to_n env (fun get_i ->
      get_r ^^
      get_i ^^
      idx env ^^
      get_x ^^
      store_ptr
    ) ^^
    get_r

  let tabulate env =
    let (set_len, get_len) = new_local env "len" in
    let (set_f, get_f) = new_local env "f" in
    let (set_r, get_r) = new_local env "r" in
    set_f ^^
    BoxedInt.unbox env ^^
    G.i (Convert (Wasm.Values.I32 I32Op.WrapI64)) ^^
    set_len ^^

    (* Allocate *)
    get_len ^^
    compile_add_const header_size ^^
    Heap.dyn_alloc_words env ^^
    set_r ^^

    (* Write header *)
    get_r ^^
    Tagged.store Tagged.Array ^^
    get_r ^^
    get_len ^^
    Heap.store_field len_field ^^

    (* Write fields *)
    get_len ^^
    from_0_to_n env (fun get_i ->
      (* The closure *)
      get_r ^^ get_i ^^ idx env ^^
      (* The arg *)
      get_f ^^
      get_i ^^
      G.i (Convert (Wasm.Values.I64 I64Op.ExtendUI32)) ^^
      BoxedInt.box env ^^
      (* The closure again *)
      get_r ^^ get_i ^^ idx env ^^
      (* Call *)
      Closure.call_closure env (Value.local_cc 1 1) ^^
      store_ptr
    ) ^^
    get_r

end (* Array *)

module Tuple = struct
  (* Tuples use the same object representation (and same tag) as arrays.
     Even though we know the size statically, we still need the size
     information for the GC.

     One could introduce tags for small tuples, to save one word.
  *)

  (* We represent the boxed empty tuple as the unboxed scalar 0, i.e. simply as
     number (but really anything is fine, we never look at this) *)
  let compile_unit = compile_unboxed_const 1l

  (* Expects on the stack the pointer to the array. *)
  let load_n n = Heap.load_field (Int32.add Array.header_size n)

  (* Takes n elements of the stack and produces an argument tuple *)
  let from_stack env n =
    if n = 0 then compile_unit
    else
      let name = Printf.sprintf "to_%i_tuple" n in
      let args = Lib.List.table n (fun i -> Printf.sprintf "arg%i" i, I32Type) in
      Func.share_code env name args [I32Type] (fun env ->
        Array.lit env (Lib.List.table n (fun i -> G.i (LocalGet (nr (Int32.of_int i)))))
      )

  (* Takes an argument tuple and puts the elements on the stack: *)
  let to_stack env n =
    if n = 0 then G.i Drop else
    let name = Printf.sprintf "from_%i_tuple" n in
    let retty = Lib.List.make n I32Type in
    Func.share_code env name ["tup", I32Type] retty (fun env ->
      let get_tup = G.i (LocalGet (nr 0l)) in
      G.table n (fun i -> get_tup ^^ load_n (Int32.of_int i))
    )
end (* Tuple *)

module Dfinity = struct
  (* Dfinity-specific stuff: System imports, databufs etc. *)

  (* function ids for imported stuff *)
  let test_print_i env = 0l
  let test_show_i32_i env = 1l
  let data_externalize_i env = 2l
  let data_internalize_i env = 3l
  let data_length_i env = 4l
  let elem_externalize_i env = 5l
  let elem_internalize_i env = 6l
  let elem_length_i env = 7l
  let module_new_i env = 8l
  let actor_new_i env = 9l
  let actor_self_i env = 10l
  let actor_export_i env = 11l
  let func_internalize_i env = 12l
  let func_externalize_i env = 13l
  let func_bind_i env = 14l

  (* Based on http://caml.inria.fr/pub/old_caml_site/FAQ/FAQ_EXPERT-eng.html#strings *)
  (* Ok to use as long as everything is ASCII *)
  let explode s =
    let rec exp i l =
      if i < 0 then l else exp (i - 1) (Char.code s.[i] :: l) in
    exp (String.length s - 1) []

  let system_imports env =
    let i = E.add_func_import env (nr {
      module_name = explode "test";
      item_name = explode "print";
      idesc = nr (FuncImport (nr (E.func_type env (FuncType ([I32Type],[])))))
    }) in
    assert (Int32.to_int i == Int32.to_int (test_print_i env));

    let i = E.add_func_import env (nr {
      module_name = explode "test";
      item_name = explode "show_i32";
      idesc = nr (FuncImport (nr (E.func_type env (FuncType ([I32Type],[I32Type])))))
    }) in
    assert (Int32.to_int i == Int32.to_int (test_show_i32_i env));

    let i = E.add_func_import env (nr {
      module_name = explode "data";
      item_name = explode "externalize";
      idesc = nr (FuncImport (nr (E.func_type env (FuncType ([I32Type; I32Type],[I32Type])))))
    }) in
    assert (Int32.to_int i == Int32.to_int (data_externalize_i env));

    let i = E.add_func_import env (nr {
      module_name = explode "data";
      item_name = explode "internalize";
      idesc = nr (FuncImport (nr (E.func_type env (FuncType ([I32Type; I32Type; I32Type; I32Type],[])))))
    }) in
    assert (Int32.to_int i == Int32.to_int (data_internalize_i env));

    let i = E.add_func_import env (nr {
      module_name = explode "data";
      item_name = explode "length";
      idesc = nr (FuncImport (nr (E.func_type env (FuncType ([I32Type],[I32Type])))))
    }) in
    assert (Int32.to_int i == Int32.to_int (data_length_i env));

    let i = E.add_func_import env (nr {
      module_name = explode "elem";
      item_name = explode "externalize";
      idesc = nr (FuncImport (nr (E.func_type env (FuncType ([I32Type; I32Type],[I32Type])))))
    }) in
    assert (Int32.to_int i == Int32.to_int (elem_externalize_i env));

    let i = E.add_func_import env (nr {
      module_name = explode "elem";
      item_name = explode "internalize";
      idesc = nr (FuncImport (nr (E.func_type env (FuncType ([I32Type; I32Type; I32Type; I32Type],[])))))
    }) in
    assert (Int32.to_int i == Int32.to_int (elem_internalize_i env));

    let i = E.add_func_import env (nr {
      module_name = explode "elem";
      item_name = explode "length";
      idesc = nr (FuncImport (nr (E.func_type env (FuncType ([I32Type],[I32Type])))))
    }) in
    assert (Int32.to_int i == Int32.to_int (elem_length_i env));

    let i = E.add_func_import env (nr {
      module_name = explode "module";
      item_name = explode "new";
      idesc = nr (FuncImport (nr (E.func_type env (FuncType ([I32Type],[I32Type])))))
    }) in
    assert (Int32.to_int i == Int32.to_int (module_new_i env));

    let i = E.add_func_import env (nr {
      module_name = explode "actor";
      item_name = explode "new";
      idesc = nr (FuncImport (nr (E.func_type env (FuncType ([I32Type],[I32Type])))))
    }) in
    assert (Int32.to_int i == Int32.to_int (actor_new_i env));

    let i = E.add_func_import env (nr {
      module_name = explode "actor";
      item_name = explode "self";
      idesc = nr (FuncImport (nr (E.func_type env (FuncType ([],[I32Type])))))
    }) in
    assert (Int32.to_int i == Int32.to_int (actor_self_i env));

    let i = E.add_func_import env (nr {
      module_name = explode "actor";
      item_name = explode "export";
      idesc = nr (FuncImport (nr (E.func_type env (FuncType ([I32Type; I32Type],[I32Type])))))
    }) in
    assert (Int32.to_int i == Int32.to_int (actor_export_i env));

    let i = E.add_func_import env (nr {
      module_name = explode "func";
      item_name = explode "internalize";
      idesc = nr (FuncImport (nr (E.func_type env (FuncType ([I32Type; I32Type],[])))))
    }) in
    assert (Int32.to_int i == Int32.to_int (func_internalize_i env));

    let i = E.add_func_import env (nr {
      module_name = explode "func";
      item_name = explode "externalize";
      idesc = nr (FuncImport (nr (E.func_type env (FuncType ([I32Type], [I32Type])))))
    }) in
    assert (Int32.to_int i == Int32.to_int (func_externalize_i env));

    let i = E.add_func_import env (nr {
      module_name = explode "func";
      item_name = explode "bind_i32";
      idesc = nr (FuncImport (nr (E.func_type env (FuncType ([I32Type; I32Type],[I32Type])))))
    }) in
    assert (Int32.to_int i == Int32.to_int (func_bind_i env))


  let compile_databuf_of_text env  =
    Func.share_code env "databuf_of_text" ["string", I32Type] [I32Type] (fun env ->
      let get_i = G.i (LocalGet (nr 0l)) in

      (* Calculate the offset *)
      get_i ^^
      compile_add_const (Int32.mul Heap.word_size Text.header_size) ^^
      (* Calculate the length *)
      get_i ^^
      Heap.load_field (Text.len_field) ^^

      (* Externalize *)
      G.i (Call (nr (data_externalize_i env)))
    )

  let compile_databuf_of_bytes env (bytes : string) =
    Text.lit env bytes ^^ compile_databuf_of_text env

  (* For debugging *)
  let _compile_static_print env s =
      compile_databuf_of_bytes env s ^^
      G.i (Call (nr (test_print_i env)))
  let _compile_print_int env =
      G.i (Call (nr (test_show_i32_i env))) ^^
      G.i (Call (nr (test_print_i env))) ^^
      _compile_static_print env "\n"

  let prim_printInt env =
    if E.mode env = DfinityMode
    then
      BoxedInt.unbox env ^^
      G.i (Convert (Wasm.Values.I32 I32Op.WrapI64)) ^^
      G.i (Call (nr (test_show_i32_i env))) ^^
      G.i (Call (nr (test_print_i env)))
    else
      G.i Unreachable

  let prim_print env =
    if E.mode env = DfinityMode
    then
      compile_databuf_of_text env ^^
      (* Call print *)
      G.i (Call (nr (test_print_i env)))
    else
      G.i Unreachable

  let default_exports env =
    (* these export seems to be wanted by the hypervisor/v8 *)
    if E.mode env = DfinityMode
    then
      E.add_other_import env (nr {
        module_name = explode "";
        item_name = explode "mem";
        idesc = nr (MemoryImport (MemoryType {min = E.mem_size env; max = None}))
      });
      E.add_export env (nr {
        name = explode "table";
        edesc = nr (TableExport (nr 0l))
      });
      E.add_export env (nr {
        name = explode "heap_ptr";
        edesc = nr (GlobalExport (nr Heap.heap_global))
      })

  let box_reference env =
    Func.share_code env "box_reference" ["ref", I32Type] [I32Type] (fun env ->
      let get_ref = G.i (LocalGet (nr 0l)) in
      Tagged.obj env Tagged.Reference [
        get_ref
      ]
    )

  let unbox_reference env =
    Heap.load_field 1l

  let get_self_reference env =
    G.i (Call (nr (actor_self_i env))) ^^
    box_reference env

end (* Dfinity *)

module Serialization = struct
  (*
    The serialization strategy is as follows:
    * We remember the current heap pointer and reference table pointer
    * We deeply and compactly copy the arguments into the space beyond the heap
      pointer.
    * Special handling for closures: These are turned into funcrefs.
    * We traverse this space and make all pointers relative to the beginning of
      the space. Same for indices into the reference table.
    * We externalize all that new data space into a databuf, and add it to the
      reference table
    * We externalize all that new table space into a elembuf
    * We reset the heap pointer and table pointer, to garbage collect the scratch space.

    TODO: Cycles are not detected yet.

    We separate code for copying and the code for pointer adjustment because
    the latter can be used again in the deseriazliation code.

    The deserialization is analogous:
    * We internalize the elembuf into the table, bumping the table reference
      pointer.
    * The last entry of the table is the dataref from above. Since we don't
      need it after this, we decrement the table reference pointer by one.
    * We internalize this databuf intot the heap space, bumping the heap
      pointer.
    * We traverse this space and adjust all pointers.
      Same for indices into the reference table.
  *)

  let serialize_go env =
    Func.share_code env "serialize_go" ["x", I32Type] [I32Type] (fun env ->
      let get_x = G.i (LocalGet (nr 0l)) in
      let (set_copy, get_copy) = new_local env "x" in

      Heap.get_heap_ptr ^^
      set_copy ^^

      get_x ^^
      BitTagged.if_unboxed env (ValBlockType (Some I32Type))
        ( get_x )
        ( get_x ^^ Tagged.branch env (ValBlockType (Some I32Type))
          [ Tagged.Int,
            get_x ^^
            Heap.alloc env 2l ^^
            compile_unboxed_const (Int32.mul 2l Heap.word_size) ^^
            Heap.memcpy env ^^
            get_copy
          ; Tagged.Reference,
            get_x ^^
            Heap.alloc env 2l ^^
            compile_unboxed_const (Int32.mul 2l Heap.word_size) ^^
            Heap.memcpy env ^^
            get_copy
          ; Tagged.Some,
            Opt.inject env (
              get_x ^^ Opt.project ^^
              G.i (Call (nr (E.built_in env "serialize_go")))
            )
          ; Tagged.ObjInd,
            Tagged.obj env Tagged.ObjInd [
              get_x ^^ Heap.load_field 1l ^^
              G.i (Call (nr (E.built_in env "serialize_go")))
            ]
          ; Tagged.Array,
            begin
              let (set_len, get_len) = new_local env "len" in
              get_x ^^
              Heap.load_field Array.len_field ^^
              set_len ^^

              get_len ^^
              compile_add_const Array.header_size ^^
              Heap.dyn_alloc_words env ^^
              G.i Drop ^^

              (* Copy header *)
              get_x ^^
              get_copy ^^
              compile_unboxed_const (Int32.mul Heap.word_size Array.header_size) ^^
              Heap.memcpy env ^^

              (* Copy fields *)
              get_len ^^
              from_0_to_n env (fun get_i ->
                get_copy ^^
                get_i ^^
                Array.idx env ^^

                get_x ^^
                get_i ^^
                Array.idx env ^^
                load_ptr ^^
                G.i (Call (nr (E.built_in env "serialize_go"))) ^^
                store_ptr
              ) ^^
              get_copy
            end
          ; Tagged.Text,
            begin
              let (set_len, get_len) = new_local env "len" in
              get_x ^^
              Heap.load_field Text.len_field ^^
              (* get length in words *)
              compile_add_const 3l ^^
              compile_divU_const Heap.word_size ^^
              compile_add_const Text.header_size ^^
              set_len ^^

              get_len ^^
              Heap.dyn_alloc_words env ^^
              G.i Drop ^^

              (* Copy header and data *)
              get_x ^^
              get_copy ^^
              get_len ^^
              compile_mul_const Heap.word_size ^^
              Heap.memcpy env ^^

              get_copy
            end
          ; Tagged.Object,
            begin
              let (set_len, get_len) = new_local env "len" in
              get_x ^^
              Heap.load_field Object.size_field ^^
              set_len ^^

              get_len ^^
              compile_mul_const 2l ^^
              compile_add_const Object.header_size ^^
              Heap.dyn_alloc_words env ^^
              G.i Drop ^^

              (* Copy header *)
              get_x ^^
              get_copy ^^
              compile_unboxed_const (Int32.mul Heap.word_size Object.header_size) ^^
              Heap.memcpy env ^^

              (* Copy fields *)
              get_len ^^
              from_0_to_n env (fun get_i ->
                (* Copy hash *)
                get_i ^^
                compile_mul_const 2l ^^
                compile_add_const Object.header_size ^^
                compile_mul_const Heap.word_size ^^
                get_copy ^^
                G.i (Binary (Wasm.Values.I32 I32Op.Add)) ^^

                get_i ^^
                compile_mul_const 2l ^^
                compile_add_const Object.header_size ^^
                compile_mul_const Heap.word_size ^^
                get_x ^^
                G.i (Binary (Wasm.Values.I32 I32Op.Add)) ^^


                load_ptr ^^
                store_ptr ^^

                (* Copy data *)

                get_i ^^
                compile_mul_const 2l ^^
                compile_add_const Object.header_size ^^
                compile_mul_const Heap.word_size ^^
                get_copy ^^
                G.i (Binary (Wasm.Values.I32 I32Op.Add)) ^^
                compile_add_const Heap.word_size ^^

                get_i ^^
                compile_mul_const 2l ^^
                compile_add_const Object.header_size ^^
                compile_mul_const Heap.word_size ^^
                get_x ^^
                G.i (Binary (Wasm.Values.I32 I32Op.Add)) ^^
                compile_add_const Heap.word_size ^^

                load_ptr ^^
                G.i (Call (nr (E.built_in env "serialize_go"))) ^^
                store_ptr
              ) ^^
              get_copy
            end
          ]
        )
    )

  let shift_pointer_at env =
    Func.share_code env "shift_pointer_at" ["loc", I32Type;  "ptr_offset", I32Type] [] (fun env ->
      let get_loc = G.i (LocalGet (nr 0l)) in
      let get_ptr_offset = G.i (LocalGet (nr 1l)) in
      let (set_ptr, get_ptr) = new_local env "ptr" in
      get_loc ^^
      load_ptr ^^
      set_ptr ^^
      get_ptr ^^
      BitTagged.if_unboxed env (ValBlockType None)
        (* nothing to do *)
        ( G.nop )
        ( get_loc ^^
          get_ptr ^^
          get_ptr_offset ^^
          G.i (Binary (Wasm.Values.I32 I32Op.Add)) ^^
          store_ptr
        )
    )

  (* Returns the object size (in bytes) *)
  let object_size env =
    Func.share_code env "object_size" ["x", I32Type] [I32Type] (fun env ->
      let get_x = G.i (LocalGet (nr 0l)) in
      get_x ^^
      Tagged.branch env (ValBlockType (Some I32Type))
        [ Tagged.Int,
          compile_unboxed_const (Int32.mul 3l Heap.word_size)
        ; Tagged.Reference,
          compile_unboxed_const (Int32.mul 2l Heap.word_size)
        ; Tagged.Some,
          compile_unboxed_const (Int32.mul 2l Heap.word_size)
        ; Tagged.ObjInd,
          compile_unboxed_const (Int32.mul 2l Heap.word_size)
        ; Tagged.MutBox,
          compile_unboxed_const (Int32.mul 2l Heap.word_size)
        ; Tagged.Array,
          get_x ^^
          Heap.load_field Array.len_field ^^
          compile_add_const Array.header_size ^^
          compile_mul_const Heap.word_size
        ; Tagged.Text,
          get_x ^^
          Heap.load_field Text.len_field ^^
          compile_add_const 3l ^^
          compile_divU_const Heap.word_size ^^
          compile_add_const Text.header_size ^^
          compile_mul_const Heap.word_size
        ; Tagged.Object,
          get_x ^^
          Heap.load_field Object.size_field ^^
          compile_mul_const 2l ^^
          compile_add_const Object.header_size ^^
          compile_mul_const Heap.word_size
        ; Tagged.Closure,
          get_x ^^
          Heap.load_field Closure.len_field ^^
          compile_add_const Closure.header_size ^^
          compile_mul_const Heap.word_size
        ]
        (* Indirections have unknown size. *)
    )

  let walk_heap_from_to env compile_from compile_to mk_code =
      let (set_x, get_x) = new_local env "x" in
      compile_from ^^ set_x ^^
      compile_while
        (* While we have not reached the end of the area *)
        ( get_x ^^
          compile_to ^^
          G.i (Compare (Wasm.Values.I32 I32Op.LtU))
        )
        ( mk_code get_x ^^
          get_x ^^
          get_x ^^ object_size env ^^
          G.i (Binary (Wasm.Values.I32 I32Op.Add)) ^^
          set_x
        )

  (* Calls mk_code for each pointer in the object pointed to by get_x,
     passing code get the address of the pointer. *)
  let for_each_pointer env get_x mk_code =
    let (set_ptr_loc, get_ptr_loc) = new_local env "ptr_loc" in
    get_x ^^
    Tagged.branch_default env (ValBlockType None) G.nop
      [ Tagged.MutBox,
        get_x ^^
        compile_add_const (Int32.mul Heap.word_size Var.mutbox_field) ^^
        set_ptr_loc ^^
        mk_code get_ptr_loc
      ; Tagged.Some,
        get_x ^^
        compile_add_const (Int32.mul Heap.word_size Opt.payload_field) ^^
        set_ptr_loc ^^
        mk_code get_ptr_loc
      ; Tagged.ObjInd,
        get_x ^^
        compile_add_const (Int32.mul Heap.word_size 1l) ^^
        set_ptr_loc ^^
        mk_code get_ptr_loc
      ; Tagged.Array,
        get_x ^^
        Heap.load_field Array.len_field ^^
        (* Adjust fields *)
        from_0_to_n env (fun get_i ->
          get_x ^^
          get_i ^^
          Array.idx env ^^
          set_ptr_loc ^^
          mk_code get_ptr_loc
        )
      ; Tagged.Object,
        get_x ^^
        Heap.load_field Object.size_field ^^

        from_0_to_n env (fun get_i ->
          get_i ^^
          compile_mul_const 2l ^^
          compile_add_const 1l ^^
          compile_add_const Object.header_size ^^
          compile_mul_const Heap.word_size ^^
          get_x ^^
          G.i (Binary (Wasm.Values.I32 I32Op.Add)) ^^
          set_ptr_loc ^^
          mk_code get_ptr_loc
        )
      ; Tagged.Closure,
        get_x ^^
        Heap.load_field Closure.len_field ^^

        from_0_to_n env (fun get_i ->
          get_i ^^
          compile_add_const Closure.header_size ^^
          compile_mul_const Heap.word_size ^^
          get_x ^^
          G.i (Binary (Wasm.Values.I32 I32Op.Add)) ^^
          set_ptr_loc ^^
          mk_code get_ptr_loc
        )
      ]

  let shift_pointers env =
    Func.share_code env "shift_pointers" ["start", I32Type; "to", I32Type; "ptr_offset", I32Type] [] (fun env ->
      let get_start = G.i (LocalGet (nr 0l)) in
      let get_to = G.i (LocalGet (nr 1l)) in
      let get_ptr_offset = G.i (LocalGet (nr 2l)) in

      walk_heap_from_to env get_start get_to (fun get_x ->
        for_each_pointer env get_x (fun get_ptr_loc ->
          get_ptr_loc ^^
          get_ptr_offset ^^
          shift_pointer_at env
        )
      )
    )

  let extract_references env =
    Func.share_code env "extract_references" ["start", I32Type; "to", I32Type; "tbl_area", I32Type] [I32Type] (fun env ->
      let get_start = G.i (LocalGet (nr 0l)) in
      let get_to = G.i (LocalGet (nr 1l)) in
      let get_tbl_area = G.i (LocalGet (nr 2l)) in
      let (set_i, get_i) = new_local env "i" in

      compile_unboxed_const 0l ^^ set_i ^^

      walk_heap_from_to env get_start get_to (fun get_x ->
        get_x ^^
        Tagged.branch_default env (ValBlockType None) G.nop
          [ Tagged.Reference,
            (* Adjust reference *)
            get_tbl_area ^^
            get_i ^^ compile_mul_const Heap.word_size ^^
            G.i (Binary (Wasm.Values.I32 I32Op.Add)) ^^
            get_x ^^
            Dfinity.unbox_reference env ^^
            store_ptr ^^

            get_x ^^
            get_i ^^
            Heap.store_field 1l ^^

            get_i ^^
            compile_add_const 1l ^^
            set_i
          ]
      ) ^^
      get_i
    )

  let intract_references env =
    Func.share_code env "intract_references" ["start", I32Type; "to", I32Type; "tbl_area", I32Type] [] (fun env ->
      let get_start = G.i (LocalGet (nr 0l)) in
      let get_to = G.i (LocalGet (nr 1l)) in
      let get_tbl_area = G.i (LocalGet (nr 2l)) in

      walk_heap_from_to env get_start get_to (fun get_x ->
        get_x ^^
        Tagged.branch_default env (ValBlockType None) G.nop
          [ Tagged.Reference,
            get_x ^^
            (* Adjust reference *)
            get_x ^^
            Heap.load_field 1l ^^
            compile_mul_const Heap.word_size ^^
            get_tbl_area ^^
            G.i (Binary (Wasm.Values.I32 I32Op.Add)) ^^
            load_ptr ^^
            Heap.store_field 1l
          ]
      )
    )

  let serialize env =
    if E.mode env <> DfinityMode
    then Func.share_code env "serialize" ["x", I32Type] [I32Type] (fun env -> G.i Unreachable)
    else Func.share_code env "serialize" ["x", I32Type] [I32Type] (fun env ->
      let get_x = G.i (LocalGet (nr 0l)) in

      let (set_start, get_start) = new_local env "old_heap" in
      let (set_end, get_end) = new_local env "end" in
      let (set_tbl_size, get_tbl_size) = new_local env "tbl_size" in
      let (set_databuf, get_databuf) = new_local env "databuf" in

      (* Remember where we start to copy to *)
      Heap.get_heap_ptr ^^
      set_start ^^

      (* Copy data *)
      get_x ^^
      BitTagged.if_unboxed env (ValBlockType None)
        (* We have a bit-tagged raw value. Put this into a singleton databuf,
           which will be recognized as such by its size.
        *)
        ( Heap.alloc env 1l ^^
          get_x ^^
          store_ptr ^^

          (* Remember the end *)
          Heap.get_heap_ptr ^^
          set_end ^^

          (* Empty table of references *)
          compile_unboxed_const 0l ^^ set_tbl_size
        )
        (* We have real data on the heap. Copy.  *)
        ( get_x ^^
          serialize_go env ^^
          G.i Drop ^^

          (* Remember the end *)
          Heap.get_heap_ptr ^^
          set_end ^^

          (* Adjust pointers *)
          get_start ^^
          get_end ^^
          compile_unboxed_zero ^^ get_start ^^ G.i (Binary (Wasm.Values.I32 I32Op.Sub)) ^^
          shift_pointers env ^^

          (* Extract references, and remember how many there were *)
          get_start ^^
          get_end ^^
          get_end ^^
          extract_references env ^^
          set_tbl_size
        ) ^^

      (* Create databuf *)
      get_start ^^
      get_end ^^ get_start ^^ G.i (Binary (Wasm.Values.I32 I32Op.Sub)) ^^
      G.i (Call (nr (Dfinity.data_externalize_i env))) ^^
      set_databuf ^^

      (* Append this reference at the end of the extracted references *)
      get_end ^^
      get_tbl_size ^^ compile_mul_const Heap.word_size ^^
      G.i (Binary (Wasm.Values.I32 I32Op.Add)) ^^
      get_databuf ^^
      store_ptr ^^
      (* And bump table end *)
      get_tbl_size ^^ compile_add_const 1l ^^ set_tbl_size ^^

      (* Reset the heap counter, to free some space *)
      get_start ^^
      Heap.set_heap_ptr ^^
      Heap.grow_memory env ^^

      (* Finally, create elembuf *)
      get_end ^^
      get_tbl_size ^^
      G.i (Call (nr (Dfinity.elem_externalize_i env)))
    )

  let serialize_n env n = match n with
    | 0 -> G.nop
    | 1 -> serialize env
    | _ ->
      let name = Printf.sprintf "serialize_%i" n in
      let args = Lib.List.table n (fun i -> Printf.sprintf "arg%i" i, I32Type) in
      let retty = Lib.List.make n I32Type in
      Func.share_code env name args retty (fun env ->
        G.table n (fun i ->
          G.i (LocalGet (nr (Int32.of_int i))) ^^ serialize env
        )
      )

  let deserialize env =
    Func.share_code env "deserialize" ["ref", I32Type] [I32Type] (fun env ->
      let get_elembuf = G.i (LocalGet (nr 0l)) in
      let (set_databuf, get_databuf) = new_local env "databuf" in
      let (set_start, get_start) = new_local env "start" in
      let (set_data_len, get_data_len) = new_local env "data_len" in
      let (set_tbl_size, get_tbl_size) = new_local env "tbl_size" in

      (* new positions *)
      Heap.get_heap_ptr ^^
      set_start ^^

      get_elembuf ^^ G.i (Call (nr (Dfinity.elem_length_i env))) ^^
      set_tbl_size ^^

      (* Get scratch space (one word) *)
      Heap.alloc env 1l ^^ G.i Drop ^^
      get_start ^^ Heap.set_heap_ptr ^^

      (* First load databuf reference (last entry) at the heap position somehow *)
      (* now load the databuf *)
      get_start ^^
      compile_unboxed_const 1l ^^
      get_elembuf ^^
      get_tbl_size ^^ compile_sub_const 1l ^^
      G.i (Call (nr (Dfinity.elem_internalize_i env))) ^^
      get_start ^^ load_ptr ^^
      set_databuf ^^

      get_databuf ^^ G.i (Call (nr (Dfinity.data_length_i env)))  ^^
      set_data_len ^^

      (* Get some scratch space *)
      get_data_len ^^ Heap.dyn_alloc_bytes env ^^ G.i Drop ^^
      get_start ^^ Heap.set_heap_ptr ^^

      (* Load data from databuf *)
      get_start ^^
      get_data_len ^^
      get_databuf ^^
      compile_unboxed_const 0l ^^
      G.i (Call (nr (Dfinity.data_internalize_i env))) ^^

      (* Check if we got something unboxed (data buf size 1 word) *)
      get_data_len ^^
      compile_unboxed_const Heap.word_size ^^
      G.i (Compare (Wasm.Values.I32 I32Op.Eq)) ^^
      G.if_ (ValBlockType (Some I32Type))
        (* Yes, we got something unboxed. Return it, and do _not_ bump the heap pointer *)
        ( get_start ^^ load_ptr )
        (* No, it is actual heap-data *)
        ( (* update heap pointer *)
          get_start ^^
          get_data_len ^^
          G.i (Binary (Wasm.Values.I32 I32Op.Add)) ^^
          Heap.set_heap_ptr ^^
          Heap.grow_memory env ^^

          (* Fix pointers *)
          get_start ^^
          Heap.get_heap_ptr ^^
          get_start ^^
          shift_pointers env ^^

          (* Load references *)
          Heap.get_heap_ptr ^^
          get_tbl_size ^^ compile_sub_const 1l ^^
          get_elembuf ^^
          compile_unboxed_const 0l ^^
          G.i (Call (nr (Dfinity.elem_internalize_i env))) ^^

          (* Fix references *)
          (* Extract references *)
          get_start ^^
          Heap.get_heap_ptr ^^
          Heap.get_heap_ptr ^^
          intract_references env ^^

          (* return allocated thing *)
          get_start
        )
    )


end (* Serialization *)

module GC = struct
  (* This is a very simple GC:
     It copies everything live to the to-space beyond the bump pointer,
     then it memcpies it back, over the from-space (so that we still neatly use
     the beginning of memory).

     Roots are:
     * All objects in the static part of the memory.
     * all closures ever bound to a `funcref`.
       These therefore need to live in a separate area of memory
       (could be mutable array of pointers, similar to the reference table)
  *)

  (* If the pointer at ptr_loc points after begin_from_space, copy
     to after end_to_space, and replace it with a pointer, adjusted for where
     the object will be finally. *)
  (* Invariant: Must not be called on the same pointer twice. *)
  let evacuate env = Func.share_code env "evaucate" ["begin_from_space", I32Type; "begin_to_space", I32Type; "end_to_space", I32Type; "ptr_loc", I32Type] [I32Type] (fun env ->
    let get_begin_from_space = G.i (LocalGet (nr 0l)) in
    let get_begin_to_space = G.i (LocalGet (nr 1l)) in
    let get_end_to_space = G.i (LocalGet (nr 2l)) in
    let get_ptr_loc = G.i (LocalGet (nr 3l)) in
    let (set_len, get_len) = new_local env "len" in
    let (set_new_ptr, get_new_ptr) = new_local env "new_ptr" in

    let get_obj = get_ptr_loc ^^ load_ptr in

    get_obj ^^
    (* If this is an unboxed scalar, ignore it *)
    BitTagged.if_unboxed env (ValBlockType None) (get_end_to_space ^^ G.i Return) G.nop ^^

    (* If this is static, ignore it *)
    get_obj ^^
    get_begin_from_space ^^
    G.i (Compare (Wasm.Values.I32 I32Op.LtU)) ^^
    G.if_ (ValBlockType None) (get_end_to_space ^^ G.i Return) G.nop ^^

    (* If this is an indirection, just use that value *)
    get_obj ^^
    Tagged.branch_default env (ValBlockType None) G.nop [
      Tagged.Indirection,
      (* Update pointer *)
      get_ptr_loc ^^
      get_ptr_loc ^^ load_ptr ^^ Heap.load_field 1l ^^
      store_ptr ^^

      get_end_to_space ^^
      G.i Return
    ] ^^

    (* Copy the referenced object to to space *)
    get_obj ^^ Serialization.object_size env ^^ set_len ^^

    get_obj ^^ get_end_to_space ^^ get_len ^^ Heap.memcpy env ^^

    (* Calculate new pointer *)
    get_end_to_space ^^
    get_begin_to_space ^^
    G.i (Binary (Wasm.Values.I32 I32Op.Sub)) ^^
    get_begin_from_space ^^
    G.i (Binary (Wasm.Values.I32 I32Op.Add)) ^^
    set_new_ptr ^^

    (* Set indirection *)
    get_obj ^^
    Tagged.store Tagged.Indirection ^^
    get_obj ^^
    get_new_ptr ^^
    Heap.store_field 1l ^^

    (* Update pointer *)
    get_ptr_loc ^^
    get_new_ptr ^^
    store_ptr ^^

    (* Calculate new end of to space *)
    get_end_to_space ^^
    get_len ^^
    G.i (Binary (Wasm.Values.I32 I32Op.Add))
  )

  let register env (end_of_static_space : int32) = Func.define_built_in env "collect" [] [] (fun env ->
    (* Copy all roots. *)
    let (set_begin_from_space, get_begin_from_space) = new_local env "begin_from_space" in
    let (set_begin_to_space, get_begin_to_space) = new_local env "begin_to_space" in
    let (set_end_to_space, get_end_to_space) = new_local env "end_to_space" in

    compile_unboxed_const end_of_static_space ^^ set_begin_from_space ^^
    Heap.get_heap_ptr ^^ set_begin_to_space ^^
    Heap.get_heap_ptr ^^ set_end_to_space ^^


    (* Common arguments for evalcuate *)
    let evac get_ptr_loc =
        get_begin_from_space ^^
        get_begin_to_space ^^
        get_end_to_space ^^
        get_ptr_loc ^^
        evacuate env ^^
        set_end_to_space in

    (* Go through the roots, and evacaute them *)
    ClosureTable.get_counter ^^
    from_0_to_n env (fun get_i -> evac (
      get_i ^^
      compile_add_const 1l ^^
      compile_mul_const Heap.word_size ^^
      compile_add_const ClosureTable.loc
    )) ^^
    Serialization.walk_heap_from_to env
      (compile_unboxed_const ClosureTable.table_end)
      (compile_unboxed_const end_of_static_space)
      (fun get_x -> Serialization.for_each_pointer env get_x evac) ^^

    (* Go through the to-space, and evacuate that.
       Note that get_end_to_space changes as we go, but walk_heap_from_to can handle that.
     *)
    Serialization.walk_heap_from_to env
      get_begin_to_space
      get_end_to_space
      (fun get_x -> Serialization.for_each_pointer env get_x evac) ^^

    (* Copy the to-space to the beginning of memory. *)
    get_begin_to_space ^^
    get_begin_from_space ^^
    get_end_to_space ^^ get_begin_to_space ^^ G.i (Binary (Wasm.Values.I32 I32Op.Sub)) ^^
    Heap.memcpy env ^^

    (* Reset the heap pointer *)
    get_begin_from_space ^^
    get_end_to_space ^^ get_begin_to_space ^^ G.i (Binary (Wasm.Values.I32 I32Op.Sub)) ^^
    G.i (Binary (Wasm.Values.I32 I32Op.Add)) ^^
    Heap.set_heap_ptr
  )


end (* GC *)


module StackRep = struct
  open SR

  (*
     Most expression have a “preferred”, most optimal, form. Hence,
     compile_exp put them on the stack in that form, and also returns
     the form it chose.

     But the users of compile_exp usually want a specific form as well.
     So they use compile_exp_as, indicating the form they expect.
     compile_exp_as then does the necessary coercions.
   *)

  let of_arity n =
    if n = 1 then Vanilla else UnboxedTuple n

  (* The stack rel of a primitive type, i.e. what the binary operators expect *)
  let of_type : Type.typ -> t = function
    | Type.Prim Type.Bool -> bool
    | Type.Prim Type.Nat -> UnboxedInt
    | Type.Prim Type.Int -> UnboxedInt
    | Type.Prim Type.Text -> Vanilla
    | p -> todo "of_type" (Arrange_ir.typ p) Vanilla

  let to_block_type env = function
    | Vanilla -> ValBlockType (Some I32Type)
    | UnboxedInt -> ValBlockType (Some I64Type)
    | UnboxedReference -> ValBlockType (Some I32Type)
    | UnboxedTuple 0 -> ValBlockType None
    | UnboxedTuple 1 -> ValBlockType (Some I32Type)
    | UnboxedTuple n -> VarBlockType (nr (E.func_type env (FuncType ([], Lib.List.make n I32Type))))
    | StaticThing _ -> ValBlockType None
    | Unreachable -> ValBlockType None

  let to_string = function
    | Vanilla -> "Vanilla"
    | UnboxedInt -> "UnboxedInt"
    | UnboxedReference -> "UnboxedReference"
    | UnboxedTuple n -> Printf.sprintf "UnboxedTuple %d" n
    | Unreachable -> "Unreachable"
    | StaticThing _ -> "StaticThing"

  let join (sr1 : t) (sr2 : t) = match sr1, sr2 with
    | Unreachable, sr2 -> sr2
    | sr1, Unreachable -> sr1
    | UnboxedInt, UnboxedInt -> UnboxedInt
    | UnboxedReference, UnboxedReference -> UnboxedReference
    | UnboxedTuple n, UnboxedTuple m when n = m -> sr1
    | _, Vanilla -> Vanilla
    | Vanilla, _ -> Vanilla
    | _, _ ->
      Printf.eprintf "Invalid stack rep join (%s, %s)\n"
        (to_string sr1) (to_string sr2); sr1

  let drop env (sr_in : t) =
    match sr_in with
    | Vanilla -> G.i Drop
    | UnboxedInt -> G.i Drop
    | UnboxedReference -> G.i Drop
    | UnboxedTuple n -> G.table n (fun _ -> G.i Drop)
    | StaticThing _ -> G.nop
    | Unreachable -> G.nop

  let materialize env = function
    | StaticFun fi -> Var.static_fun_pointer env fi

  let deferred_of_static_think env s =
    { materialize = (fun env -> (StaticThing s, G.nop))
    ; materialize_vanilla = (fun env -> materialize env s)
    }

  let adjust env (sr_in : t) sr_out =
    if sr_in = sr_out
    then G.nop
    else match sr_in, sr_out with
    | Unreachable, Unreachable -> G.nop
    | Unreachable, _ -> G.i Unreachable

    | UnboxedTuple n, Vanilla -> Tuple.from_stack env n
    | Vanilla, UnboxedTuple n -> Tuple.to_stack env n

    | UnboxedInt, Vanilla -> BoxedInt.box env
    | Vanilla, UnboxedInt -> BoxedInt.unbox env

    | UnboxedReference, Vanilla -> Dfinity.box_reference env
    | Vanilla, UnboxedReference -> Dfinity.unbox_reference env

    | StaticThing s, Vanilla -> materialize env s
    | StaticThing s, UnboxedTuple 0 -> G.nop

    | _, _ ->
      Printf.eprintf "Unknown stack_rep conversion %s -> %s\n"
        (to_string sr_in) (to_string sr_out);
      G.nop

end (* StackRep *)


(* This comes late because it also deals with messages *)
module FuncDec = struct
  (* We use the first table slot for calls to funcrefs *)
  (* This does not clash with slots for our functions as long as there
     is at least one imported function (which we do not add to the table) *)
  let tmp_table_slot = 0l

  (* The type of messages *)
  let message_ty env cc =
    E.func_type env (FuncType (Lib.List.make cc.Value.n_args I32Type,[]))

  (* Expects all arguments on the stack, in serialized form. *)
  let call_funcref env cc get_ref =
    if E.mode env <> DfinityMode then G.i Unreachable else
      compile_unboxed_const tmp_table_slot ^^ (* slot number *)
      get_ref ^^ (* the unboxed funcref *)
      G.i (Call (nr (Dfinity.func_internalize_i env))) ^^

      compile_unboxed_const tmp_table_slot ^^
      G.i (CallIndirect (nr (message_ty env cc)))

  let export_self_message env =
    Func.share_code env "export_self_message" ["name", I32Type] [I32Type] (fun env ->
      let get_name = G.i (LocalGet (nr 0l)) in

      Tagged.obj env Tagged.Reference [
        (* Create a funcref for the message *)
        G.i (Call (nr (Dfinity.actor_self_i env))) ^^
        get_name ^^ (* the databuf with the message name *)
        G.i (Call (nr (Dfinity.actor_export_i env)))
      ]
    )

  let static_self_message_pointer env name =
    Dfinity.compile_databuf_of_bytes env name.it ^^
    export_self_message env

  (* Create a WebAssembly func from a pattern (for the argument) and the body.
   Parameter `captured` should contain the, well, captured local variables that
   the function will find in the closure. *)
  let compile_local_function env cc restore_env mk_pat mk_body at =
    let args = Lib.List.table cc.Value.n_args (fun i -> Printf.sprintf "arg%i" i, I32Type) in
    let retty = Lib.List.make cc.Value.n_res I32Type in
    Func.of_body env (["clos", I32Type] @ args) retty (fun env1 -> G.with_region at (
      let get_closure = G.i (LocalGet (nr 0l)) in

      let (env2, closure_code) = restore_env env1 get_closure in

      (* Destruct the argument *)
      let (env3, destruct_args_code) = mk_pat env2  in

      closure_code ^^
      let get i = G.i (LocalGet (nr (Int32.(add 1l (of_int i))))) in
      destruct_args_code get ^^
      mk_body env3
    ))

  (* Similar, but for shared functions aka messages. Differences are:
     - The closure is actually an index into the closure table
     - The arguments need to be deserialized.
     - The return value ought to be discarded
     - We need to register the type in the custom types section
     - Do GC at the end
     - Fake orthogonal persistence
  *)
  let compile_message env cc restore_env mk_pat mk_body at =
    let args = Lib.List.table cc.Value.n_args (fun i -> Printf.sprintf "arg%i" i, I32Type) in
    assert (cc.Value.n_res = 0);
    Func.of_body env (["clos", I32Type] @ args) [] (fun env1 -> G.with_region at (
      (* Look up closure *)
      let (set_closure, get_closure) = new_local env1 "closure" in
      G.i (LocalGet (nr 0l)) ^^
      ClosureTable.recall_closure env1 ^^
      set_closure ^^

      let (env2, closure_code) = restore_env env1 get_closure in

      (* Destruct the argument *)
      let (env3, destruct_args_code) = mk_pat env2  in

      closure_code ^^
      let get i =
        G.i (LocalGet (nr (Int32.(add 1l (of_int i))))) ^^
        Serialization.deserialize env in
      destruct_args_code get ^^
      mk_body env3 ^^

      (* Collect garbage *)
      G.i (Call (nr (E.built_in env3 "collect")))
    ))

  (* A static message, from a public actor field *)
  (* Like compile__message, but no closure *)
  let compile_static_message env cc mk_pat mk_body at : E.func_with_names =
    let args = Lib.List.table cc.Value.n_args (fun i -> Printf.sprintf "arg%i" i, I32Type) in
    assert (cc.Value.n_res = 0);
    (* Messages take no closure, return nothing*)
    Func.of_body env args [] (fun env1 ->
      (* Destruct the argument *)
      let (env2, destruct_args_code) = mk_pat env1  in

      let get i =
        G.i (LocalGet (nr (Int32.(add 0l (of_int i))))) ^^
        Serialization.deserialize env in
      destruct_args_code get ^^
      mk_body env2 ^^

      (* Collect memory *)
      G.i (Call (nr (E.built_in env "collect")))
      )

  (* Compile a closed function declaration (has no free variables) *)
  let dec_closed pre_env cc name mk_pat mk_body at =
      let (fi, fill) = E.reserve_fun pre_env name.it in
      let d = StackRep.deferred_of_static_think pre_env (SR.StaticFun fi) in
      let pre_env1 = E.add_local_deferred pre_env name.it d in
      ( pre_env1, fun env ->
        let restore_no_env env1 _ = (env1, G.nop) in
        let f = compile_local_function env cc restore_no_env mk_pat mk_body at in
        fill f
      )

  (* Compile a closure declaration (has free variables) *)
  let dec_closure pre_env cc h name captured mk_pat mk_body at =
      let is_local = cc.Value.sort <> Type.Sharable in

      let (set_li, get_li) = new_local pre_env (name.it ^ "_clos") in
      let (pre_env1, alloc_code0) = AllocHow.add_how pre_env name.it (Some h) in

      let len = Wasm.I32.of_int_u (List.length captured) in
      let alloc_code =
        (* Allocate a heap object for the closure *)
        Heap.alloc pre_env (Int32.add Closure.header_size len) ^^
        set_li ^^

        (* Alloc space for the name of the function *)
        alloc_code0
      in

      ( pre_env1, alloc_code, fun env ->

        let (store_env, restore_env) =
          let rec go i = function
            | [] -> (G.nop, fun env1 _ -> (env1, G.nop))
            | (v::vs) ->
                let (store_rest, restore_rest) = go (i+1) vs in
                let (store_this, restore_this) = Var.capture env v in
                let store_env =
                  get_li ^^
                  store_this ^^
                  Closure.store_data (Wasm.I32.of_int_u i) ^^
                  store_rest in
                let restore_env env1 get_env =
                  let (env2, code) = restore_this env1 in
                  let (env3, code_rest) = restore_rest env2 get_env in
                  (env3,
                   get_env ^^
                   Closure.load_data (Wasm.I32.of_int_u i) ^^
                   code ^^
                   code_rest
                  )
                in (store_env, restore_env) in
          go 0 captured in

        let fi =
          if is_local
          then
            let f = compile_local_function env cc restore_env mk_pat mk_body at in
            E.add_fun env f name.it
          else
            let f = compile_message env cc restore_env mk_pat mk_body at in
            let fi = E.add_fun env f name.it in
            E.add_dfinity_type env (fi,
              CustomSections.(I32 :: Lib.List.make cc.Value.n_args ElemBuf)
            );
            fi
          in

        (* Store the tag *)
        get_li ^^
        Tagged.store Tagged.Closure ^^

        (* Store the function number: *)
        get_li ^^
        compile_unboxed_const fi ^^
        Heap.store_field Closure.funptr_field ^^

        (* Store the length *)
        get_li ^^
        compile_unboxed_const len ^^
        Heap.store_field Closure.len_field ^^

        (* Store all captured values *)
        store_env ^^

        (* Possibly turn into a funcref *)
        begin
          if is_local
          then get_li
          else
            Tagged.obj env Tagged.Reference [
              compile_unboxed_const fi ^^
              G.i (Call (nr (Dfinity.func_externalize_i env))) ^^
              get_li ^^
              ClosureTable.remember_closure env ^^
              G.i (Call (nr (Dfinity.func_bind_i env)))
            ]
        end ^^

        (* Store it *)
        Var.set_val env name.it)

  let dec pre_env how name cc captured mk_pat mk_body at =
    let is_local = cc.Value.sort <> Type.Sharable in

    if not is_local && E.mode pre_env <> DfinityMode
    then
      let (pre_env1, _) = Var.add_local pre_env name.it in
      ( pre_env1, G.i Unreachable, fun env -> G.i Unreachable)
    else match AllocHow.M.find_opt name.it how with
      | None ->
        assert is_local;
        let (pre_env1, fill) = dec_closed pre_env cc name mk_pat mk_body at in
        (pre_env1, G.nop, fun env -> fill env; G.nop)
      | Some h ->
        dec_closure pre_env cc h name captured mk_pat mk_body at

end (* FuncDec *)


module PatCode = struct
  (* Pattern failure code on demand.

  Patterns in general can fail, so we want a block around them with a
  jump-label for the fail case. But many patterns cannot fail, in particular
  function arguments that are simple variables. In these cases, we do not want
  to create the block and the (unused) jump label. So we first generate the
  code, either as plain code (CannotFail) or as code with hole for code to fun
  in case of failure (CanFail).
  *)

  type patternCode =
    | CannotFail of G.t
    | CanFail of (G.t -> G.t)

  let (^^^) : patternCode -> patternCode -> patternCode = function
    | CannotFail is1 ->
      begin function
      | CannotFail is2 -> CannotFail (is1 ^^ is2)
      | CanFail is2 -> CanFail (fun k -> is1 ^^ is2 k)
      end
    | CanFail is1 ->
      begin function
      | CannotFail is2 -> CanFail (fun k ->  is1 k ^^ is2)
      | CanFail is2 -> CanFail (fun k -> is1 k ^^ is2 k)
      end

  let with_fail (fail_code : G.t) : patternCode -> G.t = function
    | CannotFail is -> is
    | CanFail is -> is fail_code

  let orElse : patternCode -> patternCode -> patternCode = function
    | CannotFail is1 -> fun _ -> CannotFail is1
    | CanFail is1 -> function
      | CanFail is2 -> CanFail (fun fail_code ->
          let inner_fail = G.new_depth_label () in
          let inner_fail_code = Bool.lit false ^^ G.branch_to_ inner_fail in
          G.labeled_block_ (ValBlockType (Some I32Type)) inner_fail (is1 inner_fail_code ^^ Bool.lit true) ^^
          G.if_ (ValBlockType None) G.nop (is2 fail_code)
        )
      | CannotFail is2 -> CannotFail (
          let inner_fail = G.new_depth_label () in
          let inner_fail_code = Bool.lit false ^^ G.branch_to_ inner_fail in
          G.labeled_block_ (ValBlockType (Some I32Type)) inner_fail (is1 inner_fail_code ^^ Bool.lit true) ^^
          G.if_ (ValBlockType None) G.nop is2
        )

  let orTrap : patternCode -> G.t = function
    | CannotFail is -> is
    | CanFail is -> is (G.i Unreachable)

  let with_region at = function
    | CannotFail is -> CannotFail (G.with_region at is)
    | CanFail is -> CanFail (fun k -> G.with_region at (is k))

end (* PatCode *)
open PatCode

(* The actual compiler code that looks at the AST *)

let compile_lit env lit = Syntax.(match lit with
  (* Booleans are directly in Vanilla representation *)
  | BoolLit false -> SR.bool, Bool.lit false
  | BoolLit true ->  SR.bool, Bool.lit true
  (* This maps int to int32, instead of a proper arbitrary precision library *)
  | IntLit n      -> SR.UnboxedInt,
    (try compile_const_64 (Big_int.int64_of_big_int n)
    with Failure _ -> Printf.eprintf "compile_lit: Overflow in literal %s\n" (Big_int.string_of_big_int n); G.i Unreachable)
  | NatLit n      -> SR.UnboxedInt,
    (try compile_const_64 (Big_int.int64_of_big_int n)
    with Failure _ -> Printf.eprintf "compile_lit: Overflow in literal %s\n" (Big_int.string_of_big_int n); G.i Unreachable)
  | NullLit       -> SR.Vanilla, Opt.null
  | TextLit t     -> SR.Vanilla, Text.lit env t
  | _ -> todo "compile_lit" (Arrange.lit lit) (SR.Vanilla, G.i Unreachable)
  )

let compile_lit_as env sr_out lit =
  let sr_in, code = compile_lit env lit in
  code ^^ StackRep.adjust env sr_in sr_out

let compile_unop env t op = Syntax.(match op with
  | NegOp ->
      SR.UnboxedInt,
      Func.share_code env "neg" ["n", I64Type] [I64Type] (fun env ->
        let get_n = G.i (LocalGet (nr 0l)) in
        compile_const_64 0L ^^
        get_n ^^
        G.i (Binary (Wasm.Values.I64 I64Op.Sub))
      )
  | PosOp ->
      SR.UnboxedInt,
      G.nop
  | _ -> todo "compile_unop" (Arrange.unop op) (SR.Vanilla, G.i Unreachable)
  )

(* This returns a single StackRep, to be used for both arguments and the
   result. One could imagine operators that require or produce different StackReps,
   but none of these do, so a single value is fine.
*)
let compile_binop env t op =
  StackRep.of_type t,
  Syntax.(match t, op with
  | Type.Prim Type.Nat, AddOp -> G.i (Binary (Wasm.Values.I64 I64Op.Add))
  | Type.Prim Type.Nat, SubOp ->
    Func.share_code env "nat_sub" ["n1", I64Type; "n2", I64Type] [I64Type] (fun env ->
      let get_n1 = G.i (LocalGet (nr 0l)) in
      let get_n2 = G.i (LocalGet (nr 1l)) in
      get_n1 ^^ get_n2 ^^ G.i (Compare (Wasm.Values.I64 I64Op.LtU)) ^^
      G.if_ (StackRep.to_block_type env SR.UnboxedInt)
        (G.i Unreachable)
        (get_n1 ^^ get_n2 ^^ G.i (Binary (Wasm.Values.I64 I64Op.Sub)))
    )
  | Type.Prim Type.Nat, MulOp -> G.i (Binary (Wasm.Values.I64 I64Op.Mul))
  | Type.Prim Type.Nat, DivOp -> G.i (Binary (Wasm.Values.I64 I64Op.DivU))
  | Type.Prim Type.Nat, ModOp -> G.i (Binary (Wasm.Values.I64 I64Op.RemU))
  | Type.Prim Type.Int, AddOp -> G.i (Binary (Wasm.Values.I64 I64Op.Add))
  | Type.Prim Type.Int, SubOp -> G.i (Binary (Wasm.Values.I64 I64Op.Sub))
  | Type.Prim Type.Int, MulOp -> G.i (Binary (Wasm.Values.I64 I64Op.Mul))
  | Type.Prim Type.Int, DivOp -> G.i (Binary (Wasm.Values.I64 I64Op.DivU))
  | Type.Prim Type.Int, ModOp -> G.i (Binary (Wasm.Values.I64 I64Op.RemU))
  | Type.Prim Type.Text, CatOp -> Text.concat env
  | _ -> todo "compile_binop" (Arrange.binop op) (G.i Unreachable)
  )

let compile_eq env t = match t with
  | Type.Prim Type.Text -> Text.compare env
  | Type.Prim Type.Bool -> G.i (Compare (Wasm.Values.I32 I32Op.Eq))
  | Type.Prim (Type.Nat | Type.Int) -> G.i (Compare (Wasm.Values.I64 I64Op.Eq))
  | _ -> G.i Unreachable

let compile_relop env t op =
  StackRep.of_type t,
  Syntax.(match t, op with
  | _, EqOp -> compile_eq env t
  | _, NeqOp -> compile_eq env t ^^
             G.if_ (StackRep.to_block_type env SR.bool)
                   (Bool.lit false) (Bool.lit true)
  | Type.Prim Type.Nat, GeOp -> G.i (Compare (Wasm.Values.I64 I64Op.GeU))
  | Type.Prim Type.Nat, GtOp -> G.i (Compare (Wasm.Values.I64 I64Op.GtU))
  | Type.Prim Type.Nat, LeOp -> G.i (Compare (Wasm.Values.I64 I64Op.LeU))
  | Type.Prim Type.Nat, LtOp -> G.i (Compare (Wasm.Values.I64 I64Op.LtU))
  | Type.Prim Type.Int, GeOp -> G.i (Compare (Wasm.Values.I64 I64Op.GeS))
  | Type.Prim Type.Int, GtOp -> G.i (Compare (Wasm.Values.I64 I64Op.GtS))
  | Type.Prim Type.Int, LeOp -> G.i (Compare (Wasm.Values.I64 I64Op.LeS))
  | Type.Prim Type.Int, LtOp -> G.i (Compare (Wasm.Values.I64 I64Op.LtS))
  | _ -> G.i Unreachable
  )


(* compile_lexp is used for expressions on the left of an
assignment operator, produces some code (with sideffect), and some pure code *)
let rec compile_lexp (env : E.t) exp =
  (fun (sr,code) -> (sr, G.with_region exp.at code)) @@
  match exp.it with
  | VarE var ->
     G.nop,
     Var.set_val env var.it
  | IdxE (e1,e2) ->
     compile_exp_vanilla env e1 ^^ (* offset to array *)
     compile_exp_as env SR.UnboxedInt e2 ^^ (* idx *)
     G.i (Convert (Wasm.Values.I32 I32Op.WrapI64)) ^^
     Array.idx env,
     store_ptr
  | DotE (e, n) ->
     compile_exp_vanilla env e ^^
     (* Only real objects have mutable fields, no need to branch on the tag *)
     Object.idx env e.note.note_typ n,
     store_ptr
  | _ -> todo "compile_lexp" (Arrange_ir.exp exp) (G.i Unreachable, G.nop)

and compile_exp (env : E.t) exp =
  (fun (sr,code) -> (sr, G.with_region exp.at code)) @@
  match exp.it with
  | IdxE (e1, e2)  ->
    SR.Vanilla,
    compile_exp_vanilla env e1 ^^ (* offset to array *)
    compile_exp_as env SR.UnboxedInt e2 ^^ (* idx *)
    G.i (Convert (Wasm.Values.I32 I32Op.WrapI64)) ^^
    Array.idx env ^^
    load_ptr
  | DotE (e, ({it = Syntax.Name n;_} as name)) ->
    SR.Vanilla,
    compile_exp_vanilla env e ^^
    begin match Array.fake_object_idx env n with
    | None -> Object.load_idx env e.note.note_typ name
    | Some array_code ->
      let (set_o, get_o) = new_local env "o" in
      set_o ^^
      get_o ^^
      Tagged.branch env (ValBlockType (Some I32Type)) (
        [ Tagged.Object, get_o ^^ Object.load_idx env e.note.note_typ name
        ; Tagged.Array, get_o ^^ array_code ]
       )
    end
  | ActorDotE (e, ({it = Syntax.Name n;_} as name)) ->
    SR.UnboxedReference,
    if E.mode env <> DfinityMode then G.i Unreachable else
    compile_exp_as env SR.UnboxedReference e ^^
    actor_fake_object_idx env {name with it = n}
  (* We only allow prims of certain shapes, as they occur in the prelude *)
  (* Binary prims *)
  | CallE (_, ({ it = PrimE p; _} as pe), _, { it = TupE [e1;e2]; _}) ->
    SR.Vanilla,
    begin
     compile_exp_vanilla env e1 ^^
     compile_exp_vanilla env e2 ^^
     match p with
      | "Array.init" -> Array.init env
      | "Array.tabulate" -> Array.tabulate env
      | _ -> todo "compile_exp" (Arrange_ir.exp pe) (G.i Unreachable)
    end
  (* Unary prims *)
  | CallE (_, ({ it = PrimE p; _} as pe), _, e) ->
    begin
      match p with
       | "abs" ->
         SR.Vanilla,
         compile_exp_vanilla env e ^^
         Prim.prim_abs env
       | "printInt" ->
         SR.unit,
         compile_exp_vanilla env e ^^
         Dfinity.prim_printInt env
       | "print" ->
         SR.unit,
         compile_exp_vanilla env e ^^
         Dfinity.prim_print env
       | _ ->
         SR.Unreachable,
         todo "compile_exp" (Arrange_ir.exp pe) (G.i Unreachable)
    end
  | VarE var ->
    Var.get_val env var.it
  | AssignE (e1,e2) ->
    SR.unit,
    let (prepare_code, store_code) = compile_lexp env e1  in
    prepare_code ^^
    compile_exp_vanilla env e2 ^^
    store_code
  | LitE l ->
    compile_lit env l
  | AssertE e1 ->
    SR.unit,
    compile_exp_as env SR.bool e1 ^^
    G.if_ (ValBlockType None) G.nop (G.i Unreachable)
  | UnE (t, op, e1) ->
    let sr, code = compile_unop env t op in
    sr,
    compile_exp_as env sr e1 ^^
    code
  | BinE (t, e1, op, e2) ->
    let sr, code = compile_binop env t op in
    sr,
    compile_exp_as env sr e1 ^^
    compile_exp_as env sr e2 ^^
    code
  | RelE (t, e1, op, e2) ->
    let sr, code = compile_relop env t op in
    SR.bool,
    compile_exp_as env sr e1 ^^
    compile_exp_as env sr e2 ^^
    code
  | IfE (scrut, e1, e2) ->
    let code_scrut = compile_exp_as env SR.bool scrut in
    let sr1, code1 = compile_exp env e1 in
    let sr2, code2 = compile_exp env e2 in
    let sr = StackRep.join sr1 sr2 in
    sr,
    code_scrut ^^ G.if_
      (StackRep.to_block_type env sr)
      (code1 ^^ StackRep.adjust env sr1 sr)
      (code2 ^^ StackRep.adjust env sr2 sr)
  | BlockE (decs,_) ->
    compile_decs env decs
  | LabelE (name, _ty, e) ->
    (* The value here can come from many places -- the expression,
       or any of the nested returns. Hard to tell which is the best
       stack representation here.
       So let’s go with Vanialla. *)
    SR.Vanilla,
    G.block_ (StackRep.to_block_type env SR.Vanilla) (
      G.with_current_depth (fun depth ->
        let env1 = E.add_label env name depth in
        compile_exp_vanilla env1 e
      )
    )
  | BreakE (name, e) ->
    let d = E.get_label_depth env name in
    SR.Unreachable,
    compile_exp_vanilla env e ^^
    G.branch_to_ d
  | LoopE (e, None) ->
    SR.Unreachable,
    G.loop_ (ValBlockType None) (compile_exp_unit env e ^^ G.i (Br (nr 0l))
    )
    ^^
   G.i Unreachable
  | LoopE (e1, Some e2) ->
    SR.unit,
    G.loop_ (ValBlockType None) (
      compile_exp_unit env e1 ^^
      compile_exp_as env SR.bool e2 ^^
      G.if_ (ValBlockType None) (G.i (Br (nr 1l))) G.nop
    )
  | WhileE (e1, e2) ->
    SR.unit,
    G.loop_ (ValBlockType None) (
      compile_exp_as env SR.bool e1 ^^
      G.if_ (ValBlockType None) (
        compile_exp_unit env e2 ^^
        G.i (Br (nr 1l))
      ) G.nop
    )
  | RetE e ->
    SR.Unreachable,
    compile_exp_as env (StackRep.of_arity (E.get_n_res env)) e ^^
    G.i Return
  | OptE e ->
    SR.Vanilla,
    Opt.inject env (compile_exp_vanilla env e)
  | TupE es ->
    SR.UnboxedTuple (List.length es),
    G.concat_map (compile_exp_vanilla env) es
  | ProjE (e1,n) ->
    SR.Vanilla,
    compile_exp_vanilla env e1 ^^ (* offset to tuple (an array) *)
    Tuple.load_n (Int32.of_int n)
  | ArrayE (m, t, es) ->
    SR.Vanilla, Array.lit env (List.map (compile_exp_vanilla env) es)
  | ActorE (name, fs, _) ->
    SR.UnboxedReference,
    let captured = Freevars.exp exp in
    let prelude_names = find_prelude_names env in
    if Freevars.M.is_empty (Freevars.diff captured prelude_names)
    then actor_lit env name fs exp.at
    else todo "non-closed actor" (Arrange_ir.exp exp) G.i Unreachable
  | CallE (cc, e1, _, e2) ->
    StackRep.of_arity (cc.Value.n_res),
    let fun_sr, code1 = compile_exp env e1 in
    begin match fun_sr, cc.Value.sort with
     | SR.StaticThing (SR.StaticFun fi), _ ->
        code1 ^^
        compile_unboxed_zero ^^ (* A dummy closure *)
        compile_exp_as env (StackRep.of_arity cc.Value.n_args) e2 ^^ (* the args *)
        G.i (Call (nr fi))
     | _, Type.Local ->
        let (set_clos, get_clos) = new_local env "clos" in
        code1 ^^ StackRep.adjust env fun_sr SR.Vanilla ^^
        set_clos ^^
        get_clos ^^
        compile_exp_as env (StackRep.of_arity cc.Value.n_args) e2 ^^
        get_clos ^^
        Closure.call_closure env cc
     | _, Type.Sharable ->
        let (set_funcref, get_funcref) = new_local env "funcref" in
        code1 ^^ StackRep.adjust env fun_sr SR.UnboxedReference ^^
        set_funcref ^^
        compile_exp_as env (StackRep.of_arity cc.Value.n_args) e2 ^^
        Serialization.serialize_n env cc.Value.n_args ^^
        FuncDec.call_funcref env cc get_funcref
    end
  | SwitchE (e, cs) ->
    SR.Vanilla,
    let code1 = compile_exp_vanilla env e in
    let (set_i, get_i) = new_local env "switch_in" in
    let (set_j, get_j) = new_local env "switch_out" in

    let rec go env cs = match cs with
      | [] -> CanFail (fun k -> k)
      | (c::cs) ->
          let pat = c.it.pat in
          let e = c.it.exp in
          let (env1, code) = compile_pat_local env pat in
          orElse ( CannotFail get_i ^^^ code ^^^
                   CannotFail (compile_exp_vanilla env1 e) ^^^ CannotFail set_j)
                 (go env cs)
          in
      let code2 = go env cs in
      code1 ^^ set_i ^^ orTrap code2 ^^ get_j
  | ForE (p, e1, e2) ->
    SR.unit,
    let code1 = compile_exp_vanilla env e1 in
    let (env1, code2) = compile_mono_pat env p in
    let code3 = compile_exp_unit env1 e2 in

    let (set_i, get_i) = new_local env "iter" in
    (* Store the iterator *)
    code1 ^^
    set_i ^^

    G.loop_ (ValBlockType None) (
      get_i ^^
      Object.load_idx_immut env1 (nr_ (Syntax.Name "next")) ^^
      get_i ^^
      Object.load_idx_immut env1 (nr_ (Syntax.Name "next")) ^^
      Closure.call_closure env1 (Value.local_cc 0 1) ^^
      let (set_oi, get_oi) = new_local env "opt" in
      set_oi ^^

      (* Check for null *)
      get_oi ^^
      Opt.null ^^
      G.i (Compare (Wasm.Values.I32 I32Op.Eq)) ^^
      G.if_ (ValBlockType None)
        G.nop
        ( get_oi ^^ Opt.project ^^
          code2 ^^ code3 ^^ G.i (Br (nr 1l))
        )
    )
  (* Async-wait lowering support features *)
  | DeclareE (name, _, e) ->
    let (env1, i) = E.add_local_with_offset env name.it 1l in
    let sr, code = compile_exp env1 e in
    sr,
    Tagged.obj env Tagged.MutBox [ compile_unboxed_const 0l ] ^^
    G.i (LocalSet (nr i)) ^^
    code
  | DefineE (name, _, e) ->
    SR.unit,
    compile_exp_vanilla env e ^^
    Var.set_val env name.it
  | NewObjE ({ it = Type.Object _ (*sharing*); _}, fs, _) ->
    SR.Vanilla,
    let fs' = fs |> List.map
      (fun (name, id) -> (name, fun env ->
        if Object.is_mut_field env exp.note.note_typ name
        then Var.get_val_ptr env id.it
        else Var.get_val_vanilla env id.it)) in
    Object.lit_raw env fs'
  | _ -> SR.unit, todo "compile_exp" (Arrange_ir.exp exp) (G.i Unreachable)

and compile_exp_as env sr_out e =
  G.with_region e.at (
    let sr_in, code = compile_exp env e in
    code ^^ StackRep.adjust env sr_in sr_out
  )

and compile_exp_as_opt env sr_out_o e =
  let sr_in, code = compile_exp env e in
  G.with_region e.at (
    code ^^
    match sr_out_o with
    | None -> StackRep.drop env sr_in
    | Some sr_out -> StackRep.adjust env sr_in sr_out
  )

and compile_exp_vanilla (env : E.t) exp =
  compile_exp_as env SR.Vanilla exp

and compile_exp_unit (env : E.t) exp =
  compile_exp_as env SR.unit exp


(*
The compilation of declarations (and patterns!) needs to handle mutual recursion.
This requires conceptually thre passes:
 1. First we need to collect all names bound in a block,
    and find locations for then (which extends the environment).
    The environment is extended monotonously: The type-checker ensures that
    a Block does not bind the same name twice.
    We would not need to pass in the environment, just out ... but because
    it is bundled in the E.t type, threading it through is also easy.

 2. We need to allocate memory for them, and store the pointer in the
    WebAssembly local, so that they can be captured by closures.

 3. We go through the declarations, generate the actual code and fill the
    allocated memory.
    This includes creating the actual closure references.

We could do this in separate functions, but I chose to do it in one
 * it means all code related to one constructor is in one place and
 * when generating the actual code, we still “know” the id of the local that
   has the memory location, and don’t have to look it up in the environment.

The first phase works with the `pre_env` passed to `compile_dec`,
while the third phase is a function that expects the final environment. This
enabled mutual recursion.
*)


and compile_lit_pat env l =
  match l with
  | Syntax.NullLit ->
    compile_lit_as env SR.Vanilla l ^^
    G.i (Compare (Wasm.Values.I32 I32Op.Eq))
  | Syntax.BoolLit true ->
    G.nop
  | Syntax.BoolLit false ->
    Bool.lit false ^^
    G.i (Compare (Wasm.Values.I32 I32Op.Eq))
  | Syntax.(NatLit _ | IntLit _) ->
    BoxedInt.unbox env ^^
    compile_lit_as env SR.UnboxedInt l ^^
    compile_eq env (Type.Prim Type.Nat)
  | Syntax.(TextLit t) ->
    Text.lit env t ^^
    Text.compare env
  | _ -> todo "compile_lit_pat" (Arrange.lit l) (G.i Unreachable)

and fill_pat env pat : patternCode =
  PatCode.with_region pat.at @@
  match pat.it with
  | WildP -> CannotFail (G.i Drop)
  | OptP p ->
      let code1 = fill_pat env p in
      let (set_i, get_i) = new_local env "opt_scrut" in
      CanFail (fun fail_code ->
        set_i ^^
        get_i ^^
        Opt.null ^^
        G.i (Compare (Wasm.Values.I32 I32Op.Eq)) ^^
        G.if_ (ValBlockType None) fail_code
          ( get_i ^^
            Opt.project ^^
            with_fail fail_code code1
          )
      )
  | LitP l ->
      CanFail (fun fail_code ->
        compile_lit_pat env l ^^
        G.if_ (ValBlockType None) G.nop fail_code)
  | VarP name ->
      CannotFail (Var.set_val env name.it)
  | TupP ps ->
      let (set_i, get_i) = new_local env "tup_scrut" in
      let rec go i ps env = match ps with
        | [] -> CannotFail G.nop
        | (p::ps) ->
          let code1 = fill_pat env p in
          let code2 = go (i+1) ps env in
          ( CannotFail (get_i ^^ Tuple.load_n (Int32.of_int i)) ^^^
            code1 ^^^
            code2 ) in
      CannotFail set_i ^^^ go 0 ps env
  | AltP (p1, p2) ->
      let code1 = fill_pat env p1 in
      let code2 = fill_pat env p2 in
      let (set_i, get_i) = new_local env "alt_scrut" in
      CannotFail set_i ^^^
      orElse (CannotFail get_i ^^^ code1)
             (CannotFail get_i ^^^ code2)

and alloc_pat_local env pat =
  let (_,d) = Freevars.pat pat in
  AllocHow.S.fold (fun v env ->
    let (env1, _i) = E.add_direct_local env  v
    in env1
  ) d env

and alloc_pat env how pat =
  (fun (env,code) -> (env, G.with_region pat.at code)) @@
  let (_,d) = Freevars.pat pat in
  AllocHow.S.fold (fun v (env,code0) ->
    let (env1, code1) = AllocHow.add_local env how v
    in (env1, code0 ^^ code1)
  ) d (env, G.nop)

and compile_pat_local env pat : E.t * patternCode =
  (* It returns:
     - the extended environment
     - the code to do the pattern matching.
       This expects the  undestructed value is on top of the stack,
       consumes it, and fills the heap
       If the pattern does not match, it branches to the depth at fail_depth.
  *)
  let env1 = alloc_pat_local env pat in
  let fill_code = fill_pat env1 pat in
  (env1, fill_code)

(* Used for mono patterns (ForE) *)
and compile_mono_pat env pat =
  let (env1, fill_code) = compile_pat_local env pat in
  (env1, orTrap fill_code)

(* Used for let patterns: If the patterns is an n-ary tuple pattern,
   we want to compile the expression accordingly, to avoid the reboxing.
*)
and compile_n_ary_pat env how pat =
  (* It returns:
     - the extended environment
     - the code to allocate memory
     - the arity
     - the code to do the pattern matching.
       This expects the  undestructed value is on top of the stack,
       consumes it, and fills the heap
       If the pattern does not match, it branches to the depth at fail_depth.
  *)
  let (env1, alloc_code) = alloc_pat env how pat in
  let arity, fill_code =
    (fun (sr,code) -> (sr, G.with_region pat.at code)) @@
    match pat.it with
    (* Nothing to match: Do not even put something on the stack *)
    | WildP -> None, G.nop
    (* The good case: We have a tuple pattern *)
    | TupP ps when List.length ps <> 1 ->
      Some (SR.UnboxedTuple (List.length ps)),
      (* We have to fill the pattern in reverse order, to take things off the
         stack. This is only ok as long as patterns have no side effects.
      *)
      G.concat_mapi (fun i p -> orTrap (fill_pat env1 p)) (List.rev ps)
    (* The general case: Create a single value, match that. *)
    | _ ->
      Some SR.Vanilla,
      orTrap (fill_pat env1 pat)
  in (env1, alloc_code, arity, fill_code)

(* Used for function patterns
   The complication is that functions are n-ary, and we get the elements
   separately.
   If the function is unary, that’s great.
   If the pattern is a tuple pattern, that is great as well.
   But if not, we need to construct the tuple first.
*)
and compile_func_pat env cc pat =
  let env1 = alloc_pat_local env pat in
  let fill_code get =
    G.with_region pat.at @@
    if cc.Value.n_args = 1
    then
      (* Easy case: unary *)
      get 0 ^^ orTrap (fill_pat env1 pat)
    else
      match pat.it with
      (* Another easy case: Nothing to match *)
      | WildP -> G.nop
      (* The good case: We have a tuple pattern *)
      | TupP ps ->
        assert (List.length ps = cc.Value.n_args);
        G.concat_mapi (fun i p -> get i ^^ orTrap (fill_pat env1 p)) ps
      (* The general case: Construct the tuple, and apply the full pattern *)
      | _ ->
        Array.lit env (Lib.List.table cc.Value.n_args (fun i -> get i)) ^^
        orTrap (fill_pat env1 pat) in
  (env1, fill_code)

and compile_dec pre_env how dec : E.t * G.t * (E.t -> (SR.t * G.t)) =
  (fun (pre_env,alloc_code,mk_code) ->
       (pre_env, G.with_region dec.at alloc_code, fun env ->
         (fun (sr, code) -> (sr, G.with_region dec.at code)) (mk_code env))) @@
  match dec.it with
  | TypD (c,k) ->
    let pre_env1 = E.add_con pre_env c k in
    (pre_env1, G.nop, fun _ -> SR.unit, G.nop)
  | ExpD e ->(pre_env, G.nop, fun env -> compile_exp env e)

  (* A special case for static expressions *)
  | LetD ({it = VarP v; _}, e) when not (AllocHow.M.mem v.it how) ->
    let (static_thing, fill) = compile_static_exp pre_env how e in
    let d = StackRep.deferred_of_static_think pre_env static_thing in
    let pre_env1 = E.add_local_deferred pre_env v.it d in
    ( pre_env1, G.nop, fun env -> fill env; (SR.unit, G.nop))
  | LetD (p, e) ->
    let (pre_env1, alloc_code, pat_arity, fill_code) = compile_n_ary_pat pre_env how p in
    ( pre_env1, alloc_code, fun env ->
      SR.unit,
      compile_exp_as_opt env pat_arity e ^^
      fill_code
    )
  | VarD (name, e) ->
      assert (AllocHow.M.find_opt name.it how = Some AllocHow.LocalMut ||
              AllocHow.M.find_opt name.it how = Some AllocHow.StoreHeap);
      let (pre_env1, alloc_code) = AllocHow.add_local pre_env how name.it in

      ( pre_env1, alloc_code, fun env ->
        SR.unit,
        compile_exp_vanilla env e ^^
        Var.set_val env name.it
      )
  | FuncD (cc, name, typ_binds, p, _rt, e) ->
      (* Get captured variables *)
      let captured = Freevars.captured p e in
      let mk_pat env1 = compile_func_pat env1 cc p in
      let mk_body env1 = compile_exp_as env1 (StackRep.of_arity cc.Value.n_res) e in
      let (pre_env1, alloc_code, mk_code) = FuncDec.dec pre_env how name cc captured mk_pat mk_body dec.at in
      (pre_env1, alloc_code, fun env ->
        (* Bring type parameters into scope *)
        let env1 = E.add_typ_binds env typ_binds in
        let sr, code = Var.get_val env1 name.it in
        sr, mk_code env1 ^^ code
      )

and compile_decs env decs : SR.t * G.t =
  snd (compile_decs_block env decs)

and compile_decs_block env decs : (E.t * (SR.t * G.t)) =
  let how = AllocHow.decs env decs in
  let rec go pre_env decs = match decs with
    | []          -> (pre_env, G.nop, fun _ -> (SR.unit, G.nop))
    | [dec]       -> compile_dec pre_env how dec
    | (dec::decs) ->
        let (pre_env1, alloc_code1, mk_code1) = compile_dec pre_env how dec in
        let (pre_env2, alloc_code2, mk_code2) = go          pre_env1 decs in
        ( pre_env2,
          alloc_code1 ^^ alloc_code2,
          fun env ->
            let (sr1, code1) = mk_code1 env in
            let (sr2, code2) = mk_code2 env in
            (sr2, code1 ^^ StackRep.drop env sr1 ^^ code2)
         ) in
  let (env1, alloc_code, mk_code) = go env decs in
  let (sr, code) = mk_code env1 in
  (env1, (sr, alloc_code ^^ code))

and compile_static_exp env how exp = match exp.it with
  | BlockE ([{ it = FuncD (cc, name, typ_binds, p, _rt, e); _}],_) ->
      (* Get captured variables *)
      let mk_pat env1 = compile_func_pat env1 cc p in
      let mk_body env1 = compile_exp_as env1 (StackRep.of_arity cc.Value.n_res) e in
      let (env1, fill) = FuncDec.dec_closed env cc name mk_pat mk_body exp.at in
      begin match Var.get_val env1 name.it with
      | (SR.StaticThing st, _) -> (st, fill)
      | _ -> assert false
      end
  | _ -> assert false

and compile_prelude env =
  (* Allocate the primitive functions *)
  let (env1, (sr, code)) = compile_decs_block env (E.get_prelude env).it in
  (env1, code ^^ StackRep.drop env sr)

(* Is this a hack? When determining whether an actor is closed,
we should disregard the prelude, because every actor is compiled with the
prelude. So this function compiles the prelude, just to find out the bound names.
*)
and find_prelude_names env =
  (* Create a throw-away environment *)
  let env1 = E.mk_fun_env (E.mk_global (E.mode env) (E.get_prelude env) 0l) 0l 0 in
  let (env2, _) = compile_prelude env1 in
  E.in_scope_set env2


and compile_start_func env (progs : Ir.prog list) : E.func_with_names =
  Func.of_body env [] [] (fun env1 ->
    let rec go env = function
      | [] -> G.nop
      | (prog::progs) ->
        G.with_region prog.at @@
        let (env1, (sr, code1)) = compile_decs_block env prog.it in
        let code2 = go env1 progs in
        code1 ^^ StackRep.drop env1 sr ^^ code2 in
    go env1 progs
    )

and compile_private_actor_field pre_env (f : Ir.exp_field)  =
  let ptr = E.reserve_static_memory pre_env (Int32.mul 2l Heap.word_size) in
  let pre_env1 = E.add_local_static pre_env f.it.id.it (Int32.add Heap.word_size ptr) in
  ( pre_env1, fun env -> G.with_region f.at @@
    compile_unboxed_const ptr ^^
    Tagged.store Tagged.MutBox ^^

    compile_unboxed_const ptr ^^
    compile_exp_vanilla env f.it.exp ^^
    Var.store
  )

and compile_public_actor_field pre_env (f : Ir.exp_field) =
  let (cc, name, _, pat, _rt, exp) =
    let find_func exp = match exp.it with
    | BlockE ([{it = FuncD (cc, name, ty_args, pat, rt, exp); _ }],_) ->
      (cc, name, ty_args, pat, rt, exp)
    | _ -> assert false (* "public actor field not a function" *)
    in find_func f.it.exp in

  let (fi, fill) = E.reserve_fun pre_env name.it in
  E.add_dfinity_type pre_env (fi, Lib.List.make cc.Value.n_args CustomSections.ElemBuf);
  E.add_export pre_env (nr {
    name = Dfinity.explode name.it;
    edesc = nr (FuncExport (nr fi))
  });
  let pre_env1 = E.add_local_deferred_vanilla pre_env name.it
    (fun env -> FuncDec.static_self_message_pointer env name) in

  ( pre_env1, fun env -> G.with_region f.at @@
    let mk_pat inner_env = compile_func_pat inner_env cc pat in
    let mk_body inner_env = compile_exp_as inner_env (StackRep.of_arity cc.Value.n_res) exp in
    let f = FuncDec.compile_static_message env cc mk_pat mk_body f.at in
    fill f;
    G.nop
  )

and compile_actor_field pre_env (f : Ir.exp_field) =
  if f.it.priv.it = Syntax.Private
  then compile_private_actor_field pre_env f
  else compile_public_actor_field pre_env f

and compile_actor_fields env fs =
  (* We need to tie the knot about the enrivonment *)
  let rec go env = function
    | []          -> (env, fun _ -> G.nop)
    | (f::fs) ->
        let (env1, mk_code1) = compile_actor_field env f in
        let (env2, mk_code2) = go env1 fs in
        (env2, fun env -> mk_code1 env ^^ mk_code2 env) in
  let (env1, mk_code2) = go env fs in
  (env1, mk_code2 env1)

and actor_lit outer_env name fs at =
  if E.mode outer_env <> DfinityMode then G.i Unreachable else

  let wasm_binary =
    let env = E.mk_global (E.mode outer_env) (E.get_prelude outer_env) ClosureTable.table_end in

    if E.mode env = DfinityMode then Dfinity.system_imports env;
    Array.common_funcs env;

    let start_fun = Func.of_body env [] [] (fun env3 -> G.with_region at @@
      (* Compile stuff here *)
      let (env4, prelude_code) = compile_prelude env3 in

      (* Bind the self pointer *)
      let env5 = E.add_local_deferred_vanilla env4 name.it Dfinity.get_self_reference in
      let (_env6, init_code)  = compile_actor_fields env5 fs in

      prelude_code ^^ init_code) in

    let start_fi = E.add_fun env start_fun "start" in
    let m = conclude_module env name.it start_fi in
    let (_map, wasm_binary) = CustomModule.encode m in
    wasm_binary in

  let (set_a, get_a) = new_local outer_env "actor" in
  Dfinity.compile_databuf_of_bytes outer_env wasm_binary ^^
  (* Create actorref *)
  G.i (Call (nr (Dfinity.module_new_i outer_env))) ^^
  G.i (Call (nr (Dfinity.actor_new_i outer_env))) ^^
  set_a ^^

  (* Call the "start" function *)
  compile_unboxed_const FuncDec.tmp_table_slot ^^
  get_a ^^
  Dfinity.compile_databuf_of_bytes outer_env "start" ^^
  G.i (Call (nr (Dfinity.actor_export_i outer_env))) ^^
  G.i (Call (nr (Dfinity.func_internalize_i outer_env))) ^^
  compile_unboxed_const FuncDec.tmp_table_slot ^^
  G.i (CallIndirect (nr (E.func_type outer_env (FuncType ([],[]))))) ^^

  get_a

and actor_fake_object_idx env name =
    Dfinity.compile_databuf_of_bytes env (name.it) ^^
    G.i (Call (nr (Dfinity.actor_export_i env)))

and conclude_module env module_name start_fi =

  Dfinity.default_exports env;
  GC.register env (E.get_end_of_static_memory env);

<<<<<<< HEAD
  if E.mode env = DfinityMode then
    E.add_export env (nr {
      name = Dfinity.explode "start";
      edesc = nr (FuncExport (nr start_fi))
    });

=======
>>>>>>> d0b8fda0
  let func_imports = E.get_func_imports env in
  let ni = List.length func_imports in
  let ni' = Int32.of_int ni in

  let other_imports = E.get_other_imports env in

  let funcs = E.get_funcs env in
  let nf = List.length funcs in
  let nf' = Wasm.I32.of_int_u nf in

  let table_sz = Int32.add nf' ni' in

<<<<<<< HEAD
  let memories = if E.mode env = DfinityMode
    then []
    else
      [nr {mtype = MemoryType {min = E.mem_size env; max = None}} ] in
=======
  let memories = [nr {mtype = MemoryType {min = E.mem_size env; max = None}} ] in
>>>>>>> d0b8fda0

  (* We want to put all persistent globals first:
     The index in the persist annotation refers to the index in the
     list of *exported* globals, not all globals (at least with v8) *)
  let globals = [
      (* End-of-heap pointer *)
      nr { gtype = GlobalType (I32Type, Mutable);
        value = nr (G.to_instr_list (compile_unboxed_const (E.get_end_of_static_memory env)))
      };
      ] in

  let data = List.map (fun (offset, init) -> nr {
    index = nr 0l;
    offset = nr (G.to_instr_list (compile_unboxed_const offset));
    init;
    }) (E.get_static_memory env) in

  { module_ = nr {
      types = List.map nr (E.get_types env);
      funcs = List.map (fun (f,_,_) -> f) funcs;
      tables = [ nr { ttype = TableType ({min = table_sz; max = Some table_sz}, FuncRefType) } ];
      elems = [ nr {
        index = nr 0l;
        offset = nr (G.to_instr_list (compile_unboxed_const ni'));
        init = List.mapi (fun i _ -> nr (Wasm.I32.of_int_u (ni + i))) funcs } ];
      start = if E.mode env = DfinityMode then None else Some (nr start_fi);
      globals = globals;
      memories = memories;
      imports = func_imports @ other_imports;
      exports = E.get_exports env;
      data
    };
    types = E.get_dfinity_types env;
    persist = [ (Heap.heap_global, CustomSections.I32) ];
    module_name;
    function_names =
	List.mapi (fun i (f,n,_) -> Int32.(add ni' (of_int i), n)) funcs;
    locals_names =
	List.mapi (fun i (f,_,ln) -> Int32.(add ni' (of_int i), ln)) funcs;
  }

let compile mode module_name (prelude : Ir.prog) (progs : Ir.prog list) : extended_module =
  let env = E.mk_global mode prelude ClosureTable.table_end in

  if E.mode env = DfinityMode then Dfinity.system_imports env;
  Array.common_funcs env;
  let start_fun = compile_start_func env (prelude :: progs) in
  let start_fi = E.add_fun env start_fun "start" in
  conclude_module env module_name start_fi<|MERGE_RESOLUTION|>--- conflicted
+++ resolved
@@ -301,11 +301,7 @@
     then reg env.func_imports f
     else assert false (* "add all imports before all functions!" *)
 
-<<<<<<< HEAD
   let add_other_import (env : t) m =
-=======
-  let _add_other_import (env : t) m =
->>>>>>> d0b8fda0
     let _ = reg env.other_imports m in ()
 
   let add_export (env : t) e = let _ = reg env.exports e in ()
@@ -3809,15 +3805,12 @@
   Dfinity.default_exports env;
   GC.register env (E.get_end_of_static_memory env);
 
-<<<<<<< HEAD
   if E.mode env = DfinityMode then
     E.add_export env (nr {
       name = Dfinity.explode "start";
       edesc = nr (FuncExport (nr start_fi))
     });
 
-=======
->>>>>>> d0b8fda0
   let func_imports = E.get_func_imports env in
   let ni = List.length func_imports in
   let ni' = Int32.of_int ni in
@@ -3830,14 +3823,10 @@
 
   let table_sz = Int32.add nf' ni' in
 
-<<<<<<< HEAD
   let memories = if E.mode env = DfinityMode
     then []
     else
       [nr {mtype = MemoryType {min = E.mem_size env; max = None}} ] in
-=======
-  let memories = [nr {mtype = MemoryType {min = E.mem_size env; max = None}} ] in
->>>>>>> d0b8fda0
 
   (* We want to put all persistent globals first:
      The index in the persist annotation refers to the index in the
