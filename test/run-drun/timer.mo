--- conflicted
+++ resolved
@@ -9,11 +9,8 @@
 | 1.0 | YEP! |
 | 2.0 | DIM! |
 | 3.0 | ROOK! |
-| 4.0 | DIM! |
-| 6.0 | DIM! |
-| 8.0 | BATT! |
-| 13.0 | BATT! |
-| 18.0 | BATT! |
+| 4.0 | BAT! |
+| 5.0 | BAT! |
 */
 
 actor {
@@ -23,11 +20,7 @@
   };
 
   var count = 0;
-<<<<<<< HEAD
   var max = 5;
-=======
-  var max = 8;
->>>>>>> 52fb9199
   let raw_rand = (actor "aaaaa-aa" : actor { raw_rand : () -> async Blob }).raw_rand;
   let second : Nat64 = 1_000_000_000;
 
@@ -36,7 +29,6 @@
 
      var last = 0;
      let id1 = setTimer(1 * second, false, func () : async () { count += 1; debugPrint "YEP!" });
-<<<<<<< HEAD
      let id2 = setTimer(2 * second, false, func () : async () { count += 1; debugPrint "DIM!" });
      let id3 = setTimer(3 * second, false, func () : async () {
          count += 1;
@@ -45,22 +37,11 @@
            count += 1; debugPrint "BATT!"; 
            if (count == max) { cancelTimer last; } 
          });
-=======
-     let id2 = setTimer(2 * second, true, func () : async () { count += 1; debugPrint "DIM!" });
-     let id3 = setTimer(3 * second, false, func () : async () {
-         count += 1;
-         debugPrint "ROOK!";
-         ignore setTimer(5 * second, true, func () : async () { count += 1; debugPrint "BATT!" })
->>>>>>> 52fb9199
      });
 
      while (count < max) {
        ignore await raw_rand(); // yield to scheduler
        attempts += 1;
-<<<<<<< HEAD
-=======
-       if (count >= 5) { cancelTimer id2 };
->>>>>>> 52fb9199
        if (attempts >= 200 and count == 0)
          throw error("he's dead Jim");
      };
