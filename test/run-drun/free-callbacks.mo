--- conflicted
+++ resolved
@@ -6,12 +6,8 @@
   public func go() : async () {
     await ping();
     let s0 = Prim.rts_heap_size();
-<<<<<<< HEAD
-    let length = 4 * 1024 * 1024;
-=======
     // Large enough size to use new allocation partition for the incremental GC.
     let length = 8 * 1024 * 1024;
->>>>>>> 1cdfde67
     var a = Prim.Array_init<()>(length, ());
     // discard bigger array a
     a := Prim.Array_init<()>(0, ());
@@ -33,11 +29,7 @@
     // Checks that GC correctly discards or retains the arrays.
     // Using --forced-gc and allowing young collection for generational GC.
     // It allows for some wiggle room
-<<<<<<< HEAD
-    let reserve = 1024;
-=======
     let reserve = 9_000;
->>>>>>> 1cdfde67
     assert (+s1-s0 < reserve);
     assert (+s2-s0 > 4 * +length - reserve);
   };
