--- conflicted
+++ resolved
@@ -8,13 +8,8 @@
 // CHECK-NEXT:    call $init
 // CHECK-NEXT:    i32.const 0
 // CHECK-NEXT:    call 30
-<<<<<<< HEAD
-// CHECK-NEXT:    global.set 3
+// CHECK-NEXT:    global.set 4
 // CHECK-NEXT:    call ${{copying_gc|compacting_gc|generational_gc|incremental_gc}}
-=======
-// CHECK-NEXT:    global.set 4
-// CHECK-NEXT:    call ${{copying_gc|compacting_gc|generational_gc}}
->>>>>>> 88486d59
 // CHECK-NEXT:    i32.const 0
 // CHECK-NEXT:    call 30
 // CHECK-NEXT:    global.get 4
