//MOC-FLAG --compacting-gc --rts-stack-pages 32 -measure-rts-stack
import { errorMessage; performanceCounter; rts_heap_size; rts_max_stack_size; debugPrint; } = "mo:⛔";

actor stack {
    let expectedMinimumSize = 31_000;

<<<<<<< HEAD
    var log : Text = "";

=======
>>>>>>> 1cdfde67
    public func ser() : async () { await go(false) };
    public func deser() : async () { await go(true) };

    public func go(deserialize : Bool) : async () {
<<<<<<< HEAD
        log := "";
=======
>>>>>>> 1cdfde67
        var i = 0;
        type List = {
          #some : ((), List);
          #none
        };
        var l : List = #none;
        var done = false;
        while (not done) {
          try {
            await async {
              var c = 0;
              while (c < 1024) {
                l := (#some ((),l));
                i += 1;
                c += 1
              };
              let b = to_candid(l);

              let o : ?(List) =
               if deserialize
                 from_candid(b)
               else null;
              ()
            }
          } catch e {
            debugPrint(errorMessage(e));
            done := true
          }
        };
        
        assert(i > expectedMinimumSize);
        
        let b = to_candid(l);
        debugPrint("serialized");

        let o : ?(List) =
          if deserialize
            from_candid(b)
          else null;

        if deserialize debugPrint("deserialized");
    }


}
//SKIP run-low
//SKIP run
//SKIP run-ir
//SKIP ic-ref-run
//CALL ingress ser 0x4449444C0000
//CALL ingress deser 0x4449444C0000<|MERGE_RESOLUTION|>--- conflicted
+++ resolved
@@ -4,19 +4,10 @@
 actor stack {
     let expectedMinimumSize = 31_000;
 
-<<<<<<< HEAD
-    var log : Text = "";
-
-=======
->>>>>>> 1cdfde67
     public func ser() : async () { await go(false) };
     public func deser() : async () { await go(true) };
 
     public func go(deserialize : Bool) : async () {
-<<<<<<< HEAD
-        log := "";
-=======
->>>>>>> 1cdfde67
         var i = 0;
         type List = {
           #some : ((), List);
