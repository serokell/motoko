--- conflicted
+++ resolved
@@ -36,11 +36,7 @@
 addCompilerArgs Drun = id
 
 addEmbedderArgs Reference = id
-<<<<<<< HEAD
-addEmbedderArgs (WasmTime _) = ("--wasm-features=memory64" :) . ("--disable-cache" :)
-=======
-addEmbedderArgs (WasmTime _) = ("--disable-cache" :) . ("--enable-cranelift-nan-canonicalization" :) . ("--wasm-features" :) . ("multi-memory,bulk-memory" :)
->>>>>>> c6071a03
+addEmbedderArgs (WasmTime _) = ("--disable-cache" :) . ("--enable-cranelift-nan-canonicalization" :) . ("--wasm-features" :) . ("memory64,multi-memory,bulk-memory" :)
 addEmbedderArgs Drun = ("--extra-batches" :) . ("10" :)
 
 embedderInvocation :: Embedder -> [Text] -> [Text]
