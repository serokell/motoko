--- conflicted
+++ resolved
@@ -50,11 +50,7 @@
 assert(null == deserArrayNat (serArrayInt arrayInt));
 assert((?arrayInt) == deserArrayInt (serArrayInt arrayInt));
 let heapDifference = Prim.rts_heap_size() : Int - started_with;
-<<<<<<< HEAD
-assert(heapDifference <= +30_000);
-=======
 assert(heapDifference <= 30_000);
->>>>>>> c4c98d7c
 
 //SKIP run
 //SKIP run-ir
