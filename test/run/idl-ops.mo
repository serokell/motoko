import Prim "mo:⛔";

// like idl.mo, but using to_candid, from_candid

func serUnit() : Blob = to_candid ();
func deserUnit(x : Blob) : ?() = from_candid x;

func serNats(x: Nat, y: Nat, z: Nat) : Blob = to_candid (x,y,z);
func deserNats(x: Blob) : ?(Nat, Nat, Nat) = from_candid x;

func serBool(x: Bool) : Blob = to_candid (x);
func deserBool(x: Blob) : ?(Bool) = from_candid x;

func serText(x: Text) : Blob = to_candid (x);
func deserText(x: Blob) : ?(Text) = from_candid x;

Prim.debugPrint(debug_show (serUnit ()));
Prim.debugPrint(debug_show (serNats (1,2,3)));
Prim.debugPrint(debug_show (serText "Hello World!"));
Prim.debugPrint(debug_show (serBool true));
Prim.debugPrint(debug_show (serBool false));

// unit and triples

assert (?() == deserUnit (serUnit ()));
assert(?(1,2,3) == (deserNats (serNats (1,2,3)) : ?(Nat,Nat,Nat)));
assert(?(1,2,3) == (from_candid (to_candid (1,2,3)) : ?(Nat,Nat,Nat)));

// singletons

assert(?(true) == deserBool (serBool true));
assert(?(false) == deserBool (serBool false));
assert (?("Hello World!") == deserText (serText "Hello World!"));

let arrayNat : [Nat] = [0,1,2,4,8,16,32,64,128,256,512,1024,2048,4096,8192,16384,32768,65536,131072,262144,524288,1048576,2097152,4194304,8388608,16777216,33554432,67108864,134217728,268435456,536870912,1073741824,2147483648,4294967296,8589934592,17179869184,34359738368];

let arrayInt : [Int] = [-1,-2,-4,-8,-16,-32,-64,-128,-256,-512,-1024,-2048,-4096,-8192,-16384,-32768,-65536,-131072,-262144,-524288,-1048576,-2097152,-4194304,-8388608,-16777216,-33554432,-67108864,-134217728,-268435456,-536870912,-1073741824,-2147483648,-4294967296,-8589934592,-17179869184,-34359738368,-68719476736];

func serArrayNat(a: [Nat]) : Blob = to_candid(a);
func deserArrayNat(b: Blob) : ?[Nat] = from_candid(b);

func serArrayInt(a: [Int]) : Blob = to_candid(a);
func deserArrayInt(b: Blob) : ?[Int] = from_candid(b);

let started_with = Prim.rts_heap_size();
assert((?arrayNat) == deserArrayNat (serArrayNat arrayNat));
assert((?arrayNat) == deserArrayInt (serArrayNat arrayNat));
assert((?arrayNat) == deserArrayInt (serArrayInt arrayNat));
assert((?arrayNat) == deserArrayInt (serArrayInt arrayNat));
assert(null == deserArrayNat (serArrayInt arrayInt));
assert((?arrayInt) == deserArrayInt (serArrayInt arrayInt));
let heapDifference = Prim.rts_heap_size() : Int - started_with;
// Difference between incremental and non-incremental GC
<<<<<<< HEAD
assert(heapDifference == +3_840 or heapDifference == +4_080);
=======
assert(heapDifference <= +8_046);
>>>>>>> 6bafaad9

//SKIP run
//SKIP run-ir
//SKIP run-low<|MERGE_RESOLUTION|>--- conflicted
+++ resolved
@@ -51,11 +51,7 @@
 assert((?arrayInt) == deserArrayInt (serArrayInt arrayInt));
 let heapDifference = Prim.rts_heap_size() : Int - started_with;
 // Difference between incremental and non-incremental GC
-<<<<<<< HEAD
-assert(heapDifference == +3_840 or heapDifference == +4_080);
-=======
 assert(heapDifference <= +8_046);
->>>>>>> 6bafaad9
 
 //SKIP run
 //SKIP run-ir
