--- conflicted
+++ resolved
@@ -4,12 +4,6 @@
 Caused by:
     0: failed to invoke command default
     1: error while executing at wasm backtrace:
-<<<<<<< HEAD
-         0: neg32_trap<Int16>
-         1: init
-         2: _start
-=======
          0: init
          1: _start
->>>>>>> ddbc8458
     2: wasm trap: unreachable