--- conflicted
+++ resolved
@@ -2,9 +2,5 @@
 ingress Completed: Reply: 0x4449444c0000
 debug.print: {cycles = 2_493_575; size = +59_652}
 ingress Completed: Reply: 0x4449444c0000
-<<<<<<< HEAD
-debug.print: {cycles = 103_046_049; size = +1_817_872}
-=======
 debug.print: {cycles = 103_046_415; size = +1_817_872}
->>>>>>> 7081e3d7
 ingress Completed: Reply: 0x4449444c0000