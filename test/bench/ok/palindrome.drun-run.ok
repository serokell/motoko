ingress Completed: Reply: 0x4449444c016c01b3c4b1f204680100010a00000000000000000101
ingress Completed: Reply: 0x4449444c0000
<<<<<<< HEAD
debug.print: (true, +3_056, 31_326)
debug.print: (false, +3_056, 29_820)
debug.print: (false, +3_056, 31_275)
debug.print: (true, +2_280, 30_086)
debug.print: (false, +2_256, 27_906)
debug.print: (false, +2_256, 29_856)
=======
debug.print: (true, +1_544, 26_857)
debug.print: (false, +1_544, 25_081)
debug.print: (false, +1_544, 26_791)
debug.print: (true, +1_156, 27_161)
debug.print: (false, +1_144, 24_624)
debug.print: (false, +1_144, 26_994)
>>>>>>> eeceffcf
ingress Completed: Reply: 0x4449444c0000<|MERGE_RESOLUTION|>--- conflicted
+++ resolved
@@ -1,18 +1,9 @@
 ingress Completed: Reply: 0x4449444c016c01b3c4b1f204680100010a00000000000000000101
 ingress Completed: Reply: 0x4449444c0000
-<<<<<<< HEAD
-debug.print: (true, +3_056, 31_326)
-debug.print: (false, +3_056, 29_820)
-debug.print: (false, +3_056, 31_275)
-debug.print: (true, +2_280, 30_086)
-debug.print: (false, +2_256, 27_906)
-debug.print: (false, +2_256, 29_856)
-=======
-debug.print: (true, +1_544, 26_857)
-debug.print: (false, +1_544, 25_081)
-debug.print: (false, +1_544, 26_791)
-debug.print: (true, +1_156, 27_161)
-debug.print: (false, +1_144, 24_624)
-debug.print: (false, +1_144, 26_994)
->>>>>>> eeceffcf
+debug.print: (true, +3_056, 28_707)
+debug.print: (false, +3_056, 26_790)
+debug.print: (false, +3_056, 28_635)
+debug.print: (true, +2_280, 29_267)
+debug.print: (false, +2_256, 26_412)
+debug.print: (false, +2_256, 29_082)
 ingress Completed: Reply: 0x4449444c0000