ingress Completed: Reply: 0x4449444c016c01b3c4b1f204680100010a00000000000000000101
ingress Completed: Reply: 0x4449444c0000
<<<<<<< HEAD
debug.print: (true, +1_468, 14_827)
debug.print: (false, +1_468, 13_945)
debug.print: (false, +1_468, 14_815)
debug.print: (true, +1_084, 14_346)
debug.print: (false, +1_084, 12_993)
debug.print: (false, +1_084, 14_298)
=======
debug.print: (true, +1_188, 12_469)
debug.print: (false, +1_188, 11_814)
debug.print: (false, +1_188, 12_459)
debug.print: (true, +868, 12_073)
debug.print: (false, +868, 11_080)
debug.print: (false, +868, 12_040)
>>>>>>> 499c4cae
ingress Completed: Reply: 0x4449444c0000<|MERGE_RESOLUTION|>--- conflicted
+++ resolved
@@ -1,18 +1,9 @@
 ingress Completed: Reply: 0x4449444c016c01b3c4b1f204680100010a00000000000000000101
 ingress Completed: Reply: 0x4449444c0000
-<<<<<<< HEAD
-debug.print: (true, +1_468, 14_827)
-debug.print: (false, +1_468, 13_945)
-debug.print: (false, +1_468, 14_815)
-debug.print: (true, +1_084, 14_346)
-debug.print: (false, +1_084, 12_993)
-debug.print: (false, +1_084, 14_298)
-=======
-debug.print: (true, +1_188, 12_469)
-debug.print: (false, +1_188, 11_814)
-debug.print: (false, +1_188, 12_459)
-debug.print: (true, +868, 12_073)
-debug.print: (false, +868, 11_080)
-debug.print: (false, +868, 12_040)
->>>>>>> 499c4cae
+debug.print: (true, +1_468, 14_826)
+debug.print: (false, +1_468, 13_944)
+debug.print: (false, +1_468, 14_814)
+debug.print: (true, +1_084, 14_345)
+debug.print: (false, +1_084, 12_992)
+debug.print: (false, +1_084, 14_297)
 ingress Completed: Reply: 0x4449444c0000