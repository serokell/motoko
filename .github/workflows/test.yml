--- conflicted
+++ resolved
@@ -105,11 +105,6 @@
 
   artifacts:
     if: github.event_name == 'pull_request' && github.event.pull_request.head.repo.full_name == github.repository && contains(github.event.pull_request.labels.*.name, 'build_artifacts')
-<<<<<<< HEAD
-    needs: tests
-    concurrency: ci-${{ github.ref }}
-=======
->>>>>>> 7081e3d7
     strategy:
       matrix:
         os: [ ubuntu-latest, macos-latest ]
