# Array
Provides extended utility functions on Arrays.

Note the difference between mutable and non-mutable arrays below.

WARNING: If you are looking for a list that can grow and shrink in size,
it is recommended you use either the Buffer class or the List class for
those purposes. Arrays must be created with a fixed size.

Import from the base library to use this module.
```motoko name=import
import Array "mo:base/Array";
```

## Function `init`
``` motoko no-repl
func init<X>(size : Nat, initValue : X) : [var X]
```

Create a mutable array with `size` copies of the initial value.

```motoko include=import
let array = Array.init<Nat>(4, 2);
```

Runtime: O(size)
Space: O(size)

## Function `tabulate`
``` motoko no-repl
func tabulate<X>(size : Nat, generator : Nat -> X) : [X]
```

Create an immutable array of size `size`. Each element at index i
is created by applying `generator` to i.

```motoko include=import
let array : [Nat] = Array.tabulate<Nat>(4, func i = i * 2);
```

Runtime: O(size)
Space: O(size)

*Runtime and space assumes that `generator` runs in O(1) time and space.

## Function `tabulateVar`
``` motoko no-repl
func tabulateVar<X>(size : Nat, generator : Nat -> X) : [var X]
```

Create a mutable array of size `size`. Each element at index i
is created by applying `generator` to i.

```motoko include=import
let array : [var Nat] = Array.tabulateVar<Nat>(4, func i = i * 2);
array[2] := 0;
array
```

Runtime: O(size)
Space: O(size)

*Runtime and space assumes that `generator` runs in O(1) time and space.

## Function `freeze`
``` motoko no-repl
func freeze<X>(varArray : [var X]) : [X]
```

Transforms a mutable array into an immutable array.

```motoko include=import

let varArray = [var 0, 1, 2];
varArray[2] := 3;
let array = Array.freeze<Nat>(varArray);
```

Runtime: O(size)

Space: O(1)

## Function `thaw`
``` motoko no-repl
func thaw<A>(array : [A]) : [var A]
```

Transforms an immutable array into a mutable array.

```motoko include=import

let array = [0, 1, 2];
let varArray = Array.thaw<Nat>(array);
varArray[2] := 3;
varArray
```

Runtime: O(size)

Space: O(1)

## Function `equal`
``` motoko no-repl
func equal<X>(array1 : [X], array2 : [X], equal : (X, X) -> Bool) : Bool
```

Tests if two arrays contain equal values (i.e. they represent the same
list of elements). Uses `equal` to compare elements in the arrays.

```motoko include=import
// Use the equal function from the Nat module to compare Nats
import {equal} "mo:base/Nat";

let array1 = [0, 1, 2, 3];
let array2 = [0, 1, 2, 3];
Array.equal(array1, array2, equal)
```

Runtime: O(size1 + size2)

Space: O(1)

*Runtime and space assumes that `equal` runs in O(1) time and space.

## Function `find`
``` motoko no-repl
func find<X>(array : [X], predicate : X -> Bool) : ?X
```

Returns the first value in `array` for which `predicate` returns true.
If no element satisfies the predicate, returns null.

```motoko include=import
let array = [1, 9, 4, 8];
Array.find<Nat>(array, func x = x > 8)
```
Runtime: O(size)

Space: O(1)

*Runtime and space assumes that `predicate` runs in O(1) time and space.

## Function `append`
``` motoko no-repl
func append<X>(array1 : [X], array2 : [X]) : [X]
```

Create a new array by appending the values of `array1` and `array2`.
@deprecated `Array.append` copies its arguments and has linear complexity;
when used in a loop, consider using a `Buffer`, and `Buffer.append`, instead.

```motoko include=import
let array1 = [1, 2, 3];
let array2 = [4, 5, 6];
Array.append<Nat>(array1, array2)
```
Runtime: O(size1 + size2)

Space: O(size1 + size2)

## Function `sort`
``` motoko no-repl
func sort<X>(array : [X], compare : (X, X) -> Order.Order) : [X]
```

Sorts the elements in the array according to `compare`.
Sort is deterministic and stable.

```motoko include=import
import Nat "mo:base/Nat";

let array = [4, 2, 6];
Array.sort(array, Nat.compare)
```
Runtime: O(size * log(size))

Space: O(size)
*Runtime and space assumes that `compare` runs in O(1) time and space.

## Function `sortInPlace`
``` motoko no-repl
func sortInPlace<X>(array : [var X], compare : (X, X) -> Order.Order)
```

Sorts the elements in the array, __in place__, according to `compare`.
Sort is deterministic, stable, and in-place.

```motoko include=import

import {compare} "mo:base/Nat";

let array = [var 4, 2, 6];
Array.sortInPlace(array, compare);
array
```
Runtime: O(size * log(size))

Space: O(size)
*Runtime and space assumes that `compare` runs in O(1) time and space.

## Function `reverse`
``` motoko no-repl
func reverse<X>(array : [X]) : [X]
```

Creates a new array by reversing the order of elements in `array`.

```motoko include=import

let array = [10, 11, 12];

Array.reverse(array)
```

Runtime: O(size)

Space: O(1)

## Function `map`
``` motoko no-repl
func map<X, Y>(array : [X], f : X -> Y) : [Y]
```

Creates a new array by applying `f` to each element in `array`. `f` "maps"
each element it is applied to of type `X` to an element of type `Y`.
Retains original ordering of elements.

```motoko include=import

let array = [0, 1, 2, 3];
Array.map<Nat, Nat>(array, func x = x * 3)
```

Runtime: O(size)

Space: O(size)

*Runtime and space assumes that `f` runs in O(1) time and space.

## Function `filter`
``` motoko no-repl
func filter<X>(array : [X], predicate : X -> Bool) : [X]
```

Creates a new array by applying `predicate` to every element
in `array`, retaining the elements for which `predicate` returns true.

```motoko include=import
let array = [4, 2, 6, 1, 5];
let evenElements = Array.filter<Nat>(array, func x = x % 2 == 0);
```
Runtime: O(size)

Space: O(size)
*Runtime and space assumes that `predicate` runs in O(1) time and space.

## Function `mapEntries`
``` motoko no-repl
func mapEntries<X, Y>(array : [X], f : (X, Nat) -> Y) : [Y]
```

Creates a new array by applying `f` to each element in `array` and its index.
Retains original ordering of elements.

```motoko include=import

let array = [10, 10, 10, 10];
Array.mapEntries<Nat, Nat>(array, func (x, i) = i * x)
```

Runtime: O(size)

Space: O(size)

*Runtime and space assumes that `f` runs in O(1) time and space.

## Function `mapFilter`
``` motoko no-repl
func mapFilter<X, Y>(array : [X], f : X -> ?Y) : [Y]
```

Creates a new array by applying `f` to each element in `array`,
and keeping all non-null elements. The ordering is retained.

```motoko include=import
import {toText} "mo:base/Nat";

let array = [4, 2, 0, 1];
let newArray =
  Array.mapFilter<Nat, Text>( // mapping from Nat to Text values
    array,
    func x = if (x == 0) { null } else { ?toText(100 / x) } // can't divide by 0, so return null
  );
```
Runtime: O(size)

Space: O(size)
*Runtime and space assumes that `f` runs in O(1) time and space.

## Function `mapResult`
``` motoko no-repl
func mapResult<X, Y, E>(array : [X], f : X -> Result.Result<Y, E>) : Result.Result<[Y], E>
```

Creates a new array by applying `f` to each element in `array`.
If any invocation of `f` produces an `#err`, returns an `#err`. Otherwise
returns an `#ok` containing the new array.

```motoko include=import
let array = [4, 3, 2, 1, 0];
// divide 100 by every element in the array
Array.mapResult<Nat, Nat, Text>(array, func x {
  if (x > 0) {
    #ok(100 / x)
  } else {
    #err "Cannot divide by zero"
  }
})
```

Runtime: O(size)

Space: O(size)

*Runtime and space assumes that `f` runs in O(1) time and space.

## Function `chain`
``` motoko no-repl
func chain<X, Y>(array : [X], k : X -> [Y]) : [Y]
```

Creates a new array by applying `k` to each element in `array`,
and concatenating the resulting arrays in order. This operation
is similar to what in other functional languages is known as monadic bind.

```motoko include=import
import Nat "mo:base/Nat";

let array = [1, 2, 3, 4];
Array.chain<Nat, Int>(array, func x = [x, -x])

```
Runtime: O(size)

Space: O(size)
*Runtime and space assumes that `k` runs in O(1) time and space.

## Function `foldLeft`
``` motoko no-repl
func foldLeft<X, A>(array : [X], base : A, combine : (A, X) -> A) : A
```

Collapses the elements in `array` into a single value by starting with `base`
and progessively combining elements into `base` with `combine`. Iteration runs
left to right.

```motoko include=import
import {add} "mo:base/Nat";

let array = [4, 2, 0, 1];
let sum =
  Array.foldLeft<Nat, Nat>(
    array,
    0, // start the sum at 0
    func(sumSoFar, x) = sumSoFar + x // this entire function can be replaced with `add`!
  );
```

Runtime: O(size)

Space: O(1)

*Runtime and space assumes that `combine` runs in O(1) time and space.

## Function `foldRight`
``` motoko no-repl
func foldRight<X, A>(array : [X], base : A, combine : (X, A) -> A) : A
```

Collapses the elements in `array` into a single value by starting with `base`
and progessively combining elements into `base` with `combine`. Iteration runs
right to left.

```motoko include=import
import {toText} "mo:base/Nat";

let array = [1, 9, 4, 8];
let bookTitle = Array.foldRight<Nat, Text>(array, "", func(x, acc) = toText(x) # acc);
```

Runtime: O(size)

Space: O(1)

*Runtime and space assumes that `combine` runs in O(1) time and space.

## Function `flatten`
``` motoko no-repl
func flatten<X>(arrays : [[X]]) : [X]
```

Flattens the array of arrays into a single array. Retains the original
ordering of the elements.

```motoko include=import

let arrays = [[0, 1, 2], [2, 3], [], [4]];
Array.flatten<Nat>(arrays)
```

Runtime: O(number of elements in array)

Space: O(number of elements in array)

## Function `make`
``` motoko no-repl
func make<X>(element : X) : [X]
```

Create an array containing a single value.

```motoko include=import
Array.make(2)
```

Runtime: O(1)

Space: O(1)

## Function `vals`
``` motoko no-repl
func vals<X>(array : [X]) : I.Iter<X>
```

Returns an Iterator (`Iter`) over the elements of `array`.
Iterator provides a single method `next()`, which returns
elements in order, or `null` when out of elements to iterate over.

NOTE: You can also use `array.vals()` instead of this function. See example
below.

```motoko include=import

let array = [10, 11, 12];

var sum = 0;
for (element in array.vals()) {
  sum += element;
};
sum
```

Runtime: O(1)

Space: O(1)

## Function `keys`
``` motoko no-repl
func keys<X>(array : [X]) : I.Iter<Nat>
```

Returns an Iterator (`Iter`) over the indices of `array`.
Iterator provides a single method `next()`, which returns
indices in order, or `null` when out of index to iterate over.

NOTE: You can also use `array.keys()` instead of this function. See example
below.

```motoko include=import

let array = [10, 11, 12];

var sum = 0;
for (element in array.keys()) {
  sum += element;
};
sum
```

Runtime: O(1)

Space: O(1)

## Function `size`
``` motoko no-repl
func size<X>(array : [X]) : Nat
```

Returns the size of `array`.

NOTE: You can also use `array.size()` instead of this function. See example
below.

```motoko include=import

let array = [10, 11, 12];
let size = Array.size(array);
```

Runtime: O(1)

Space: O(1)

## Function `subArray`
``` motoko no-repl
<<<<<<< HEAD
func subArray<X>(arr : [X], start : Nat, length : Nat) : [X]
=======
func subArray<X>(array : [X], start : Nat, length : Nat) : [X]
>>>>>>> 1cdfde67
```

Returns a new subarray from the given array provided the start index and length of elements in the subarray

Limitations: Traps if the start index + length is greater than the size of the array

```motoko include=import

let array = [1,2,3,4,5];
let subArray = Array.subArray<Nat>(array, 2, 3);
<<<<<<< HEAD
Runtime: O(length);
Space: O(length);
=======
```
Runtime: O(length);
Space: O(length);

## Function `indexOf`
``` motoko no-repl
func indexOf<X>(element : X, array : [X], equal : (X, X) -> Bool) : ?Nat
```

Returns the index of the first `element` in the `array`.

```motoko include=import
import Char "mo:base/Char";
let array = ['c', 'o', 'f', 'f', 'e', 'e'];
assert Array.indexOf<Char>('c', array, Char.equal) == ?0;
assert Array.indexOf<Char>('f', array, Char.equal) == ?2;
assert Array.indexOf<Char>('g', array, Char.equal) == null;
```

Runtime: O(array.size());
Space: O(1);

## Function `nextIndexOf`
``` motoko no-repl
func nextIndexOf<X>(element : X, array : [X], fromInclusive : Nat, equal : (X, X) -> Bool) : ?Nat
```

Returns the index of the next occurence of `element` in the `array` starting from the `from` index (inclusive).

```motoko include=import
import Char "mo:base/Char";
let array = ['c', 'o', 'f', 'f', 'e', 'e'];
assert Array.nextIndexOf<Char>('c', array, 0, Char.equal) == ?0;
assert Array.nextIndexOf<Char>('f', array, 0, Char.equal) == ?2;
assert Array.nextIndexOf<Char>('f', array, 2, Char.equal) == ?2;
assert Array.nextIndexOf<Char>('f', array, 3, Char.equal) == ?3;
assert Array.nextIndexOf<Char>('f', array, 4, Char.equal) == null;
```

Runtime: O(array.size());
Space: O(1);

## Function `lastIndexOf`
``` motoko no-repl
func lastIndexOf<X>(element : X, array : [X], equal : (X, X) -> Bool) : ?Nat
```

Returns the index of the last `element` in the `array`.

```motoko include=import
import Char "mo:base/Char";
let array = ['c', 'o', 'f', 'f', 'e', 'e'];
assert Array.lastIndexOf<Char>('c', array, Char.equal) == ?0;
assert Array.lastIndexOf<Char>('f', array, Char.equal) == ?3;
assert Array.lastIndexOf<Char>('e', array, Char.equal) == ?5;
assert Array.lastIndexOf<Char>('g', array, Char.equal) == null;
```

Runtime: O(array.size());
Space: O(1);

## Function `prevIndexOf`
``` motoko no-repl
func prevIndexOf<T>(element : T, array : [T], fromExclusive : Nat, equal : (T, T) -> Bool) : ?Nat
```

Returns the index of the previous occurance of `element` in the `array` starting from the `from` index (exclusive).

```motoko include=import
import Char "mo:base/Char";
let array = ['c', 'o', 'f', 'f', 'e', 'e'];
assert Array.prevIndexOf<Char>('c', array, array.size(), Char.equal) == ?0;
assert Array.prevIndexOf<Char>('e', array, array.size(), Char.equal) == ?5;
assert Array.prevIndexOf<Char>('e', array, 5, Char.equal) == ?4;
assert Array.prevIndexOf<Char>('e', array, 4, Char.equal) == null;
```

Runtime: O(array.size());
Space: O(1);

## Function `slice`
``` motoko no-repl
func slice<X>(array : [X], fromInclusive : Nat, toExclusive : Nat) : I.Iter<X>
```

Returns an iterator over a slice of the given array.

```motoko include=import
let array = [1, 2, 3, 4, 5];
let s = Array.slice<Nat>(array, 3, array.size());
assert s.next() == ?4;
assert s.next() == ?5;
assert s.next() == null;

let s = Array.slice<Nat>(array, 0, 0);
assert s.next() == null;
```

Runtime: O(1)
Space: O(1)
>>>>>>> 1cdfde67
<|MERGE_RESOLUTION|>--- conflicted
+++ resolved
@@ -503,11 +503,7 @@
 
 ## Function `subArray`
 ``` motoko no-repl
-<<<<<<< HEAD
-func subArray<X>(arr : [X], start : Nat, length : Nat) : [X]
-=======
 func subArray<X>(array : [X], start : Nat, length : Nat) : [X]
->>>>>>> 1cdfde67
 ```
 
 Returns a new subarray from the given array provided the start index and length of elements in the subarray
@@ -518,10 +514,6 @@
 
 let array = [1,2,3,4,5];
 let subArray = Array.subArray<Nat>(array, 2, 3);
-<<<<<<< HEAD
-Runtime: O(length);
-Space: O(length);
-=======
 ```
 Runtime: O(length);
 Space: O(length);
@@ -621,5 +613,4 @@
 ```
 
 Runtime: O(1)
-Space: O(1)
->>>>>>> 1cdfde67
+Space: O(1)