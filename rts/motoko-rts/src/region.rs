use crate::barriers::{allocation_barrier, init_with_barrier, write_with_barrier};
use crate::memory::{alloc_blob, Memory};
use crate::trap_with_prefix;
use crate::types::{size_of, Blob, Bytes, Region, Value, TAG_REGION};

// Versions
<<<<<<< HEAD
// Should agree with constants in StableMem in compile.ml
// Version 0 to 2 are legacy.
const VERSION_STABLE_HEAP_NO_REGIONS: u32 = 3;
const VERSION_STABLE_HEAP_REGIONS: u32 = 4;
=======
// Should agree with constants StableMem.version_no_stable_memory etc. in compile.ml
const VERSION_NO_STABLE_MEMORY: usize = 0; // never manifest in serialized form
const VERSION_SOME_STABLE_MEMORY: usize = 1;
const VERSION_REGIONS: usize = 2;
>>>>>>> 0815fa95

const _: () = assert!(meta_data::size::PAGES_IN_BLOCK <= u8::MAX as u32);
const _: () = assert!(meta_data::max::BLOCKS <= u16::MAX);
const _: () = assert!(meta_data::max::REGIONS <= u64::MAX - 1);

use motoko_rts_macros::ic_mem_fn;

unsafe fn region_trap_with(msg: &str) -> ! {
    trap_with_prefix("Region error: ", msg)
}

unsafe fn stable_memory_trap_with(msg: &str) -> ! {
    trap_with_prefix("StableMemory ", msg)
}

#[derive(Clone, PartialEq, Eq, Debug)]
pub struct BlockId(pub u16);

#[derive(Clone, PartialEq, Eq, Debug)]
pub struct RegionId(pub u64);

#[derive(Clone, PartialEq, Eq, Debug)]
pub struct RegionSizeInPages(pub u64);

// Note: Use this type only in local variables, as it contains raw pointers
// that are not handled by the GCs.
#[derive(Clone)]
pub struct AccessVector(pub *mut Blob);

// Note: Use this type only in local variables, as it contains raw pointers
// that are not handled by the GCs.
#[derive(Clone)]
pub struct RegionObject(pub *mut Region);

const NIL_REGION_ID: u64 = 0;

const LAST_RESERVED_REGION_ID: u64 = 15;

/// All this global state gets reinitialized after an upgrade.
/// Therefore, it is not included in the persistent metadata.

// Mirrored field from stable memory, for handling upgrade logic.
pub(crate) static mut REGION_TOTAL_ALLOCATED_BLOCKS: u32 = 0;

// Base offset for blocks
pub(crate) static mut BLOCK_BASE: u64 = 0;

// Scalar sentinel value recognized in the GC as "no root", i.e. (!`is_ptr()`).
// Same design like `continuation_table::TABLE`.
pub(crate) const NO_REGION: Value = Value::from_scalar(0);

// Region 0 -- classic API for stable memory, as a dedicated region.
// NOTE: Multiple instances of region 0 objects can exist,
// because an upgrade initializes a new instance and old regions can be recovered
// This was already considered before stable heap design.
pub(crate) static mut REGION_0: Value = NO_REGION;

// This impl encapsulates encoding of optional region IDs within a u64.
// Used by block-region table to encode the (optional) region ID of a block.
impl RegionId {
    pub fn id_is_nil(id: u64) -> bool {
        id == NIL_REGION_ID
    }
    pub fn from_id(id: u64) -> Self {
        RegionId(id)
    }
    pub fn from_u64(id: u64) -> Option<Self> {
        if Self::id_is_nil(id) {
            None
        } else {
            Some(RegionId(id - 1))
        }
    }
    pub fn into_u64(opreg: Option<RegionId>) -> u64 {
        match opreg {
            None => 0,
            Some(id) => {
                debug_assert!(id.0 <= meta_data::max::REGIONS);
                id.0 + 1
            }
        }
    }
}

// This impl encapsulates encoding of optional region (sizes) within a u64.
// Used by region table to encode sizes of allocated regions (the size of which are Some(s)),
// and which regions are available to allocate (the size of which are None).
impl RegionSizeInPages {
    pub fn from_size_in_pages(s: u64) -> Self {
        RegionSizeInPages(s)
    }
    pub fn u64_is_nil(u: u64) -> bool {
        u == 0
    }
    pub fn from_u64(u: u64) -> Option<Self> {
        if Self::u64_is_nil(u) {
            None
        } else {
            Some(RegionSizeInPages(u - 1))
        }
    }
    pub fn into_u64(opreg: Option<RegionSizeInPages>) -> u64 {
        match opreg {
            None => 0,
            Some(s) => {
                debug_assert!(
                    s.0 <= meta_data::max::BLOCKS as u64 * meta_data::size::PAGES_IN_BLOCK as u64
                );
                s.0 + 1
            }
        }
    }
}

impl AccessVector {
    pub unsafe fn from_value(v: &Value) -> Self {
        AccessVector(v.as_blob_mut())
    }

    pub unsafe fn set_ith_block_id(&self, i: u32, block_id: &BlockId) {
        debug_assert!((i as usize) * 2 + 1 < self.0.len().as_usize());
        self.0.set_u16(i as usize, block_id.0)
    }

    pub unsafe fn get_ith_block_id(&self, i: u32) -> BlockId {
        debug_assert!((i as usize) * 2 + 1 < self.0.len().as_usize());
        BlockId(self.0.get_u16(i as usize))
    }
}

impl RegionObject {
    pub unsafe fn from_value(v: &Value) -> Self {
        RegionObject(v.as_region())
    }

    pub unsafe fn id(&self) -> RegionId {
        RegionId((*self.0).id as u64)
    }

    pub unsafe fn trap_with(&self, msg: &str) -> ! {
        if (*self).id() == RegionId(0) {
            stable_memory_trap_with(msg)
        } else {
            region_trap_with(msg)
        };
    }

    // Check both offset and [offset,.., offset + len) within bounds *)
    // c.f. StableMem.guard_range in compile.ml *)
    // TODO: simplify and specialize on len
    pub unsafe fn check_relative_range(&self, offset: u64, len: u64) {
        if len <= 1 {
            if offset >= ((*self.0).page_count as u64) * meta_data::size::PAGE_IN_BYTES {
                self.trap_with("offset out of bounds");
            }
        } else {
            if u64::MAX - len < offset {
                self.trap_with("range overflow")
            };
            if offset + len > (((*self.0).page_count as u64) * meta_data::size::PAGE_IN_BYTES) {
                self.trap_with("range out of bounds");
            };
        }
    }

    // Computes absolute offset, BlockId, and remaining length (of the
    // given block) for a relative offset.
    pub unsafe fn relative_into_absolute_info(&self, offset: u64) -> (u64, BlockId, u64) {
        let av = AccessVector::from_value(&(*self.0).vec_pages);

        // Which block (rank relative to this region)?
        let block_rank = offset / meta_data::size::BLOCK_IN_BYTES;

        // Where in that block?
        let intra_block_index = offset % meta_data::size::BLOCK_IN_BYTES;

        // Where is that block located in stable memory (global rank)?
        let block_id = av.get_ith_block_id(block_rank as u32);

        // address of the byte to load from stable memory:
        let offset =
            BLOCK_BASE + block_id.0 as u64 * meta_data::size::BLOCK_IN_BYTES + intra_block_index;
        (
            offset,
            block_id,
            meta_data::size::BLOCK_IN_BYTES - intra_block_index,
        )
    }

    // compute the absolute offset, begin block, remaining length of
    // begin block, and end block for a relative offset and length.
    //
    // NB: BlockIds can be used to do case analysis (same or diff
    // block?) when planning successive reads/writes.
    pub unsafe fn relative_into_absolute_span(
        &self,
        offset: u64,
        len: u64,
    ) -> (u64, BlockId, u64, BlockId) {
        let (off, b1, b1_len) = self.relative_into_absolute_info(offset);
        if len == 0 {
            return (off, b1.clone(), b1_len, b1);
        };
        debug_assert!(u64::MAX - offset >= len - 1);
        let final_offset = offset + len - 1;
        let (_, b2, _) = self.relative_into_absolute_info(final_offset);
        (off, b1, b1_len, b2)
    }
}

// Mutable meta data stored in stable memory header (See motoko/design/StableRegions.md)
mod meta_data {

    pub const fn bytes_of<T>() -> u64 {
        core::mem::size_of::<T>() as u64
    }

    pub mod version {
        pub const MAGIC: &[u8; 8] = b"MOREGION";
        pub const VERSION: u32 = 2;
    }

    /// Maximum number of entities.
    pub mod max {
        pub const BLOCKS: u16 = 32 * 1024;
        pub const REGIONS: u64 = u64::MAX - 1;
    }

    /// Sizes of table entries, and tables.
    pub mod size {
        use super::bytes_of;

        pub const BLOCK_REGION_TABLE_ENTRY: u16 =
            (bytes_of::<u64>() + bytes_of::<u16>() + bytes_of::<u8>()) as u16;

        pub const BLOCK_REGION_TABLE: u64 =
            super::max::BLOCKS as u64 * BLOCK_REGION_TABLE_ENTRY as u64;

        pub const PAGES_IN_BLOCK: u32 = 128;
        pub const PAGE_IN_BYTES: u64 = 1 << 16;
        pub const BLOCK_IN_BYTES: u64 = PAGE_IN_BYTES * (PAGES_IN_BLOCK as u64);

        // Static memory footprint, ignoring any dynamically-allocated pages.
        pub unsafe fn static_mem_in_pages(block_base: u64) -> u64 {
            debug_assert!(block_base % PAGE_IN_BYTES as u64 == 0);
            debug_assert!(block_base != 0);
            block_base / PAGE_IN_BYTES as u64 /* meta data plus slack for future use */
        }

        pub unsafe fn total_required_pages(block_base: u64, total_allocated_blocks: u64) -> u64 {
            static_mem_in_pages(block_base) + (total_allocated_blocks * (PAGES_IN_BLOCK as u64))
        }
    }

    /// Offsets into stable memory for statically-sized fields and tables.
    pub mod offset {

        use super::bytes_of;

        pub const MAGIC: u64 = 0;

        pub const VERSION: u64 = MAGIC + bytes_of::<u64>();

        pub const BLOCK_PAGES: u64 = VERSION + bytes_of::<u32>();

        pub const BLOCK_BASE: u64 = BLOCK_PAGES + bytes_of::<u16>();

        pub const TOTAL_ALLOCATED_BLOCKS: u64 = BLOCK_BASE + bytes_of::<u64>();

        pub const TOTAL_ALLOCATED_REGIONS: u64 = TOTAL_ALLOCATED_BLOCKS + bytes_of::<u32>();

        pub const BLOCK_REGION_TABLE: u64 = TOTAL_ALLOCATED_REGIONS + bytes_of::<u64>();

        pub const FREE: u64 = BLOCK_REGION_TABLE + super::size::BLOCK_REGION_TABLE;

        pub const BASE_LOW: u64 = 16 * super::size::PAGE_IN_BYTES;

        pub const BASE_HIGH: u64 = super::size::BLOCK_IN_BYTES;
    }

    pub mod total_allocated_blocks {
        use super::offset;
        use crate::stable_mem::{read_u32, write_u32};

        use crate::region::REGION_TOTAL_ALLOCATED_BLOCKS;

        pub fn get() -> u32 {
            read_u32(offset::TOTAL_ALLOCATED_BLOCKS)
        }
        pub fn set(n: u32) {
            // Here we keep these copies of the total in sync.
            //
            // NB. The non-stable one is used when the stable one is
            // unavailable (temp relocated by stable variable
            // serialization/deserialization).
            unsafe {
                REGION_TOTAL_ALLOCATED_BLOCKS = n;
            };
            write_u32(offset::TOTAL_ALLOCATED_BLOCKS, n)
        }
    }

    pub mod total_allocated_regions {
        use super::offset;
        use crate::stable_mem::{read_u64, write_u64};

        pub fn get() -> u64 {
            read_u64(offset::TOTAL_ALLOCATED_REGIONS)
        }
        pub fn set(n: u64) {
            write_u64(offset::TOTAL_ALLOCATED_REGIONS, n)
        }
    }

    pub mod block_region_table {
        // invariant: all blocks whose IDs are below the total_allocated_blocks are valid.

        use super::{bytes_of, offset, size};
        use crate::region::{BlockId, RegionId};
        use crate::stable_mem::{read_u16, read_u64, read_u8, write_u16, write_u64, write_u8};

        // Compute an offset in stable memory for a particular block ID (based zero).
        fn index(b: &BlockId) -> u64 {
            offset::BLOCK_REGION_TABLE + (b.0 as u64 * size::BLOCK_REGION_TABLE_ENTRY as u64)
        }

        /// Some(r, j, c) means that the block is in use by region r, at slot j with c allocated pages.
        /// None means that the block is available for (re-)allocation.
        pub fn get(b: BlockId) -> Option<(RegionId, u16, u8)> {
            let region_offset = index(&b);
            let rank_offset = region_offset + bytes_of::<u64>();
            let page_count_offset = rank_offset + bytes_of::<u16>();
            let region = read_u64(region_offset);
            let rid = RegionId::from_u64(region);
            rid.map(|r| (r, read_u16(rank_offset), read_u8(page_count_offset)))
        }

        /// Some(r, j, c) means that the block is in use by region r, at slot j with c allocated pages.
        /// None means that the block is available for (re-)allocation.
        pub fn set(b: BlockId, r: Option<(RegionId, u16, u8)>) {
            let region_offset = index(&b);
            let rank_offset = region_offset + bytes_of::<u64>();
            let page_count_offset = rank_offset + bytes_of::<u16>();
            let (region_id, rank, allocated_pages) = match r {
                None => (None, 0, 0),
                Some((r, j, c)) => (Some(r), j, c),
            };
            write_u64(region_offset, RegionId::into_u64(region_id));
            write_u16(rank_offset, rank);
            write_u8(page_count_offset, allocated_pages);
        }
    }
}

unsafe fn write_magic() {
    use crate::stable_mem::{size, write, write_u16, write_u32, write_u64};
    assert!(size() > 0);
    assert!(BLOCK_BASE >= meta_data::offset::FREE);
    write(meta_data::offset::MAGIC, meta_data::version::MAGIC);
    write_u32(meta_data::offset::VERSION, meta_data::version::VERSION);
    write_u16(
        meta_data::offset::BLOCK_PAGES,
        meta_data::size::PAGES_IN_BLOCK as u16,
    );
    write_u64(meta_data::offset::BLOCK_BASE, BLOCK_BASE);
}

#[ic_mem_fn]
unsafe fn alloc_region<M: Memory>(
    mem: &mut M,
    id: u64,
    page_count: usize,
    vec_pages: Value,
) -> Value {
    let r_ptr = mem.alloc_words(size_of::<Region>());
    // NB. cannot use as_region() here as we didn't write the header yet
    let region = r_ptr.get_ptr() as *mut Region;
    (*region).header.tag = TAG_REGION;
    (*region).header.init_forward(r_ptr);
    debug_assert!(id <= meta_data::max::REGIONS);
    (*region).id = id as usize;
    debug_assert!(
        page_count
            <= (vec_pages.as_blob().len().as_usize() / meta_data::bytes_of::<u16>() as usize)
                * meta_data::size::PAGES_IN_BLOCK as usize
    );
    (*region).page_count = page_count;
    init_with_barrier(mem, &mut (*region).vec_pages, vec_pages);

    allocation_barrier(r_ptr);
    r_ptr
}

#[ic_mem_fn(ic_only)]
unsafe fn init_region<M: Memory>(
    mem: &mut M,
    r: Value,
    id: u64,
    page_count: usize,
    vec_pages: Value,
) {
    let r = r.as_region();
    debug_assert!(id <= meta_data::max::REGIONS);
    (*r).id = id as usize;
    debug_assert!(
        page_count
            <= (vec_pages.as_blob().len().as_usize() / meta_data::bytes_of::<u16>() as usize)
                * meta_data::size::PAGES_IN_BLOCK as usize
    );
    (*r).page_count = page_count;
    write_with_barrier(mem, &mut (*r).vec_pages, vec_pages);
}

#[ic_mem_fn]
pub unsafe fn region_id<M: Memory>(_mem: &mut M, r: Value) -> u64 {
    let r = r.as_untagged_region();
    (*r).id as u64
}

#[ic_mem_fn]
pub unsafe fn region_page_count<M: Memory>(_mem: &mut M, r: Value) -> usize {
    let r = r.as_untagged_region();
    (*r).page_count
}

#[ic_mem_fn]
pub unsafe fn region_vec_pages<M: Memory>(_mem: &mut M, r: Value) -> Value {
    let r = r.as_untagged_region();
    (*r).vec_pages
}

// Helper for commmon logic that reserves low-valued RegionIds in a certain span for future use.
// When first is some, we are actually reserving.  When first is none, we are checking that the reservation has occured.
unsafe fn region_reserve_id_span<M: Memory>(
    _mem: &mut M,
    first_opt: Option<RegionId>,
    last: RegionId,
) {
    let next_id = meta_data::total_allocated_regions::get();
    match first_opt {
        Some(first) => {
            assert_eq!(first.0 as u64, next_id);
            assert!(first.0 <= last.0);
            meta_data::total_allocated_regions::set((last.0 + 1) as u64);
        }
        None => {
            assert!((last.0 as u64) < next_id);
        }
    }
}

#[ic_mem_fn]
pub unsafe fn region0_get<M: Memory>(_mem: &mut M) -> Value {
    debug_assert_ne!(REGION_0, NO_REGION);
    REGION_0
}

// Expose Region0 object to GC algorithms as root
#[allow(dead_code)]
#[cfg(feature = "ic")]
pub(crate) unsafe fn region0_get_ptr_loc() -> *mut Value {
    &mut REGION_0
}

#[ic_mem_fn]
pub unsafe fn region_new<M: Memory>(mem: &mut M) -> Value {
    match crate::stable_mem::get_version() {
        VERSION_STABLE_HEAP_REGIONS => {}
        VERSION_STABLE_HEAP_NO_REGIONS => {
            if crate::stable_mem::size() == 0 {
                region_migration_from_no_stable_memory(mem);
            } else {
                region_migration_from_some_stable_memory(mem);
            }
        }
        _ => {
            assert!(false);
        }
    };

    let next_id = meta_data::total_allocated_regions::get();

    if next_id == meta_data::max::REGIONS {
        region_trap_with("out of regions")
    };

    meta_data::total_allocated_regions::set(next_id + 1);

    let vec_pages = alloc_blob(mem, Bytes(0));
    allocation_barrier(vec_pages);
    let r_ptr = alloc_region(mem, next_id, 0, vec_pages);

    r_ptr
}

pub unsafe fn region_recover<M: Memory>(mem: &mut M, rid: &RegionId) -> Value {
    use meta_data::bytes_of;
    use meta_data::size::PAGES_IN_BLOCK;

    if rid.0 >= meta_data::total_allocated_regions::get() {
        region_trap_with("cannot recover un-allocated region");
    };

    let tb = meta_data::total_allocated_blocks::get();

    // determine page_count of this region
    let mut page_count: u32 = 0;
    {
        for block_id in 0..tb as u16 {
            match meta_data::block_region_table::get(BlockId(block_id)) {
                None => {}
                Some((rid_, _rank, block_page_count)) => {
                    if &rid_ == rid {
                        page_count += block_page_count as u32;
                    }
                }
            }
        }
    };
    debug_assert!(page_count < (u32::MAX - (PAGES_IN_BLOCK - 1)));

    let block_count = (page_count + PAGES_IN_BLOCK - 1) / PAGES_IN_BLOCK;
    let vec_pages = alloc_blob(
        mem,
        Bytes(block_count as usize * bytes_of::<u16>() as usize),
    );

    let av = AccessVector(vec_pages.as_blob_mut());
    let mut recovered_blocks = 0;
    let mut block_id: u16 = 0;
    while recovered_blocks < block_count && (block_id as u32) < tb {
        match meta_data::block_region_table::get(BlockId(block_id)) {
            None => {}
            Some((rid_, rank, _page_count)) => {
                if &rid_ == rid {
                    av.set_ith_block_id(rank.into(), &BlockId(block_id));
                    recovered_blocks += 1;
                }
            }
        }
        block_id += 1;
    }
    assert_eq!(recovered_blocks, block_count);
    allocation_barrier(vec_pages);

    let r_ptr = alloc_region(mem, rid.0, page_count as usize, vec_pages);
    r_ptr
}

pub(crate) unsafe fn region_migration_from_no_stable_memory<M: Memory>(mem: &mut M) {
    use crate::stable_mem::{get_version, grow, size, write};
    use meta_data::size::{PAGES_IN_BLOCK, PAGE_IN_BYTES};

    assert!(get_version() == VERSION_STABLE_HEAP_NO_REGIONS);
    assert_eq!(size(), 0);

    // pages required for meta_data (9/ 960KiB), much less than PAGES_IN_BLOCK (128/ 8MB) for a full block
    let meta_data_pages =
        (meta_data::offset::FREE - 1 + (PAGE_IN_BYTES as u64 - 1)) / PAGE_IN_BYTES as u64;

    assert!(meta_data_pages <= PAGES_IN_BLOCK as u64);

    // initially, only allocate meta_data_pages, not a full block, to reduce overhead for
    // canisters that don't allocate regions
    let prev_pages = grow(meta_data_pages);

    if prev_pages == u64::MAX {
        region_trap_with("migration failure (insufficient pages)");
    };

    debug_assert!(prev_pages == 0);

    // Zero metadata region, for good measure.
    let zero_page: [u8; PAGE_IN_BYTES as usize] = [0; PAGE_IN_BYTES as usize];
    for i in 0..meta_data_pages {
        write((i as u64) * (PAGE_IN_BYTES as u64), &zero_page);
    }

    BLOCK_BASE = meta_data::offset::BASE_LOW;

    // Write magic header
    write_magic();

    crate::stable_mem::set_version(VERSION_STABLE_HEAP_REGIONS);

    // Region 0 -- classic API for stable memory, as a dedicated region.
    REGION_0 = region_new(mem);

    assert_eq!((*REGION_0.as_region()).id, 0);

    // Regions 1 through LAST_RESERVED_REGION_ID, reserved for future use by future Motoko compiler-RTS features.
    region_reserve_id_span(mem, Some(RegionId(1)), RegionId(LAST_RESERVED_REGION_ID));
}

pub fn block_page_count(rank: u16, block_count: u32, page_count: u32) -> u8 {
    use meta_data::size::PAGES_IN_BLOCK;
    debug_assert!(block_count > 0);
    debug_assert!((rank as u32) < block_count);
    debug_assert_eq!(
        block_count,
        (page_count + (PAGES_IN_BLOCK as u32 - 1)) / meta_data::size::PAGES_IN_BLOCK
    );
    if (rank as u32) == block_count - 1 {
        // final, full or partial block
        let rem = page_count - ((block_count - 1) * PAGES_IN_BLOCK as u32);
        debug_assert!(rem <= PAGES_IN_BLOCK);
        rem as u8
    } else {
        // internal, full block
        meta_data::size::PAGES_IN_BLOCK as u8
    }
}

//
// region manager migration/initialization, with pre-existing stable data.
// Case: Version 1 into version 2.
//
pub(crate) unsafe fn region_migration_from_some_stable_memory<M: Memory>(mem: &mut M) {
    // Grow region0 to nearest block boundary, and add a block to fit a region manager meta data.
    //
    // Existing stable data becomes region 0, with first block relocated for region manager meta data.
    //
    // - allocate a block-sized blob on the heap (8MB).
    // - copy the head block of data into that blob, using a stable memory read of a blob.
    // - copy the head block of data from temp blob into new "final block" (logically still first) for region 0.
    // - initialize the meta data for the region system in vacated initial block.

    use crate::stable_mem::{grow, read, size, write};

    let header_len = meta_data::size::BLOCK_IN_BYTES as u32;

    let stable_mem_pages = size();

    if stable_mem_pages > (meta_data::size::PAGES_IN_BLOCK * meta_data::max::BLOCKS as u32) as u64 {
        region_trap_with("migration failure (too many pages for region0 )")
    };

    let region0_pages = stable_mem_pages as u32;

    let region0_blocks =
        (region0_pages + (meta_data::size::PAGES_IN_BLOCK - 1)) / (meta_data::size::PAGES_IN_BLOCK);
    assert!(region0_blocks > 0);

    let prev_pages = grow(
        (meta_data::size::PAGES_IN_BLOCK + // <-- For new region manager
	 /* Bump out region0 to nearest block boundary: */
	 region0_blocks * meta_data::size::PAGES_IN_BLOCK
            - region0_pages)
            .into(),
    );

    if prev_pages == u64::MAX {
        region_trap_with("migration failure (insufficient pages)")
    };

    debug_assert!(prev_pages == region0_pages.into());

    // Temp for the head block, which we move to be physically last.
    // NB: no allocation_barrier is required: header_val is temporary and can be reclaimed by the next GC increment/run.
    // TODO: instead of allocating an 8MB blob, just stack-allocate a tmp page and zero page, and transfer/zero-init via the stack, using a loop.
    let header_val = crate::memory::alloc_blob(mem, crate::types::Bytes(header_len as usize));
    let header_blob = header_val.as_blob_mut();
    let header_bytes =
        core::slice::from_raw_parts_mut(header_blob.payload_addr(), header_len as usize);

    // Move it:
    read(0, header_bytes); // Save first block as "head block".
    write(
        (region0_blocks * (meta_data::size::BLOCK_IN_BYTES as u32)).into(),
        header_bytes,
    );

    crate::mem_utils::memzero_bytes(
        (header_blob.payload_addr()) as usize,
        Bytes(header_len as usize),
    );

    write(0, header_bytes); // Zero out first block, for region manager meta data.

    BLOCK_BASE = meta_data::offset::BASE_HIGH;
    // Write magic header
    write_magic();

    /* Initialize meta data as if there is only region 0. */
    meta_data::total_allocated_blocks::set(region0_blocks.into());
    meta_data::total_allocated_regions::set(1);

    /*
     * Initialize region0's table entries, for "recovery".
     */

    /* head block is physically last block, but logically first block in region. */
    let head_block_id: u16 = (region0_blocks - 1) as u16; /* invariant: region0_blocks is non-zero. */
    let head_block_region = RegionId(0);
    let head_block_rank: u16 = 0;
    let head_block_page_count: u8 =
        block_page_count(head_block_rank, region0_blocks, region0_pages);
    meta_data::block_region_table::set(
        BlockId(head_block_id as u16),
        Some((head_block_region, head_block_rank, head_block_page_count)),
    );

    /* Any other blocks that follow head block are numbered [0,...,head_block_id) */
    /* They're logical placements are [1,...,) -- one more than their new identity, as a number. */
    for i in 0..head_block_id {
        let rank = i + 1;
        let page_count: u8 = block_page_count(rank, region0_blocks, region0_pages);
        meta_data::block_region_table::set(BlockId(i), Some((RegionId(0), rank, page_count)))
    }

    crate::stable_mem::set_version(VERSION_STABLE_HEAP_REGIONS);

    /* "Recover" the region data into a heap object. */
    REGION_0 = region_recover(mem, &RegionId(0));

    // Ensure that regions 1 through LAST_RESERVED_REGION_ID are already reserved for
    // future use by future Motoko compiler-RTS features.
    region_reserve_id_span(mem, Some(RegionId(1)), RegionId(LAST_RESERVED_REGION_ID));
}

//
// region manager migration/initialization, with pre-existing stable data.
// Case: Version 2 into version 2 ("Trivial migration" case).
//
#[cfg(feature = "ic")]
pub(crate) unsafe fn region_migration_from_regions_plus<M: Memory>(mem: &mut M) {
    use crate::stable_mem::{read, read_u16, read_u32, read_u64, size};

    // Check if the magic in the memory corresponds to this object.
    assert!(size() > 1);
    let mut magic_bytes: [u8; 8] = [0; 8];
    read(meta_data::offset::MAGIC, &mut magic_bytes);
    if &magic_bytes != meta_data::version::MAGIC {
        region_trap_with("migration failure (bad magic bytes)")
    };
    let version = read_u32(meta_data::offset::VERSION);
    if version > meta_data::version::VERSION {
        region_trap_with("migration failure (unexpected higher version)")
    };

    let block_pages = read_u16(meta_data::offset::BLOCK_PAGES);
    if block_pages as u32 != meta_data::size::PAGES_IN_BLOCK {
        region_trap_with("migration failure (unexpected block size)")
    };

    let block_base = read_u64(meta_data::offset::BLOCK_BASE);
    if block_base < meta_data::offset::FREE {
        region_trap_with("migration failure (base too low)")
    };

    BLOCK_BASE = block_base;

    REGION_0 = region_recover(mem, &RegionId(0));

    // Ensure that regions 1 through LAST_RESERVED_REGION_ID are already reserved for
    // future use by future Motoko compiler-RTS features.
    region_reserve_id_span(mem, None, RegionId(LAST_RESERVED_REGION_ID));
}

//
// region manager migration/initialization, with pre-existing stable data.
//
#[ic_mem_fn(ic_only)]
pub(crate) unsafe fn region_init<M: Memory>(mem: &mut M, use_stable_regions: usize) {
    match crate::stable_mem::get_version() {
        VERSION_STABLE_HEAP_NO_REGIONS => {
            if use_stable_regions != 0 {
                if crate::stable_mem::size() == 0 {
                    region_migration_from_no_stable_memory(mem);
                    debug_assert!(meta_data::offset::FREE < BLOCK_BASE);
                    debug_assert!(BLOCK_BASE == meta_data::offset::BASE_LOW);
                } else {
                    region_migration_from_some_stable_memory(mem);
                    debug_assert!(meta_data::offset::FREE < BLOCK_BASE);
                    debug_assert!(BLOCK_BASE == meta_data::offset::BASE_HIGH);
                }
            }
        }
        VERSION_STABLE_HEAP_REGIONS => {
            region_migration_from_regions_plus(mem); //check format & recover region0
            debug_assert!(meta_data::offset::FREE < BLOCK_BASE);
            debug_assert!(
                BLOCK_BASE == meta_data::offset::BASE_LOW
                    || BLOCK_BASE == meta_data::offset::BASE_HIGH
            );
        }
        _ => assert!(false),
    }
}

#[ic_mem_fn]
pub unsafe fn region_size<M: Memory>(_mem: &mut M, r: Value) -> u64 {
    let r = r.as_region();
    (*r).page_count as u64
}

#[ic_mem_fn]
pub unsafe fn region_grow<M: Memory>(mem: &mut M, r: Value, new_pages: u64) -> u64 {
    use meta_data::size::{total_required_pages, PAGES_IN_BLOCK};

    let max_pages_in_region = meta_data::max::BLOCKS as u32 * PAGES_IN_BLOCK;

    let r = r.as_region();
    let old_page_count = (*r).page_count;

    if new_pages > (max_pages_in_region as usize - old_page_count) as u64 {
        return u64::MAX;
    }

    debug_assert!(max_pages_in_region <= u32::MAX);

    let new_pages_ = new_pages as u32;

    let old_block_count = (old_page_count as u32 + (PAGES_IN_BLOCK - 1)) / PAGES_IN_BLOCK;
    let new_block_count =
        (old_page_count as u32 + new_pages_ + (PAGES_IN_BLOCK - 1)) / PAGES_IN_BLOCK;
    let inc_block_count = new_block_count - old_block_count;

    // Determine the required total number of allocated blocks,
    let old_total_blocks = meta_data::total_allocated_blocks::get();
    let new_total_blocks = old_total_blocks as u64 + inc_block_count as u64;

    // Actually grow stable memory with more pages as required,
    // while respecting the global maximum limit on pages.
    {
        let have = crate::stable_mem::size();
        let need = total_required_pages(BLOCK_BASE, new_total_blocks);
        if have < need {
            let diff = need - have;
            if crate::stable_mem::grow(diff) == u64::MAX {
                return u64::MAX; // Propagate error
            }
        }
    }

    // Commit the allocation
    meta_data::total_allocated_blocks::set(new_total_blocks as u32);

    // Update this region's page count, in both places where we record it (heap object, region table).
    {
        let r_id = RegionId::from_id((*r).id as u64);

        // Increase both:
        (*r).page_count += new_pages_ as usize;
        if old_block_count > 0 {
            let last_block_rank = (old_block_count - 1) as u16;
            let last_block_id =
                AccessVector((*r).vec_pages.as_blob_mut()).get_ith_block_id(last_block_rank as u32);
            debug_assert_eq!((*r).page_count, old_page_count + new_pages_ as usize);
            let last_page_count =
                block_page_count(last_block_rank, new_block_count, (*r).page_count as u32);
            let assoc = Some((r_id, last_block_rank, last_page_count));
            meta_data::block_region_table::set(last_block_id, assoc);
        }
    }

    let new_vec_pages = alloc_blob(
        mem,
        Bytes(new_block_count as usize * meta_data::bytes_of::<u16>() as usize),
    );
    let old_vec_byte_count = old_block_count * meta_data::bytes_of::<u16>() as u32;

    // Copy old region-block associations into new heap object.
    crate::mem_utils::memcpy_bytes(
        new_vec_pages.as_blob_mut().payload_addr() as usize,
        (*r).vec_pages.as_blob().payload_const() as usize,
        Bytes(old_vec_byte_count as usize),
    );

    let new_pages = AccessVector::from_value(&new_vec_pages);

    // Record new associations, between the region and each new block:
    // - in block_region_table (stable memory, for persistence).
    // - in region representation (heap memory, for fast access operations).
    for i in old_block_count..new_block_count {
        // rel_i starts at zero.
        let rel_i: u16 = (i - old_block_count) as u16;

        // (to do -- handle case where allocating this way has run out.)
        let block_id: u16 = (old_total_blocks + rel_i as u32) as u16;

        // Update stable memory with new association.
        let block_page_count = block_page_count(i as u16, new_block_count, (*r).page_count as u32);
        let assoc = Some((
            RegionId::from_id((*r).id as u64),
            i as u16,
            block_page_count,
        ));
        meta_data::block_region_table::set(BlockId(block_id), assoc);

        new_pages.set_ith_block_id(i, &BlockId(block_id));
    }

    allocation_barrier(new_vec_pages);
    write_with_barrier(mem, &mut (*r).vec_pages, new_vec_pages);
    old_page_count as u64
}

pub(crate) unsafe fn region_load<M: Memory>(_mem: &mut M, r: Value, offset: u64, dst: &mut [u8]) {
    use crate::stable_mem::read;
    use meta_data::size::BLOCK_IN_BYTES;

    let r = RegionObject::from_value(&r);

    r.check_relative_range(offset, dst.len() as u64);

    if dst.len() == 0 {
        return;
    };

    let (b1_off, b1, b1_len, b2) = r.relative_into_absolute_span(offset, dst.len() as u64);
    if b1 == b2 {
        // Case: only uses a single block, and thus only requires one read.
        read(b1_off, dst);
    } else {
        // Case: Staged reads, one per block that holds requested data.

        let mut i = 0; // invariant: i = # of bytes loaded.
        let mut s = b1_off; // source of bytes, as absolute index.
        let mut d = dst.as_mut_ptr(); // dest for bytes.

        // do initial read (a special case, generally not full block length).
        read(s, core::slice::from_raw_parts_mut(d, b1_len as usize));

        // Advance input and output positions (i, d and s respectively).
        i += b1_len;
        d = d.offset(b1_len as isize);

        // Do rest of block-sized reads.
        // (invariant: they always occur at the start of a block).
        loop {
            let (s_, _, b_len) = r.relative_into_absolute_info(offset + i);
            s = s_;
            if i + b_len > dst.len() as u64 {
                // case: last (generally partial) block.
                if dst.len() as u64 > i {
                    read(
                        s,
                        core::slice::from_raw_parts_mut(d, dst.len() - i as usize),
                    );
                }
                break;
            } else {
                // case: internal (full) block.
                read(
                    s,
                    core::slice::from_raw_parts_mut(d, BLOCK_IN_BYTES as usize),
                );
                d = d.offset(BLOCK_IN_BYTES as isize);
                i += BLOCK_IN_BYTES;
            }
        }
    }
}

pub(crate) unsafe fn region_store<M: Memory>(_mem: &mut M, r: Value, offset: u64, src: &[u8]) {
    use crate::stable_mem::write;
    use meta_data::size::BLOCK_IN_BYTES;

    let r = RegionObject::from_value(&r);

    r.check_relative_range(offset, src.len() as u64);

    if src.len() == 0 {
        return;
    };

    let (b1_off, b1, b1_len, b2) = r.relative_into_absolute_span(offset, src.len() as u64);
    if b1 == b2 {
        write(b1_off, src);
    } else {
        // Case: Staged writes, one per block that holds requested data.

        let mut i = 0; // invariant: i = # of bytes stored.
        let mut s = src.as_ptr(); // source for bytes.
        let mut d = b1_off; // dest of bytes, as absolute index.o

        // do initial write (a special case, generally not full block length).
        write(d, core::slice::from_raw_parts(s, b1_len as usize));

        // Advance input and output positions (i, s and d respectively).
        i += b1_len;
        s = s.offset(b1_len as isize);

        // Do rest of block-sized writes.
        // (invariant: they always occur at the start of a block).
        loop {
            let (d_, _, b_len) = r.relative_into_absolute_info(offset + i);
            d = d_;
            if i + b_len > src.len() as u64 {
                // case: last (generally partial) block.
                if src.len() as u64 > i {
                    write(d, core::slice::from_raw_parts(s, src.len() - i as usize));
                }
                break;
            } else {
                // case: internal (full) block.
                write(d, core::slice::from_raw_parts(s, BLOCK_IN_BYTES as usize));
                s = s.offset(BLOCK_IN_BYTES as isize);
                i += BLOCK_IN_BYTES;
            }
        }
    }
}

// -- Region load operations.

#[ic_mem_fn]
pub unsafe fn region_load_word8<M: Memory>(mem: &mut M, r: Value, offset: u64) -> u32 {
    let mut bytes: [u8; 1] = [0];
    region_load(mem, r, offset, &mut bytes);
    core::primitive::u8::from_le_bytes(bytes).into()
}

#[ic_mem_fn]
pub unsafe fn region_load_word16<M: Memory>(mem: &mut M, r: Value, offset: u64) -> u32 {
    let mut bytes: [u8; 2] = [0; 2];
    region_load(mem, r, offset, &mut bytes);
    core::primitive::u16::from_le_bytes(bytes).into()
}

#[ic_mem_fn]
pub unsafe fn region_load_word32<M: Memory>(mem: &mut M, r: Value, offset: u64) -> u32 {
    let mut bytes: [u8; 4] = [0; 4];
    region_load(mem, r, offset, &mut bytes);
    core::primitive::u32::from_le_bytes(bytes).into()
}

#[ic_mem_fn]
pub unsafe fn region_load_word64<M: Memory>(mem: &mut M, r: Value, offset: u64) -> u64 {
    let mut bytes: [u8; 8] = [0; 8];
    region_load(mem, r, offset, &mut bytes);
    core::primitive::u64::from_le_bytes(bytes).into()
}

#[ic_mem_fn]
pub unsafe fn region_load_float64<M: Memory>(mem: &mut M, r: Value, offset: u64) -> f64 {
    let mut bytes: [u8; 8] = [0; 8];
    region_load(mem, r, offset, &mut bytes);
    core::primitive::f64::from_le_bytes(bytes).into()
}

#[ic_mem_fn(ic_only)]
pub(crate) unsafe fn region_load_blob<M: Memory>(
    mem: &mut M,
    r: Value,
    offset: u64,
    len: usize,
) -> Value {
    let blob_val = crate::memory::alloc_blob(mem, crate::types::Bytes(len as usize));
    let blob = blob_val.as_blob_mut();

    if len < (isize::MAX as usize) {
        let bytes: &mut [u8] = core::slice::from_raw_parts_mut(blob.payload_addr(), len as usize);
        region_load(mem, r, offset, bytes);
    } else {
        assert!((len / 2) < isize::MAX as usize);
        let bytes_low: &mut [u8] =
            core::slice::from_raw_parts_mut(blob.payload_addr(), (len / 2) as usize);
        region_load(mem, r, offset, bytes_low);
        let bytes_high: &mut [u8] = core::slice::from_raw_parts_mut(
            blob.payload_addr().add((len / 2) as usize),
            (len - len / 2) as usize,
        );
        region_load(mem, r, offset + (len / 2) as u64, bytes_high);
    }
    allocation_barrier(blob_val);
    blob_val
}

// -- Region store operations.

#[ic_mem_fn]
pub unsafe fn region_store_word8<M: Memory>(mem: &mut M, r: Value, offset: u64, val: u32) {
    region_store(mem, r, offset, &core::primitive::u8::to_le_bytes(val as u8))
}

#[ic_mem_fn]
pub unsafe fn region_store_word16<M: Memory>(mem: &mut M, r: Value, offset: u64, val: u32) {
    region_store(
        mem,
        r,
        offset,
        &core::primitive::u16::to_le_bytes(val as u16),
    )
}

#[ic_mem_fn]
pub unsafe fn region_store_word32<M: Memory>(mem: &mut M, r: Value, offset: u64, val: u32) {
    region_store(
        mem,
        r,
        offset,
        &core::primitive::u32::to_le_bytes(val as u32),
    )
}

#[ic_mem_fn]
pub unsafe fn region_store_word64<M: Memory>(mem: &mut M, r: Value, offset: u64, val: u64) {
    region_store(mem, r, offset, &core::primitive::u64::to_le_bytes(val))
}

#[ic_mem_fn]
pub unsafe fn region_store_float64<M: Memory>(mem: &mut M, r: Value, offset: u64, val: f64) {
    region_store(mem, r, offset, &core::primitive::f64::to_le_bytes(val))
}

#[ic_mem_fn(ic_only)]
pub(crate) unsafe fn region_store_blob<M: Memory>(mem: &mut M, r: Value, offset: u64, blob: Value) {
    let blob = blob.as_blob();
    let len = blob.len().0;
    let bytes = blob.payload_const();
    if len < (isize::MAX as usize) {
        let bytes: &[u8] = core::slice::from_raw_parts(bytes, len as usize);
        region_store(mem, r, offset, bytes);
    } else {
        assert!((len / 2) < isize::MAX as usize);
        let bytes_low: &[u8] = core::slice::from_raw_parts(bytes, (len / 2) as usize);
        region_store(mem, r, offset, bytes_low);
        let bytes_high: &[u8] =
            core::slice::from_raw_parts(bytes.add((len / 2) as usize), (len - len / 2) as usize);
        region_store(mem, r, offset + (len / 2) as u64, bytes_high);
    }
}<|MERGE_RESOLUTION|>--- conflicted
+++ resolved
@@ -4,17 +4,10 @@
 use crate::types::{size_of, Blob, Bytes, Region, Value, TAG_REGION};
 
 // Versions
-<<<<<<< HEAD
 // Should agree with constants in StableMem in compile.ml
 // Version 0 to 2 are legacy.
-const VERSION_STABLE_HEAP_NO_REGIONS: u32 = 3;
-const VERSION_STABLE_HEAP_REGIONS: u32 = 4;
-=======
-// Should agree with constants StableMem.version_no_stable_memory etc. in compile.ml
-const VERSION_NO_STABLE_MEMORY: usize = 0; // never manifest in serialized form
-const VERSION_SOME_STABLE_MEMORY: usize = 1;
-const VERSION_REGIONS: usize = 2;
->>>>>>> 0815fa95
+const VERSION_STABLE_HEAP_NO_REGIONS: usize = 3;
+const VERSION_STABLE_HEAP_REGIONS: usize = 4;
 
 const _: () = assert!(meta_data::size::PAGES_IN_BLOCK <= u8::MAX as u32);
 const _: () = assert!(meta_data::max::BLOCKS <= u16::MAX);
