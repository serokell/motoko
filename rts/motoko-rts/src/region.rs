use crate::barriers::{allocation_barrier, init_with_barrier, write_with_barrier};
use crate::memory::{alloc_blob, Memory};
use crate::rts_trap_with;
use crate::trap_with_prefix;
use crate::types::{size_of, Blob, Bytes, Region, Value, TAG_REGION, read64, write64};

// Versions
// Should agree with constants StableMem.version_no_stable_memory etc. in compile.ml
const VERSION_NO_STABLE_MEMORY: u32 = 0; // never manifest in serialized form
const VERSION_SOME_STABLE_MEMORY: u32 = 1;
const VERSION_REGIONS: u32 = 2;

use motoko_rts_macros::ic_mem_fn;

unsafe fn region_trap_with(msg: &str) -> ! {
    trap_with_prefix("Region error: ", msg)
}

unsafe fn stable_memory_trap_with(msg: &str) -> ! {
    trap_with_prefix("StableMemory ", msg)
}

#[derive(Clone, PartialEq, Eq, Debug)]
pub struct BlockId(pub u16);

#[derive(Clone, PartialEq, Eq, Debug)]
pub struct RegionId(pub u64);

#[derive(Clone, PartialEq, Eq, Debug)]
pub struct RegionSizeInPages(pub u64);

// Note: Use this type only in local variables, as it contains raw pointers
// that are not handled by the GCs.
#[derive(Clone)]
pub struct AccessVector(pub *mut Blob);

// Note: Use this type only in local variables, as it contains raw pointers
// that are not handled by the GCs.
#[derive(Clone)]
pub struct RegionObject(pub *mut Region);

const NIL_REGION_ID: u64 = 0;

const LAST_RESERVED_REGION_ID: u64 = 15;

// Mirrored field from stable memory, for handling upgrade logic.
pub(crate) static mut REGION_TOTAL_ALLOCATED_BLOCKS: u32 = 0;

// Scalar sentinel value recognized in the GC as "no root", i.e. (!`is_ptr()`).
// Same design like `continuation_table::TABLE`.
pub(crate) const NO_REGION: Value = Value::from_scalar(0);

// Region 0 -- classic API for stable memory, as a dedicated region.
pub(crate) static mut REGION_0: Value = NO_REGION;

// This impl encapsulates encoding of optional region IDs within a u64.
// Used by block-region table to encode the (optional) region ID of a block.
impl RegionId {
    pub fn id_is_nil(id: u64) -> bool {
        id == NIL_REGION_ID
    }
    pub fn from_id(id: u64) -> Self {
        RegionId(id)
    }
    pub fn from_u64(id: u64) -> Option<Self> {
        if Self::id_is_nil(id) {
            None
        } else {
            Some(RegionId(id - 1))
        }
    }
    pub fn into_u64(opreg: Option<RegionId>) -> u64 {
        match opreg {
            None => 0,
            Some(id) => {
                debug_assert!(id.0 <= meta_data::max::REGIONS);
                id.0 + 1
            }
        }
    }
}

// This impl encapsulates encoding of optional region (sizes) within a u64.
// Used by region table to encode sizes of allocated regions (the size of which are Some(s)),
// and which regions are available to allocate (the size of which are None).
impl RegionSizeInPages {
    pub fn from_size_in_pages(s: u64) -> Self {
        RegionSizeInPages(s)
    }
    pub fn u64_is_nil(u: u64) -> bool {
        u == 0
    }
    pub fn from_u64(u: u64) -> Option<Self> {
        if Self::u64_is_nil(u) {
            None
        } else {
            Some(RegionSizeInPages(u - 1))
        }
    }
    pub fn into_u64(opreg: Option<RegionSizeInPages>) -> u64 {
        match opreg {
            None => 0,
            Some(s) => {
                debug_assert!(
                    s.0 <= meta_data::max::BLOCKS as u64 * meta_data::size::PAGES_IN_BLOCK as u64
                );
                s.0 + 1
            }
        }
    }
}

impl AccessVector {
    pub unsafe fn from_value(v: &Value) -> Self {
        AccessVector(v.as_blob_mut())
    }

    pub unsafe fn set_ith_block_id(&self, i: u32, block_id: &BlockId) {
        debug_assert!(i * 2 + 1 < self.0.len().as_u32());
        self.0.set_u16(i, block_id.0)
    }

    pub unsafe fn get_ith_block_id(&self, i: u32) -> BlockId {
        debug_assert!(i * 2 + 1 < self.0.len().as_u32());
        BlockId(self.0.get_u16(i))
    }
}

impl RegionObject {
    pub unsafe fn from_value(v: &Value) -> Self {
        RegionObject(v.as_region())
    }

    pub unsafe fn id(&self) -> RegionId {
        RegionId(read64((*self.0).id_lower, (*self.0).id_upper))
    }

    pub unsafe fn trap_with(&self, msg: &str) -> ! {
        if (*self).id() == RegionId(0) {
            stable_memory_trap_with(msg)
        } else {
            region_trap_with(msg)
        };
    }

    // Check both offset and [offset,.., offset + len) within bounds *)
    // c.f. StableMem.guard_range in compile.ml *)
    // TODO: simplify and specialize on len
    pub unsafe fn check_relative_range(&self, offset: u64, len: u64) {
        if len <= 1 {
            if offset >= ((*self.0).page_count as u64) * meta_data::size::PAGE_IN_BYTES {
                self.trap_with("offset out of bounds");
            }
        } else {
            if u64::MAX - len < offset {
                self.trap_with("range overflow")
            };
            if offset + len > (((*self.0).page_count as u64) * meta_data::size::PAGE_IN_BYTES) {
                self.trap_with("range out of bounds");
            };
        }
    }

    // Computes absolute offset, BlockId, and remaining length (of the
    // given block) for a relative offset.
    pub unsafe fn relative_into_absolute_info(&self, offset: u64) -> (u64, BlockId, u64) {
        let av = AccessVector::from_value(&(*self.0).vec_pages);

        // Which block (rank relative to this region)?
        let block_rank = offset / meta_data::size::BLOCK_IN_BYTES;

        // Where in that block?
        let intra_block_index = offset % meta_data::size::BLOCK_IN_BYTES;

        // Where is that block located in stable memory (global rank)?
        let block_id = av.get_ith_block_id(block_rank as u32);

        // address of the byte to load from stable memory:
        let offset = meta_data::offset::BLOCK_ZERO
            + block_id.0 as u64 * meta_data::size::BLOCK_IN_BYTES
            + intra_block_index;
        (
            offset,
            block_id,
            meta_data::size::BLOCK_IN_BYTES - intra_block_index,
        )
    }

    // compute the absolute offset, begin block, remaining length of
    // begin block, and end block for a relative offset and length.
    //
    // NB: BlockIds can be used to do case analysis (same or diff
    // block?) when planning successive reads/writes.
    pub unsafe fn relative_into_absolute_span(
        &self,
        offset: u64,
        len: u64,
    ) -> (u64, BlockId, u64, BlockId) {
        let (off, b1, b1_len) = self.relative_into_absolute_info(offset);
        if len == 0 {
            return (off, b1.clone(), b1_len, b1);
        };
        debug_assert!(u64::MAX - offset >= len - 1);
        let final_offset = offset + len - 1;
        let (_, b2, _) = self.relative_into_absolute_info(final_offset);
        (off, b1, b1_len, b2)
    }
}

// Mutable meta data stored in stable memory header (See motoko/design/StableRegions.md)
mod meta_data {

    pub const fn bytes_of<T>() -> u64 {
        core::mem::size_of::<T>() as u64
    }

    pub mod version {
        pub const MAGIC: &[u8; 8] = b"MOREGION";
        pub const VERSION: u32 = 2;
    }

    /// Maximum number of entities.
    pub mod max {
        pub const BLOCKS: u16 = 32 * 1024;
        pub const REGIONS: u64 = 32 * 1024 - 1; // u64::MAX - 1;
    }

    /// Sizes of table entries, and tables.
    pub mod size {
        use super::bytes_of;

        // Region table entry:
        // - 8 bytes for the size.
        // - 4 bytes for future use (including GC visit-marking).
        pub const REGION_TABLE_ENTRY: u16 = (bytes_of::<u64>() + bytes_of::<u32>()) as u16;

        pub const REGION_TABLE: u64 = super::max::REGIONS as u64 * REGION_TABLE_ENTRY as u64;

        pub const BLOCK_REGION_TABLE_ENTRY: u16 = (bytes_of::<u16>() + bytes_of::<u16>()) as u16;

        pub const BLOCK_REGION_TABLE: u64 =
            super::max::BLOCKS as u64 * BLOCK_REGION_TABLE_ENTRY as u64;

        pub const PAGES_IN_BLOCK: u32 = 128;
        pub const PAGE_IN_BYTES: u64 = 1 << 16;
        pub const BLOCK_IN_BYTES: u64 = PAGE_IN_BYTES * (PAGES_IN_BLOCK as u64);

        // Static memory footprint, ignoring any dynamically-allocated pages.
        pub const STATIC_MEM_IN_PAGES: u64 = PAGES_IN_BLOCK as u64; /* One block for meta data, plus future use TBD. */

        pub unsafe fn total_required_pages(total_allocated_blocks: u64) -> u64 {
            STATIC_MEM_IN_PAGES + (total_allocated_blocks * (PAGES_IN_BLOCK as u64))
        }
    }

    /// Offsets into stable memory for statically-sized fields and tables.
    pub mod offset {

        use super::bytes_of;

        pub const MAGIC: u64 = 0;

        pub const VERSION: u64 = MAGIC + bytes_of::<u64>();

        pub const TOTAL_ALLOCATED_BLOCKS: u64 = VERSION + bytes_of::<u32>();

        pub const TOTAL_ALLOCATED_REGIONS: u64 = TOTAL_ALLOCATED_BLOCKS + bytes_of::<u32>();

        pub const BLOCK_REGION_TABLE: u64 = TOTAL_ALLOCATED_REGIONS + bytes_of::<u64>();

        pub const REGION_TABLE: u64 = BLOCK_REGION_TABLE + super::size::BLOCK_REGION_TABLE;

        pub const FREE: u64 = REGION_TABLE + super::size::REGION_TABLE;

        /* One block for meta data, plus future use TBD. */
        pub const BLOCK_ZERO: u64 = super::size::BLOCK_IN_BYTES;
    }

    pub mod total_allocated_blocks {
        use super::offset;
        use crate::stable_mem::{read_u32, write_u32};

        use crate::region::REGION_TOTAL_ALLOCATED_BLOCKS;

        pub fn get() -> u32 {
            read_u32(offset::TOTAL_ALLOCATED_BLOCKS)
        }
        pub fn set(n: u32) {
            // Here we keep these copies of the total in sync.
            //
            // NB. The non-stable one is used when the stable one is
            // unavailable (temp relocated by stable variable
            // serialization/deserialization).
            unsafe {
                REGION_TOTAL_ALLOCATED_BLOCKS = n;
            };
            write_u32(offset::TOTAL_ALLOCATED_BLOCKS, n)
        }
    }

    pub mod total_allocated_regions {
        use super::offset;
        use crate::stable_mem::{read_u64, write_u64};

        pub fn get() -> u64 {
            read_u64(offset::TOTAL_ALLOCATED_REGIONS)
        }
        pub fn set(n: u64) {
            write_u64(offset::TOTAL_ALLOCATED_REGIONS, n)
        }
    }

    pub mod block_region_table {
        // invariant: all blocks whose IDs are below the total_allocated_blocks are valid.

        use super::{bytes_of, offset, size};
        use crate::region::{BlockId, RegionId};
        use crate::stable_mem::{read_u16, write_u16};

        // Compute an offset in stable memory for a particular block ID (based zero).
        fn index(b: &BlockId) -> u64 {
            offset::BLOCK_REGION_TABLE + (b.0 as u64 * size::BLOCK_REGION_TABLE_ENTRY as u64)
        }

        /// Some(r, j) means that the block is in use by region r, at slot j.
        /// None means that the block is available for (re-)allocation.
        pub fn get(b: BlockId) -> Option<(RegionId, u16)> {
            let offset = index(&b);
            let raw = read_u16(offset) as u64; // FIX ME
            let rid = RegionId::from_u64(raw);
            rid.map(|r| (r, read_u16(offset + bytes_of::<u16>()))) // FIXME
        }

        /// Some(r, j) means that the block is in use by region r, at slot j.
        /// None means that the block is available for (re-)allocation.
        pub fn set(b: BlockId, r: Option<(RegionId, u16)>) {
            match r {
                None => write_u16(index(&b), RegionId::into_u64(None) as u16),
                Some((r, j)) => {
                    let offset = index(&b);
                    write_u16(offset, RegionId::into_u64(Some(r)) as u16);  //FIXME
                    write_u16(offset + bytes_of::<u16>(), j) // FIXME
                }
            }
        }
    }

    pub mod region_table {
        use crate::region::{RegionId, RegionSizeInPages};

        // invariant (for now, pre-GC integration):
        //  all regions whose IDs are below the total_allocated_regions are valid.
        use super::{offset, size};
        use crate::stable_mem::{read_u64, write_u64};

        fn index(r: &RegionId) -> u64 {
            offset::REGION_TABLE + r.0 as u64 * size::REGION_TABLE_ENTRY as u64
        }

        /// Some(_) gives the size in pages.
        /// None means that the region is not in use.
        pub fn get(r: &RegionId) -> Option<RegionSizeInPages> {
            RegionSizeInPages::from_u64(read_u64(index(r)))
        }

        pub fn set(r: &RegionId, s: Option<RegionSizeInPages>) {
            write_u64(index(r), RegionSizeInPages::into_u64(s))
        }
    }
}

fn write_magic() {
    use crate::stable_mem::{size, write, write_u32};
    assert!(size() > 0);
    write(meta_data::offset::MAGIC, meta_data::version::MAGIC);
    write_u32(meta_data::offset::VERSION, meta_data::version::VERSION);
}

#[ic_mem_fn]
unsafe fn alloc_region<M: Memory>(
    mem: &mut M,
<<<<<<< HEAD
    id: u64,
=======
    id: u32,
>>>>>>> fef65b23
    page_count: u32,
    vec_pages: Value,
) -> Value {
    let r_ptr = mem.alloc_words(size_of::<Region>());
    // NB. cannot use as_region() here as we didn't write the header yet
    let region = r_ptr.get_ptr() as *mut Region;
    (*region).header.tag = TAG_REGION;
    (*region).header.init_forward(r_ptr);
<<<<<<< HEAD
    write64(&mut (*region).id_lower, &mut (*region).id_upper, id);
=======
    debug_assert!(id <= meta_data::max::REGIONS as u32);
    (*region).id = id as u16;
    // The padding must be initialized with zero because it is read by the compiler-generated code.
    (*region).zero_padding = 0;
    debug_assert!(
        page_count
            <= (vec_pages.as_blob().len().as_u32() / meta_data::bytes_of::<u16>() as u32)
                * meta_data::size::PAGES_IN_BLOCK
    );
>>>>>>> fef65b23
    (*region).page_count = page_count;
    init_with_barrier(mem, &mut (*region).vec_pages, vec_pages);

    allocation_barrier(r_ptr);
    r_ptr
}

#[ic_mem_fn]
<<<<<<< HEAD
pub unsafe fn region_id<M: Memory>(_mem: &mut M, r: Value) -> u64 {
    let r = r.as_region();
    read64((*r).id_lower, (*r).id_upper)
=======
unsafe fn init_region<M: Memory>(
    mem: &mut M,
    r: Value,
    id: u32,
    page_count: u32,
    vec_pages: Value,
) {
    let r = r.as_region();
    debug_assert!(id <= meta_data::max::REGIONS as u32);
    (*r).id = id as u16;
    debug_assert!(
        page_count
            <= (vec_pages.as_blob().len().as_u32() / meta_data::bytes_of::<u16>() as u32)
                * meta_data::size::PAGES_IN_BLOCK
    );
    (*r).page_count = page_count;
    write_with_barrier(mem, &mut (*r).vec_pages, vec_pages);
}

#[ic_mem_fn]
pub unsafe fn region_id<M: Memory>(_mem: &mut M, r: Value) -> u32 {
    let r = r.as_untagged_region();
    (*r).id.into()
>>>>>>> fef65b23
}

#[ic_mem_fn]
pub unsafe fn region_page_count<M: Memory>(_mem: &mut M, r: Value) -> u32 {
    let r = r.as_untagged_region();
    (*r).page_count
}

#[ic_mem_fn]
pub unsafe fn region_vec_pages<M: Memory>(_mem: &mut M, r: Value) -> Value {
    let r = r.as_untagged_region();
    (*r).vec_pages
}

// Helper for commmon logic that reserves low-valued RegionIds in a certain span for future use.
// When first is some, we are actually reserving.  When first is none, we are checking that the reservation has occured.
unsafe fn region_reserve_id_span<M: Memory>(
    _mem: &mut M,
    first_opt: Option<RegionId>,
    last: RegionId,
) {
    let next_id = meta_data::total_allocated_regions::get();
    match first_opt {
        Some(first) => {
            assert_eq!(first.0 as u64, next_id);
            assert!(first.0 <= last.0);
            meta_data::total_allocated_regions::set((last.0 + 1) as u64);
        }
        None => {
            assert!((last.0 as u64) < next_id);
        }
    }
}

#[ic_mem_fn]
pub unsafe fn region0_get<M: Memory>(_mem: &mut M) -> Value {
    debug_assert_ne!(REGION_0, NO_REGION);
    REGION_0
}

// Expose Region0 object to GC algorithms as root
#[allow(dead_code)]
#[cfg(feature = "ic")]
pub(crate) unsafe fn region0_get_ptr_loc() -> *mut Value {
    &mut REGION_0
}

#[ic_mem_fn]
pub unsafe fn region_new<M: Memory>(mem: &mut M) -> Value {
    match crate::stable_mem::get_version() {
        VERSION_NO_STABLE_MEMORY => {
            assert_eq!(crate::stable_mem::size(), 0);
            region_migration_from_no_stable_memory(mem);
        }
        VERSION_SOME_STABLE_MEMORY => {
            region_migration_from_some_stable_memory(mem);
        }
        VERSION_REGIONS => {}
        _ => {
            assert!(false);
        }
    };

    let next_id = meta_data::total_allocated_regions::get();

    if next_id == meta_data::max::REGIONS {
        region_trap_with("out of regions")
    };

    meta_data::total_allocated_regions::set(next_id + 1);

    let vec_pages = alloc_blob(mem, Bytes(0));
    allocation_barrier(vec_pages);
    let r_ptr = alloc_region(mem, next_id as u32, 0, vec_pages);

/* TBD
    // Update Region table.
    {
        let r_id = RegionId::from_id(next_id);
        let c = meta_data::region_table::get(&r_id);
        // sanity check: Region table says that this region is available.
        assert_eq!(c, None);
        meta_data::region_table::set(&r_id, Some(RegionSizeInPages(0)));
    }
*/
    r_ptr
}

pub unsafe fn region_recover<M: Memory>(mem: &mut M, rid: &RegionId) -> Value {
    use meta_data::bytes_of;
    use meta_data::size::PAGES_IN_BLOCK;

    let c = meta_data::region_table::get(&rid);
    let page_count = match c {
        Some(RegionSizeInPages(pc)) => pc,
        _ => {
            rts_trap_with("region_recover failed: Expected Some(RegionSizeInPages(_))");
        }
    };

    debug_assert!(page_count < (u32::MAX - (PAGES_IN_BLOCK - 1)) as u64);

    let block_count = (page_count as u32 + PAGES_IN_BLOCK - 1) / PAGES_IN_BLOCK;
    let vec_pages = alloc_blob(mem, Bytes(block_count * bytes_of::<u16>() as u32));

    let tb = meta_data::total_allocated_blocks::get();
    let av = AccessVector(vec_pages.as_blob_mut());
    let mut recovered_blocks = 0;
    let mut block_id: u16 = 0;
    while recovered_blocks < block_count && (block_id as u32) < tb {
        match meta_data::block_region_table::get(BlockId(block_id)) {
            None => {}
            Some((rid_, rank)) => {
                if &rid_ == rid {
                    av.set_ith_block_id(rank.into(), &BlockId(block_id));
                    recovered_blocks += 1;
                }
            }
        }
        block_id += 1;
    }
    assert_eq!(recovered_blocks, block_count);
    allocation_barrier(vec_pages);

    let r_ptr = alloc_region(mem, rid.0 as u32, page_count as u32, vec_pages);
    r_ptr
}

pub(crate) unsafe fn region_migration_from_no_stable_memory<M: Memory>(mem: &mut M) {
    use crate::stable_mem::{get_version, grow, size, write};
    use meta_data::size::{PAGES_IN_BLOCK, PAGE_IN_BYTES};

    assert!(get_version() == VERSION_NO_STABLE_MEMORY);
    assert_eq!(size(), 0);

    // pages required for meta_data (9/ 960KiB), much less than PAGES_IN_BLOCK (128/ 8MB) for a full block
    let meta_data_pages =
        (meta_data::offset::FREE - 1 + (PAGE_IN_BYTES as u64 - 1)) / PAGE_IN_BYTES as u64;

    assert!(meta_data_pages <= PAGES_IN_BLOCK as u64);

    // initially, only allocate meta_data_pages, not a full block, to reduce overhead for
    // canisters that don't allocate regions
    let prev_pages = grow(meta_data_pages);

    if prev_pages == u64::MAX {
        region_trap_with("migration failure (insufficient pages)");
    };

    debug_assert!(prev_pages == 0);

    // Zero metadata region, for good measure.
    let zero_page: [u8; PAGE_IN_BYTES as usize] = [0; PAGE_IN_BYTES as usize];
    for i in 0..meta_data_pages {
        write((i as u64) * (PAGE_IN_BYTES as u64), &zero_page);
    }

    // Write magic header
    write_magic();

    crate::stable_mem::set_version(VERSION_REGIONS);

    // Region 0 -- classic API for stable memory, as a dedicated region.
    REGION_0 = region_new(mem);

    assert!((*REGION_0.as_region()).id_lower == 0);
    assert!((*REGION_0.as_region()).id_upper == 0);

    // Regions 1 through LAST_RESERVED_REGION_ID, reserved for future use by future Motoko compiler-RTS features.
    region_reserve_id_span(mem, Some(RegionId(1)), RegionId(LAST_RESERVED_REGION_ID));
}

//
// region manager migration/initialization, with pre-existing stable data.
// Case: Version 1 into version 2.
//
pub(crate) unsafe fn region_migration_from_some_stable_memory<M: Memory>(mem: &mut M) {
    // Grow region0 to nearest block boundary, and add a block to fit a region manager meta data.
    //
    // Existing stable data becomes region 0, with first block relocated for region manager meta data.
    //
    // - allocate a block-sized blob on the heap (8MB).
    // - copy the head block of data into that blob, using a stable memory read of a blob.
    // - copy the head block of data from temp blob into new "final block" (logically still first) for region 0.
    // - initialize the meta data for the region system in vacated initial block.

    use crate::stable_mem::{grow, read, size, write};

    let header_len = meta_data::size::BLOCK_IN_BYTES as u32;

    let stable_mem_pages = size();

    if stable_mem_pages > (meta_data::size::PAGES_IN_BLOCK * meta_data::max::BLOCKS as u32) as u64 {
        region_trap_with("migration failure (too many pages for region0 )")
    };

    let region0_pages = stable_mem_pages as u32;

    let region0_blocks =
        (region0_pages + (meta_data::size::PAGES_IN_BLOCK - 1)) / (meta_data::size::PAGES_IN_BLOCK);
    assert!(region0_blocks > 0);

    let prev_pages = grow(
        (meta_data::size::PAGES_IN_BLOCK + // <-- For new region manager
	 /* Bump out region0 to nearest block boundary: */
	 region0_blocks * meta_data::size::PAGES_IN_BLOCK
            - region0_pages)
            .into(),
    );

    if prev_pages == u64::MAX {
        region_trap_with("migration failure (insufficient pages)")
    };

    debug_assert!(prev_pages == region0_pages.into());

    // Temp for the head block, which we move to be physically last.
    // NB: no allocation_barrier is required: header_val is temporary and can be reclaimed by the next GC increment/run.
    // TODO: instead of allocating an 8MB blob, just stack-allocate a tmp page and zero page, and transfer/zero-init via the stack, using a loop.
    let header_val = crate::memory::alloc_blob(mem, crate::types::Bytes(header_len));
    let header_blob = header_val.as_blob_mut();
    let header_bytes =
        core::slice::from_raw_parts_mut(header_blob.payload_addr(), header_len as usize);

    // Move it:
    read(0, header_bytes); // Save first block as "head block".
    write(
        (region0_blocks * (meta_data::size::BLOCK_IN_BYTES as u32)).into(),
        header_bytes,
    );

    crate::mem_utils::memzero_bytes((header_blob.payload_addr()) as usize, Bytes(header_len));

    write(0, header_bytes); // Zero out first block, for region manager meta data.

    // Write magic header
    write_magic();

    /* Initialize meta data as if there is only region 0. */
    meta_data::total_allocated_blocks::set(region0_blocks.into());
    meta_data::total_allocated_regions::set(1);

    /*
     * Initialize region0's table entries, for "recovery".
     */

    /* head block is physically last, but logically first. */
    let head_block_id = region0_blocks - 1; /* invariant: region0_blocks is non-zero. */

    meta_data::block_region_table::set(BlockId(head_block_id as u16), Some((RegionId(0), 0)));
    meta_data::region_table::set(&RegionId(0), Some(RegionSizeInPages(region0_pages as u64)));

    /* Any other blocks that follow head block are numbered [0,...,head_block_id) */
    /* They're logical placements are [1,...,) -- one more than their new identity, as a number. */
    for i in 0..head_block_id {
        meta_data::block_region_table::set(
            BlockId((i) as u16),
            Some((RegionId(0), (i + 1) as u16)),
        );
    }

    crate::stable_mem::set_version(VERSION_REGIONS);

    /* "Recover" the region data into a heap object. */
    REGION_0 = region_recover(mem, &RegionId(0));

    // Ensure that regions 1 through LAST_RESERVED_REGION_ID are already reserved for
    // future use by future Motoko compiler-RTS features.
    region_reserve_id_span(mem, Some(RegionId(1)), RegionId(LAST_RESERVED_REGION_ID));
}

//
// region manager migration/initialization, with pre-existing stable data.
// Case: Version 2 into version 2 ("Trivial migration" case).
//
pub(crate) unsafe fn region_migration_from_regions_plus<M: Memory>(mem: &mut M) {
    use crate::stable_mem::{read, read_u32, size};

    // Check if the magic in the memory corresponds to this object.
    assert!(size() > 1);
    let mut magic_bytes: [u8; 8] = [0; 8];
    read(meta_data::offset::MAGIC, &mut magic_bytes);
    if &magic_bytes != meta_data::version::MAGIC {
        region_trap_with("migration failure (bad magic bytes)")
    };
    let version = read_u32(meta_data::offset::VERSION);
    if version > meta_data::version::VERSION {
        region_trap_with("migration failure (unexpected higher version)")
    };

    REGION_0 = region_recover(mem, &RegionId(0));

    // Ensure that regions 1 through LAST_RESERVED_REGION_ID are already reserved for
    // future use by future Motoko compiler-RTS features.
    region_reserve_id_span(mem, None, RegionId(LAST_RESERVED_REGION_ID));
}

//
// region manager migration/initialization, with pre-existing stable data.
//
#[ic_mem_fn]
pub(crate) unsafe fn region_init<M: Memory>(mem: &mut M, use_stable_regions: u32) {
    debug_assert!(meta_data::offset::FREE < meta_data::offset::BLOCK_ZERO);
    match crate::stable_mem::get_version() {
        VERSION_NO_STABLE_MEMORY => {
            assert!(crate::stable_mem::size() == 0);
            if use_stable_regions != 0 {
                region_migration_from_no_stable_memory(mem);
            };
        }
        VERSION_SOME_STABLE_MEMORY => {
            assert!(crate::stable_mem::size() > 0);
            if use_stable_regions != 0 {
                region_migration_from_some_stable_memory(mem);
            };
        }
        _ => region_migration_from_regions_plus(mem), //check format & recover region0
    }
}

#[ic_mem_fn]
pub unsafe fn region_size<M: Memory>(_mem: &mut M, r: Value) -> u64 {
    let r = r.as_region();
    (*r).page_count.into()
}

#[ic_mem_fn]
pub unsafe fn region_grow<M: Memory>(mem: &mut M, r: Value, new_pages: u64) -> u64 {
    use meta_data::size::{total_required_pages, PAGES_IN_BLOCK};

    let max_pages_in_region = meta_data::max::BLOCKS as u32 * PAGES_IN_BLOCK;

    let r = r.as_region();
    let old_page_count = (*r).page_count;

    if new_pages > (max_pages_in_region - old_page_count) as u64 {
        return u64::MAX;
    }

    debug_assert!(max_pages_in_region <= u32::MAX);

    let new_pages_ = new_pages as u32;

    let old_block_count = (old_page_count + (PAGES_IN_BLOCK - 1)) / PAGES_IN_BLOCK;
    let new_block_count = (old_page_count + new_pages_ + (PAGES_IN_BLOCK - 1)) / PAGES_IN_BLOCK;
    let inc_block_count = new_block_count - old_block_count;

    // Determine the required total number of allocated blocks,
    let old_total_blocks = meta_data::total_allocated_blocks::get();
    let new_total_blocks = old_total_blocks as u64 + inc_block_count as u64;

    // Actually grow stable memory with more pages as required,
    // while respecting the global maximum limit on pages.
    {
        let have = crate::stable_mem::size();
        let need = total_required_pages(new_total_blocks);
        if have < need {
            let diff = need - have;
            if crate::stable_mem::grow(diff) == u64::MAX {
                return u64::MAX; // Propagate error
            }
        }
    }

    // Commit the allocation
    meta_data::total_allocated_blocks::set(new_total_blocks as u32);

    // Update this region's page count, in both places where we record it (heap object, region table).
    {
        let r_id = RegionId::from_id(r.read_id64());
        let c = meta_data::region_table::get(&r_id);

        // Region table agrees with heap object's field.
        assert_eq!(c, Some(RegionSizeInPages(old_page_count.into())));

        // Increase both:
        (*r).page_count += new_pages_;
        meta_data::region_table::set(&r_id, Some(RegionSizeInPages((*r).page_count.into())));
    }

    let new_vec_pages = alloc_blob(
        mem,
        Bytes(new_block_count * meta_data::bytes_of::<u16>() as u32),
    );
    let old_vec_byte_count = old_block_count * meta_data::bytes_of::<u16>() as u32;

    // Copy old region-block associations into new heap object.
    crate::mem_utils::memcpy_bytes(
        new_vec_pages.as_blob_mut().payload_addr() as usize,
        (*r).vec_pages.as_blob().payload_const() as usize,
        Bytes(old_vec_byte_count),
    );

    let new_pages = AccessVector::from_value(&new_vec_pages);

    // Record new associations, between the region and each new block:
    // - in block_region_table (stable memory, for persistence).
    // - in region representation (heap memory, for fast access operations).
    for i in old_block_count..new_block_count {
        // rel_i starts at zero.
        let rel_i: u16 = (i - old_block_count) as u16;

        // (to do -- handle case where allocating this way has run out.)
        let block_id: u16 = (old_total_blocks + rel_i as u32) as u16;

        // Update stable memory with new association.
        let assoc = Some((RegionId::from_id(r.read_id64()), i as u16));
        meta_data::block_region_table::set(BlockId(block_id), assoc);

        new_pages.set_ith_block_id(i, &BlockId(block_id));
    }

    allocation_barrier(new_vec_pages);
    write_with_barrier(mem, &mut (*r).vec_pages, new_vec_pages);
    old_page_count.into()
}

pub(crate) unsafe fn region_load<M: Memory>(_mem: &mut M, r: Value, offset: u64, dst: &mut [u8]) {
    use crate::stable_mem::read;
    use meta_data::size::BLOCK_IN_BYTES;

    let r = RegionObject::from_value(&r);

    r.check_relative_range(offset, dst.len() as u64);

    if dst.len() == 0 {
        return;
    };

    let (b1_off, b1, b1_len, b2) = r.relative_into_absolute_span(offset, dst.len() as u64);
    if b1 == b2 {
        // Case: only uses a single block, and thus only requires one read.
        read(b1_off, dst);
    } else {
        // Case: Staged reads, one per block that holds requested data.

        let mut i = 0; // invariant: i = # of bytes loaded.
        let mut s = b1_off; // source of bytes, as absolute index.
        let mut d = dst.as_mut_ptr(); // dest for bytes.

        // do initial read (a special case, generally not full block length).
        read(s, core::slice::from_raw_parts_mut(d, b1_len as usize));

        // Advance input and output positions (i, d and s respectively).
        i += b1_len;
        d = d.offset(b1_len as isize);

        // Do rest of block-sized reads.
        // (invariant: they always occur at the start of a block).
        loop {
            let (s_, _, b_len) = r.relative_into_absolute_info(offset + i);
            s = s_;
            if i + b_len > dst.len() as u64 {
                // case: last (generally partial) block.
                if dst.len() as u64 > i {
                    read(
                        s,
                        core::slice::from_raw_parts_mut(d, dst.len() - i as usize),
                    );
                }
                break;
            } else {
                // case: internal (full) block.
                read(
                    s,
                    core::slice::from_raw_parts_mut(d, BLOCK_IN_BYTES as usize),
                );
                d = d.offset(BLOCK_IN_BYTES as isize);
                i += BLOCK_IN_BYTES;
            }
        }
    }
}

pub(crate) unsafe fn region_store<M: Memory>(_mem: &mut M, r: Value, offset: u64, src: &[u8]) {
    use crate::stable_mem::write;
    use meta_data::size::BLOCK_IN_BYTES;

    let r = RegionObject::from_value(&r);

    r.check_relative_range(offset, src.len() as u64);

    if src.len() == 0 {
        return;
    };

    let (b1_off, b1, b1_len, b2) = r.relative_into_absolute_span(offset, src.len() as u64);
    if b1 == b2 {
        write(b1_off, src);
    } else {
        // Case: Staged writes, one per block that holds requested data.

        let mut i = 0; // invariant: i = # of bytes stored.
        let mut s = src.as_ptr(); // source for bytes.
        let mut d = b1_off; // dest of bytes, as absolute index.o

        // do initial write (a special case, generally not full block length).
        write(d, core::slice::from_raw_parts(s, b1_len as usize));

        // Advance input and output positions (i, s and d respectively).
        i += b1_len;
        s = s.offset(b1_len as isize);

        // Do rest of block-sized writes.
        // (invariant: they always occur at the start of a block).
        loop {
            let (d_, _, b_len) = r.relative_into_absolute_info(offset + i);
            d = d_;
            if i + b_len > src.len() as u64 {
                // case: last (generally partial) block.
                if src.len() as u64 > i {
                    write(d, core::slice::from_raw_parts(s, src.len() - i as usize));
                }
                break;
            } else {
                // case: internal (full) block.
                write(d, core::slice::from_raw_parts(s, BLOCK_IN_BYTES as usize));
                s = s.offset(BLOCK_IN_BYTES as isize);
                i += BLOCK_IN_BYTES;
            }
        }
    }
}

// -- Region load operations.

#[ic_mem_fn]
pub unsafe fn region_load_word8<M: Memory>(mem: &mut M, r: Value, offset: u64) -> u32 {
    let mut bytes: [u8; 1] = [0];
    region_load(mem, r, offset, &mut bytes);
    core::primitive::u8::from_le_bytes(bytes).into()
}

#[ic_mem_fn]
pub unsafe fn region_load_word16<M: Memory>(mem: &mut M, r: Value, offset: u64) -> u32 {
    let mut bytes: [u8; 2] = [0; 2];
    region_load(mem, r, offset, &mut bytes);
    core::primitive::u16::from_le_bytes(bytes).into()
}

#[ic_mem_fn]
pub unsafe fn region_load_word32<M: Memory>(mem: &mut M, r: Value, offset: u64) -> u32 {
    let mut bytes: [u8; 4] = [0; 4];
    region_load(mem, r, offset, &mut bytes);
    core::primitive::u32::from_le_bytes(bytes).into()
}

#[ic_mem_fn]
pub unsafe fn region_load_word64<M: Memory>(mem: &mut M, r: Value, offset: u64) -> u64 {
    let mut bytes: [u8; 8] = [0; 8];
    region_load(mem, r, offset, &mut bytes);
    core::primitive::u64::from_le_bytes(bytes).into()
}

#[ic_mem_fn]
pub unsafe fn region_load_float64<M: Memory>(mem: &mut M, r: Value, offset: u64) -> f64 {
    let mut bytes: [u8; 8] = [0; 8];
    region_load(mem, r, offset, &mut bytes);
    core::primitive::f64::from_le_bytes(bytes).into()
}

#[ic_mem_fn]
pub(crate) unsafe fn region_load_blob<M: Memory>(
    mem: &mut M,
    r: Value,
    offset: u64,
    len: u32,
) -> Value {
    let blob_val = crate::memory::alloc_blob(mem, crate::types::Bytes(len));
    let blob = blob_val.as_blob_mut();

    if len < (isize::MAX as u32) {
        let bytes: &mut [u8] = core::slice::from_raw_parts_mut(blob.payload_addr(), len as usize);
        region_load(mem, r, offset, bytes);
    } else {
        assert!((len / 2) < isize::MAX as u32);
        let bytes_low: &mut [u8] =
            core::slice::from_raw_parts_mut(blob.payload_addr(), (len / 2) as usize);
        region_load(mem, r, offset, bytes_low);
        let bytes_high: &mut [u8] = core::slice::from_raw_parts_mut(
            blob.payload_addr().add((len / 2) as usize),
            (len - len / 2) as usize,
        );
        region_load(mem, r, offset + (len / 2) as u64, bytes_high);
    }
    allocation_barrier(blob_val);
    blob_val
}

// -- Region store operations.

#[ic_mem_fn]
pub unsafe fn region_store_word8<M: Memory>(mem: &mut M, r: Value, offset: u64, val: u32) {
    region_store(mem, r, offset, &core::primitive::u8::to_le_bytes(val as u8))
}

#[ic_mem_fn]
pub unsafe fn region_store_word16<M: Memory>(mem: &mut M, r: Value, offset: u64, val: u32) {
    region_store(
        mem,
        r,
        offset,
        &core::primitive::u16::to_le_bytes(val as u16),
    )
}

#[ic_mem_fn]
pub unsafe fn region_store_word32<M: Memory>(mem: &mut M, r: Value, offset: u64, val: u32) {
    region_store(
        mem,
        r,
        offset,
        &core::primitive::u32::to_le_bytes(val as u32),
    )
}

#[ic_mem_fn]
pub unsafe fn region_store_word64<M: Memory>(mem: &mut M, r: Value, offset: u64, val: u64) {
    region_store(mem, r, offset, &core::primitive::u64::to_le_bytes(val))
}

#[ic_mem_fn]
pub unsafe fn region_store_float64<M: Memory>(mem: &mut M, r: Value, offset: u64, val: f64) {
    region_store(mem, r, offset, &core::primitive::f64::to_le_bytes(val))
}

#[ic_mem_fn]
pub(crate) unsafe fn region_store_blob<M: Memory>(mem: &mut M, r: Value, offset: u64, blob: Value) {
    let blob = blob.as_blob();
    let len = blob.len().0;
    let bytes = blob.payload_const();
    if len < (isize::MAX as u32) {
        let bytes: &[u8] = core::slice::from_raw_parts(bytes, len as usize);
        region_store(mem, r, offset, bytes);
    } else {
        assert!((len / 2) < isize::MAX as u32);
        let bytes_low: &[u8] = core::slice::from_raw_parts(bytes, (len / 2) as usize);
        region_store(mem, r, offset, bytes_low);
        let bytes_high: &[u8] =
            core::slice::from_raw_parts(bytes.add((len / 2) as usize), (len - len / 2) as usize);
        region_store(mem, r, offset + (len / 2) as u64, bytes_high);
    }
}<|MERGE_RESOLUTION|>--- conflicted
+++ resolved
@@ -2,7 +2,7 @@
 use crate::memory::{alloc_blob, Memory};
 use crate::rts_trap_with;
 use crate::trap_with_prefix;
-use crate::types::{size_of, Blob, Bytes, Region, Value, TAG_REGION, read64, write64};
+use crate::types::{read64, size_of, write64, Blob, Bytes, Region, Value, TAG_REGION};
 
 // Versions
 // Should agree with constants StableMem.version_no_stable_memory etc. in compile.ml
@@ -338,7 +338,7 @@
                 None => write_u16(index(&b), RegionId::into_u64(None) as u16),
                 Some((r, j)) => {
                     let offset = index(&b);
-                    write_u16(offset, RegionId::into_u64(Some(r)) as u16);  //FIXME
+                    write_u16(offset, RegionId::into_u64(Some(r)) as u16); //FIXME
                     write_u16(offset + bytes_of::<u16>(), j) // FIXME
                 }
             }
@@ -379,11 +379,7 @@
 #[ic_mem_fn]
 unsafe fn alloc_region<M: Memory>(
     mem: &mut M,
-<<<<<<< HEAD
     id: u64,
-=======
-    id: u32,
->>>>>>> fef65b23
     page_count: u32,
     vec_pages: Value,
 ) -> Value {
@@ -392,19 +388,13 @@
     let region = r_ptr.get_ptr() as *mut Region;
     (*region).header.tag = TAG_REGION;
     (*region).header.init_forward(r_ptr);
-<<<<<<< HEAD
+    debug_assert!(id <= meta_data::max::REGIONS);
     write64(&mut (*region).id_lower, &mut (*region).id_upper, id);
-=======
-    debug_assert!(id <= meta_data::max::REGIONS as u32);
-    (*region).id = id as u16;
-    // The padding must be initialized with zero because it is read by the compiler-generated code.
-    (*region).zero_padding = 0;
     debug_assert!(
         page_count
             <= (vec_pages.as_blob().len().as_u32() / meta_data::bytes_of::<u16>() as u32)
                 * meta_data::size::PAGES_IN_BLOCK
     );
->>>>>>> fef65b23
     (*region).page_count = page_count;
     init_with_barrier(mem, &mut (*region).vec_pages, vec_pages);
 
@@ -413,21 +403,16 @@
 }
 
 #[ic_mem_fn]
-<<<<<<< HEAD
-pub unsafe fn region_id<M: Memory>(_mem: &mut M, r: Value) -> u64 {
-    let r = r.as_region();
-    read64((*r).id_lower, (*r).id_upper)
-=======
 unsafe fn init_region<M: Memory>(
     mem: &mut M,
     r: Value,
-    id: u32,
+    id: u64,
     page_count: u32,
     vec_pages: Value,
 ) {
     let r = r.as_region();
-    debug_assert!(id <= meta_data::max::REGIONS as u32);
-    (*r).id = id as u16;
+    debug_assert!(id <= meta_data::max::REGIONS);
+    r.write_id64(id);
     debug_assert!(
         page_count
             <= (vec_pages.as_blob().len().as_u32() / meta_data::bytes_of::<u16>() as u32)
@@ -438,10 +423,9 @@
 }
 
 #[ic_mem_fn]
-pub unsafe fn region_id<M: Memory>(_mem: &mut M, r: Value) -> u32 {
-    let r = r.as_untagged_region();
-    (*r).id.into()
->>>>>>> fef65b23
+pub unsafe fn region_id<M: Memory>(_mem: &mut M, r: Value) -> u64 {
+    let r = r.as_region();
+    read64((*r).id_lower, (*r).id_upper)
 }
 
 #[ic_mem_fn]
@@ -515,9 +499,8 @@
 
     let vec_pages = alloc_blob(mem, Bytes(0));
     allocation_barrier(vec_pages);
-    let r_ptr = alloc_region(mem, next_id as u32, 0, vec_pages);
-
-/* TBD
+    let r_ptr = alloc_region(mem, next_id, 0, vec_pages);
+
     // Update Region table.
     {
         let r_id = RegionId::from_id(next_id);
@@ -526,7 +509,7 @@
         assert_eq!(c, None);
         meta_data::region_table::set(&r_id, Some(RegionSizeInPages(0)));
     }
-*/
+    
     r_ptr
 }
 
@@ -566,7 +549,7 @@
     assert_eq!(recovered_blocks, block_count);
     allocation_barrier(vec_pages);
 
-    let r_ptr = alloc_region(mem, rid.0 as u32, page_count as u32, vec_pages);
+    let r_ptr = alloc_region(mem, rid.0, page_count as u32, vec_pages);
     r_ptr
 }
 
