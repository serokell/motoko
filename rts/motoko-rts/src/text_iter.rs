--- conflicted
+++ resolved
@@ -13,12 +13,8 @@
 use crate::memory::{alloc_array, Memory};
 use crate::rts_trap_with;
 use crate::text::decode_code_point;
-<<<<<<< HEAD
-use crate::types::{Value, TAG_BLOB, TAG_CONCAT};
-=======
 use crate::types::{SkewedPtr, TAG_BLOB, TAG_CONCAT};
 use crate::write_barrier::write_barrier;
->>>>>>> b5a9722d
 
 use motoko_rts_macros::ic_mem_fn;
 
@@ -112,14 +108,7 @@
 
             write_barrier(todo_array.payload_addr().add(TODO_TEXT_IDX as usize) as usize);
             todo_array.set(TODO_TEXT_IDX, (*concat).text2);
-<<<<<<< HEAD
             iter_array.set(ITER_POS_IDX, Value::from_scalar(0));
-=======
-
-            write_barrier(iter_array.payload_addr().add(ITER_POS_IDX as usize) as usize);
-            iter_array.set(ITER_POS_IDX, SkewedPtr(0));
-
->>>>>>> b5a9722d
             let todo_addr = iter_array.payload_addr().add(ITER_TODO_IDX as usize);
 
             write_barrier(iter_array.payload_addr().add(ITER_BLOB_IDX as usize) as usize);
@@ -132,15 +121,7 @@
 
             write_barrier(iter_array.payload_addr().add(ITER_BLOB_IDX as usize) as usize);
             iter_array.set(ITER_BLOB_IDX, text);
-<<<<<<< HEAD
             iter_array.set(ITER_POS_IDX, Value::from_scalar(0));
-=======
-
-            write_barrier(iter_array.payload_addr().add(ITER_POS_IDX as usize) as usize);
-            iter_array.set(ITER_POS_IDX, SkewedPtr(0));
-
-            write_barrier(iter_array.payload_addr().add(ITER_TODO_IDX as usize) as usize);
->>>>>>> b5a9722d
             iter_array.set(ITER_TODO_IDX, todo_array.get(TODO_LINK_IDX));
 
             text_iter_next(mem, iter)
@@ -150,14 +131,7 @@
         let blob_payload = blob.payload_const();
         let mut step: u32 = 0;
         let char = decode_code_point(blob_payload.add(pos as usize), &mut step as *mut u32);
-<<<<<<< HEAD
         iter_array.set(ITER_POS_IDX, Value::from_scalar(pos + step));
-=======
-
-        write_barrier(iter_array.payload_addr().add(ITER_POS_IDX as usize) as usize);
-        iter_array.set(ITER_POS_IDX, SkewedPtr(((pos + step) << 2) as usize));
-
->>>>>>> b5a9722d
         char
     }
 }