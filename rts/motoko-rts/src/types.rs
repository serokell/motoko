// Note [struct representation]
// ~~~~~~~~~~~~~~~~~~~~~~~~~~~~
//
// TLDR: Add `#[repr(C)]` in types used by both the runtime system and generated code, and add
// assertions to `static_assertions` module to check that the object size and field offsets are as
// expected.
//
// Rust compiler is free to reorder fields[1]. To avoid this in types that are used by both the
// runtime system and generated code we need a `repr` attribute like `repr(C)` or `repr(packed)`.
//
// We can't use `repr(packed)` because it potentially introduces undefined behavior as getting
// address (reference or pointer) of an unaligned field (or using the address) is an undefined
// behavior in Rust. See Motoko PR #2764.
//
// So to avoid reordering fields without introducing undefined behaviors we use `repr(C)`. See [2]
// for details on how `repr(C)` works. In short: it does not reorder fields. It can add padding,
// but in our case all fields are word-sized so that's not a problem.
//
// [1]: https://github.com/rust-lang/reference/blob/master/src/types/struct.md
// [2]: https://doc.rust-lang.org/stable/reference/type-layout.html#the-c-representation

use crate::gc::generational::write_barrier::write_barrier;
use crate::memory::Memory;
use crate::tommath_bindings::{mp_digit, mp_int};
use core::ops::{Add, AddAssign, Div, Mul, Sub, SubAssign};

use crate::constants::WORD_SIZE;
use crate::rts_trap_with;

pub fn size_of<T>() -> Words<u32> {
    Bytes(::core::mem::size_of::<T>() as u32).to_words()
}

/// The unit "words": `Words(123u32)` means 123 words.
#[repr(transparent)]
#[derive(PartialEq, Eq, Clone, Copy, PartialOrd, Ord)]
pub struct Words<A>(pub A);

impl Words<u32> {
    pub fn to_bytes(self) -> Bytes<u32> {
        Bytes(self.0 * WORD_SIZE)
    }

    pub fn as_u32(self) -> u32 {
        self.0
    }

    pub fn as_usize(self) -> usize {
        self.0 as usize
    }
}

impl<A: Add<Output = A>> Add for Words<A> {
    type Output = Self;

    fn add(self, rhs: Self) -> Self::Output {
        Words(self.0 + rhs.0)
    }
}

impl<A: Sub<Output = A>> Sub for Words<A> {
    type Output = Self;

    fn sub(self, rhs: Self) -> Self::Output {
        Words(self.0 - rhs.0)
    }
}

impl<A: Mul<Output = A>> Mul<A> for Words<A> {
    type Output = Self;

    fn mul(self, rhs: A) -> Self::Output {
        Words(self.0 * rhs)
    }
}

impl<A: Div<Output = A>> Div<A> for Words<A> {
    type Output = Self;

    fn div(self, rhs: A) -> Self::Output {
        Words(self.0 / rhs)
    }
}

impl<A: AddAssign> AddAssign for Words<A> {
    fn add_assign(&mut self, rhs: Self) {
        self.0 += rhs.0;
    }
}

impl<A: SubAssign> SubAssign for Words<A> {
    fn sub_assign(&mut self, rhs: Self) {
        self.0 -= rhs.0;
    }
}

impl From<Bytes<u32>> for Words<u32> {
    fn from(bytes: Bytes<u32>) -> Words<u32> {
        bytes.to_words()
    }
}

/// The unit "bytes": `Bytes(123u32)` means 123 bytes.
#[repr(transparent)]
#[derive(Debug, PartialEq, Eq, Clone, Copy, PartialOrd, Ord)]
pub struct Bytes<A>(pub A);

impl Bytes<u32> {
    // Rounds up
    pub fn to_words(self) -> Words<u32> {
        // Rust issue for adding ceiling_div: https://github.com/rust-lang/rfcs/issues/2844
        Words((self.0 + WORD_SIZE - 1) / WORD_SIZE)
    }

    pub fn as_u32(self) -> u32 {
        self.0
    }

    pub fn as_usize(self) -> usize {
        self.0 as usize
    }
}

impl<A: Add<Output = A>> Add for Bytes<A> {
    type Output = Self;

    fn add(self, rhs: Self) -> Self::Output {
        Bytes(self.0 + rhs.0)
    }
}

impl<A: Sub<Output = A>> Sub for Bytes<A> {
    type Output = Self;

    fn sub(self, rhs: Self) -> Self::Output {
        Bytes(self.0 - rhs.0)
    }
}

impl<A: AddAssign> AddAssign for Bytes<A> {
    fn add_assign(&mut self, rhs: Self) {
        self.0 += rhs.0;
    }
}

impl<A: SubAssign> SubAssign for Bytes<A> {
    fn sub_assign(&mut self, rhs: Self) {
        self.0 -= rhs.0;
    }
}

impl From<Words<u32>> for Bytes<u32> {
    fn from(words: Words<u32>) -> Bytes<u32> {
        words.to_bytes()
    }
}

// The `true` value. The only scalar value that has the lowest bit set.
pub const TRUE_VALUE: u32 = 0x1;

/// A value in a heap slot
#[repr(transparent)]
#[derive(Clone, Copy, PartialEq, Eq)]
pub struct Value(u32);

/// A view of `Value` for analyzing the slot contents.
pub enum PtrOrScalar {
    /// Slot is a pointer to a boxed object
    Ptr(usize),

    /// Slot is an unboxed scalar value
    Scalar(u32),
}

impl PtrOrScalar {
    pub fn is_ptr(&self) -> bool {
        matches!(self, PtrOrScalar::Ptr(_))
    }

    pub fn is_scalar(&self) -> bool {
        matches!(self, PtrOrScalar::Scalar(_))
    }
}

impl Value {
    /// Create a value from a pointer
    pub const fn from_ptr(ptr: usize) -> Self {
        // Cannot use `debug_assert_eq` in const yet, so using `debug_assert`
        debug_assert!(ptr & 0b1 == 0b0);
        Value(skew(ptr) as u32)
    }

    /// Create a value from a scalar
    pub const fn from_scalar(value: u32) -> Self {
        // Cannot use `debug_assert_eq` in const yet, so using `debug_assert`
        debug_assert!(value >> 31 == 0);
        Value(value << 1)
    }

    /// Create a value from a signed scalar. The scalar must be obtained with `get_signed_scalar`.
    /// Using `get_scalar` will return an incorrect scalar.
    pub fn from_signed_scalar(value: i32) -> Self {
        debug_assert_eq!(value, value << 1 >> 1);
        Value((value << 1) as u32)
    }

    /// Create a value from raw representation. Useful when e.g. temporarily writing invalid values
    /// to object fields in garbage collection.
    pub const fn from_raw(raw: u32) -> Self {
        Value(raw)
    }

    /// Analyzes the value.
    ///
    /// Note: when using this function in performance critical code make sure to check the
    /// generated Wasm and see if it can be improved by using `Value::get_raw`, `unskew`, etc.
    /// rustc/LLVM generates slightly more inefficient code (compared to using functions like
    /// `Value::get_raw` and `unskew`) in our cost model where every Wasm instruction costs 1
    /// cycle.
    pub fn get(&self) -> PtrOrScalar {
        if is_ptr(self.0) {
            PtrOrScalar::Ptr(unskew(self.0 as usize))
        } else {
            PtrOrScalar::Scalar(self.0 >> 1)
        }
    }

    /// Get the raw value
    #[inline]
    pub fn get_raw(&self) -> u32 {
        self.0
    }

    /// Is the value a scalar?
    pub fn is_scalar(&self) -> bool {
        self.get().is_scalar()
    }

    /// Is the value a pointer?
    pub fn is_ptr(&self) -> bool {
        self.get().is_ptr()
    }

    /// Assumes that the value is a scalar and returns the scalar value. In debug mode panics if
    /// the value is not a scalar.
    pub fn get_scalar(&self) -> u32 {
        debug_assert!(self.get().is_scalar());
        self.0 >> 1
    }

    /// Assumes that the value is a signed scalar and returns the scalar value. In debug mode
    /// panics if the value is not a scalar.
    pub fn get_signed_scalar(&self) -> i32 {
        debug_assert!(self.get().is_scalar());
        self.0 as i32 >> 1
    }

    /// Assumes that the value is a pointer and returns the pointer value. In debug mode panics if
    /// the value is not a pointer.
    pub fn get_ptr(self) -> usize {
        debug_assert!(self.get().is_ptr());
        unskew(self.0 as usize)
    }

    /// Get the object tag. In debug mode panics if the value is not a pointer.
    pub unsafe fn tag(self) -> Tag {
        debug_assert!(self.get().is_ptr());
        (self.get_ptr() as *mut Obj).tag()
    }

    /// Get the pointer as `Obj`. In debug mode panics if the value is not a pointer.
    pub unsafe fn as_obj(self) -> *mut Obj {
        debug_assert!(self.get().is_ptr());
        self.get_ptr() as *mut Obj
    }

    /// Get the pointer as `Array`. In debug mode panics if the value is not a pointer or the
    /// pointed object is not an `Array`.
    pub unsafe fn as_array(self) -> *mut Array {
        debug_assert_eq!(self.tag(), TAG_ARRAY);
        self.get_ptr() as *mut Array
    }

    /// Get the pointer as `Concat`. In debug mode panics if the value is not a pointer or the
    /// pointed object is not a `Concat`.
    pub unsafe fn as_concat(self) -> *const Concat {
        debug_assert_eq!(self.tag(), TAG_CONCAT);
        self.get_ptr() as *const Concat
    }

    /// Get the pointer as `Blob`. In debug mode panics if the value is not a pointer or the
    /// pointed object is not a `Blob`.
    pub unsafe fn as_blob(self) -> *const Blob {
        debug_assert_eq!(self.tag(), TAG_BLOB);
        self.get_ptr() as *const Blob
    }

    pub unsafe fn as_blob_mut(self) -> *mut Blob {
        debug_assert_eq!(self.tag(), TAG_BLOB);
        self.get_ptr() as *mut Blob
    }

    /// Get the pointer as `Stream`, which is a glorified `Blob`.
    /// In debug mode panics if the value is not a pointer or the
    /// pointed object is not a `Blob`.
    pub unsafe fn as_stream(self) -> *mut Stream {
        debug_assert_eq!(self.tag(), TAG_BLOB);
        self.get_ptr() as *mut Stream
    }

    /// Get the pointer as `BigInt`. In debug mode panics if the value is not a pointer or the
    /// pointed object is not a `BigInt`.
    pub unsafe fn as_bigint(self) -> *mut BigInt {
        debug_assert_eq!(self.tag(), TAG_BIGINT);
        self.get_ptr() as *mut BigInt
    }

    pub fn as_tiny(self) -> i32 {
        debug_assert!(self.is_scalar());
        self.0 as i32 >> 1
    }

    // optimized version of `value.is_ptr() && value.get_ptr() >= address`
    // value is a pointer equal or greater than the unskewed address > 1
    #[inline]
    pub fn points_to_or_beyond(&self, address: usize) -> bool {
        debug_assert!(address > TRUE_VALUE as usize);
        let raw = self.get_raw();
        is_skewed(raw) && unskew(raw as usize) >= address
    }
}

#[inline]
/// Returns whether a raw value is representing a pointer. Useful when using `Value::get_raw`.
pub fn is_ptr(value: u32) -> bool {
    is_skewed(value) && value != TRUE_VALUE
}

#[inline]
pub const fn is_skewed(value: u32) -> bool {
    value & 0b1 != 0
}

#[inline]
pub const fn skew(ptr: usize) -> usize {
    ptr.wrapping_sub(1)
}

#[inline]
pub const fn unskew(value: usize) -> usize {
    value.wrapping_add(1)
}

// NOTE: We don't create an enum for tags as we can never assume to do exhaustive pattern match on
// tags, because of heap corruptions and other bugs (in the code generator or RTS, or maybe because
// of an unsafe API usage).
pub type Tag = u32;

// Tags need to have the lowest bit set, to allow distinguishing a header (tag) from object
// locations in mark-compact GC. (Reminder: objects and fields are word aligned)
pub const TAG_OBJECT: Tag = 1;
pub const TAG_OBJ_IND: Tag = 3;
pub const TAG_ARRAY: Tag = 5;
pub const TAG_BITS64: Tag = 7;
pub const TAG_MUTBOX: Tag = 9;
pub const TAG_CLOSURE: Tag = 11;
pub const TAG_SOME: Tag = 13;
pub const TAG_VARIANT: Tag = 15;
pub const TAG_BLOB: Tag = 17;
pub const TAG_FWD_PTR: Tag = 19;
pub const TAG_BITS32: Tag = 21;
pub const TAG_BIGINT: Tag = 23;
pub const TAG_CONCAT: Tag = 25;
pub const TAG_NULL: Tag = 27;
pub const TAG_ONE_WORD_FILLER: Tag = 29;
pub const TAG_FREE_SPACE: Tag = 31;

// Special value to visit only a range of array fields.
// This and all values above it are reserved and mean
// a slice of an array object (i.e. start index) for
// purposes of `visit_pointer_fields`.
// Invariant: the value of this (pseudo-)tag must be
//            higher than all other tags defined above
pub const TAG_ARRAY_SLICE_MIN: Tag = 32;

// Common parts of any object. Other object pointers can be coerced into a pointer to this.
#[repr(C)] // See the note at the beginning of this module
pub struct Obj {
    pub tag: Tag,
}

impl Obj {
    pub unsafe fn tag(self: *const Self) -> Tag {
        (*self).tag
    }

    pub unsafe fn as_blob(self: *mut Self) -> *mut Blob {
        debug_assert_eq!(self.tag(), TAG_BLOB);
        self as *mut Blob
    }

    pub unsafe fn as_concat(self: *mut Self) -> *const Concat {
        debug_assert_eq!(self.tag(), TAG_CONCAT);
        self as *const Concat
    }
}

#[rustfmt::skip]
#[repr(C)] // See the note at the beginning of this module
pub struct Array {
    pub header: Obj,
    pub len: u32, // number of elements

    // Array elements follow, each u32 sized. We can't have variable-sized structs in Rust so we
    // can't add a field here for the elements.
    // https://doc.rust-lang.org/nomicon/exotic-sizes.html
}

impl Array {
    pub unsafe fn payload_addr(self: *const Self) -> *mut Value {
        self.offset(1) as *mut Value // skip array header
    }

    pub unsafe fn get(self: *mut Self, idx: u32) -> Value {
        let slot_addr = self.element_address(idx);
        *(slot_addr as *const Value)
    }

<<<<<<< HEAD
    /// Set the array element, by deciding whether a post-update barrier is necessary.
    pub unsafe fn set<M: Memory>(
        self: *mut Self,
        idx: u32,
        value: Value,
        use_barrier: bool,
        mem: &mut M,
    ) {
        debug_assert!(self.len() > idx);
        let slot_addr = self.payload_addr() as usize + (idx * WORD_SIZE) as usize;
        *(slot_addr as *mut Value) = value;
        debug_assert_eq!(use_barrier, value.is_ptr());
        if use_barrier {
            write_barrier(mem, slot_addr as u32);
        }
=======
    /// Write a pointer value to an array element. Uses a post-update barrier.
    pub unsafe fn set_pointer<M: Memory>(self: *mut Self, idx: u32, value: Value, mem: &mut M) {
        debug_assert!(value.is_ptr());
        let slot_addr = self.element_address(idx);
        *(slot_addr as *mut Value) = value;
        write_barrier(mem, slot_addr as u32);
    }

    /// Write a scalar value to an array element. No need for a write barrier.
    pub unsafe fn set_scalar(self: *mut Self, idx: u32, value: Value) {
        debug_assert!(value.is_scalar());
        let slot_addr = self.element_address(idx);
        *(slot_addr as *mut Value) = value;
    }

    #[inline]
    unsafe fn element_address(self: *const Self, idx: u32) -> usize {
        debug_assert!(self.len() > idx);
        self.payload_addr() as usize + (idx * WORD_SIZE) as usize
>>>>>>> 4ac404c7
    }

    pub unsafe fn len(self: *const Self) -> u32 {
        (*self).len
    }
}

#[repr(C)] // See the note at the beginning of this module
pub struct Object {
    pub header: Obj,
    pub size: u32,     // Number of elements
    pub hash_ptr: u32, // Pointer to static information about object field labels. Not important for GC (does not contain pointers).
}

impl Object {
    pub unsafe fn payload_addr(self: *mut Self) -> *mut Value {
        self.add(1) as *mut Value // skip object header
    }

    pub(crate) unsafe fn size(self: *mut Self) -> u32 {
        (*self).size
    }

    #[cfg(debug_assertions)]
    pub(crate) unsafe fn get(self: *mut Self, idx: u32) -> Value {
        *self.payload_addr().add(idx as usize)
    }
}

#[repr(C)] // See the note at the beginning of this module
pub struct ObjInd {
    pub header: Obj,
    pub field: Value,
}

#[repr(C)] // See the note at the beginning of this module
pub struct Closure {
    pub header: Obj,
    pub funid: u32,
    pub size: u32, // number of elements
                   // other stuff follows ...
}

impl Closure {
    pub unsafe fn payload_addr(self: *mut Self) -> *mut Value {
        self.offset(1) as *mut Value // skip closure header
    }

    pub(crate) unsafe fn size(self: *mut Self) -> u32 {
        (*self).size
    }
}

#[repr(C)] // See the note at the beginning of this module
pub struct Blob {
    pub header: Obj,
    pub len: Bytes<u32>,
    // data follows ..
}

impl Blob {
    pub unsafe fn payload_addr(self: *mut Self) -> *mut u8 {
        self.add(1) as *mut u8 // skip closure header
    }

    pub unsafe fn payload_const(self: *const Self) -> *const u8 {
        self.add(1) as *mut u8 // skip closure header
    }

    pub unsafe fn len(self: *const Self) -> Bytes<u32> {
        (*self).len
    }

    pub unsafe fn get(self: *const Self, idx: u32) -> u8 {
        *self.payload_const().add(idx as usize)
    }

    pub unsafe fn set(self: *mut Self, idx: u32, byte: u8) {
        *self.payload_addr().add(idx as usize) = byte;
    }

    /// Shrink blob to the given size. Slop after the new size is filled with filler objects.
    pub unsafe fn shrink(self: *mut Self, new_len: Bytes<u32>) {
        let current_len_words = self.len().to_words();
        let new_len_words = new_len.to_words();

        debug_assert!(new_len_words <= current_len_words);

        let slop = current_len_words - new_len_words;

        if slop == Words(1) {
            let filler = (self.payload_addr() as *mut u32).add(new_len_words.as_usize())
                as *mut OneWordFiller;
            (*filler).header.tag = TAG_ONE_WORD_FILLER;
        } else if slop != Words(0) {
            let filler =
                (self.payload_addr() as *mut u32).add(new_len_words.as_usize()) as *mut FreeSpace;
            (*filler).header.tag = TAG_FREE_SPACE;
            (*filler).words = slop - Words(1);
        }

        (*self).len = new_len;
    }
}

#[repr(C)] // See the note at the beginning of this module
pub struct Stream {
    pub header: Blob,
    pub ptr64: u64,
    pub start64: u64,
    pub limit64: u64,
    pub outputter: fn(*mut Self, *const u8, Bytes<u32>) -> (),
    pub filled: Bytes<u32>, // cache data follows ..
}

/// A forwarding pointer placed by the GC in place of an evacuated object.
#[repr(C)] // See the note at the beginning of this module
pub struct FwdPtr {
    pub header: Obj,
    pub fwd: Value,
}

#[repr(C)] // See the note at the beginning of this module
pub struct BigInt {
    pub header: Obj,
    /// The data following now must describe is the `mp_int` struct.
    /// The data pointer (mp_int.dp) is irrelevant, and will be changed to point to
    /// the data within this object before it is used.
    /// (NB: If we have a non-moving GC, we can make this an invariant)
    pub mp_int: mp_int,
    // data follows ..
}

impl BigInt {
    pub unsafe fn len(self: *mut Self) -> Bytes<u32> {
        Bytes(((*self).mp_int.alloc as usize * core::mem::size_of::<mp_digit>()) as u32)
    }

    pub unsafe fn payload_addr(self: *mut Self) -> *mut mp_digit {
        self.add(1) as *mut mp_digit // skip closure header
    }

    pub unsafe fn from_payload(ptr: *mut mp_digit) -> *mut Self {
        (ptr as *mut u32).sub(size_of::<BigInt>().as_usize()) as *mut BigInt
    }

    /// Returns pointer to the `mp_int` struct
    ///
    /// It fixes up the dp pointer. Instead of doing it here
    /// this could be done on allocation and every object move.
    ///
    /// Note that this returns a `const` pointer. This is very nice, as together with the const
    /// annotation on the libtommath API, this should prevent us from passing this pointer to a
    /// libtommath function that tries to change it. For example, we cannot confuse input and
    /// output parameters of mp_add() this way.
    pub unsafe fn mp_int_ptr(self: *mut BigInt) -> *const mp_int {
        (*self).mp_int.dp = self.payload_addr();
        &(*self).mp_int
    }
}

#[repr(C)] // See the note at the beginning of this module
pub struct MutBox {
    pub header: Obj,
    pub field: Value,
}

#[repr(C)] // See the note at the beginning of this module
pub struct Some {
    pub header: Obj,
    pub field: Value,
}

#[repr(C)] // See the note at the beginning of this module
pub struct Variant {
    pub header: Obj,
    pub tag: u32,
    pub field: Value,
}

#[repr(C)] // See the note at the beginning of this module
pub struct Concat {
    pub header: Obj,
    pub n_bytes: Bytes<u32>,
    pub text1: Value,
    pub text2: Value,
}

impl Concat {
    pub unsafe fn text1(self: *const Self) -> Value {
        (*self).text1
    }

    pub unsafe fn text2(self: *const Self) -> Value {
        (*self).text2
    }
}

#[repr(C)] // See the note at the beginning of this module
pub struct Null {
    pub header: Obj,
}

#[repr(C)] // See the note at the beginning of this module
pub struct Bits64 {
    pub header: Obj,
    // We have two 32-bit fields instead of one 64-bit to avoid aligning the fields on 64-bit
    // boundary.
    bits_lo: u32,
    bits_hi: u32,
}

impl Bits64 {
    pub fn bits(&self) -> u64 {
        (u64::from(self.bits_hi) << 32) | u64::from(self.bits_lo)
    }
}

#[repr(C)] // See the note at the beginning of this module
pub struct Bits32 {
    pub header: Obj,
    pub bits: u32,
}

/// Marks one word empty space in heap
#[repr(C)] // See the note at the beginning of this module
pub struct OneWordFiller {
    pub header: Obj,
}

/// Marks arbitrary sized emtpy space in heap
#[repr(C)] // See the note at the beginning of this module
pub struct FreeSpace {
    pub header: Obj,
    pub words: Words<u32>,
}

impl FreeSpace {
    /// Size of the free space (includes object header)
    pub unsafe fn size(self: *mut Self) -> Words<u32> {
        (*self).words + size_of::<Obj>()
    }
}

/// Returns object size in words
pub(crate) unsafe fn object_size(obj: usize) -> Words<u32> {
    let obj = obj as *mut Obj;
    match obj.tag() {
        TAG_OBJECT => {
            let object = obj as *mut Object;
            let size = object.size();
            size_of::<Object>() + Words(size)
        }

        TAG_OBJ_IND => size_of::<ObjInd>(),

        TAG_ARRAY => {
            let array = obj as *mut Array;
            let size = array.len();
            size_of::<Array>() + Words(size)
        }

        TAG_BITS64 => size_of::<Bits64>(),

        TAG_MUTBOX => size_of::<MutBox>(),

        TAG_CLOSURE => {
            let closure = obj as *mut Closure;
            let size = closure.size();
            size_of::<Closure>() + Words(size)
        }

        TAG_SOME => size_of::<Some>(),

        TAG_VARIANT => size_of::<Variant>(),

        TAG_BLOB => {
            let blob = obj as *mut Blob;
            size_of::<Blob>() + blob.len().to_words()
        }

        TAG_FWD_PTR => {
            rts_trap_with("object_size: forwarding pointer");
        }

        TAG_BITS32 => size_of::<Bits32>(),

        TAG_BIGINT => {
            let bigint = obj as *mut BigInt;
            size_of::<BigInt>() + bigint.len().to_words()
        }

        TAG_CONCAT => size_of::<Concat>(),

        TAG_NULL => size_of::<Null>(),

        TAG_ONE_WORD_FILLER => size_of::<OneWordFiller>(),

        TAG_FREE_SPACE => {
            let free_space = obj as *mut FreeSpace;
            free_space.size()
        }

        _ => {
            rts_trap_with("object_size: invalid object tag");
        }
    }
}<|MERGE_RESOLUTION|>--- conflicted
+++ resolved
@@ -426,23 +426,6 @@
         *(slot_addr as *const Value)
     }
 
-<<<<<<< HEAD
-    /// Set the array element, by deciding whether a post-update barrier is necessary.
-    pub unsafe fn set<M: Memory>(
-        self: *mut Self,
-        idx: u32,
-        value: Value,
-        use_barrier: bool,
-        mem: &mut M,
-    ) {
-        debug_assert!(self.len() > idx);
-        let slot_addr = self.payload_addr() as usize + (idx * WORD_SIZE) as usize;
-        *(slot_addr as *mut Value) = value;
-        debug_assert_eq!(use_barrier, value.is_ptr());
-        if use_barrier {
-            write_barrier(mem, slot_addr as u32);
-        }
-=======
     /// Write a pointer value to an array element. Uses a post-update barrier.
     pub unsafe fn set_pointer<M: Memory>(self: *mut Self, idx: u32, value: Value, mem: &mut M) {
         debug_assert!(value.is_ptr());
@@ -462,7 +445,6 @@
     unsafe fn element_address(self: *const Self, idx: u32) -> usize {
         debug_assert!(self.len() > idx);
         self.payload_addr() as usize + (idx * WORD_SIZE) as usize
->>>>>>> 4ac404c7
     }
 
     pub unsafe fn len(self: *const Self) -> u32 {
