// Note [struct representation]
// ~~~~~~~~~~~~~~~~~~~~~~~~~~~~
//
// TLDR: Add `#[repr(C)]` in types used by both the runtime system and generated code, and add
// assertions to `static_assertions` module to check that the object size and field offsets are as
// expected.
//
// Rust compiler is free to reorder fields[1]. To avoid this in types that are used by both the
// runtime system and generated code we need a `repr` attribute like `repr(C)` or `repr(packed)`.
//
// We can't use `repr(packed)` because it potentially introduces undefined behavior as getting
// address (reference or pointer) of an unaligned field (or using the address) is an undefined
// behavior in Rust. See Motoko PR #2764.
//
// So to avoid reordering fields without introducing undefined behaviors we use `repr(C)`. See [2]
// for details on how `repr(C)` works. In short: it does not reorder fields. It can add padding,
// but in our case all fields are word-sized so that's not a problem.
//
// [1]: https://github.com/rust-lang/reference/blob/master/src/types/struct.md
// [2]: https://doc.rust-lang.org/stable/reference/type-layout.html#the-c-representation

use crate::barriers::{init_with_barrier, write_with_barrier};
use crate::memory::Memory;
use crate::tommath_bindings::{mp_digit, mp_int};
use core::ops::{Add, AddAssign, Div, Mul, Sub, SubAssign};
use core::ptr::null;
use motoko_rts_macros::is_incremental_gc;
use motoko_rts_macros::*;

use crate::constants::WORD_SIZE;
use crate::rts_trap_with;

pub fn size_of<T>() -> Words<u32> {
    Bytes(::core::mem::size_of::<T>() as u32).to_words()
}

/// The unit "words": `Words(123u32)` means 123 words.
#[repr(transparent)]
#[derive(PartialEq, Eq, Clone, Copy, PartialOrd, Ord)]
pub struct Words<A>(pub A);

impl Words<u32> {
    pub fn to_bytes(self) -> Bytes<u32> {
        Bytes(self.0 * WORD_SIZE)
    }

    pub fn as_u32(self) -> u32 {
        self.0
    }

    pub fn as_usize(self) -> usize {
        self.0 as usize
    }
}

impl<A: Add<Output = A>> Add for Words<A> {
    type Output = Self;

    fn add(self, rhs: Self) -> Self::Output {
        Words(self.0 + rhs.0)
    }
}

impl<A: Sub<Output = A>> Sub for Words<A> {
    type Output = Self;

    fn sub(self, rhs: Self) -> Self::Output {
        Words(self.0 - rhs.0)
    }
}

impl<A: Mul<Output = A>> Mul<A> for Words<A> {
    type Output = Self;

    fn mul(self, rhs: A) -> Self::Output {
        Words(self.0 * rhs)
    }
}

impl<A: Div<Output = A>> Div<A> for Words<A> {
    type Output = Self;

    fn div(self, rhs: A) -> Self::Output {
        Words(self.0 / rhs)
    }
}

impl<A: AddAssign> AddAssign for Words<A> {
    fn add_assign(&mut self, rhs: Self) {
        self.0 += rhs.0;
    }
}

impl<A: SubAssign> SubAssign for Words<A> {
    fn sub_assign(&mut self, rhs: Self) {
        self.0 -= rhs.0;
    }
}

impl From<Bytes<u32>> for Words<u32> {
    fn from(bytes: Bytes<u32>) -> Words<u32> {
        bytes.to_words()
    }
}

/// The unit "bytes": `Bytes(123u32)` means 123 bytes.
#[repr(transparent)]
#[derive(Debug, PartialEq, Eq, Clone, Copy, PartialOrd, Ord)]
pub struct Bytes<A>(pub A);

impl Bytes<u32> {
    // Rounds up
    pub fn to_words(self) -> Words<u32> {
        // Rust issue for adding ceiling_div: https://github.com/rust-lang/rfcs/issues/2844
        Words((self.0 + WORD_SIZE - 1) / WORD_SIZE)
    }

    pub fn as_u32(self) -> u32 {
        self.0
    }

    pub fn as_usize(self) -> usize {
        self.0 as usize
    }
}

impl<A: Add<Output = A>> Add for Bytes<A> {
    type Output = Self;

    fn add(self, rhs: Self) -> Self::Output {
        Bytes(self.0 + rhs.0)
    }
}

impl<A: Sub<Output = A>> Sub for Bytes<A> {
    type Output = Self;

    fn sub(self, rhs: Self) -> Self::Output {
        Bytes(self.0 - rhs.0)
    }
}

impl<A: AddAssign> AddAssign for Bytes<A> {
    fn add_assign(&mut self, rhs: Self) {
        self.0 += rhs.0;
    }
}

impl<A: SubAssign> SubAssign for Bytes<A> {
    fn sub_assign(&mut self, rhs: Self) {
        self.0 -= rhs.0;
    }
}

impl From<Words<u32>> for Bytes<u32> {
    fn from(words: Words<u32>) -> Bytes<u32> {
        words.to_bytes()
    }
}

// The `true` value. The only scalar value that has the lowest bit set.
pub const TRUE_VALUE: u32 = 0x1;

/// A value in a heap slot
#[repr(transparent)]
#[derive(Clone, Copy, PartialEq, Eq, Debug)]
pub struct Value(u32);

/// A view of `Value` for analyzing the slot contents.
pub enum PtrOrScalar {
    /// Slot is a pointer to a boxed object
    Ptr(usize),

    /// Slot is an unboxed scalar value
    Scalar(u32),
}

impl PtrOrScalar {
    pub fn is_ptr(&self) -> bool {
        matches!(self, PtrOrScalar::Ptr(_))
    }

    pub fn is_scalar(&self) -> bool {
        matches!(self, PtrOrScalar::Scalar(_))
    }
}

impl Value {
    /// Create a value from a pointer
    pub const fn from_ptr(ptr: usize) -> Self {
        // Cannot use `debug_assert_eq` in const yet, so using `debug_assert`
        debug_assert!(ptr & 0b1 == 0b0);
        Value(skew(ptr) as u32)
    }

    /// Create a value from a scalar
    pub const fn from_scalar(value: u32) -> Self {
        // Cannot use `debug_assert_eq` in const yet, so using `debug_assert`
        debug_assert!(value >> 31 == 0);
        Value(value << 1)
    }

    /// Create a value from a signed scalar. The scalar must be obtained with `get_signed_scalar`.
    /// Using `get_scalar` will return an incorrect scalar.
    pub fn from_signed_scalar(value: i32) -> Self {
        debug_assert_eq!(value, value << 1 >> 1);
        Value((value << 1) as u32)
    }

    /// Create a value from raw representation. Useful when e.g. temporarily writing invalid values
    /// to object fields in garbage collection.
    pub const fn from_raw(raw: u32) -> Self {
        Value(raw)
    }

    /// Analyzes the value.
    ///
    /// Note: when using this function in performance critical code make sure to check the
    /// generated Wasm and see if it can be improved by using `Value::get_raw`, `unskew`, etc.
    /// rustc/LLVM generates slightly more inefficient code (compared to using functions like
    /// `Value::get_raw` and `unskew`) in our cost model where every Wasm instruction costs 1
    /// cycle.
    pub fn get(&self) -> PtrOrScalar {
        if is_ptr(self.0) {
            PtrOrScalar::Ptr(unskew(self.0 as usize))
        } else {
            PtrOrScalar::Scalar(self.0 >> 1)
        }
    }

    /// Get the raw value
    #[inline]
    pub fn get_raw(&self) -> u32 {
        self.0
    }

    /// Is the value a scalar?
    pub fn is_scalar(&self) -> bool {
        self.get().is_scalar()
    }

    /// Is the value a pointer?
    pub fn is_ptr(&self) -> bool {
        self.get().is_ptr()
    }

    /// Assumes that the value is a scalar and returns the scalar value. In debug mode panics if
    /// the value is not a scalar.
    pub fn get_scalar(&self) -> u32 {
        debug_assert!(self.get().is_scalar());
        self.0 >> 1
    }

    /// Assumes that the value is a signed scalar and returns the scalar value. In debug mode
    /// panics if the value is not a scalar.
    pub fn get_signed_scalar(&self) -> i32 {
        debug_assert!(self.get().is_scalar());
        self.0 as i32 >> 1
    }

    /// Assumes that the value is a pointer and returns the pointer value. In debug mode panics if
    /// the value is not a pointer.
    pub fn get_ptr(self) -> usize {
        debug_assert!(self.get().is_ptr());
        unskew(self.0 as usize)
    }

    /// Check that the forwarding pointer is valid.
    #[inline]
    pub unsafe fn check_forwarding_pointer(self) {
        if is_incremental_gc!() {
            debug_assert!(
                self.forward().get_ptr() == self.get_ptr()
                    || self.forward().forward().get_ptr() == self.forward().get_ptr()
            );
        }
    }

    /// Check whether the object's forwarding pointer refers to a different location.
    pub unsafe fn is_forwarded(self) -> bool {
        if is_incremental_gc!() {
            self.check_forwarding_pointer();
            self.forward().get_ptr() != self.get_ptr()
        } else {
            false
        }
    }

    /// Get the object tag. No forwarding. Can be applied to any block, regular objects
    /// with a header as well as `OneWordFiller`, `FwdPtr`, and `FreeSpace`.
    /// In debug mode panics if the value is not a pointer.
    pub unsafe fn tag(self) -> Tag {
        *(self.get_ptr() as *const Tag)
    }

    /// Get the forwarding pointer. Used by the incremental GC.
    #[incremental_gc]
    pub unsafe fn forward(self) -> Value {
        debug_assert!(self.is_obj());
        debug_assert!(self.get_ptr() as *const Obj != null());
        let obj = self.get_ptr() as *const Obj;
        (*obj).forward
    }

    /// Get the forwarding pointer. Used by the incremental GC.
    #[non_incremental_gc]
    pub unsafe fn forward(self) -> Value {
        self
    }

    /// Resolve forwarding if the value is a pointer. Otherwise, return the same value.
    pub unsafe fn forward_if_possible(self) -> Value {
        if is_incremental_gc!() && self.is_ptr() && self.get_ptr() as *const Obj != null() {
            // Ignore null pointers used in text_iter.
            self.forward()
        } else {
            self
        }
    }

    /// Determines whether the value refers to an object with a regular header that contains a forwarding pointer.
    /// Returns `false` for pointers to special `OneWordFiller`, `FwdPtr`, and `FreeSpace` blocks that do not have
    /// a regular object header.
    pub unsafe fn is_obj(self) -> bool {
        let tag = self.tag();
        tag != TAG_FWD_PTR && tag != TAG_ONE_WORD_FILLER && tag != TAG_FREE_SPACE
    }

    /// Get the pointer as `Obj` using forwarding. In debug mode panics if the value is not a pointer.
    pub unsafe fn as_obj(self) -> *mut Obj {
        debug_assert!(self.get().is_ptr());
        self.check_forwarding_pointer();
        self.forward().get_ptr() as *mut Obj
    }

    /// Get the pointer as `MutBox` using forwarding. In debug mode panics if the value is not a pointer.
    pub unsafe fn as_mutbox(self) -> *mut MutBox {
        debug_assert_eq!(self.tag(), TAG_MUTBOX);
        self.check_forwarding_pointer();
        self.forward().get_ptr() as *mut MutBox
    }

    /// Get the pointer as `Array` using forwarding. In debug mode panics if the value is not a pointer or the
    /// pointed object is not an `Array`.
    pub unsafe fn as_array(self) -> *mut Array {
        debug_assert!(self.tag() == TAG_ARRAY || self.tag() >= TAG_ARRAY_SLICE_MIN);
        self.check_forwarding_pointer();
        self.forward().get_ptr() as *mut Array
    }

<<<<<<< HEAD
    /// Get the pointer as `Region` using forwarding. In debug mode panics if the value is not a pointer or the
    /// pointed object is not an `Region`.
    pub unsafe fn as_region(self) -> *mut Region {
        debug_assert_eq!(self.tag(), TAG_REGION);
=======
    /// Get the pointer as `Region` using forwarding.
    pub unsafe fn as_region(self) -> *mut Region {
        debug_assert!(self.tag() == TAG_REGION);
        self.check_forwarding_pointer();
        self.forward().get_ptr() as *mut Region
    }

    /// Get the pointer as `Region` using forwarding, without checking the tag.
    /// NB: One cannot check the tag during stabilization.
    pub unsafe fn as_untagged_region(self) -> *mut Region {
>>>>>>> 7081e3d7
        self.check_forwarding_pointer();
        self.forward().get_ptr() as *mut Region
    }

    /// Get the pointer as `Concat` using forwarding. In debug mode panics if the value is not a pointer or the
    /// pointed object is not a `Concat`.
    pub unsafe fn as_concat(self) -> *const Concat {
        debug_assert_eq!(self.tag(), TAG_CONCAT);
        self.check_forwarding_pointer();
        self.forward().get_ptr() as *const Concat
    }

    /// Get the pointer as `Blob` using forwarding. In debug mode panics if the value is not a pointer or the
    /// pointed object is not a `Blob`.
    pub unsafe fn as_blob(self) -> *const Blob {
        debug_assert_eq!(self.tag(), TAG_BLOB);
        self.check_forwarding_pointer();
        self.forward().get_ptr() as *const Blob
    }

    /// Get the pointer as mutable `Blob` using forwarding.
    pub unsafe fn as_blob_mut(self) -> *mut Blob {
        debug_assert_eq!(self.tag(), TAG_BLOB);
        self.check_forwarding_pointer();
        self.forward().get_ptr() as *mut Blob
    }

    /// Get the pointer as `Stream` using forwarding, which is a glorified `Blob`.
    /// In debug mode panics if the value is not a pointer or the
    /// pointed object is not a `Blob`.
    pub unsafe fn as_stream(self) -> *mut Stream {
        debug_assert_eq!(self.tag(), TAG_BLOB);
        self.check_forwarding_pointer();
        self.forward().get_ptr() as *mut Stream
    }

    /// Get the pointer as `BigInt` using forwarding. In debug mode panics if the value is not a pointer or the
    /// pointed object is not a `BigInt`.
    pub unsafe fn as_bigint(self) -> *mut BigInt {
        debug_assert_eq!(self.tag(), TAG_BIGINT);
        self.check_forwarding_pointer();
        self.forward().get_ptr() as *mut BigInt
    }

    pub fn as_tiny(self) -> i32 {
        debug_assert!(self.is_scalar());
        self.0 as i32 >> 1
    }

    // optimized version of `value.is_ptr() && value.get_ptr() >= address`
    // value is a pointer equal or greater than the unskewed address > 1
    #[inline]
    pub fn points_to_or_beyond(&self, address: usize) -> bool {
        debug_assert!(address > TRUE_VALUE as usize);
        let raw = self.get_raw();
        is_skewed(raw) && unskew(raw as usize) >= address
    }
}

#[inline]
/// Returns whether a raw value is representing a pointer. Useful when using `Value::get_raw`.
pub fn is_ptr(value: u32) -> bool {
    is_skewed(value) && value != TRUE_VALUE
}

#[inline]
pub const fn is_skewed(value: u32) -> bool {
    value & 0b1 != 0
}

#[inline]
pub const fn skew(ptr: usize) -> usize {
    ptr.wrapping_sub(1)
}

#[inline]
pub const fn unskew(value: usize) -> usize {
    value.wrapping_add(1)
}

// NOTE: We don't create an enum for tags as we can never assume to do exhaustive pattern match on
// tags, because of heap corruptions and other bugs (in the code generator or RTS, or maybe because
// of an unsafe API usage).
pub type Tag = u32;

// Tags need to have the lowest bit set, to allow distinguishing a header (tag) from object
// locations in mark-compact GC. (Reminder: objects and fields are word aligned)
pub const TAG_OBJECT: Tag = 1;
pub const TAG_OBJ_IND: Tag = 3;
pub const TAG_ARRAY: Tag = 5;
pub const TAG_BITS64: Tag = 7;
pub const TAG_MUTBOX: Tag = 9;
pub const TAG_CLOSURE: Tag = 11;
pub const TAG_SOME: Tag = 13;
pub const TAG_VARIANT: Tag = 15;
pub const TAG_BLOB: Tag = 17;
pub const TAG_FWD_PTR: Tag = 19; // Only used by the copying GC - not to be confused with forwarding pointer in the header used for incremental GC.
pub const TAG_BITS32: Tag = 21;
pub const TAG_BIGINT: Tag = 23;
pub const TAG_CONCAT: Tag = 25;
<<<<<<< HEAD
pub const TAG_NULL: Tag = 27;
pub const TAG_ONE_WORD_FILLER: Tag = 29;
pub const TAG_FREE_SPACE: Tag = 31;
pub const TAG_REGION: Tag = 33;
=======
pub const TAG_REGION: Tag = 27;
pub const TAG_NULL: Tag = 29;
pub const TAG_ONE_WORD_FILLER: Tag = 31;
pub const TAG_FREE_SPACE: Tag = 33;
>>>>>>> 7081e3d7

// Special value to visit only a range of array fields.
// This and all values above it are reserved and mean
// a slice of an array object (i.e. start index) for
// purposes of `visit_pointer_fields`.
// Invariant: the value of this (pseudo-)tag must be
//            higher than all other tags defined above
pub const TAG_ARRAY_SLICE_MIN: Tag = 34;

// Common parts of any object. Other object pointers can be coerced into a pointer to this.
#[repr(C)] // See the note at the beginning of this module
pub struct Obj {
    pub tag: Tag,
    // Cannot use `#[incremental_gc]` as Rust only allows non-macro attributes for fields.
    #[cfg(feature = "incremental_gc")]
    /// Forwarding pointer to support object moving in the incremental GC.
    pub forward: Value,
}

impl Obj {
    #[incremental_gc]
    pub fn init_forward(&mut self, value: Value) {
        self.forward = value;
    }

    #[non_incremental_gc]
    pub fn init_forward(&mut self, _value: Value) {}

    /// Check whether the object's forwarding pointer refers to a different location.
    #[incremental_gc]
    pub unsafe fn is_forwarded(self: *const Self) -> bool {
        (*self).forward.get_ptr() != self as usize
    }

    #[non_incremental_gc]
    pub unsafe fn is_forwarded(self: *const Self) -> bool {
        false
    }

    pub unsafe fn tag(self: *const Self) -> Tag {
        (*self).tag
    }

    pub unsafe fn as_blob(self: *mut Self) -> *mut Blob {
        debug_assert_eq!(self.tag(), TAG_BLOB);
        self as *mut Blob
    }

    pub unsafe fn as_concat(self: *mut Self) -> *const Concat {
        debug_assert_eq!(self.tag(), TAG_CONCAT);
        self as *const Concat
    }
}

#[rustfmt::skip]
#[repr(C)] // See the note at the beginning of this module
pub struct Array {
    pub header: Obj,
    pub len: u32, // number of elements

    // Array elements follow, each u32 sized. We can't have variable-sized structs in Rust so we
    // can't add a field here for the elements.
    // https://doc.rust-lang.org/nomicon/exotic-sizes.html
}

impl Array {
    pub unsafe fn payload_addr(self: *const Self) -> *mut Value {
        self.offset(1) as *mut Value // skip array header
    }

    pub unsafe fn get(self: *mut Self, idx: u32) -> Value {
        let slot_addr = self.element_address(idx);
        *(slot_addr as *const Value)
    }

    /// Initialize the element of a newly created array.
    /// Uses a generational post-update barrier on pointer writes.
    /// No incremental pre-update barrier as the previous value is undefined.
    /// Resolve pointer forwarding for the written value if necessary.
    pub unsafe fn initialize<M: Memory>(self: *mut Self, idx: u32, value: Value, mem: &mut M) {
        let slot_addr = self.element_address(idx) as *mut Value;
        init_with_barrier(mem, slot_addr, value);
    }

    /// Write a pointer value to an array element.
    /// Uses a incremental pre-update barrier and a generational post-update barrier.
    /// Resolves pointer forwarding for the written value.
    pub unsafe fn set_pointer<M: Memory>(self: *mut Self, idx: u32, value: Value, mem: &mut M) {
        debug_assert!(value.is_ptr());
        let slot_addr = self.element_address(idx) as *mut Value;
        write_with_barrier(mem, slot_addr, value);
    }

    /// Write a scalar value to an array element.
    /// No need for a write barrier.
    pub unsafe fn set_scalar(self: *mut Self, idx: u32, value: Value) {
        debug_assert!(value.is_scalar());
        let slot_addr = self.element_address(idx);
        *(slot_addr as *mut Value) = value;
    }

    #[inline]
    unsafe fn element_address(self: *const Self, idx: u32) -> usize {
        debug_assert!(self.len() > idx);
        self.payload_addr() as usize + (idx * WORD_SIZE) as usize
    }

    pub unsafe fn len(self: *const Self) -> u32 {
        (*self).len
    }
}

#[rustfmt::skip]
#[repr(C)] // See the note at the beginning of this module
pub struct Region {
    pub header: Obj,
<<<<<<< HEAD
    pub id: u16,
    // Note: Must initialize this part as it is read by the compiler-generated code.
    pub zero_padding: u16, 
=======
    // 64-bit id split into lower and upper halves for alignment reasons
    pub id_lower: u32,
    pub id_upper: u32,
>>>>>>> 7081e3d7
    pub page_count: u32,
    pub vec_pages: Value, // Blob of u16's (each a page block ID).
}

impl Region {
<<<<<<< HEAD
    // (See also: RegonObject used in region.rs)
    pub unsafe fn payload_addr(self: *const Self) -> *mut Value {
        self.offset(1) as *mut Value // skip region header
=======
    pub unsafe fn write_id64(self: *mut Self, value: u64) {
        write64(&mut (*self).id_lower, &mut (*self).id_upper, value);
    }

    pub unsafe fn read_id64(self: *mut Self) -> u64 {
        read64((*self).id_lower, (*self).id_upper)
>>>>>>> 7081e3d7
    }
}

#[repr(C)] // See the note at the beginning of this module
pub struct Object {
    pub header: Obj,
    pub size: u32,     // Number of elements
    pub hash_ptr: u32, // Pointer to static information about object field labels. Not important for GC (does not contain pointers).
}

impl Object {
    pub unsafe fn payload_addr(self: *mut Self) -> *mut Value {
        self.add(1) as *mut Value // skip object header
    }

    pub(crate) unsafe fn size(self: *mut Self) -> u32 {
        (*self).size
    }

    #[cfg(debug_assertions)]
    pub(crate) unsafe fn get(self: *mut Self, idx: u32) -> Value {
        *self.payload_addr().add(idx as usize)
    }
}

#[repr(C)] // See the note at the beginning of this module
pub struct ObjInd {
    pub header: Obj,
    pub field: Value,
}

#[repr(C)] // See the note at the beginning of this module
pub struct Closure {
    pub header: Obj,
    pub funid: u32,
    pub size: u32, // number of elements
                   // other stuff follows ...
}

impl Closure {
    pub unsafe fn payload_addr(self: *mut Self) -> *mut Value {
        self.offset(1) as *mut Value // skip closure header
    }

    pub(crate) unsafe fn size(self: *mut Self) -> u32 {
        (*self).size
    }
}

#[repr(C)] // See the note at the beginning of this module
pub struct Blob {
    pub header: Obj,
    pub len: Bytes<u32>,
    // data follows ..
}

impl Blob {
    pub unsafe fn payload_addr(self: *mut Self) -> *mut u8 {
        self.add(1) as *mut u8 // skip blob header
    }

    pub unsafe fn payload_const(self: *const Self) -> *const u8 {
        self.add(1) as *mut u8 // skip blob header
    }

    pub unsafe fn len(self: *const Self) -> Bytes<u32> {
        (*self).len
    }

    pub unsafe fn get(self: *const Self, idx: u32) -> u8 {
        *self.payload_const().add(idx as usize)
    }

    pub unsafe fn set(self: *mut Self, idx: u32, byte: u8) {
        *self.payload_addr().add(idx as usize) = byte;
    }

    pub unsafe fn payload_addr_u16(self: *mut Self) -> *mut u16 {
        self.add(1) as *mut u16 // skip blob header
    }

    pub unsafe fn payload_const_u16(self: *const Self) -> *const u16 {
        self.add(1) as *mut u16 // skip blob header
    }

    pub unsafe fn get_u16(self: *const Self, idx: u32) -> u16 {
        *self.payload_const_u16().add(idx as usize)
    }

    pub unsafe fn set_u16(self: *mut Self, idx: u32, value: u16) {
        *self.payload_addr_u16().add(idx as usize) = value;
    }

    /// Shrink blob to the given size. Slop after the new size is filled with filler objects.
    pub unsafe fn shrink(self: *mut Self, new_len: Bytes<u32>) {
        let current_len_words = self.len().to_words();
        let new_len_words = new_len.to_words();

        debug_assert!(new_len_words <= current_len_words);

        let slop = current_len_words - new_len_words;

        if slop == Words(1) {
            let filler = (self.payload_addr() as *mut u32).add(new_len_words.as_usize())
                as *mut OneWordFiller;
            (*filler).tag = TAG_ONE_WORD_FILLER;
        } else if slop != Words(0) {
            debug_assert!(slop >= size_of::<FreeSpace>());
            let filler =
                (self.payload_addr() as *mut u32).add(new_len_words.as_usize()) as *mut FreeSpace;
            (*filler).tag = TAG_FREE_SPACE;
            (*filler).words = slop - size_of::<FreeSpace>();
        }

        (*self).len = new_len;
    }
}

/// Note: Do not declare 64-bit fields, as otherwise, the objects are expected to be 64-bit aligned.
/// This is not the case in the current heap design.
/// Moreover, fields would also get 64-bit aligned causing implicit paddding.

#[repr(C)] // See the note at the beginning of this module
pub struct Stream {
    pub header: Blob,

    /// Components of the 64-bit `ptr` value. Little-endian encoding.
    /// Use `read_ptr64()` and `write_ptr64()` to access.
    pub ptr_lower: u32,
    pub ptr_upper: u32,

    /// Components of the 64-bit `start` value. Little-endian encoding.
    /// Use `read_start64()` and `write_start64()` to access.
    pub start_lower: u32,
    pub start_upper: u32,

    /// Components of the 64-bit `limit` value. Little-endian encoding.
    /// Use `read_limit64()` and `write_limit64()` to access.
    pub limit_lower: u32,
    pub limit_upper: u32,

    pub outputter: fn(*mut Self, *const u8, Bytes<u32>) -> (),
    pub filled: Bytes<u32>, // cache data follows ..
}

impl Stream {
    pub unsafe fn is_forwarded(self: *const Self) -> bool {
        (self as *const Obj).is_forwarded()
    }

    pub unsafe fn as_blob_mut(self: *mut Self) -> *mut Blob {
        debug_assert!(!self.is_forwarded());
        self as *mut Blob
    }

    pub unsafe fn write_ptr64(self: *mut Self, value: u64) {
        write64(&mut (*self).ptr_lower, &mut (*self).ptr_upper, value);
    }

    pub unsafe fn read_ptr64(self: *const Self) -> u64 {
        read64((*self).ptr_lower, (*self).ptr_upper)
    }

    pub unsafe fn write_start64(self: *mut Self, value: u64) {
        write64(&mut (*self).start_lower, &mut (*self).start_upper, value);
    }

    pub unsafe fn read_start64(self: *const Self) -> u64 {
        read64((*self).start_lower, (*self).start_upper)
    }

    pub unsafe fn write_limit64(self: *mut Self, value: u64) {
        write64(&mut (*self).limit_lower, &mut (*self).limit_upper, value);
    }

    pub unsafe fn read_limit64(self: *const Self) -> u64 {
        read64((*self).limit_lower, (*self).limit_upper)
    }
}

pub fn read64(lower: u32, upper: u32) -> u64 {
    ((upper as u64) << u32::BITS) | lower as u64
}

pub fn write64(lower: &mut u32, upper: &mut u32, value: u64) {
    *upper = (value >> u32::BITS) as u32;
    *lower = (value & u32::MAX as u64) as u32;
}

/// Only used by the copying GC - not to be confused with the forwarding pointer in the general object header
/// that is used by the incremental GC.
/// A forwarding pointer placed by the copying GC in place of an evacuated object.
#[repr(C)] // See the note at the beginning of this module
pub struct FwdPtr {
    pub tag: Tag,
    pub fwd: Value,
}

#[repr(C)] // See the note at the beginning of this module
pub struct BigInt {
    pub header: Obj,
    /// The data following now must describe is the `mp_int` struct.
    /// The data pointer (mp_int.dp) is irrelevant, and will be changed to point to
    /// the data within this object before it is used.
    /// (NB: If we have a non-moving GC, we can make this an invariant)
    pub mp_int: mp_int,
    // data follows ..
}

impl BigInt {
    pub unsafe fn len(self: *mut Self) -> Bytes<u32> {
        Bytes(((*self).mp_int.alloc as usize * core::mem::size_of::<mp_digit>()) as u32)
    }

    pub unsafe fn payload_addr(self: *mut Self) -> *mut mp_digit {
        self.add(1) as *mut mp_digit // skip closure header
    }

    #[incremental_gc]
    pub unsafe fn forward(self: *mut Self) -> *mut Self {
        (*self).header.forward.as_bigint()
    }

    #[non_incremental_gc]
    pub unsafe fn forward(self: *mut Self) -> *mut Self {
        self
    }

    pub unsafe fn from_payload(ptr: *mut mp_digit) -> *mut Self {
        let bigint = (ptr as *mut u32).sub(size_of::<BigInt>().as_usize()) as *mut BigInt;
        bigint.forward()
    }

    /// Returns pointer to the `mp_int` struct
    ///
    /// It fixes up the dp pointer. Instead of doing it here
    /// this could be done on allocation and every object move.
    ///
    /// Note that this returns a `const` pointer. This is very nice, as together with the const
    /// annotation on the libtommath API, this should prevent us from passing this pointer to a
    /// libtommath function that tries to change it. For example, we cannot confuse input and
    /// output parameters of mp_add() this way.
    pub unsafe fn mp_int_ptr(self: *mut BigInt) -> *const mp_int {
        (*self).mp_int.dp = self.payload_addr();
        &(*self).mp_int
    }
}

#[repr(C)] // See the note at the beginning of this module
pub struct MutBox {
    pub header: Obj,
    pub field: Value,
}

#[repr(C)] // See the note at the beginning of this module
pub struct Some {
    pub header: Obj,
    pub field: Value,
}

#[repr(C)] // See the note at the beginning of this module
pub struct Variant {
    pub header: Obj,
    pub tag: u32,
    pub field: Value,
}

#[repr(C)] // See the note at the beginning of this module
pub struct Concat {
    pub header: Obj,
    pub n_bytes: Bytes<u32>,
    pub text1: Value,
    pub text2: Value,
}

impl Concat {
    pub unsafe fn text1(self: *const Self) -> Value {
        (*self).text1
    }

    pub unsafe fn text2(self: *const Self) -> Value {
        (*self).text2
    }
}

#[repr(C)] // See the note at the beginning of this module
pub struct Null {
    pub header: Obj,
}

#[repr(C)] // See the note at the beginning of this module
pub struct Bits64 {
    pub header: Obj,
    // We have two 32-bit fields instead of one 64-bit to avoid aligning the fields on 64-bit
    // boundary.
    bits_lo: u32,
    bits_hi: u32,
}

impl Bits64 {
    pub fn bits(&self) -> u64 {
        (u64::from(self.bits_hi) << 32) | u64::from(self.bits_lo)
    }
}

#[repr(C)] // See the note at the beginning of this module
pub struct Bits32 {
    pub header: Obj,
    pub bits: u32,
}

/// Marks one word empty space in heap
#[repr(C)] // See the note at the beginning of this module
pub struct OneWordFiller {
    pub tag: Tag,
}

/// Marks arbitrary sized emtpy space in heap
#[repr(C)] // See the note at the beginning of this module
pub struct FreeSpace {
    pub tag: Tag,
    pub words: Words<u32>,
}

impl FreeSpace {
    /// Size of the free space (includes object header)
    pub unsafe fn size(self: *mut Self) -> Words<u32> {
        (*self).words + size_of::<FreeSpace>()
    }
}

/// Returns the heap block size in words.
/// Handles both objects with header and forwarding pointer
/// and special blocks such as `OneWordFiller`, `FwdPtr`, and `FreeSpace`
/// that do not have a forwarding pointer.
pub(crate) unsafe fn block_size(address: usize) -> Words<u32> {
    let tag = *(address as *mut Tag);
    match tag {
        TAG_OBJECT => {
            let object = address as *mut Object;
            let size = object.size();
            size_of::<Object>() + Words(size)
        }

        TAG_OBJ_IND => size_of::<ObjInd>(),

        // `block_size` is not used during the incremental mark phase and
        // therefore, does not support array slicing.
        TAG_ARRAY => {
            let array = address as *mut Array;
            let size = array.len();
            size_of::<Array>() + Words(size)
        }

        TAG_BITS64 => size_of::<Bits64>(),

        TAG_MUTBOX => size_of::<MutBox>(),

        TAG_CLOSURE => {
            let closure = address as *mut Closure;
            let size = closure.size();
            size_of::<Closure>() + Words(size)
        }

        TAG_SOME => size_of::<Some>(),

        TAG_VARIANT => size_of::<Variant>(),

        TAG_BLOB => {
            let blob = address as *mut Blob;
            size_of::<Blob>() + blob.len().to_words()
        }

        TAG_FWD_PTR => {
            rts_trap_with("object_size: forwarding pointer");
        }

        TAG_BITS32 => size_of::<Bits32>(),

        TAG_BIGINT => {
            let bigint = address as *mut BigInt;
            size_of::<BigInt>() + bigint.len().to_words()
        }

        TAG_CONCAT => size_of::<Concat>(),

        TAG_NULL => size_of::<Null>(),

        TAG_ONE_WORD_FILLER => size_of::<OneWordFiller>(),

        TAG_FREE_SPACE => {
            let free_space = address as *mut FreeSpace;
            free_space.size()
        }

        TAG_REGION => size_of::<Region>(),

        _ => {
            rts_trap_with("object_size: invalid object tag");
        }
    }
}<|MERGE_RESOLUTION|>--- conflicted
+++ resolved
@@ -348,12 +348,6 @@
         self.forward().get_ptr() as *mut Array
     }
 
-<<<<<<< HEAD
-    /// Get the pointer as `Region` using forwarding. In debug mode panics if the value is not a pointer or the
-    /// pointed object is not an `Region`.
-    pub unsafe fn as_region(self) -> *mut Region {
-        debug_assert_eq!(self.tag(), TAG_REGION);
-=======
     /// Get the pointer as `Region` using forwarding.
     pub unsafe fn as_region(self) -> *mut Region {
         debug_assert!(self.tag() == TAG_REGION);
@@ -364,7 +358,6 @@
     /// Get the pointer as `Region` using forwarding, without checking the tag.
     /// NB: One cannot check the tag during stabilization.
     pub unsafe fn as_untagged_region(self) -> *mut Region {
->>>>>>> 7081e3d7
         self.check_forwarding_pointer();
         self.forward().get_ptr() as *mut Region
     }
@@ -465,17 +458,10 @@
 pub const TAG_BITS32: Tag = 21;
 pub const TAG_BIGINT: Tag = 23;
 pub const TAG_CONCAT: Tag = 25;
-<<<<<<< HEAD
-pub const TAG_NULL: Tag = 27;
-pub const TAG_ONE_WORD_FILLER: Tag = 29;
-pub const TAG_FREE_SPACE: Tag = 31;
-pub const TAG_REGION: Tag = 33;
-=======
 pub const TAG_REGION: Tag = 27;
 pub const TAG_NULL: Tag = 29;
 pub const TAG_ONE_WORD_FILLER: Tag = 31;
 pub const TAG_FREE_SPACE: Tag = 33;
->>>>>>> 7081e3d7
 
 // Special value to visit only a range of array fields.
 // This and all values above it are reserved and mean
@@ -592,32 +578,20 @@
 #[repr(C)] // See the note at the beginning of this module
 pub struct Region {
     pub header: Obj,
-<<<<<<< HEAD
-    pub id: u16,
-    // Note: Must initialize this part as it is read by the compiler-generated code.
-    pub zero_padding: u16, 
-=======
     // 64-bit id split into lower and upper halves for alignment reasons
     pub id_lower: u32,
     pub id_upper: u32,
->>>>>>> 7081e3d7
     pub page_count: u32,
     pub vec_pages: Value, // Blob of u16's (each a page block ID).
 }
 
 impl Region {
-<<<<<<< HEAD
-    // (See also: RegonObject used in region.rs)
-    pub unsafe fn payload_addr(self: *const Self) -> *mut Value {
-        self.offset(1) as *mut Value // skip region header
-=======
     pub unsafe fn write_id64(self: *mut Self, value: u64) {
         write64(&mut (*self).id_lower, &mut (*self).id_upper, value);
     }
 
     pub unsafe fn read_id64(self: *mut Self) -> u64 {
         read64((*self).id_lower, (*self).id_upper)
->>>>>>> 7081e3d7
     }
 }
 
