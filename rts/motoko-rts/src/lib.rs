//! Implements Motoko runtime system

#![no_std]
#![feature(
    arbitrary_self_types,
    core_intrinsics,
    panic_info_message,
    proc_macro_hygiene
)]

#[macro_use]
mod print;

#[cfg(debug_assertions)]
pub mod debug;

mod barriers;
pub mod bigint;
pub mod bitrel;
#[cfg(feature = "ic")]
mod blob_iter;
pub mod buf;
mod char;
pub mod constants;
pub mod continuation_table;
#[cfg(feature = "ic")]
mod float;
pub mod gc;
//#[cfg(feature = "ic")]
mod ic0_stable;
#[cfg(feature = "ic")]
mod idl;
pub mod leb128;
mod mem_utils;
pub mod memory;
pub mod principal_id;
<<<<<<< HEAD
//#[cfg(feature = "ic")]
pub mod region;
//#[cfg(feature = "ic")]
pub mod region0;
=======
pub mod region;
//#[cfg(feature = "ic")]
mod stable_mem;
>>>>>>> 7081e3d7
mod static_checks;
pub mod stream;
pub mod text;
pub mod text_iter;
mod tommath_bindings;
pub mod types;
pub mod utf8;
mod visitor;

use types::Bytes;

use motoko_rts_macros::*;

#[ic_mem_fn(ic_only)]
unsafe fn version<M: memory::Memory>(mem: &mut M) -> types::Value {
    text::text_of_str(mem, "0.1")
}

#[non_incremental_gc]
#[ic_mem_fn(ic_only)]
unsafe fn alloc_words<M: memory::Memory>(mem: &mut M, n: types::Words<u32>) -> types::Value {
    mem.alloc_words(n)
}

#[incremental_gc]
#[ic_mem_fn(ic_only)]
unsafe fn alloc_words<M: memory::Memory>(mem: &mut M, n: types::Words<u32>) -> types::Value {
    crate::gc::incremental::get_partitioned_heap().allocate(mem, n)
}

extern "C" {
    fn rts_trap(msg: *const u8, len: Bytes<u32>) -> !;
}

pub(crate) unsafe fn trap_with_prefix(prefix: &str, msg: &str) -> ! {
    // Rust currently doesn't support stack-allocated dynamically-sized arrays or alloca, so we
    // have a max bound to the message size here.
    //
    // Messages longer than this are cut off.
    //
    // Relevant RFC: https://github.com/rust-lang/rust/issues/48055
    const BUF_LEN: usize = 512;

    let mut c_str = [0u8; BUF_LEN];
    let mut b_idx = 0;

    for b in prefix.as_bytes() {
        if b_idx == BUF_LEN {
            break;
        }
        c_str[b_idx] = *b;
        b_idx += 1;
    }

    for b in msg.as_bytes() {
        if b_idx == BUF_LEN {
            break;
        }
        c_str[b_idx] = *b;
        b_idx += 1;
    }

    rts_trap(c_str.as_ptr(), Bytes(b_idx as u32));
}

pub(crate) unsafe fn idl_trap_with(msg: &str) -> ! {
    trap_with_prefix("IDL error: ", msg);
}

pub(crate) unsafe fn rts_trap_with(msg: &str) -> ! {
    trap_with_prefix("RTS error: ", msg)
}

#[cfg(feature = "ic")]
#[panic_handler]
fn panic(info: &core::panic::PanicInfo) -> ! {
    unsafe {
        if let Some(msg) = info.payload().downcast_ref::<&str>() {
            println!(1000, "RTS panic: {}", msg);
        } else if let Some(args) = info.message() {
            let mut buf = [0 as u8; 1000];
            let mut fmt = print::WriteBuf::new(&mut buf);
            let _ = core::fmt::write(&mut fmt, *args);
            print::print(&fmt);
        } else {
            println!(1000, "RTS panic: weird payload");
        }

        if let Some(location) = info.location() {
            println!(
                1000,
                "panic occurred in file '{}' at line {}",
                location.file(),
                location.line(),
            );
        }

        rts_trap_with("RTS panicked");
    }
}<|MERGE_RESOLUTION|>--- conflicted
+++ resolved
@@ -26,24 +26,15 @@
 #[cfg(feature = "ic")]
 mod float;
 pub mod gc;
-//#[cfg(feature = "ic")]
-mod ic0_stable;
 #[cfg(feature = "ic")]
 mod idl;
 pub mod leb128;
 mod mem_utils;
 pub mod memory;
 pub mod principal_id;
-<<<<<<< HEAD
-//#[cfg(feature = "ic")]
-pub mod region;
-//#[cfg(feature = "ic")]
-pub mod region0;
-=======
 pub mod region;
 //#[cfg(feature = "ic")]
 mod stable_mem;
->>>>>>> 7081e3d7
 mod static_checks;
 pub mod stream;
 pub mod text;
