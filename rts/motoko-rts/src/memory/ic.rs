--- conflicted
+++ resolved
@@ -2,8 +2,11 @@
 
 use super::Memory;
 use crate::constants::WASM_PAGE_SIZE;
+use crate::gc::incremental::memory_reserve;
+use crate::gc::incremental::partitioned_heap::MAXIMUM_MEMORY_SIZE;
 use crate::rts_trap_with;
 use crate::types::{Bytes, Value, Words};
+use core::cmp::min;
 use core::arch::wasm64;
 
 /// Provides a `Memory` implementation, to be used in functions compiled for IC or WASI. The
@@ -17,28 +20,13 @@
     }
 
     /// Page allocation. Ensures that the memory up to, but excluding, the given pointer is allocated.
-    /// Ensure a memory reserve for the incremental GC and an additional reserve for upgrades and queries.
+    /// Ensure a memory reserve for the incremental GC.
     #[inline(never)]
-<<<<<<< HEAD
     unsafe fn grow_memory(&mut self, ptr: usize) {
-        const MEMORY_LIMIT: usize = 0xFFFF_FFFF_FFFF_0000;
-        debug_assert_eq!(MEMORY_LIMIT, usize::MAX - WASM_PAGE_SIZE.as_usize() + 1);
-        if ptr > MEMORY_LIMIT {
-            // spare the last wasm memory page
-=======
-    unsafe fn grow_memory(&mut self, ptr: u64) {
-        const LAST_PAGE_LIMIT: usize = 0xFFFF_0000;
+        const LAST_PAGE_LIMIT: usize = 0xFFFF_FFFF_FFFF_0000;
         debug_assert_eq!(LAST_PAGE_LIMIT, usize::MAX - WASM_PAGE_SIZE.as_usize() + 1);
-        let limit = if keep_memory_reserve() {
-            let memory_reserve = crate::gc::incremental::memory_reserve();
-            // Spare a memory reserve during update and initialization calls for use by queries and upgrades.
-            usize::MAX - memory_reserve + 1
-        } else {
-            // Spare the last Wasm memory page on queries and upgrades to support the Rust call stack boundary checks.
-            LAST_PAGE_LIMIT
-        };
-        if ptr > limit as u64 {
->>>>>>> bc7a51fb
+        let limit = min(LAST_PAGE_LIMIT, MAXIMUM_MEMORY_SIZE.as_usize() - memory_reserve());
+        if ptr > limit {
             rts_trap_with("Cannot grow memory")
         };
         let page_size = WASM_PAGE_SIZE.as_usize();
