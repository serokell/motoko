use crate::{types::Value, visitor::pointer_to_dynamic_heap};

/// GC root set.
#[derive(Clone, Copy)]
pub struct Roots {
    pub static_roots: Value,
    pub continuation_table_location: *mut Value,
    pub region0_ptr_location: *mut Value,
    // If new roots are added in future, extend `visit_roots()`.
}

#[cfg(feature = "ic")]
pub unsafe fn root_set() -> Roots {
    use crate::memory::ic;
    Roots {
        static_roots: ic::get_static_roots(),
        continuation_table_location: crate::continuation_table::continuation_table_loc(),
<<<<<<< HEAD
        region0_ptr_location: crate::region0::region0_get_ptr_loc(),
=======
        region0_ptr_location: crate::region::region0_get_ptr_loc(),
>>>>>>> 7081e3d7
    }
}

pub unsafe fn visit_roots<C, V: Fn(&mut C, *mut Value)>(
    roots: Roots,
    heap_base: usize,
    context: &mut C,
    visit_field: V,
) {
    visit_static_roots(roots.static_roots, heap_base, context, &visit_field);
    visit_continuation_table(
        roots.continuation_table_location,
        heap_base,
        context,
        &visit_field,
    );
    visit_region0_ptr(roots.region0_ptr_location, heap_base, context, &visit_field);
}

unsafe fn visit_static_roots<C, V: Fn(&mut C, *mut Value)>(
    static_roots: Value,
    heap_base: usize,
    context: &mut C,
    visit_field: &V,
) {
    let root_array = static_roots.as_array();
    for index in 0..root_array.len() {
        let mutbox = root_array.get(index).as_mutbox();
        debug_assert!((mutbox as usize) < heap_base);
        let field = &mut (*mutbox).field;
        if pointer_to_dynamic_heap(field, heap_base) {
            visit_field(context, field);
        }
    }
}

unsafe fn visit_continuation_table<C, V: Fn(&mut C, *mut Value)>(
    continuation_table_location: *mut Value,
    heap_base: usize,
    context: &mut C,
    visit_field: &V,
) {
    if pointer_to_dynamic_heap(continuation_table_location, heap_base) {
        visit_field(context, continuation_table_location);
    }
}

unsafe fn visit_region0_ptr<C, V: Fn(&mut C, *mut Value)>(
    region0_ptr_location: *mut Value,
    heap_base: usize,
    context: &mut C,
    visit_field: &V,
) {
    if pointer_to_dynamic_heap(region0_ptr_location, heap_base) {
        visit_field(context, region0_ptr_location);
    }
}<|MERGE_RESOLUTION|>--- conflicted
+++ resolved
@@ -15,11 +15,7 @@
     Roots {
         static_roots: ic::get_static_roots(),
         continuation_table_location: crate::continuation_table::continuation_table_loc(),
-<<<<<<< HEAD
-        region0_ptr_location: crate::region0::region0_get_ptr_loc(),
-=======
         region0_ptr_location: crate::region::region0_get_ptr_loc(),
->>>>>>> 7081e3d7
     }
 }
 
