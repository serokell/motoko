--- conflicted
+++ resolved
@@ -41,15 +41,7 @@
 use core::{array::from_fn, ops::Range, ptr::null_mut};
 
 use crate::{
-<<<<<<< HEAD
     gc::incremental::mark_bitmap::BITMAP_ITERATION_END, memory::Memory, rts_trap_with, types::*,
-=======
-    constants::{MB, WASM_MEMORY_BYTE_SIZE},
-    gc::incremental::mark_bitmap::BITMAP_ITERATION_END,
-    memory::Memory,
-    rts_trap_with,
-    types::*,
->>>>>>> bc7a51fb
 };
 
 use super::{
@@ -64,20 +56,16 @@
 ///    due to the increased frequency of large object handling.
 /// -> Large partitions above 64 MB are a waste for small programs, since the WASM memory is
 ///    allocated in that granularity and GC is then triggered later.
-<<<<<<< HEAD
 pub const PARTITION_SIZE: usize = 64 * 1024 * 1024;
 
 // TODO: Redesign for 64-bit support by using a dynamic partition list.
-/// Currently limited to 64 GB.
-const WASM_MEMORY_BYTE_SIZE: Bytes<usize> = Bytes(64 * 1024 * 1024 * 1024);
-=======
-pub const PARTITION_SIZE: usize = 32 * MB;
->>>>>>> bc7a51fb
+/// Currently limited to 96 GB.
+pub const MAXIMUM_MEMORY_SIZE: Bytes<usize> = Bytes(96 * 1024 * 1024 * 1024);
 
 /// Total number of partitions in the memory.
 /// For simplicity, the last partition is left unused, to avoid a numeric overflow when
 /// computing the end address of the last partition.
-const MAX_PARTITIONS: usize = (WASM_MEMORY_BYTE_SIZE.0 / PARTITION_SIZE) - 1;
+const MAX_PARTITIONS: usize = (MAXIMUM_MEMORY_SIZE.as_usize() / PARTITION_SIZE) - 1;
 
 /// Partitions are only evacuated if the space occupation of alive objects in the partition
 /// is greater than this threshold.
