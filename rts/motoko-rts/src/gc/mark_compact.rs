--- conflicted
+++ resolved
@@ -45,19 +45,10 @@
     page_alloc: P,
     space: &mut Space<P>,
     heap_base: u32,
-<<<<<<< HEAD
     static_roots: SkewedPtr,
-    continuation_table_ptr_loc: *mut SkewedPtr,
+    continuation_table_ptr_loc: *mut Value,
     _note_live_size: NoteLiveSize,
     _note_reclaimed: NoteReclaimed,
-=======
-    get_hp: GetHp,
-    set_hp: SetHp,
-    static_roots: Value,
-    continuation_table_ptr_loc: *mut Value,
-    note_live_size: NoteLiveSize,
-    note_reclaimed: NoteReclaimed,
->>>>>>> 00f045f1
 ) {
     mark_compact(
         page_alloc,
@@ -74,14 +65,8 @@
     page_alloc: P,
     space: &mut Space<P>,
     heap_base: u32,
-<<<<<<< HEAD
     static_roots: SkewedPtr,
-    continuation_table_ptr_loc: *mut SkewedPtr,
-=======
-    heap_end: u32,
-    static_roots: Value,
     continuation_table_ptr_loc: *mut Value,
->>>>>>> 00f045f1
 ) {
     // Allocate bitmaps
     for page in space.iter_pages() {
@@ -95,15 +80,9 @@
 
     if (*continuation_table_ptr_loc).is_ptr() {
         // TODO: No need to check if continuation table is already marked
-<<<<<<< HEAD
         mark_object(space, &mut stack, *continuation_table_ptr_loc);
         // Similar to `mark_root_mutbox_fields`, `continuation_table_ptr_loc` is in static heap so it
         // will be readable when we unthread continuation table
-=======
-        mark_object(mem, *continuation_table_ptr_loc, heap_base);
-        // Similar to `mark_root_mutbox_fields`, `continuation_table_ptr_loc` is in static heap so
-        // it will be readable when we unthread continuation table
->>>>>>> 00f045f1
         thread(continuation_table_ptr_loc);
     }
 
@@ -120,16 +99,12 @@
     }
 }
 
-<<<<<<< HEAD
 unsafe fn mark_static_roots<P: PageAlloc>(
     space: &Space<P>,
     mark_stack: &mut MarkStack<P>,
-    static_roots: SkewedPtr,
-    heap_base: u32,
-) {
-=======
-unsafe fn mark_static_roots<M: Memory>(mem: &mut M, static_roots: Value, heap_base: u32) {
->>>>>>> 00f045f1
+    static_roots: Value,
+    heap_base: u32,
+) {
     let root_array = static_roots.as_array();
 
     // Static objects are not in the dynamic heap so don't need marking.
@@ -161,21 +136,11 @@
     }
 }
 
-<<<<<<< HEAD
-unsafe fn mark_object<P: PageAlloc>(
-    space: &Space<P>,
-    mark_stack: &mut MarkStack<P>,
-    obj: SkewedPtr,
-) {
+unsafe fn mark_object<P: PageAlloc>(space: &Space<P>, mark_stack: &mut MarkStack<P>, obj: Value) {
     let obj_tag = obj.tag();
-    let obj = obj.unskew();
-=======
-unsafe fn mark_object<M: Memory>(mem: &mut M, obj: Value, heap_base: u32) {
-    let obj_tag = obj.tag();
-    let obj = obj.get_ptr() as u32;
->>>>>>> 00f045f1
-
-    let obj_page = space.get_address_page(obj as usize);
+    let obj = obj.get_ptr();
+
+    let obj_page = space.get_address_page(obj);
     let obj_bitmap = obj_page.get_bitmap().unwrap();
 
     let obj_bit_idx = (obj - obj_page.contents_start()) as u32 / WORD_SIZE;
@@ -285,15 +250,9 @@
 }
 
 /// Thread forwards pointers in object
-<<<<<<< HEAD
 unsafe fn thread_fwd_pointers<P: PageAlloc>(space: &Space<P>, obj: *mut Obj, heap_base: u32) {
     visit_pointer_fields(space, obj, obj.tag(), heap_base as usize, |field_addr| {
-        if (*field_addr).unskew() > obj as usize {
-=======
-unsafe fn thread_fwd_pointers(obj: *mut Obj, heap_base: u32) {
-    visit_pointer_fields(obj, obj.tag(), heap_base as usize, |field_addr| {
         if (*field_addr).get_ptr() > obj as usize {
->>>>>>> 00f045f1
             thread(field_addr)
         }
     });
