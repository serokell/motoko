--- conflicted
+++ resolved
@@ -51,11 +51,7 @@
         |hp| linear_memory::set_hp_unskewed(hp),
         ic::get_static_roots(),
         crate::continuation_table::continuation_table_loc(),
-<<<<<<< HEAD
-        crate::region0::region0_get_ptr_loc(),
-=======
         crate::region::region0_get_ptr_loc(),
->>>>>>> 7081e3d7
         // note_live_size
         |live_size| ic::MAX_LIVE = ::core::cmp::max(ic::MAX_LIVE, live_size),
         // note_reclaimed
@@ -246,10 +242,7 @@
             debug_assert!(p_size_words.as_usize() > size_of::<Obj>().as_usize());
             // Update forwarding pointer
             let new_obj = p_new as *mut Obj;
-            debug_assert!(
-                (new_obj.tag() >= TAG_OBJECT && new_obj.tag() <= TAG_NULL)
-                    || new_obj.tag() == TAG_REGION
-            );
+            debug_assert!(new_obj.tag() >= TAG_OBJECT && new_obj.tag() <= TAG_NULL);
         }
 
         free += p_size_words.to_bytes().as_usize();
@@ -301,7 +294,7 @@
     }
 
     // At the end of the chain is the original header for the object
-    debug_assert!((header >= TAG_OBJECT && header <= TAG_NULL) || header == TAG_REGION);
+    debug_assert!(header >= TAG_OBJECT && header <= TAG_NULL);
 
     (*obj).tag = header;
 }