--- conflicted
+++ resolved
@@ -47,11 +47,7 @@
     let old_limits = get_limits();
     let roots = Roots {
         static_roots: ic::get_static_roots(),
-<<<<<<< HEAD
-        region0_ptr_loc: crate::region0::region0_get_ptr_loc(),
-=======
         region0_ptr_loc: crate::region::region0_get_ptr_loc(),
->>>>>>> 7081e3d7
         continuation_table_ptr_loc: crate::continuation_table::continuation_table_loc(),
     };
     let heap = Heap {
@@ -474,10 +470,7 @@
 
                 // Update forwarding pointer
                 let new_obj = new_pointer as *mut Obj;
-                debug_assert!(
-                    (new_obj.tag() >= TAG_OBJECT && new_obj.tag() <= TAG_NULL)
-                        || new_obj.tag() == TAG_REGION
-                );
+                debug_assert!(new_obj.tag() >= TAG_OBJECT && new_obj.tag() <= TAG_NULL);
             }
 
             free += object_size.to_bytes().as_usize();
@@ -523,11 +516,7 @@
             (*(header as *mut Value)) = Value::from_ptr(new_location);
             header = tmp;
         }
-<<<<<<< HEAD
-        debug_assert!((header >= TAG_OBJECT && header <= TAG_NULL) || header == TAG_REGION);
-=======
         debug_assert!(header >= TAG_OBJECT && header <= TAG_NULL);
->>>>>>> 7081e3d7
         (*object).tag = header;
     }
 
