use crate::types::{Bytes, Words};

/// Wasm word size. RTS only works correctly on platforms with this word size.
pub const WORD_SIZE: usize = 8;

/// Wasm page size (64 KiB) in bytes
pub const WASM_PAGE_SIZE: Bytes<usize> = Bytes(64 * 1024);

<<<<<<< HEAD
/// Wasm heap size in words. Note that `to_bytes` on this value will overflow as it is `usize::MAX + 1`.
pub const WASM_HEAP_SIZE: Words<usize> = Words(usize::MAX / WORD_SIZE + 1);
=======
/// Wasm heap size (4 GiB) in words. Note that `to_bytes` on this value will overflow as 4 GiB in
/// bytes is `u32::MAX + 1`.
pub const WASM_HEAP_SIZE: Words<u32> = Words(1024 * 1024 * 1024);

/// Wasm memory size (4 GiB) in bytes. Note: Represented as `u64` in order not to overflow.
pub const WASM_MEMORY_BYTE_SIZE: Bytes<u64> = Bytes(4 * 1024 * 1024 * 1024);

/// Byte constants
pub const KB: usize = 1024;
pub const MB: usize = 1024 * KB;
pub const GB: usize = 1024 * MB;
>>>>>>> bc7a51fb
<|MERGE_RESOLUTION|>--- conflicted
+++ resolved
@@ -4,21 +4,9 @@
 pub const WORD_SIZE: usize = 8;
 
 /// Wasm page size (64 KiB) in bytes
-pub const WASM_PAGE_SIZE: Bytes<usize> = Bytes(64 * 1024);
-
-<<<<<<< HEAD
-/// Wasm heap size in words. Note that `to_bytes` on this value will overflow as it is `usize::MAX + 1`.
-pub const WASM_HEAP_SIZE: Words<usize> = Words(usize::MAX / WORD_SIZE + 1);
-=======
-/// Wasm heap size (4 GiB) in words. Note that `to_bytes` on this value will overflow as 4 GiB in
-/// bytes is `u32::MAX + 1`.
-pub const WASM_HEAP_SIZE: Words<u32> = Words(1024 * 1024 * 1024);
-
-/// Wasm memory size (4 GiB) in bytes. Note: Represented as `u64` in order not to overflow.
-pub const WASM_MEMORY_BYTE_SIZE: Bytes<u64> = Bytes(4 * 1024 * 1024 * 1024);
+pub const WASM_PAGE_SIZE: Bytes<usize> = Bytes(64 * KB);
 
 /// Byte constants
 pub const KB: usize = 1024;
 pub const MB: usize = 1024 * KB;
-pub const GB: usize = 1024 * MB;
->>>>>>> bc7a51fb
+pub const GB: usize = 1024 * MB;