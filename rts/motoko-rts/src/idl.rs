#![allow(non_upper_case_globals)]
use crate::bitrel::BitRel;
use crate::buf::{read_byte, read_word, skip_leb128, Buf};
use crate::idl_trap_with;
use crate::leb128::{leb128_decode, sleb128_decode};
use crate::memory::{alloc_blob, Memory};
use crate::types::Words;
use crate::utf8::utf8_validate;

use core::cmp::min;

use motoko_rts_macros::ic_mem_fn;

//
// IDL constants
//

const IDL_PRIM_null: i32 = -1;
const IDL_PRIM_bool: i32 = -2;
const IDL_PRIM_nat: i32 = -3;
const IDL_PRIM_int: i32 = -4;
const IDL_PRIM_nat8: i32 = -5;
const IDL_PRIM_nat16: i32 = -6;
const IDL_PRIM_nat32: i32 = -7;
const IDL_PRIM_nat64: i32 = -8;
const IDL_PRIM_int8: i32 = -9;
const IDL_PRIM_int16: i32 = -10;
const IDL_PRIM_int32: i32 = -11;
const IDL_PRIM_int64: i32 = -12;
const IDL_PRIM_float32: i32 = -13;
const IDL_PRIM_float64: i32 = -14;
const IDL_PRIM_text: i32 = -15;
const IDL_PRIM_reserved: i32 = -16;
const IDL_PRIM_empty: i32 = -17;

const IDL_CON_opt: i32 = -18;
const IDL_CON_vec: i32 = -19;
const IDL_CON_record: i32 = -20;
const IDL_CON_variant: i32 = -21;
const IDL_CON_func: i32 = -22;
const IDL_CON_service: i32 = -23;

const IDL_REF_principal: i32 = -24;
const IDL_EXT_region: i32 = -128;

const IDL_CON_alias: i32 = 1;

const IDL_PRIM_lowest: i32 = -17;

pub unsafe fn leb128_decode_ptr(buf: *mut Buf) -> (u32, *mut u8) {
    (leb128_decode(buf), (*buf).ptr)
}

unsafe fn is_primitive_type(ty: i32) -> bool {
    ty < 0 && (ty >= IDL_PRIM_lowest || ty == IDL_REF_principal || ty == IDL_EXT_region)
}

// TBR; based on Text.text_compare
unsafe fn utf8_cmp(len1: u32, p1: *mut u8, len2: u32, p2: *mut u8) -> i32 {
    let len = min(len1, len2);
    let cmp = libc::memcmp(
        p1 as *mut libc::c_void,
        p2 as *mut libc::c_void,
        len as usize,
    );
    if cmp != 0 {
        return cmp;
    } else if len1 > len {
        return 1;
    } else if len2 > len {
        return -1;
    } else {
        return 0;
    }
}

unsafe fn check_typearg(ty: i32, n_types: u32) {
    // Arguments to type constructors can be primitive types or type indices
    if !(is_primitive_type(ty) || (ty >= 0 && (ty as u32) < n_types)) {
        idl_trap_with("invalid type argument");
    }
}

unsafe fn parse_fields(buf: *mut Buf, n_types: u32) {
    let mut next_valid = 0;
    for n in (1..=leb128_decode(buf)).rev() {
        let tag = leb128_decode(buf);
        if (tag < next_valid) || (tag == 0xFFFFFFFF && n > 1) {
            idl_trap_with("variant or record tag out of order");
        }
        next_valid = tag + 1;
        let t = sleb128_decode(buf);
        check_typearg(t, n_types);
    }
}

// NB. This function assumes the allocation does not need to survive GC
// Therefore, no post allocation barrier is applied.
unsafe fn alloc<M: Memory>(mem: &mut M, size: Words<u32>) -> *mut u8 {
    alloc_blob(mem, size.to_bytes())
        .as_blob_mut()
        .payload_addr()
}

/// This function parses the IDL magic header and type description. It
///
/// * traps if the type description is not well-formed. In particular, it traps if any index into
///   the type description table is out of bounds, so that subsequent code can trust these values
///
/// * returns a pointer to the first byte after the IDL header
///
/// * allocates a type description table, and returns it
///   (via pointer argument, for lack of multi-value returns in C ABI)
///
/// * returns the size of that type description table
///   (again via pointer argument, for lack of multi-value returns in C ABI)
///
/// * returns a pointer to the beginning of the list of main types
///   (again via pointer argument, for lack of multi-value returns in C ABI)
#[ic_mem_fn]
unsafe fn parse_idl_header<M: Memory>(
    mem: &mut M,
    extended: bool,
    buf: *mut Buf,
    typtbl_out: *mut *mut *mut u8,
    typtbl_size_out: *mut u32,
    main_types_out: *mut *mut u8,
) {
    if (*buf).ptr == (*buf).end {
        idl_trap_with(
            "empty input. Expected Candid-encoded argument, but received a zero-length argument",
        );
    }

    // Magic bytes (DIDL)
    if read_word(buf) != 0x4C444944 {
        idl_trap_with("missing magic bytes");
    }

    // Create a table for the type description
    let n_types = leb128_decode(buf);

    // Early sanity check
    if (*buf).ptr.add(n_types as usize) >= (*buf).end {
        idl_trap_with("too many types");
    }

    // Let the caller know about the table size
    *typtbl_size_out = n_types;

    // Allocate the type table to be passed out
    let typtbl: *mut *mut u8 = alloc(mem, Words(n_types)) as *mut _;

    // Go through the table
    for i in 0..n_types {
        *typtbl.add(i as usize) = (*buf).ptr;

        let ty = sleb128_decode(buf);

        if extended && ty == IDL_CON_alias {
            // internal
            // See Note [mutable stable values] in codegen/compile.ml
            let t = sleb128_decode(buf);
            check_typearg(t, n_types);
        } else if ty >= 0 {
            idl_trap_with("illegal type table"); // illegal
        } else if is_primitive_type(ty) {
            // illegal
            idl_trap_with("primitive type in type table");
        } else if ty == IDL_CON_opt {
            let t = sleb128_decode(buf);
            check_typearg(t, n_types);
        } else if ty == IDL_CON_vec {
            let t = sleb128_decode(buf);
            check_typearg(t, n_types);
        } else if ty == IDL_CON_record {
            parse_fields(buf, n_types);
        } else if ty == IDL_CON_variant {
            parse_fields(buf, n_types);
        } else if ty == IDL_CON_func {
            // Arg types
            for _ in 0..leb128_decode(buf) {
                let t = sleb128_decode(buf);
                check_typearg(t, n_types);
            }
            // Ret types
            for _ in 0..leb128_decode(buf) {
                let t = sleb128_decode(buf);
                check_typearg(t, n_types);
            }
            // Annotations
            for _ in 0..leb128_decode(buf) {
                let a = read_byte(buf);
                if !(1 <= a && a <= 3) {
                    idl_trap_with("func annotation not within 1..3");
                }
                // TODO: shouldn't we also check
                // * 1 (query) or 2 (oneway), but not both
                // * 2 -> |Ret types| == 0
                // c.f. https://github.com/dfinity/candid/issues/318
                // NB: if this code changes, change sub type check below accordingly
            }
        } else if ty == IDL_CON_service {
            let mut last_len: u32 = 0 as u32;
            let mut last_p = core::ptr::null_mut();
            for _ in 0..leb128_decode(buf) {
                // Name
                let (len, p) = leb128_decode_ptr(buf);
                buf.advance(len);
                // Method names must be valid unicode
                utf8_validate(p as *const _, len);
                // Method names must be in order
                if last_p != core::ptr::null_mut() {
                    let cmp = libc::memcmp(
                        last_p as *mut libc::c_void,
                        p as *mut libc::c_void,
                        min(last_len, len) as usize,
                    );
                    if cmp > 0 || (cmp == 0 && last_len >= len) {
                        idl_trap_with("service method names out of order");
                    }
                }
                last_len = len;
                last_p = p;

                // Type
                let t = sleb128_decode(buf);
                check_typearg(t, n_types);
            }
        } else {
            // Future type
            let n = leb128_decode(buf);
            buf.advance(n);
        }
    }

    // Now that we have the indices, we can go through it again
    // and validate that all service method types are really function types
    // (We could not do that in the first run because of possible forward
    // references
    for i in 0..n_types {
        // do not modify the main buf
        let mut tmp_buf = Buf {
            end: (*buf).end,
            ptr: *typtbl.add(i as usize),
        };

        let ty = sleb128_decode(&mut tmp_buf);
        if ty == IDL_CON_service {
            for _ in 0..leb128_decode(&mut tmp_buf) {
                // Name
                let len = leb128_decode(&mut tmp_buf);
                Buf::advance(&mut tmp_buf, len);
                // Type
                let t = sleb128_decode(&mut tmp_buf);
                if !(t >= 0 && (t as u32) < n_types) {
                    idl_trap_with("service method arg not a constructor type");
                }
                let mut tmp_buf2 = Buf {
                    end: (*buf).end,
                    ptr: *typtbl.add(t as usize),
                };
                let mty = sleb128_decode(&mut tmp_buf2);
                if mty != IDL_CON_func {
                    idl_trap_with("service method arg not a function type");
                }
            }
        }
    }

    // Now read the main types
    *main_types_out = (*buf).ptr;
    for _ in 0..leb128_decode(buf) {
        let t = sleb128_decode(buf);
        check_typearg(t, n_types);
    }

    *typtbl_out = typtbl;
}

// used for opt, bool, references...
unsafe fn read_byte_tag(buf: *mut Buf) -> u8 {
    let b = read_byte(buf);
    if b > 1 {
        idl_trap_with("skip_any: byte tag not 0 or 1");
    }
    b
}

unsafe fn skip_blob(buf: *mut Buf) {
    let len = leb128_decode(buf);
    buf.advance(len);
}

unsafe fn skip_text(buf: *mut Buf) {
    let (len, p) = leb128_decode_ptr(buf);
    buf.advance(len); // advance first; does the bounds check
    utf8_validate(p as *const _, len);
}

unsafe fn skip_any_vec(buf: *mut Buf, typtbl: *mut *mut u8, t: i32, count: u32) {
    if count == 0 {
        return;
    }
    let ptr_before = (*buf).ptr;
    skip_any(buf, typtbl, t, 0);
    let ptr_after = (*buf).ptr;
    if ptr_after == ptr_before {
        // this looks like a vec null bomb, or equivalent, where skip_any
        // makes no progress. No point in calling it over and over again.
        // (This is easier to detect this way than by analyzing the type table,
        // where we’d have to chase single-field-records.)
        return;
    }
    for _ in 1..count {
        skip_any(buf, typtbl, t, 0);
    }
}

// Assumes buf is the encoding of type t, and fast-forwards past that
// Assumes all type references in the typtbl are already checked
//
// This is currently implemented recursively, but we could
// do this in a loop (by maintaining a stack of the t arguments)
#[no_mangle]
unsafe extern "C" fn skip_any(buf: *mut Buf, typtbl: *mut *mut u8, t: i32, depth: i32) {
    if depth > 100 {
        idl_trap_with("skip_any: too deeply nested record");
    }

    if t < 0 {
        // Primitive type
        match t {
            IDL_PRIM_null | IDL_PRIM_reserved => {}
            IDL_PRIM_bool => {
                read_byte_tag(buf);
            }
            IDL_PRIM_nat | IDL_PRIM_int => {
                skip_leb128(buf);
            }
            IDL_PRIM_nat8 | IDL_PRIM_int8 => {
                buf.advance(1);
            }
            IDL_PRIM_nat16 | IDL_PRIM_int16 => {
                buf.advance(2);
            }
            IDL_PRIM_nat32 | IDL_PRIM_int32 | IDL_PRIM_float32 => {
                buf.advance(4);
            }
            IDL_PRIM_nat64 | IDL_PRIM_int64 | IDL_PRIM_float64 => {
                buf.advance(8);
            }
            IDL_PRIM_text => skip_text(buf),
            IDL_PRIM_empty => {
                idl_trap_with("skip_any: encountered empty");
            }
            IDL_REF_principal => {
                if read_byte_tag(buf) != 0 {
                    skip_blob(buf);
                }
            }
            IDL_EXT_region => {
<<<<<<< HEAD
                buf.advance(8);
                skip_blob(buf);
=======
                buf.advance(12); // id (u64) & page_count (u32)
                skip_blob(buf); // vec_pages
>>>>>>> 7081e3d7
            }
            _ => {
                idl_trap_with("skip_any: unknown prim");
            }
        }
    } else {
        // t >= 0
        let mut tb = Buf {
            ptr: *typtbl.add(t as usize),
            end: (*buf).end,
        };
        let tc = sleb128_decode(&mut tb);
        match tc {
            IDL_CON_opt => {
                let it = sleb128_decode(&mut tb);
                if read_byte_tag(buf) != 0 {
                    skip_any(buf, typtbl, it, 0);
                }
            }
            IDL_CON_vec => {
                let it = sleb128_decode(&mut tb);
                let count = leb128_decode(buf);
                skip_any_vec(buf, typtbl, it, count);
            }
            IDL_CON_record => {
                for _ in 0..leb128_decode(&mut tb) {
                    skip_leb128(&mut tb);
                    let it = sleb128_decode(&mut tb);
                    // This is just a quick check; we should be keeping
                    // track of all enclosing records to detect larger loops
                    if it == t {
                        idl_trap_with("skip_any: recursive record");
                    }
                    skip_any(buf, typtbl, it, depth + 1);
                }
            }
            IDL_CON_variant => {
                let n = leb128_decode(&mut tb);
                let i = leb128_decode(buf);
                if i >= n {
                    idl_trap_with("skip_any: variant tag too large");
                }
                for _ in 0..i {
                    skip_leb128(&mut tb);
                    skip_leb128(&mut tb);
                }
                skip_leb128(&mut tb);
                let it = sleb128_decode(&mut tb);
                skip_any(buf, typtbl, it, 0);
            }
            IDL_CON_func => {
                if read_byte_tag(buf) == 0 {
                    idl_trap_with("skip_any: skipping references");
                } else {
                    if read_byte_tag(buf) == 0 {
                        idl_trap_with("skip_any: skipping references");
                    } else {
                        skip_blob(buf)
                    }
                    skip_text(buf)
                }
            }
            IDL_CON_service => {
                if read_byte_tag(buf) == 0 {
                    idl_trap_with("skip_any: skipping references");
                } else {
                    skip_blob(buf)
                }
            }
            IDL_CON_alias => {
                // See Note [mutable stable values] in codegen/compile.ml
                let it = sleb128_decode(&mut tb);
                let tag = read_byte_tag(buf);
                if tag == 0 {
                    buf.advance(8);
                    // this is the contents (not a reference)
                    skip_any(buf, typtbl, it, 0);
                } else {
                    buf.advance(4);
                }
            }
            _ => {
                // Future type
                let n_data = leb128_decode(buf);
                let n_ref = leb128_decode(buf);
                buf.advance(n_data);
                if n_ref > 0 {
                    idl_trap_with("skip_any: skipping references");
                }
            }
        }
    }
}

/*
This finds a field in a record.

Preconditions:
  tb:     points into the type table,
          into the sequence of tags/types that are the argument of IDL_CON_record,
          at the tag
  b:      points into the data buffer, at value corresponding to the field
          pointed to by tb
  typtbl: the type table
  tag:    the desired tag
  n:      the number of fields left in the data

If the tag exists:
  return value: 1
  tb:    points at the type corresponding to the found field
  b:     points at the value corresponding to the found field
  n:     the number of fields left after the found field

If the tag does not exist:
  return value: 0
  tb:    points at the tag of the first field with a higher tag
         or at the end of the buffer
  b:     points at the value corresponding to that field
         or at the value past the record
  n:     the number of fields left, including the field pointed to by tb
*/
#[no_mangle]
unsafe extern "C" fn find_field(
    tb: *mut Buf,
    buf: *mut Buf,
    typtbl: *mut *mut u8,
    tag: u32,
    n: *mut u8,
) -> u32 {
    while *n > 0 {
        let last_p = (*tb).ptr;
        let this_tag = leb128_decode(tb);
        if this_tag < tag {
            let it = sleb128_decode(tb);
            skip_any(buf, typtbl, it, 0);
            *n -= 1;
        } else if tag == this_tag {
            *n -= 1;
            return 1;
        } else {
            // Rewind reading tag
            (*tb).ptr = last_p;
            return 0;
        }
    }

    0
}

#[no_mangle]
unsafe extern "C" fn skip_fields(tb: *mut Buf, buf: *mut Buf, typtbl: *mut *mut u8, n: *mut u8) {
    while *n > 0 {
        skip_leb128(tb);
        let it = sleb128_decode(tb);
        skip_any(buf, typtbl, it, 0);
        *n -= 1;
    }
}

unsafe fn is_opt_reserved(typtbl: *mut *mut u8, end: *mut u8, t: i32) -> bool {
    if is_primitive_type(t) {
        return t == IDL_PRIM_reserved;
    }

    // unfold t
    let mut t = t;

    let mut tb = Buf {
        ptr: *typtbl.add(t as usize),
        end: end,
    };

    t = sleb128_decode(&mut tb);

    return t == IDL_CON_opt;
}

// TODO: consider storing fixed args typtbl1...end2 in `rel` to use less stack.
unsafe fn sub(
    rel: &BitRel,
    p: bool,
    typtbl1: *mut *mut u8,
    typtbl2: *mut *mut u8,
    end1: *mut u8,
    end2: *mut u8,
    t1: i32,
    t2: i32,
) -> bool {
    if t1 >= 0 && t2 >= 0 {
        let t1 = t1 as u32;
        let t2 = t2 as u32;
        if rel.visited(p, t1, t2) {
            // visited? (bit 0)
            // return assumed or determined result
            return rel.related(p, t1, t2);
        };
        // cache and continue
        rel.visit(p, t1, t2); // mark visited
        rel.assume(p, t1, t2); // assume t1 <:/:> t2 true
    };

    /* primitives reflexive */
    if is_primitive_type(t1) && is_primitive_type(t2) && t1 == t2 {
        return true;
    }

    // unfold t1, if necessary
    let mut tb1 = Buf {
        ptr: if t1 < 0 {
            end1
        } else {
            *typtbl1.add(t1 as usize)
        },
        end: end1,
    };

    let u1 = if t1 >= 0 {
        sleb128_decode(&mut tb1)
    } else {
        t1
    };

    // unfold t2, if necessary
    let mut tb2 = Buf {
        ptr: if t2 < 0 {
            end2
        } else {
            *typtbl2.add(t2 as usize)
        },
        end: end2,
    };

    let u2 = if t2 >= 0 {
        sleb128_decode(&mut tb2)
    } else {
        t2
    };

    // NB we use a trivial labelled loop so we can factor out the common failure continuation.
    // exit either via 'return true' or 'break 'return_false' to memoize the negative result
    'return_false: loop {
        match (u1, u2) {
            (_, IDL_CON_alias) | (IDL_CON_alias, _) => idl_trap_with("sub: unexpected alias"),
            (_, IDL_PRIM_reserved)
            | (IDL_PRIM_empty, _)
            | (IDL_PRIM_nat, IDL_PRIM_int)
            | (_, IDL_CON_opt) => return true, // apparently, this is admissable
            (IDL_CON_vec, IDL_CON_vec) => {
                let t11 = sleb128_decode(&mut tb1);
                let t21 = sleb128_decode(&mut tb2);
                if sub(rel, p, typtbl1, typtbl2, end1, end2, t11, t21) {
                    return true;
                } else {
                    break 'return_false;
                }
            }
            (IDL_CON_func, IDL_CON_func) => {
                // contra in domain
                let in1 = leb128_decode(&mut tb1);
                let mut in2 = leb128_decode(&mut tb2);
                for _ in 0..in1 {
                    let t11 = sleb128_decode(&mut tb1);
                    if in2 == 0 {
                        if !is_opt_reserved(typtbl1, end1, t11) {
                            break 'return_false;
                        }
                    } else {
                        let t21 = sleb128_decode(&mut tb2);
                        in2 -= 1;
                        // NB: invert p and args!
                        if !sub(rel, !p, typtbl2, typtbl1, end2, end1, t21, t11) {
                            break 'return_false;
                        }
                    }
                }
                while in2 > 0 {
                    let _ = sleb128_decode(&mut tb2);
                    in2 -= 1;
                }
                // co in range
                let mut out1 = leb128_decode(&mut tb1);
                let out2 = leb128_decode(&mut tb2);
                for _ in 0..out2 {
                    let t21 = sleb128_decode(&mut tb2);
                    if out1 == 0 {
                        if !is_opt_reserved(typtbl2, end2, t21) {
                            break 'return_false;
                        }
                    } else {
                        let t11 = sleb128_decode(&mut tb1);
                        out1 -= 1;
                        if !sub(rel, p, typtbl1, typtbl2, end1, end2, t11, t21) {
                            break 'return_false;
                        }
                    }
                }
                while out1 > 0 {
                    let _ = sleb128_decode(&mut tb1);
                    out1 -= 1;
                }
                // check annotations (that we care about)
                // TODO: more generally, we would check equality of 256-bit bit-vectors,
                // but validity ensures each entry is 1, 2 or 3 (for now)
                // c.f. https://github.com/dfinity/candid/issues/318
                let mut a11 = false;
                let mut a12 = false;
                let mut a13 = false;
                for _ in 0..leb128_decode(&mut tb1) {
                    match read_byte(&mut tb1) {
                        1 => a11 = true,
                        2 => a12 = true,
                        3 => a13 = true,
                        _ => {}
                    }
                }
                let mut a21 = false;
                let mut a22 = false;
                let mut a23 = false;
                for _ in 0..leb128_decode(&mut tb2) {
                    match read_byte(&mut tb2) {
                        1 => a21 = true,
                        2 => a22 = true,
                        3 => a23 = true,
                        _ => {}
                    }
                }
                if (a11 == a21) && (a12 == a22) && (a13 == a23) {
                    return true;
                } else {
                    break 'return_false;
                }
            }
            (IDL_CON_record, IDL_CON_record) => {
                let mut n1 = leb128_decode(&mut tb1);
                let n2 = leb128_decode(&mut tb2);
                let mut tag1 = 0;
                let mut t11 = 0;
                let mut advance = true;
                for _ in 0..n2 {
                    let tag2 = leb128_decode(&mut tb2);
                    let t21 = sleb128_decode(&mut tb2);
                    if n1 == 0 {
                        // check all remaining fields optional
                        if !is_opt_reserved(typtbl2, end2, t21) {
                            break 'return_false;
                        }
                        continue;
                    };
                    if advance {
                        loop {
                            tag1 = leb128_decode(&mut tb1);
                            t11 = sleb128_decode(&mut tb1);
                            n1 -= 1;
                            if !(tag1 < tag2 && n1 > 0) {
                                break;
                            }
                        }
                    };
                    if tag1 > tag2 {
                        if !is_opt_reserved(typtbl2, end2, t21) {
                            // missing, non_opt field
                            break 'return_false;
                        }
                        advance = false; // reconsider this field in next round
                        continue;
                    };
                    if !sub(rel, p, typtbl1, typtbl2, end1, end2, t11, t21) {
                        break 'return_false;
                    }
                    advance = true;
                }
                return true;
            }
            (IDL_CON_variant, IDL_CON_variant) => {
                let n1 = leb128_decode(&mut tb1);
                let mut n2 = leb128_decode(&mut tb2);
                for _ in 0..n1 {
                    if n2 == 0 {
                        break 'return_false;
                    };
                    let tag1 = leb128_decode(&mut tb1);
                    let t11 = sleb128_decode(&mut tb1);
                    let mut tag2: u32;
                    let mut t21: i32;
                    loop {
                        tag2 = leb128_decode(&mut tb2);
                        t21 = sleb128_decode(&mut tb2);
                        n2 -= 1;
                        if !(tag2 < tag1 && n2 > 0) {
                            break;
                        }
                    }
                    if tag1 != tag2 {
                        break 'return_false;
                    };
                    if !sub(rel, p, typtbl1, typtbl2, end1, end2, t11, t21) {
                        break 'return_false;
                    }
                }
                return true;
            }
            (IDL_CON_service, IDL_CON_service) => {
                let mut n1 = leb128_decode(&mut tb1);
                let n2 = leb128_decode(&mut tb2);
                for _ in 0..n2 {
                    if n1 == 0 {
                        break 'return_false;
                    };
                    let (len2, p2) = leb128_decode_ptr(&mut tb2);
                    Buf::advance(&mut tb2, len2);
                    let t21 = sleb128_decode(&mut tb2);
                    let mut len1: u32;
                    let mut p1: *mut u8;
                    let mut t11: i32;
                    let mut cmp: i32;
                    loop {
                        (len1, p1) = leb128_decode_ptr(&mut tb1);
                        Buf::advance(&mut tb1, len1);
                        t11 = sleb128_decode(&mut tb1);
                        n1 -= 1;
                        cmp = utf8_cmp(len1, p1, len2, p2);
                        if cmp < 0 && n1 > 0 {
                            continue;
                        };
                        break;
                    }
                    if cmp != 0 {
                        break 'return_false;
                    };
                    if !sub(rel, p, typtbl1, typtbl2, end1, end2, t11, t21) {
                        break 'return_false;
                    }
                }
                return true;
            }
            // default
            (_, _) => {
                break 'return_false;
            }
        }
    }
    // remember negative result ...
    if t1 >= 0 && t2 >= 0 {
        rel.disprove(p, t1 as u32, t2 as u32);
    }
    // .. only then return false
    return false;
}

#[no_mangle]
unsafe extern "C" fn idl_sub_buf_words(typtbl_size1: u32, typtbl_size2: u32) -> u32 {
    return BitRel::words(typtbl_size1, typtbl_size2);
}

#[no_mangle]
unsafe extern "C" fn idl_sub_buf_init(rel_buf: *mut u32, typtbl_size1: u32, typtbl_size2: u32) {
    let rel = BitRel {
        ptr: rel_buf,
        end: rel_buf.add(idl_sub_buf_words(typtbl_size1, typtbl_size2) as usize),
        size1: typtbl_size1,
        size2: typtbl_size2,
    };
    rel.init();
}

#[no_mangle]
unsafe extern "C" fn idl_sub(
    rel_buf: *mut u32, // a buffer with at least 2 * typtbl_size1 * typtbl_size2 bits
    typtbl1: *mut *mut u8,
    typtbl2: *mut *mut u8,
    typtbl_end1: *mut u8,
    typtbl_end2: *mut u8,
    typtbl_size1: u32,
    typtbl_size2: u32,
    t1: i32,
    t2: i32,
) -> bool {
    debug_assert!(rel_buf != (0 as *mut u32));

    let rel = BitRel {
        ptr: rel_buf,
        end: rel_buf.add(idl_sub_buf_words(typtbl_size1, typtbl_size2) as usize),
        size1: typtbl_size1,
        size2: typtbl_size2,
    };

    debug_assert!(t1 < (typtbl_size1 as i32) && t2 < (typtbl_size2 as i32));

    return sub(
        &rel,
        true,
        typtbl1,
        typtbl2,
        typtbl_end1,
        typtbl_end2,
        t1,
        t2,
    );
}<|MERGE_RESOLUTION|>--- conflicted
+++ resolved
@@ -360,13 +360,8 @@
                 }
             }
             IDL_EXT_region => {
-<<<<<<< HEAD
-                buf.advance(8);
-                skip_blob(buf);
-=======
                 buf.advance(12); // id (u64) & page_count (u32)
                 skip_blob(buf); // vec_pages
->>>>>>> 7081e3d7
             }
             _ => {
                 idl_trap_with("skip_any: unknown prim");
