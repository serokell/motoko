--- conflicted
+++ resolved
@@ -77,7 +77,7 @@
     PureCandid,
     /// Candidish stabilization (old stabilization format).
     CandidishStabilization,
-    /// Memory compatibility used by graph-copy-based stabilization.
+    /// Memory compatibility of the orthogonal persistence.
     MemoryCompatibility,
 }
 
@@ -125,13 +125,8 @@
             idl_trap_with("variant or record tag out of order");
         }
         next_valid = tag + 1;
-<<<<<<< HEAD
         let t = sleb128_decode_32(buf);
-        check_typearg(extended, t, n_types);
-=======
-        let t = sleb128_decode(buf);
         check_typearg(mode, t, n_types);
->>>>>>> 0ca9ce37
     }
 }
 
@@ -209,61 +204,35 @@
         if extended && ty == IDL_CON_alias {
             // internal
             // See Note [mutable stable values] in codegen/compile.ml
-<<<<<<< HEAD
             let t = sleb128_decode_32(buf);
-            check_typearg(extended, t, n_types);
-=======
-            let t = sleb128_decode(buf);
             check_typearg(mode, t, n_types);
->>>>>>> 0ca9ce37
         } else if ty >= 0 {
             idl_trap_with("illegal type table"); // illegal
         } else if is_primitive_type(mode, ty) {
             // illegal
             idl_trap_with("primitive type in type table");
         } else if ty == IDL_CON_opt {
-<<<<<<< HEAD
             let t = sleb128_decode_32(buf);
-            check_typearg(extended, t, n_types);
+            check_typearg(mode, t, n_types);
         } else if ty == IDL_CON_vec {
             let t = sleb128_decode_32(buf);
-            check_typearg(extended, t, n_types);
-        } else if ty == IDL_CON_record {
-            parse_fields(extended, buf, n_types);
-        } else if ty == IDL_EXT_tuple {
-            parse_fields(extended, buf, n_types);
-=======
-            let t = sleb128_decode(buf);
-            check_typearg(mode, t, n_types);
-        } else if ty == IDL_CON_vec {
-            let t = sleb128_decode(buf);
             check_typearg(mode, t, n_types);
         } else if ty == IDL_CON_record {
             parse_fields(mode, buf, n_types);
->>>>>>> 0ca9ce37
+        } else if ty == IDL_EXT_tuple {
+            parse_fields(mode, buf, n_types);
         } else if ty == IDL_CON_variant {
             parse_fields(mode, buf, n_types);
         } else if ty == IDL_CON_func {
             // Arg types
-<<<<<<< HEAD
             for _ in 0..leb128_decode_32(buf) {
                 let t = sleb128_decode_32(buf);
-                check_typearg(extended, t, n_types);
+                check_typearg(mode, t, n_types);
             }
             // Ret types
             for _ in 0..leb128_decode_32(buf) {
                 let t = sleb128_decode_32(buf);
-                check_typearg(extended, t, n_types);
-=======
-            for _ in 0..leb128_decode(buf) {
-                let t = sleb128_decode(buf);
                 check_typearg(mode, t, n_types);
-            }
-            // Ret types
-            for _ in 0..leb128_decode(buf) {
-                let t = sleb128_decode(buf);
-                check_typearg(mode, t, n_types);
->>>>>>> 0ca9ce37
             }
             // Annotations
             for _ in 0..leb128_decode_32(buf) {
@@ -301,13 +270,8 @@
                 last_p = p;
 
                 // Type
-<<<<<<< HEAD
                 let t = sleb128_decode_32(buf);
-                check_typearg(extended, t, n_types);
-=======
-                let t = sleb128_decode(buf);
                 check_typearg(mode, t, n_types);
->>>>>>> 0ca9ce37
             }
         } else {
             // Future type
@@ -352,15 +316,9 @@
 
     // Now read the main types
     *main_types_out = (*buf).ptr;
-<<<<<<< HEAD
     for _ in 0..leb128_decode_32(buf) {
         let t = sleb128_decode_32(buf);
-        check_typearg(extended, t, n_types);
-=======
-    for _ in 0..leb128_decode(buf) {
-        let t = sleb128_decode(buf);
         check_typearg(mode, t, n_types);
->>>>>>> 0ca9ce37
     }
 
     *typtbl_out = typtbl;
@@ -689,18 +647,12 @@
     t2: i32,
     main_actor: bool,
 ) -> bool {
-<<<<<<< HEAD
-    if t1 >= 0 && t2 >= 0 {
-        let t1 = t1 as usize;
-        let t2 = t2 as usize;
-=======
     // Do not use the cache for the main actor sub-type relation, as it does not follow the ordinary sub-type rules,
     // i.e. new actor fields can be inserted in new program versions.
     // The `main_actor` flag only occurs non-recursively at the top level of the memory compatibility check.
     if !main_actor && t1 >= 0 && t2 >= 0 {
-        let t1 = t1 as u32;
-        let t2 = t2 as u32;
->>>>>>> 0ca9ce37
+        let t1 = t1 as usize;
+        let t2 = t2 as usize;
         if recurring_memory_check(rel, variance, t1, t2) {
             return true;
         };
