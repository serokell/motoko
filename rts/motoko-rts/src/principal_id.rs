--- conflicted
+++ resolved
@@ -101,11 +101,7 @@
     let n = b.as_blob().len();
     let mut data = b.as_blob().payload_addr();
 
-<<<<<<< HEAD
-    let r = allocation_space.alloc_blob(Bytes((n.0 + 4 + 4) / 5 * 8)); // contains padding
-=======
-    let r = alloc_blob(mem, Bytes((n.as_u32() + 4 + 4) / 5 * 8)); // contains padding
->>>>>>> 0b05b242
+    let r = allocation_space.alloc_blob(Bytes((n.as_u32() + 4 + 4) / 5 * 8)); // contains padding
     let blob = r.as_blob();
     let dest = blob.payload_addr();
 
@@ -192,11 +188,7 @@
     let mut data = b.as_blob().payload_addr();
 
     // Every group of 8 characters will yield 5 bytes
-<<<<<<< HEAD
-    let r = allocation_space.alloc_blob(Bytes(((n.0 + 7) / 8) * 5)); // we deal with padding later
-=======
-    let r = alloc_blob(mem, Bytes(((n.as_u32() + 7) / 8) * 5)); // we deal with padding later
->>>>>>> 0b05b242
+    let r = allocation_space.alloc_blob(Bytes(((n.as_u32() + 7) / 8) * 5)); // we deal with padding later
     let blob = r.as_blob();
     let dest = blob.payload_addr();
 
@@ -235,11 +227,7 @@
     let mut data = blob.payload_addr();
 
     // Every group of 5 characters will yield 6 bytes (due to the hypen)
-<<<<<<< HEAD
-    let r = allocation_space.alloc_blob(Bytes(((n.0 + 4) / 5) * 6));
-=======
-    let r = alloc_blob(mem, Bytes(((n.as_u32() + 4) / 5) * 6));
->>>>>>> 0b05b242
+    let r = allocation_space.alloc_blob(Bytes(((n.as_u32() + 4) / 5) * 6));
     let blob = r.as_blob();
     let mut dest = blob.payload_addr();
 
