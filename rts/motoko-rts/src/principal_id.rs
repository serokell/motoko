--- conflicted
+++ resolved
@@ -1,10 +1,6 @@
 //! Principal ID encoding and decoding, with integrity checking
 
-<<<<<<< HEAD
-use crate::gc::incremental::barriers::allocation_barrier;
-=======
 use crate::barriers::allocation_barrier;
->>>>>>> 1cdfde67
 use crate::mem_utils::memcpy_bytes;
 use crate::memory::{alloc_blob, Memory};
 use crate::rts_trap_with;
@@ -133,12 +129,7 @@
         blob.shrink(new_len);
     }
 
-<<<<<<< HEAD
-    allocation_barrier(r);
-    r
-=======
     allocation_barrier(r)
->>>>>>> 1cdfde67
 }
 
 // tolerant conversion
@@ -215,12 +206,7 @@
     let new_len = Bytes(pump.dest.offset_from(dest) as u32);
     blob.shrink(new_len);
 
-<<<<<<< HEAD
-    allocation_barrier(r);
-    r
-=======
     allocation_barrier(r)
->>>>>>> 1cdfde67
 }
 
 /// Encode a blob into its textual representation
@@ -268,12 +254,7 @@
     // Adjust result length
     let new_len = Bytes(dest as u32 - blob.payload_addr() as u32);
     blob.shrink(new_len);
-<<<<<<< HEAD
-    allocation_barrier(r);
-    r
-=======
     allocation_barrier(r)
->>>>>>> 1cdfde67
 }
 
 // Decode an textual principal representation into a blob
@@ -301,10 +282,5 @@
         rts_trap_with("blob_of_principal: invalid principal");
     }
 
-<<<<<<< HEAD
-    allocation_barrier(stripped);
-    stripped
-=======
     allocation_barrier(stripped)
->>>>>>> 1cdfde67
 }