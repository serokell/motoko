--- conflicted
+++ resolved
@@ -28,12 +28,7 @@
 pub trait Memory {
     // General allocator working for all GC variants.
     unsafe fn alloc_words(&mut self, n: Words<u32>) -> Value;
-<<<<<<< HEAD
-    // Optimized version, only to be used by non-incremental GC runtimes.
-    unsafe fn linear_alloc_words(&mut self, n: Words<u32>) -> Value;
-=======
 
->>>>>>> 1cdfde67
     // Grow the allocated memory size to at least the address of `ptr`.
     unsafe fn grow_memory(&mut self, ptr: u64);
 }
@@ -47,11 +42,7 @@
     // NB. Cannot use `as_blob` here as we didn't write the header yet
     let blob = ptr.get_ptr() as *mut Blob;
     (*blob).header.tag = TAG_BLOB;
-<<<<<<< HEAD
-    (*blob).header.forward = ptr;
-=======
     (*blob).header.init_forward(ptr);
->>>>>>> 1cdfde67
     (*blob).len = size;
 
     ptr
@@ -70,11 +61,7 @@
 
     let ptr: *mut Array = skewed_ptr.get_ptr() as *mut Array;
     (*ptr).header.tag = TAG_ARRAY;
-<<<<<<< HEAD
-    (*ptr).header.forward = skewed_ptr;
-=======
     (*ptr).header.init_forward(skewed_ptr);
->>>>>>> 1cdfde67
     (*ptr).len = len;
 
     skewed_ptr
