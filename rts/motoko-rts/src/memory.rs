--- conflicted
+++ resolved
@@ -1,7 +1,7 @@
 #[cfg(feature = "ic")]
 pub mod ic;
 
-use crate::constants::WASM_HEAP_SIZE;
+use crate::constants::MAXIMUM_HEAP_SIZE;
 use crate::rts_trap_with;
 use crate::types::*;
 
@@ -10,14 +10,6 @@
 
 use motoko_rts_macros::ic_mem_fn;
 
-<<<<<<< HEAD
-=======
-// Memory reserve in bytes ensured during update and initialization calls.
-// For use by queries and upgrade calls.
-#[cfg(feature = "ic")]
-pub(crate) const GENERAL_MEMORY_RESERVE: usize = 256 * MB;
-
->>>>>>> bc7a51fb
 /// A trait for heap allocation. RTS functions allocate in heap via this trait.
 ///
 /// To be able to link the RTS with moc-generated code, we implement wrappers around allocating
@@ -63,11 +55,6 @@
 /// Note: After initialization, the post allocation barrier needs to be applied to all mutator objects.
 #[ic_mem_fn]
 pub unsafe fn alloc_array<M: Memory>(mem: &mut M, len: usize) -> Value {
-    // Array payload should not be larger than half of the memory
-    if len > (WASM_HEAP_SIZE / 2).0 {
-        rts_trap_with("Array allocation too large");
-    }
-
     let skewed_ptr = mem.alloc_words(size_of::<Array>() + Words(len));
 
     let ptr: *mut Array = skewed_ptr.get_ptr() as *mut Array;
