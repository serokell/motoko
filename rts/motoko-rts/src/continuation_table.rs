//! This file implements the data structure the Motoko runtime uses to keep track of outstanding
//! continuations. It needs to support the following operations
//!
//!  1. Adding a continuation (any heap pointer) and getting an index (i32)
//!  2. Looking up a continuation by index, which also frees it
//!  3. Peek into an existing continuation and hand back additional data
//!  4. GC must be able to traverse and move continuations in the table
//!
//! By a continuation we understand any collection of callables that help to advance
//! the actor's control flow.
//! The current implementation stores the continuations in heap-allocated Motoko array.
//!
//! To efficiently look up the next free index, we use an implicit free list: `FREE_SLOT` is the
//! index into the array payload of the next free item. Each free item contains the index of the
//! next free item, shifted 2 bits to the left (to make the index a scalar and traverse them in
//! GC).
//!
//! The last item will have scalar value `TABLE.len()`, so after adding a continuation to the last
//! free slot `FREE_SLOT` will be `table_size`, which is when we see that the array is full.
//!
//! When the table is full, we double the size, copy the existing table, and add the second half to
//! the free list. Since all indices are relative to the payload begin, they stay valid. We never
//! shrink the table.

use crate::page_alloc::PageAlloc;
use crate::rts_trap_with;
<<<<<<< HEAD
use crate::space::Space;
use crate::types::SkewedPtr;
=======
use crate::types::Value;
>>>>>>> 00f045f1

use motoko_rts_macros::ic_mem_fn;

const INITIAL_SIZE: u32 = 256;

// Skewed pointer to the `Array` object. This needs to be a skewed pointer to be able to pass its
// location to the GC.
static mut TABLE: Value = Value::from_scalar(0);

// Number of currently live continuations
static mut N_CONTINUATIONS: u32 = 0;

// Next free slot
static mut FREE_SLOT: u32 = 0;

unsafe fn create_continuation_table<P: PageAlloc>(allocation_space: &mut Space<P>) {
    TABLE = allocation_space.alloc_array(INITIAL_SIZE);
    FREE_SLOT = 0;
    N_CONTINUATIONS = 0;

    let table = TABLE.as_array();
    for i in 0..INITIAL_SIZE {
        table.set(i, Value::from_scalar(i + 1));
    }
}

unsafe fn double_continuation_table<P: PageAlloc>(allocation_space: &mut Space<P>) {
    let old_array = TABLE.as_array();
    let old_size = old_array.len();

    assert_eq!(FREE_SLOT, old_size);

    let new_size = old_size * 2;

    TABLE = allocation_space.alloc_array(new_size);
    let new_array = TABLE.as_array();

    for i in 0..old_size {
        new_array.set(i, old_array.get(i));
    }

    for i in old_size..new_size {
        new_array.set(i, Value::from_scalar(i + 1));
    }
}

pub unsafe fn table_initialized() -> bool {
    TABLE.get_raw() != 0
}

#[ic_mem_fn]
<<<<<<< HEAD
pub unsafe fn remember_continuation<P: PageAlloc>(
    allocation_space: &mut Space<P>,
    ptr: SkewedPtr,
) -> u32 {
    if TABLE.0 == 0 {
        create_continuation_table(allocation_space);
=======
pub unsafe fn remember_continuation<M: Memory>(mem: &mut M, ptr: Value) -> u32 {
    if !table_initialized() {
        create_continuation_table(mem);
>>>>>>> 00f045f1
    }

    if FREE_SLOT == TABLE.as_array().len() {
        double_continuation_table(allocation_space);
    }

    // Just as a sanity check make sure the ptr is really skewed
    if ptr.is_scalar() {
        rts_trap_with("remember_continuation: Argument is not a skewed pointer");
    }

    let idx = FREE_SLOT;

    FREE_SLOT = TABLE.as_array().get(idx).get_scalar();
    TABLE.as_array().set(idx, ptr);
    N_CONTINUATIONS += 1;

    idx
}

// Position of the future in explicit self-send ContinuationTable entries
// Invariant: keep this synchronised with compiler.ml (see future_array_index)
const FUTURE_ARRAY_INDEX: u32 = 2;

#[no_mangle]
pub unsafe extern "C" fn peek_future_continuation(idx: u32) -> Value {
    if !table_initialized() {
        rts_trap_with("peek_future_continuation: Continuation table not allocated");
    }

    if idx >= TABLE.as_array().len() {
        rts_trap_with("peek_future_continuation: Continuation index out of range");
    }

    let ptr = TABLE.as_array().get(idx);

    if ptr.is_scalar() {
        rts_trap_with("peek_future_continuation: Continuation index not in table");
    }

    ptr.as_array().get(FUTURE_ARRAY_INDEX)
}

#[no_mangle]
pub unsafe extern "C" fn recall_continuation(idx: u32) -> Value {
    if !table_initialized() {
        rts_trap_with("recall_continuation: Continuation table not allocated");
    }

    if idx >= TABLE.as_array().len() {
        rts_trap_with("recall_continuation: Continuation index out of range");
    }

    let ptr = TABLE.as_array().get(idx);

    TABLE.as_array().set(idx, Value::from_scalar(FREE_SLOT));
    FREE_SLOT = idx;

    N_CONTINUATIONS -= 1;

    if ptr.is_scalar() {
        rts_trap_with("recall_continuation: Continuation index not in table");
    }

    ptr
}

#[no_mangle]
pub unsafe extern "C" fn continuation_count() -> u32 {
    N_CONTINUATIONS
}

#[cfg(feature = "ic")]
pub(crate) unsafe fn continuation_table_loc() -> *mut Value {
    &mut TABLE
}

#[cfg(feature = "ic")]
#[no_mangle]
unsafe extern "C" fn continuation_table_size() -> u32 {
    if !table_initialized() {
        0
    } else {
        TABLE.as_array().len()
    }
}<|MERGE_RESOLUTION|>--- conflicted
+++ resolved
@@ -24,12 +24,8 @@
 
 use crate::page_alloc::PageAlloc;
 use crate::rts_trap_with;
-<<<<<<< HEAD
 use crate::space::Space;
-use crate::types::SkewedPtr;
-=======
 use crate::types::Value;
->>>>>>> 00f045f1
 
 use motoko_rts_macros::ic_mem_fn;
 
@@ -81,18 +77,12 @@
 }
 
 #[ic_mem_fn]
-<<<<<<< HEAD
 pub unsafe fn remember_continuation<P: PageAlloc>(
     allocation_space: &mut Space<P>,
     ptr: SkewedPtr,
 ) -> u32 {
-    if TABLE.0 == 0 {
+    if !table_initialized() {
         create_continuation_table(allocation_space);
-=======
-pub unsafe fn remember_continuation<M: Memory>(mem: &mut M, ptr: Value) -> u32 {
-    if !table_initialized() {
-        create_continuation_table(mem);
->>>>>>> 00f045f1
     }
 
     if FREE_SLOT == TABLE.as_array().len() {
