--- conflicted
+++ resolved
@@ -42,15 +42,10 @@
 unsafe fn mp_alloc<M: Memory>(mem: &mut M, size: Bytes<u32>) -> *mut u8 {
     let ptr = mem.alloc_words(size_of::<BigInt>() + size.to_words());
     // NB. Cannot use as_bigint() here as header is not written yet
-<<<<<<< HEAD
     let blob = ptr.get_ptr() as *mut BigInt;
     (blob as *mut Obj).initialize_tag(TAG_BIGINT);
-=======
-    let mut blob = ptr.get_ptr() as *mut BigInt;
-    (*blob).header.tag = TAG_BIGINT;
     (*blob).header.forward = ptr;
 
->>>>>>> e733892e
     // libtommath stores the size of the object in alloc as count of mp_digits (u64)
     let size = size.as_usize();
     debug_assert_eq!((size % core::mem::size_of::<mp_digit>()), 0);
