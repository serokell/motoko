[package]
name = "motoko-rts"
version = "0.1.0"
authors = ["dfinity <sdk@dfinity.org>"]
edition = "2018"

# For rlib use native/Cargo.toml
[lib]
crate-type = ["staticlib"]

[features]
# This file is used to build the RTS to be linked with moc-generated code, so
# we enable the "ic" feature. `native/Cargo.toml` doesn't have this feature and
# is used in RTS tests.
default = ["ic"]

# This feature is used to enable stuff needed for the RTS linked with
# moc-generated code, but not when testing the RTS
ic = []

[dependencies]
libc = { version = "0.2.81", default_features = false }
motoko-rts-macros = { path = "../motoko-rts-macros" }
<<<<<<< HEAD
wee_alloc = "0.4.5"
=======
static_assertions = "1.1.0"

# Added here so that it ends up in Cargo.lock, so that nix will pre-fetch it
[dependencies.compiler_builtins]
version = "0.1.39"
# Without this feature we get dozens of duplicate symbol errors when generating
# the final shared .wasm file:
#
#     wasm-ld: error: duplicate symbol: __multi3
#     >>> defined in _build/wasm/libmotoko_rts.a(compiler_builtins-d709bd899857aa61.compiler_builtins.3abndchk-cgu.0.rcgu.o)
#     >>> defined in _build/wasm/libmotoko_rts.a(compiler_builtins-06d1ead628e1f468.compiler_builtins.6moz1ltd-cgu.0.rcgu.o)
#
# It seems like we're linking multiple versions of compiler_builtins in the same
# shared library, which we should fix at some point. TODO
features = ["mangled-names"]
>>>>>>> e9b35cde

[profile.dev]
panic = "abort"

[profile.release]
panic = "abort"
codegen-units = 1 # makes debugging easier
opt-level = "s" # optimize for size<|MERGE_RESOLUTION|>--- conflicted
+++ resolved
@@ -21,10 +21,8 @@
 [dependencies]
 libc = { version = "0.2.81", default_features = false }
 motoko-rts-macros = { path = "../motoko-rts-macros" }
-<<<<<<< HEAD
+static_assertions = "1.1.0"
 wee_alloc = "0.4.5"
-=======
-static_assertions = "1.1.0"
 
 # Added here so that it ends up in Cargo.lock, so that nix will pre-fetch it
 [dependencies.compiler_builtins]
@@ -39,7 +37,6 @@
 # It seems like we're linking multiple versions of compiler_builtins in the same
 # shared library, which we should fix at some point. TODO
 features = ["mangled-names"]
->>>>>>> e9b35cde
 
 [profile.dev]
 panic = "abort"
