--- conflicted
+++ resolved
@@ -4,10 +4,7 @@
 
 use motoko_rts::stream::alloc_stream;
 use motoko_rts::types::{size_of, Blob, Bytes, Stream, Value, Words};
-<<<<<<< HEAD
-=======
 use motoko_rts_macros::is_incremental_gc;
->>>>>>> 1cdfde67
 
 pub unsafe fn test() {
     println!("Testing streaming ...");
@@ -37,12 +34,8 @@
     println!("  Testing stream decay");
     let blob = stream.as_stream().split();
     assert_eq!(blob.as_blob().len(), Bytes(STREAM_SMALL_SIZE));
-<<<<<<< HEAD
-    assert_eq!(stream.as_blob().len(), Bytes(24));
-=======
     const REMAINDER: u32 = if is_incremental_gc!() { 20 } else { 24 };
     assert_eq!(stream.as_blob().len(), Bytes(REMAINDER));
->>>>>>> 1cdfde67
 
     println!("  Testing stream filling (blocks)");
     const STREAM_LARGE_SIZE: u32 = 6000;
