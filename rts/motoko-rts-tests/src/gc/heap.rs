use super::utils::{make_pointer, make_scalar, write_word, ObjectIdx, GC, WORD_SIZE};

use motoko_rts::memory::Memory;
use motoko_rts::types::*;

use std::cell::{Ref, RefCell};
use std::rc::Rc;

use fxhash::{FxHashMap, FxHashSet};
use motoko_rts_macros::*;

/// Represents Motoko heaps. Reference counted (implements `Clone`) so we can clone and move values
/// of this type to GC callbacks.
#[derive(Clone)]
pub struct MotokoHeap {
    inner: Rc<RefCell<MotokoHeapInner>>,
}

impl Memory for MotokoHeap {
    unsafe fn alloc_words(&mut self, n: Words<usize>) -> Value {
        self.inner.borrow_mut().alloc_words(n)
    }

    unsafe fn grow_memory(&mut self, ptr: usize) {
        self.inner.borrow_mut().grow_memory(ptr);
    }
}

impl MotokoHeap {
    /// Create a new Motoko heap from the given object graph and roots. `GC` argument is used to
    /// allocate as little space as possible for the dynamic heap.
    ///
    /// Note that for `GC::MarkCompact` we limit the upper bound on mark stack size as
    /// `super::MAX_MARK_STACK_SIZE`. In the worst case the size would be the same as the heap
    /// size, but that's not a realistic scenario.
    pub fn new(
        map: &[(ObjectIdx, Vec<ObjectIdx>)],
        roots: &[ObjectIdx],
        continuation_table: &[ObjectIdx],
<<<<<<< HEAD
        _region0_ptr_loc: &[ObjectIdx],
=======
>>>>>>> 7081e3d7
        gc: GC,
    ) -> MotokoHeap {
        MotokoHeap {
            inner: Rc::new(RefCell::new(MotokoHeapInner::new(
                map,
                roots,
                continuation_table,
                gc,
            ))),
        }
    }

    /// Get the beginning of dynamic heap, as offset in the heap array
    pub fn heap_base_offset(&self) -> usize {
        self.inner.borrow().heap_base_offset
    }

    /// Get the heap pointer, as offset in the heap array
    pub fn heap_ptr_offset(&self) -> usize {
        self.inner.borrow().heap_ptr_offset
    }

    /// Get the heap pointer, as address in the current process. The address can be used to mutate
    /// the heap.
    pub fn heap_ptr_address(&self) -> usize {
        self.inner.borrow().heap_ptr_address()
    }

    /// Update the heap pointer given as an address in the current process.
    #[non_incremental_gc]
    pub fn set_heap_ptr_address(&self, address: usize) {
        self.inner.borrow_mut().set_heap_ptr_address(address)
    }

    /// Get the last heap pointer, as address in the current process. The address can be used to mutate
    /// the heap.
    #[non_incremental_gc]
    pub fn last_ptr_address(&self) -> usize {
        self.inner.borrow().last_ptr_address()
    }

    /// Update the last heap pointer given as an address in the current process.
    #[non_incremental_gc]
    pub fn set_last_ptr_address(&self, address: usize) {
        self.inner.borrow_mut().set_last_ptr_address(address)
    }

    /// Get the beginning of dynamic heap, as an address in the current process
    pub fn heap_base_address(&self) -> usize {
        self.inner.borrow().heap_base_address()
    }

    /// Get the address of the static root array
    pub fn static_root_array_address(&self) -> usize {
        self.inner.borrow().static_root_array_address()
    }

    /// Get the offset of the continuation table pointer
    pub fn continuation_table_ptr_offset(&self) -> usize {
        self.inner.borrow().continuation_table_ptr_offset
    }

    /// Get the address of the continuation table pointer
    pub fn continuation_table_ptr_address(&self) -> usize {
        self.inner.borrow().continuation_table_ptr_address()
    }

<<<<<<< HEAD
    /// Get the address of the continuation table pointer
    #[incremental_gc]
    pub fn region0_ptr_location(&self) -> usize {
=======
    /// Get the offset of the region0 pointer
    pub fn region0_ptr_offset(&self) -> usize {
        self.inner.borrow().region0_ptr_location_offset
    }

    /// Get the address of the region0 pointer
    #[incremental_gc]
    pub fn region0_ptr_address(&self) -> usize {
>>>>>>> 7081e3d7
        self.inner.borrow().region0_ptr_address()
    }

    /// Get the heap as an array. Use `offset` values returned by the methods above to read.
    pub fn heap(&self) -> Ref<Box<[u8]>> {
        Ref::map(self.inner.borrow(), |heap| &heap.heap)
    }

    /// Print heap contents to stdout, for debugging purposes.
    #[allow(unused)]
    pub fn dump(&self) {
        unsafe {
            motoko_rts::debug::dump_heap(
                self.heap_base_address(),
                self.heap_ptr_address(),
                Value::from_ptr(self.static_root_array_address()),
                self.continuation_table_ptr_address() as *mut Value,
            );
        }
    }
}

struct MotokoHeapInner {
    /// The heap. This is a boxed slice instead of a vector as growing this wouldn't make sense
    /// (all pointers would have to be updated).
    heap: Box<[u8]>,

    /// Where the dynamic heap starts
    heap_base_offset: usize,

    /// Last dynamic heap end, used for generational gc testing
    _heap_ptr_last: usize,

    /// Where the dynamic heap ends, i.e. the heap pointer
    heap_ptr_offset: usize,

    /// Offset of the static root array: an array of pointers below `heap_base`
    static_root_array_offset: usize,

    /// Offset of the continuation table pointer.
    ///
    /// Reminder: this location is in static heap and will have a pointer to an array in
    /// the dynamic heap.
    continuation_table_ptr_offset: usize,

<<<<<<< HEAD
    _region0_ptr_location_offset: usize,
=======
    /// Offset of the region0 pointer.
    ///
    /// Reminder: this location is in static heap and will have a pointer to a region in
    /// the dynamic heap.
    region0_ptr_location_offset: usize,
>>>>>>> 7081e3d7
}

impl MotokoHeapInner {
    fn address_to_offset(&self, address: usize) -> usize {
        address - self.heap.as_ptr() as usize
    }

    fn offset_to_address(&self, offset: usize) -> usize {
        offset + self.heap.as_ptr() as usize
    }

    /// Get heap base in the process's address space
    fn heap_base_address(&self) -> usize {
        self.offset_to_address(self.heap_base_offset)
    }

    /// Get heap pointer (i.e. where the dynamic heap ends) in the process's address space
    fn heap_ptr_address(&self) -> usize {
        self.offset_to_address(self.heap_ptr_offset)
    }

    /// Set heap pointer
    fn set_heap_ptr_address(&mut self, address: usize) {
        self.heap_ptr_offset = self.address_to_offset(address);
    }

    /// Get last heap pointer (i.e. where the dynamic heap ends last GC run) in the process's address space
    #[non_incremental_gc]
    fn last_ptr_address(&self) -> usize {
        self.offset_to_address(self._heap_ptr_last)
    }

    /// Set last heap pointer
    #[non_incremental_gc]
    fn set_last_ptr_address(&mut self, address: usize) {
        self._heap_ptr_last = self.address_to_offset(address);
    }

    /// Get static root array address in the process's address space
    fn static_root_array_address(&self) -> usize {
        self.offset_to_address(self.static_root_array_offset)
    }

    /// Get the address of the continuation table pointer
    fn continuation_table_ptr_address(&self) -> usize {
        self.offset_to_address(self.continuation_table_ptr_offset)
    }

<<<<<<< HEAD
=======
    /// Get the address of the region0 pointer
>>>>>>> 7081e3d7
    #[incremental_gc]
    fn region0_ptr_address(&self) -> usize {
        self.offset_to_address(self._region0_ptr_location_offset)
    }

    fn new(
        map: &[(ObjectIdx, Vec<ObjectIdx>)],
        roots: &[ObjectIdx],
        continuation_table: &[ObjectIdx],
        gc: GC,
    ) -> MotokoHeapInner {
        // Check test correctness: an object should appear at most once in `map`
        {
            let heap_objects: FxHashSet<ObjectIdx> = map.iter().map(|(obj, _)| *obj).collect();
            assert_eq!(
                heap_objects.len(),
                map.len(),
                "Invalid test heap: some objects appear multiple times"
            );
        }

        // Each object will have array header plus one word for id per object + one word for each reference. Static heap will
        // have an array (header + length) with one element, one MutBox for each root. +1 for
        // continuation table pointer.
        let static_heap_size_bytes = (size_of::<Array>().as_usize()
            + roots.len()
            + (roots.len() * size_of::<MutBox>().as_usize())
            + 2)
            * WORD_SIZE;

        let dynamic_heap_size_without_roots = {
            let object_headers_words = map.len() * (size_of::<Array>().as_usize() + 1);
            let references_words = map.iter().map(|(_, refs)| refs.len()).sum::<usize>();
            (object_headers_words + references_words) * WORD_SIZE
        };

<<<<<<< HEAD
        let dynamic_heap_size_bytes = dynamic_heap_size_without_continuation_table_bytes
            + (size_of::<Array>() + Words(continuation_table.len()))
                .to_bytes()
                .as_usize();
=======
        let continuation_table_size = (size_of::<Array>() + Words(continuation_table.len() as u32))
            .to_bytes()
            .as_usize();

        let region0_size = size_of::<Region>().to_bytes().as_usize();

        let dynamic_heap_size_bytes =
            dynamic_heap_size_without_roots + continuation_table_size + region0_size;
>>>>>>> 7081e3d7

        let total_heap_size_bytes = static_heap_size_bytes + dynamic_heap_size_bytes;

        let heap_size = heap_size_for_gc(
            gc,
            static_heap_size_bytes,
            dynamic_heap_size_bytes,
            map.len(),
        );

        const HEAP_ALIGNMENT: usize = usize::BITS as usize;
        // The Worst-case unalignment is one word less than the intended heap alignment
        // (assuming that we have general word alignment). So we over-allocate `HEAP_ALIGNMENT - WORD_SIZE` bytes.
        let mut heap = vec![0u8; heap_size + HEAP_ALIGNMENT - WORD_SIZE];

        // Align the dynamic heap start.
        let realign = (HEAP_ALIGNMENT
            - (heap.as_ptr() as usize + static_heap_size_bytes) % HEAP_ALIGNMENT)
            % HEAP_ALIGNMENT;
        assert_eq!(realign % WORD_SIZE, 0);

        // Maps `ObjectIdx`s into their offsets in the heap.
        let object_addrs: FxHashMap<ObjectIdx, usize> = create_dynamic_heap(
            map,
            continuation_table,
            &mut heap[static_heap_size_bytes + realign..heap_size + realign],
        );

        // Closure table pointer is the second last word in the static heap.
        let continuation_table_ptr_offset = static_heap_size_bytes - WORD_SIZE * 2;

        // Region0 pointer is the very last word in the static heap.
        let region0_ptr_location_offset = static_heap_size_bytes - WORD_SIZE;

        create_static_heap(
            roots,
            &object_addrs,
            continuation_table_ptr_offset,
            static_heap_size_bytes + dynamic_heap_size_without_roots,
            region0_ptr_location_offset,
            static_heap_size_bytes + dynamic_heap_size_without_roots + continuation_table_size,
            &mut heap[realign..static_heap_size_bytes + realign],
        );

        MotokoHeapInner {
            heap: heap.into_boxed_slice(),
            heap_base_offset: static_heap_size_bytes + realign,
            _heap_ptr_last: static_heap_size_bytes + realign,
            heap_ptr_offset: total_heap_size_bytes + realign,
            static_root_array_offset: realign,
            continuation_table_ptr_offset: continuation_table_ptr_offset + realign,
            _region0_ptr_location_offset: region0_ptr_location_offset + realign,
        }
    }

    #[non_incremental_gc]
    unsafe fn alloc_words(&mut self, n: Words<usize>) -> Value {
        self.linear_alloc_words(n)
    }

    #[incremental_gc]
    unsafe fn alloc_words(&mut self, n: Words<usize>) -> Value {
        let mut dummy_memory = DummyMemory {};
        let result =
            motoko_rts::gc::incremental::get_partitioned_heap().allocate(&mut dummy_memory, n);
        self.set_heap_ptr_address(result.get_ptr()); // realign on partition changes

        self.linear_alloc_words(n)
    }

    unsafe fn linear_alloc_words(&mut self, n: Words<usize>) -> Value {
        // Update heap pointer
        let old_hp = self.heap_ptr_address();
        let new_hp = old_hp + n.to_bytes().as_usize();
        self.heap_ptr_offset = new_hp - self.heap.as_ptr() as usize;

        // Grow memory if needed
        self.grow_memory(new_hp as usize);
        Value::from_ptr(old_hp)
    }

    unsafe fn grow_memory(&mut self, ptr: usize) {
        let heap_end = self.heap.as_ptr() as usize + self.heap.len();
        if ptr > heap_end {
            // We don't allow growing memory in tests, allocate large enough for the test
            panic!(
                "MotokoHeap::grow_memory called: heap_end={:#x}, grow_memory argument={:#x}",
                heap_end, ptr
            );
        }
    }
}

struct DummyMemory {}

impl Memory for DummyMemory {
    unsafe fn alloc_words(&mut self, _n: Words<usize>) -> Value {
        unreachable!()
    }

    unsafe fn grow_memory(&mut self, _ptr: usize) {}
}

/// Compute the size of the heap to be allocated for the GC test.
#[non_incremental_gc]
fn heap_size_for_gc(
    gc: GC,
    static_heap_size_bytes: usize,
    dynamic_heap_size_bytes: usize,
    n_objects: usize,
) -> usize {
    let total_heap_size_bytes = static_heap_size_bytes + dynamic_heap_size_bytes;
    match gc {
        GC::Copying => {
            let to_space_bytes = dynamic_heap_size_bytes;
            total_heap_size_bytes + to_space_bytes
        }
        GC::MarkCompact => {
            let bitmap_size_bytes = {
                let dynamic_heap_bytes = Bytes(dynamic_heap_size_bytes);
                // `...to_words().to_bytes()` below effectively rounds up heap size to word size
                // then gets the bytes
                let dynamic_heap_words = dynamic_heap_bytes.to_words();
                let mark_bit_bytes = dynamic_heap_words.to_bytes();

                // The bitmap implementation rounds up to word-alignment.
                (((mark_bit_bytes.as_usize() + WORD_SIZE - 1) / WORD_SIZE) * WORD_SIZE)
                    + size_of::<Blob>().to_bytes().as_usize()
            };
            // In the worst case the entire heap will be pushed to the mark stack, but in tests
            // we limit the size
            let mark_stack_words = n_objects.clamp(
                motoko_rts::gc::mark_compact::mark_stack::INIT_STACK_SIZE.as_usize(),
                super::utils::MAX_MARK_STACK_SIZE,
            ) + size_of::<Blob>().as_usize();

            total_heap_size_bytes + bitmap_size_bytes + (mark_stack_words * WORD_SIZE)
        }
        GC::Generational => {
            const ROUNDS: usize = 3;
            const REMEMBERED_SET_MAXIMUM_SIZE: usize = 1024 * 1024 * WORD_SIZE;
            let size = heap_size_for_gc(
                GC::MarkCompact,
                static_heap_size_bytes,
                dynamic_heap_size_bytes,
                n_objects,
            );
            size + ROUNDS * REMEMBERED_SET_MAXIMUM_SIZE
        }
    }
}

#[incremental_gc]
fn heap_size_for_gc(
    gc: GC,
    _static_heap_size_bytes: usize,
    _dynamic_heap_size_bytes: usize,
    _n_objects: usize,
) -> usize {
    match gc {
        GC::Incremental => 3 * motoko_rts::gc::incremental::partitioned_heap::PARTITION_SIZE,
    }
}

/// Given a heap description (as a map from objects to objects), and the dynamic part of the heap
/// (as an array), initialize the dynamic heap with objects.
///
/// Returns a mapping from object indices (`ObjectIdx`) to their addresses (see module
/// documentation for "offset" and "address" definitions).
fn create_dynamic_heap(
    refs: &[(ObjectIdx, Vec<ObjectIdx>)],
    continuation_table: &[ObjectIdx],
    dynamic_heap: &mut [u8],
) -> FxHashMap<ObjectIdx, usize> {
    let incremental = cfg!(feature = "incremental_gc");
    let heap_start = dynamic_heap.as_ptr() as usize;

    // Maps objects to their addresses
    let mut object_addrs: FxHashMap<ObjectIdx, usize> = Default::default();

    // First pass allocates objects without fields
    {
        let mut heap_offset = 0;
        for (obj, refs) in refs {
            object_addrs.insert(*obj, heap_start + heap_offset);

            // Store object header
            let address = heap_start + heap_offset;
            write_word(dynamic_heap, heap_offset, TAG_ARRAY);
            heap_offset += WORD_SIZE;

            if incremental {
                write_word(dynamic_heap, heap_offset, make_pointer(address)); // forwarding pointer
                heap_offset += WORD_SIZE;
            }

            // Store length: idx + refs
            write_word(dynamic_heap, heap_offset, refs.len() + 1);
            heap_offset += WORD_SIZE;

            // Store object value (idx)
            write_word(dynamic_heap, heap_offset, make_scalar(*obj));
            heap_offset += WORD_SIZE;

            // Leave space for the fields
            heap_offset += refs.len() * WORD_SIZE;
        }
    }

    // println!("object addresses={:#?}", object_addrs);

    // Second pass adds fields
    for (obj, refs) in refs {
        let obj_offset = object_addrs.get(obj).unwrap() - heap_start;
        for (ref_idx, ref_) in refs.iter().enumerate() {
            let ref_addr = make_pointer(*object_addrs.get(ref_).unwrap());
            let field_offset = obj_offset
                + (size_of::<Array>() + Words(1 + ref_idx))
                    .to_bytes()
                    .as_usize();
            write_word(dynamic_heap, field_offset, ref_addr);
        }
    }

    // Add the continuation table
    let n_objects = refs.len();
    // fields+1 for the scalar field (idx)
    let n_fields: usize = refs.iter().map(|(_, fields)| fields.len() + 1).sum();
<<<<<<< HEAD
    let continuation_table_offset =
        (size_of::<Array>() * n_objects).to_bytes().as_usize() + n_fields * WORD_SIZE;
=======
    let continuation_table_offset = (size_of::<Array>() * n_objects as u32)
        .to_bytes()
        .as_usize()
        + n_fields * WORD_SIZE;
    let continuation_table_size =
        size_of::<Array>().to_bytes().as_usize() + continuation_table.len() * WORD_SIZE;
>>>>>>> 7081e3d7

    {
        let mut heap_offset = continuation_table_offset;

        let continuation_table_address = heap_start + heap_offset;
        write_word(dynamic_heap, heap_offset, TAG_ARRAY);
        heap_offset += WORD_SIZE;

        if incremental {
            write_word(
                dynamic_heap,
                heap_offset,
                make_pointer(continuation_table_address),
            );
            heap_offset += WORD_SIZE;
        }

        write_word(dynamic_heap, heap_offset, continuation_table.len());
        heap_offset += WORD_SIZE;

        for idx in continuation_table {
            let idx_ptr = *object_addrs.get(idx).unwrap();
            write_word(dynamic_heap, heap_offset, make_pointer(idx_ptr));
            heap_offset += WORD_SIZE;
        }
    }

    // Add region0
    let region0_offset = continuation_table_offset + continuation_table_size;
    {
        let mut heap_offset = region0_offset;
        let region0_address = u32::try_from(heap_start + heap_offset).unwrap();
        write_word(dynamic_heap, heap_offset, TAG_REGION);
        heap_offset += WORD_SIZE;

        if incremental {
            write_word(dynamic_heap, heap_offset, make_pointer(region0_address));
            heap_offset += WORD_SIZE;
        }

        // lower part of region id
        write_word(dynamic_heap, heap_offset, 0);
        heap_offset += WORD_SIZE;
        // upper part of region id
        write_word(dynamic_heap, heap_offset, 0);
        heap_offset += WORD_SIZE;
        // zero pages
        write_word(dynamic_heap, heap_offset, 0);
        heap_offset += WORD_SIZE;
        // Simplification: Skip the vector pages blob
        write_word(dynamic_heap, heap_offset, make_scalar(0));
    }

    object_addrs
}

/// Given a root set (`roots`, may contain duplicates), a mapping from object indices to addresses
/// (`object_addrs`), and the static part of the heap, initialize the static heap with the static
/// root array.
fn create_static_heap(
    roots: &[ObjectIdx],
    object_addrs: &FxHashMap<ObjectIdx, usize>,
    continuation_table_ptr_offset: usize,
    continuation_table_offset: usize,
    region0_ptr_offset: usize,
    region0_offset: usize,
    heap: &mut [u8],
) {
    let incremental = cfg!(feature = "incremental_gc");
    let root_addresses: Vec<usize> = roots
        .iter()
        .map(|obj| *object_addrs.get(obj).unwrap())
        .collect();

    // Create static root array. Each element of the array is a MutBox pointing to the actual
    // root.
    let array_addr = heap.as_ptr() as usize;
    let mut offset = 0;
    write_word(heap, offset, TAG_ARRAY);
    offset += WORD_SIZE;

    if incremental {
        write_word(heap, offset, make_pointer(array_addr));
        offset += WORD_SIZE;
    }

    write_word(heap, offset, roots.len());
    offset += WORD_SIZE;

    // Current offset in the heap for the next static roots array element
    let mut root_addr_offset = size_of::<Array>().to_bytes().as_usize();
    assert_eq!(offset, root_addr_offset);

    // Current offset in the heap for the MutBox of the next root
    let mut mutbox_offset = (size_of::<Array>().as_usize() + roots.len()) * WORD_SIZE;

    for root_address in root_addresses {
        // Add a MutBox for the object
        let mutbox_addr = heap.as_ptr() as usize + mutbox_offset;
        let mutbox_ptr = make_pointer(mutbox_addr);

        offset = mutbox_offset;
        write_word(heap, offset, TAG_MUTBOX);
        offset += WORD_SIZE;

        if incremental {
            write_word(heap, offset, mutbox_ptr);
            offset += WORD_SIZE;
        }

        write_word(heap, offset, make_pointer(root_address));
        offset += WORD_SIZE;

        write_word(heap, root_addr_offset, mutbox_ptr);

        root_addr_offset += WORD_SIZE;
        mutbox_offset += size_of::<MutBox>().to_bytes().as_usize();
        assert_eq!(offset, mutbox_offset);
    }

<<<<<<< HEAD
    // Write continuation table pointer as the last word in static heap
    let continuation_table_ptr = continuation_table_offset + heap.as_ptr() as usize;
=======
    // Write continuation table pointer as the second last word in static heap
    let continuation_table_ptr = continuation_table_offset as u32 + heap.as_ptr() as u32;
>>>>>>> 7081e3d7
    write_word(
        heap,
        continuation_table_ptr_offset,
        make_pointer(continuation_table_ptr),
    );

    // Write continuation table pointer as the second last word in static heap
    let region0_ptr = region0_offset as u32 + heap.as_ptr() as u32;
    write_word(heap, region0_ptr_offset, make_pointer(region0_ptr));
}<|MERGE_RESOLUTION|>--- conflicted
+++ resolved
@@ -37,10 +37,6 @@
         map: &[(ObjectIdx, Vec<ObjectIdx>)],
         roots: &[ObjectIdx],
         continuation_table: &[ObjectIdx],
-<<<<<<< HEAD
-        _region0_ptr_loc: &[ObjectIdx],
-=======
->>>>>>> 7081e3d7
         gc: GC,
     ) -> MotokoHeap {
         MotokoHeap {
@@ -108,11 +104,6 @@
         self.inner.borrow().continuation_table_ptr_address()
     }
 
-<<<<<<< HEAD
-    /// Get the address of the continuation table pointer
-    #[incremental_gc]
-    pub fn region0_ptr_location(&self) -> usize {
-=======
     /// Get the offset of the region0 pointer
     pub fn region0_ptr_offset(&self) -> usize {
         self.inner.borrow().region0_ptr_location_offset
@@ -121,7 +112,6 @@
     /// Get the address of the region0 pointer
     #[incremental_gc]
     pub fn region0_ptr_address(&self) -> usize {
->>>>>>> 7081e3d7
         self.inner.borrow().region0_ptr_address()
     }
 
@@ -167,15 +157,11 @@
     /// the dynamic heap.
     continuation_table_ptr_offset: usize,
 
-<<<<<<< HEAD
-    _region0_ptr_location_offset: usize,
-=======
     /// Offset of the region0 pointer.
     ///
     /// Reminder: this location is in static heap and will have a pointer to a region in
     /// the dynamic heap.
     region0_ptr_location_offset: usize,
->>>>>>> 7081e3d7
 }
 
 impl MotokoHeapInner {
@@ -224,10 +210,7 @@
         self.offset_to_address(self.continuation_table_ptr_offset)
     }
 
-<<<<<<< HEAD
-=======
     /// Get the address of the region0 pointer
->>>>>>> 7081e3d7
     #[incremental_gc]
     fn region0_ptr_address(&self) -> usize {
         self.offset_to_address(self._region0_ptr_location_offset)
@@ -264,13 +247,7 @@
             (object_headers_words + references_words) * WORD_SIZE
         };
 
-<<<<<<< HEAD
-        let dynamic_heap_size_bytes = dynamic_heap_size_without_continuation_table_bytes
-            + (size_of::<Array>() + Words(continuation_table.len()))
-                .to_bytes()
-                .as_usize();
-=======
-        let continuation_table_size = (size_of::<Array>() + Words(continuation_table.len() as u32))
+        let continuation_table_size = (size_of::<Array>() + Words(continuation_table.len()))
             .to_bytes()
             .as_usize();
 
@@ -278,7 +255,6 @@
 
         let dynamic_heap_size_bytes =
             dynamic_heap_size_without_roots + continuation_table_size + region0_size;
->>>>>>> 7081e3d7
 
         let total_heap_size_bytes = static_heap_size_bytes + dynamic_heap_size_bytes;
 
@@ -507,17 +483,12 @@
     let n_objects = refs.len();
     // fields+1 for the scalar field (idx)
     let n_fields: usize = refs.iter().map(|(_, fields)| fields.len() + 1).sum();
-<<<<<<< HEAD
-    let continuation_table_offset =
-        (size_of::<Array>() * n_objects).to_bytes().as_usize() + n_fields * WORD_SIZE;
-=======
-    let continuation_table_offset = (size_of::<Array>() * n_objects as u32)
+    let continuation_table_offset = (size_of::<Array>() * n_objects)
         .to_bytes()
         .as_usize()
         + n_fields * WORD_SIZE;
     let continuation_table_size =
         size_of::<Array>().to_bytes().as_usize() + continuation_table.len() * WORD_SIZE;
->>>>>>> 7081e3d7
 
     {
         let mut heap_offset = continuation_table_offset;
@@ -638,13 +609,8 @@
         assert_eq!(offset, mutbox_offset);
     }
 
-<<<<<<< HEAD
-    // Write continuation table pointer as the last word in static heap
+    // Write continuation table pointer as the second last word in static heap
     let continuation_table_ptr = continuation_table_offset + heap.as_ptr() as usize;
-=======
-    // Write continuation table pointer as the second last word in static heap
-    let continuation_table_ptr = continuation_table_offset as u32 + heap.as_ptr() as u32;
->>>>>>> 7081e3d7
     write_word(
         heap,
         continuation_table_ptr_offset,
@@ -652,6 +618,6 @@
     );
 
     // Write continuation table pointer as the second last word in static heap
-    let region0_ptr = region0_offset as u32 + heap.as_ptr() as u32;
+    let region0_ptr = region0_offset + heap.as_ptr() as usize;
     write_word(heap, region0_ptr_offset, make_pointer(region0_ptr));
 }