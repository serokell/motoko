--- conflicted
+++ resolved
@@ -16,15 +16,8 @@
     let object_map: [(ObjectIdx, Vec<ObjectIdx>); 10] = from_fn(|id| (id as u32, vec![]));
     let root_ids = [2, 4, 6, 8];
     let continuation_ids = [3, 5, 7];
-    let region0_ptr = [0];
 
-    let heap = MotokoHeap::new(
-        &object_map,
-        &root_ids,
-        &continuation_ids,
-        &region0_ptr,
-        GC::Incremental,
-    );
+    let heap = MotokoHeap::new(&object_map, &root_ids, &continuation_ids, GC::Incremental);
     check_visit_static_roots(&heap, &root_ids);
     check_visit_continuation_table(&heap, &continuation_ids);
     check_visit_region0(&heap);
@@ -99,11 +92,7 @@
 unsafe fn get_roots(heap: &MotokoHeap) -> Roots {
     let static_roots = Value::from_ptr(heap.static_root_array_address());
     let continuation_table_location = heap.continuation_table_ptr_address() as *mut Value;
-<<<<<<< HEAD
-    let region0_ptr_location = heap.region0_ptr_location() as *mut Value;
-=======
     let region0_ptr_location = heap.region0_ptr_address() as *mut Value;
->>>>>>> 7081e3d7
     assert_ne!(continuation_table_location, null_mut());
     Roots {
         static_roots,
