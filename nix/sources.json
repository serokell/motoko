--- conflicted
+++ resolved
@@ -75,17 +75,10 @@
         "homepage": "",
         "owner": "dfinity",
         "repo": "motoko-base",
-<<<<<<< HEAD
         "rev": "f0d36aaab62f8d03dd9c795c207ce950360f992b",
         "sha256": "06vwjcfvrg1skn2gd6fqrli6vc78z6578mqm3rdif6kfr6s90y4s",
         "type": "tarball",
         "url": "https://github.com/dfinity/motoko-base/archive/f0d36aaab62f8d03dd9c795c207ce950360f992b.tar.gz",
-=======
-        "rev": "bb0002b5e638da09eee439aadd805c60498b23d8",
-        "sha256": "0ma4lw151mp2b8idnmavv4463ga77wrcliqcvxgjg3ga38d59gvi",
-        "type": "tarball",
-        "url": "https://github.com/dfinity/motoko-base/archive/bb0002b5e638da09eee439aadd805c60498b23d8.tar.gz",
->>>>>>> bc7a51fb
         "url_template": "https://github.com/<owner>/<repo>/archive/<rev>.tar.gz"
     },
     "motoko-matchers": {
