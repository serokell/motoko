--- conflicted
+++ resolved
@@ -75,17 +75,10 @@
         "homepage": "",
         "owner": "dfinity",
         "repo": "motoko-base",
-<<<<<<< HEAD
         "rev": "f0d36aaab62f8d03dd9c795c207ce950360f992b",
         "sha256": "06vwjcfvrg1skn2gd6fqrli6vc78z6578mqm3rdif6kfr6s90y4s",
         "type": "tarball",
         "url": "https://github.com/dfinity/motoko-base/archive/f0d36aaab62f8d03dd9c795c207ce950360f992b.tar.gz",
-=======
-        "rev": "7e917b74eef3133dfc15eb3b7977d7100d620dab",
-        "sha256": "0fw6vqv9643cq4vi00sg2g055623vv8flld2zv4vrlffim0d01gw",
-        "type": "tarball",
-        "url": "https://github.com/dfinity/motoko-base/archive/7e917b74eef3133dfc15eb3b7977d7100d620dab.tar.gz",
->>>>>>> 0329c717
         "url_template": "https://github.com/<owner>/<repo>/archive/<rev>.tar.gz"
     },
     "motoko-matchers": {
